--- conflicted
+++ resolved
@@ -23,33 +23,12 @@
  */
 
 function progressivelyRender(handler, callback, statusId) {
-<<<<<<< HEAD
-    function checkNews(response) {
-        var r = response.responseObject();
-        if (r.status == 'done') {
-            callback(r.data);
-            $(statusId).style.display = 'none';
-            registerTooltips();
-        } else if (r.status == 'canceled') {
-            // TODO ugly; replace with single tr of class=unknown?
-            $$('#' + statusId + ' .progress-bar-done')[0].innerHTML = 'Aborted.';
-        } else if (r.status == 'error') {
-            $$('#' + statusId + ' .progress-bar-done')[0].style.width = '100%';
-            $$('#' + statusId + ' .progress-bar-left')[0].style.width = '0%';
-            $(statusId).className = 'progress-bar red';
-        } else {
-            callback(r.data);
-            $$('#' + statusId + ' .progress-bar-done')[0].style.width = (100 * r.status) + '%';
-            $$('#' + statusId + ' .progress-bar-left')[0].style.width = (100 - 100 * r.status) + '%';
-            checkNewsLater(500);
-            registerTooltips();
-        }
-=======
   function checkNews(response) {
     var r = response.responseObject();
     if (r.status == "done") {
       callback(r.data);
       $(statusId).style.display = "none";
+      registerTooltips();
     } else if (r.status == "canceled") {
       // TODO ugly; replace with single tr of class=unknown?
       $$("#" + statusId + " .progress-bar-done")[0].innerHTML = "Aborted.";
@@ -64,7 +43,7 @@
       $$("#" + statusId + " .progress-bar-left")[0].style.width =
         100 - 100 * r.status + "%";
       checkNewsLater(500);
->>>>>>> 9aa21f5d
+      registerTooltips();
     }
   }
   function checkNewsLater(timeout) {
