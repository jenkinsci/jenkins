--- conflicted
+++ resolved
@@ -24,9 +24,6 @@
 
 <?jelly escape-by-default='true'?>
 <j:jelly xmlns:j="jelly:core" xmlns:st="jelly:stapler" xmlns:d="jelly:define">
-<<<<<<< HEAD
-  <st:documentation>Generates a left side content as part of a Jenkins page. Typically known as two-column or left-side + main-content layouts</st:documentation>
-=======
   <st:documentation>
     Generates a left side content as part of a Jenkins page. Typically known as two-column or left-side +  main-content layouts
     <st:attribute name="sticky">
@@ -35,7 +32,6 @@
     </st:attribute>
 
   </st:documentation>
->>>>>>> 0eed0488
 
   <j:if test="${mode=='side-panel'}">
     <div id="side-panel" class="app-page-body__sidebar ${attrs.sticky == 'true' ? 'app-page-body__sidebar--sticky' : ''}">
@@ -47,4 +43,5 @@
       </j:if>
     </div>
   </j:if>
+
 </j:jelly>