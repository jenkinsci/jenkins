--- conflicted
+++ resolved
@@ -25,87 +25,7 @@
             Text for the logout link
         </st:attribute>
     </st:documentation>
-<<<<<<< HEAD
 
-    <header id="header" class="page-header">
-        <div class="page-header__brand">
-            <div class="logo">
-                <a id="jenkins-home-link" href="${rootURL}/">
-                    <img id="jenkins-head-icon" src="${imagesURL}/svgs/logo.svg" alt="[${logoAlt}]" />
-                    <img id="jenkins-name-icon" src="${imagesURL}/title.svg" alt="${title}" width="139" height="34" />
-                </a>
-            </div>
-
-            <a class="page-header__brand-link" href="${rootURL}/">
-                <img src="${imagesURL}/svgs/logo.svg"
-                     alt="[${logoAlt}]"
-                     class="page-header__brand-image" />
-                <span class="page-header__brand-name">Jenkins</span>
-            </a>
-        </div>
-
-        <div class="searchbox hidden-xs">
-            <!-- search box -->
-            <j:set var="searchURL" value="${h.searchURL}"/>
-            <form action="${searchURL}" method="get" style="position:relative;" class="no-json" name="search" role="search">
-                <!-- this div is used to calculate the width of the text box -->
-                <div id="search-box-sizer"/>
-                <div id="searchform">
-                    <input name="q" placeholder="${searchPlaceholder}" id="search-box" class="main-search__input" value="${request.getParameter('q')}" role="searchbox" />
-
-                    <span class="main-search__icon-leading">
-						            <l:ionicon name="search-outline"/>
-                    </span>
-                    <a href="${searchHelpUrl}" class="main-search__icon-trailing">
-						            <l:ionicon name="help-circle-outline"/>
-                    </a>
-
-                    <div id="search-box-completion" />
-                    <script>createSearchBox("${searchURL}");</script>
-                </div>
-            </form>
-        </div>
-
-        <div class="login page-header__hyperlinks">
-            <div id="visible-am-insertion" class="page-header__am-wrapper" />
-            <div id="visible-sec-am-insertion" class="page-header__am-wrapper" />
-
-            <!-- login field -->
-            <j:if test="${app.useSecurity}">
-                <j:choose>
-                    <j:when test="${!h.isAnonymous()}">
-                        <j:invokeStatic var="user" className="hudson.model.User" method="current" />
-                        <j:choose>
-                            <j:when test="${user.fullName == null || user.fullName.trim().isEmpty()}">
-                                <j:set var="userName" value="${user.id}"/>
-                            </j:when>
-                            <j:otherwise>
-                                <j:set var="userName" value="${user.fullName}"/>
-                            </j:otherwise>
-                        </j:choose>
-                        <a href="${rootURL}/${user.url}" class="model-link inside inverse">
-                            <l:svgIcon
-                                       class="am-monitor-icon" >
-                                <use href="${resURL}/images/material-icons/svg-sprite-social-symbol.svg#ic_person_24px"></use>
-                            </l:svgIcon>
-                            <span class="hidden-xs hidden-sm">${userName}</span>
-                        </a>
-                        <j:if test="${app.securityRealm.canLogOut()}">
-                            <a href="${rootURL}/logout">
-                                <l:svgIcon href="${resURL}/images/material-icons/svg-sprite-action-symbol.svg#ic_input_24px" />
-                                <span class="hidden-xs hidden-sm">${logout}</span>
-                            </a>
-                        </j:if>
-                    </j:when>
-                    <j:otherwise>
-                        <st:include it="${app.securityRealm}" page="loginLink.jelly" />
-                    </j:otherwise>
-                </j:choose>
-            </j:if>
-        </div>
-    </header>
-=======
     <j:invokeStatic var="header" className="jenkins.views.Header" method="get"/>
     <st:include it="${header}" page="headerContent.jelly"/>
->>>>>>> 9fb8140d
 </j:jelly>