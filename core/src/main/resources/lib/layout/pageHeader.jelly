<?jelly escape-by-default='true'?>
<j:jelly xmlns:j="jelly:core" xmlns:st="jelly:stapler" xmlns:d="jelly:define" xmlns:l="/lib/layout" xmlns:i="jelly:fmt" xmlns:x="jelly:xml">
    <st:documentation>
        Generates the page header, along with its associated dynamic behaviours.
        This tag is used by l:layout and not expected to be used by anyone else,
        but it's written as separate tag for better readability of code.

        <st:attribute name="title" required="true">
            Page title and title attribute for the logo
        </st:attribute>

        <st:attribute name="logoAlt" required="true">
            Alt text for the logo
        </st:attribute>

        <st:attribute name="searchPlaceholder" required="true">
            Placeholder text for the search input
        </st:attribute>

        <st:attribute name="searchHelpUrl" required="true">
            Link value for the help icon on the search box
        </st:attribute>

        <st:attribute name="logout" required="true">
            Text for the logout link
        </st:attribute>
    </st:documentation>
	<j:invokeStatic var="header" className="jenkins.views.JenkinsHeader" method="get"/>
<<<<<<< HEAD
	<st:include it="${header}" page="preHeader.jelly"/>
=======
>>>>>>> 29e38141
	<st:include it="${header}" page="headerContent.jelly"/>
</j:jelly><|MERGE_RESOLUTION|>--- conflicted
+++ resolved
@@ -26,9 +26,5 @@
         </st:attribute>
     </st:documentation>
 	<j:invokeStatic var="header" className="jenkins.views.JenkinsHeader" method="get"/>
-<<<<<<< HEAD
-	<st:include it="${header}" page="preHeader.jelly"/>
-=======
->>>>>>> 29e38141
 	<st:include it="${header}" page="headerContent.jelly"/>
 </j:jelly>