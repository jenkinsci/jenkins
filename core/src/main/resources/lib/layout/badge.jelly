--- conflicted
+++ resolved
@@ -24,25 +24,9 @@
 <?jelly escape-by-default='true'?>
 <j:jelly xmlns:j="jelly:core" xmlns:st="jelly:stapler">
   <st:documentation>
-<<<<<<< HEAD
-    If a Badge is informed it will be displayed, otherwise nothing is done. @since TODO
-    <st:attribute name="badge" type="jenkins.management.Badge">Badge to be displayed, accepts null value. @since TODO</st:attribute>
-    <st:attribute name="class" use="optional">Additional class to be applied. @since TODO</st:attribute>
-=======
-    If a Badge is informed it will be displayed, otherwise nothing is done.
-    
-    @since 2.445
-    <st:attribute name="badge" type="jenkins.management.Badge">
-      Badge to be displayed, accepts null value.
-      
-      @since 2.445
-    </st:attribute>
-    <st:attribute name="class" use="optional">
-      Additional class to be applied.
-      
-      @since 2.445
-    </st:attribute>
->>>>>>> e914bb6d
+    If a Badge is informed it will be displayed, otherwise nothing is done. @since 2.445
+    <st:attribute name="badge" type="jenkins.management.Badge">Badge to be displayed, accepts null value. @since 2.445</st:attribute>
+    <st:attribute name="class" use="optional">Additional class to be applied. @since 2.445</st:attribute>
   </st:documentation>
   <j:if test="${attrs.badge != null}">
     <span class="jenkins-badge alert-${attrs.badge.severity} ${attrs.class?:''}" tooltip="${attrs.badge.tooltip}">${attrs.badge.text}</span>
