--- conflicted
+++ resolved
@@ -236,22 +236,6 @@
     <j:if test="${layoutType!='full-screen'}">
     <footer class="page-footer">
       <div class="container-fluid">
-<<<<<<< HEAD
-        <div class="row">
-          <div class="col-md-6" id="footer"></div>
-          <div class="col-md-18">
-            <span>${h.getLocale(request)}</span>
-            <span class="page_generated">${%Page generated}: <i:formatDate value="${h.getCurrentTime()}" type="both" dateStyle="medium" timeStyle="long"/></span>
-            <j:if test="${!empty(it.api)}">
-               <span class="rest_api"><a href="api/">REST API</a></span>
-            </j:if>
-            <span class="jenkins_ver"><a href="${h.getFooterURL()}">Jenkins ver. ${h.version}</a></span>
-            <j:if test="${extensionsAvailable}">
-            <j:forEach var="pd" items="${h.pageDecorators}">
-              <st:include it="${pd}" page="footer.jelly" optional="true" />
-            </j:forEach>
-            </j:if>
-=======
         <div class="page-footer__flex-row">
           <div class="page-footer__footer-id-placeholder" id="footer"></div>
 
@@ -270,7 +254,6 @@
 
           <div class="page-footer__links page-footer__links--white jenkins_ver">
             <a href="${h.getFooterURL()}" target="_blank">Jenkins ${h.version}</a>
->>>>>>> f5fdc4bc
           </div>
         </div>
         <j:if test="${extensionsAvailable}">
