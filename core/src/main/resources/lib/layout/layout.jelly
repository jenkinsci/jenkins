<!--
The MIT License

Copyright (c) 2004-2010, Sun Microsystems, Inc., Kohsuke Kawaguchi,
Daniel Dyer, Seiji Sogabe, Tom Huybrechts, Manufacture Francaise des Pneumatiques
Michelin, Romain Seguy

Permission is hereby granted, free of charge, to any person obtaining a copy
of this software and associated documentation files (the "Software"), to deal
in the Software without restriction, including without limitation the rights
to use, copy, modify, merge, publish, distribute, sublicense, and/or sell
copies of the Software, and to permit persons to whom the Software is
furnished to do so, subject to the following conditions:

The above copyright notice and this permission notice shall be included in
all copies or substantial portions of the Software.

THE SOFTWARE IS PROVIDED "AS IS", WITHOUT WARRANTY OF ANY KIND, EXPRESS OR
IMPLIED, INCLUDING BUT NOT LIMITED TO THE WARRANTIES OF MERCHANTABILITY,
FITNESS FOR A PARTICULAR PURPOSE AND NONINFRINGEMENT. IN NO EVENT SHALL THE
AUTHORS OR COPYRIGHT HOLDERS BE LIABLE FOR ANY CLAIM, DAMAGES OR OTHER
LIABILITY, WHETHER IN AN ACTION OF CONTRACT, TORT OR OTHERWISE, ARISING FROM,
OUT OF OR IN CONNECTION WITH THE SOFTWARE OR THE USE OR OTHER DEALINGS IN
THE SOFTWARE.
-->
<?jelly escape-by-default='true'?>
<j:jelly xmlns:j="jelly:core" xmlns:st="jelly:stapler" xmlns:d="jelly:define" xmlns:l="/lib/layout" xmlns:i="jelly:fmt" xmlns:x="jelly:xml">
  <st:documentation>
    Outer-most tag for a normal (non-AJAX) HTML rendering.
    This is used with nested &lt;header>, &lt;side-panel>, and &lt;main-panel>
    to form Jenkins's basic HTML layout.

    <st:attribute name="title" use="required">
      Title of the HTML page. Rendered into &lt;title> tag.
    </st:attribute>
    <st:attribute name="norefresh">
      Deprecated: Used to disable auto refresh for a page. The feature has been removed.
    </st:attribute>
    <st:attribute name="css" deprecated="true">
      specify path that starts from "/" for loading additional CSS stylesheet.
      path is interpreted as relative to the context root. e.g.,

      {noformat}&lt;l:layout css="/plugin/mysuperplugin/css/myneatstyle.css">{noformat}

      This was originally added to allow plugins to load their stylesheets, but
      *the use of the attribute is discouraged now.*
      plugins should now do so by inserting &lt;style> elements and/or &lt;script> elements
      in &lt;l:header/> tag.
    </st:attribute>
    <st:attribute name="permission">
      If given, this page is only made available to users who have the specified permission.
      (The permission will be checked against the "it" object.)
    </st:attribute>
    <st:attribute name="permissions">
      If given, this page is made available to users who have one or more of the specified permissions.
      (The permissions will be checked against the "it" object.)
    </st:attribute>
    <st:attribute name="type" use="optional">
      Available values: two-column (by default), one-column (full-width size) or full-screen (since 2.53).
    </st:attribute>
    <st:attribute name="nogrid" use="optional">
      Do not include Bootstrap 3 grid. When a plugin wants to use a more recent version of Bootstrap then
      the bundled grid will cause conflicts.
    </st:attribute>
  </st:documentation>
<l:view contentType="text/html;charset=UTF-8">
<st:setHeader name="Expires" value="0" />
<st:setHeader name="Cache-Control" value="no-cache,no-store,must-revalidate" />
<st:setHeader name="X-Hudson-Theme" value="default" />
<st:setHeader name="Referrer-Policy" value="same-origin" />
<st:setHeader name="Cross-Origin-Opener-Policy" value="same-origin" />

<!--
  depending on what tags are used, we can later end up discovering that we needed a session,
  but it's too late because the headers are already committed. so ensure we always have a session.
  this also allows us to configure HttpSessionContextIntegrationFilter not to create sessions,
  which I suspect can end up creating sessions for wrong resource types (such as static resources.)
-->

<j:if test="${h.isUserTimeZoneOverride()}">
  <i:setTimeZone value="${h.getUserTimeZone()}" />
</j:if>
<j:if test="${attrs.type==null}">
  <j:set var="layoutType" value="two-column"/>
</j:if>
<j:if test="${attrs.type!=null}">
  <j:set var="layoutType" value="${attrs.type}"/>
</j:if>

<j:set var="_" value="${request.getSession()}"/>
<j:set var="extensionsAvailable" value="${h.extensionsAvailable}"/>
<j:if test="${request.servletPath=='/' || request.servletPath==''}">
  ${h.advertiseHeaders(response)}
  <j:if test="${extensionsAvailable}">
    <j:forEach var="pd" items="${h.pageDecorators}">
      <st:include it="${pd}" page="httpHeaders.jelly" optional="true"/>
    </j:forEach>
  </j:if>
</j:if>
<x:doctype name="html" />
<html>
  <head data-rooturl="${rootURL}" data-resurl="${resURL}" data-imagesurl="${imagesURL}" resURL="${resURL}"
        data-extensions-available="${extensionsAvailable}"
        data-crumb-header="${h.getCrumbRequestField()}" data-crumb-value="${h.getCrumb(request)}"
        data-unit-test="${h.isUnitTest}">
    ${h.checkPermission(it,permission)}
    ${h.checkAnyPermission(it, permissions)}

    <title>${h.appendIfNotNull(title, ' [Jenkins]', 'Jenkins')}</title>

    <link rel="stylesheet" href="${resURL}/jsbundles/styles.css" type="text/css" />
    <j:if test="${attrs.nogrid==null or attrs.nogrid.equals(false)}">
      <link rel="stylesheet" href="${resURL}/css/responsive-grid.css" type="text/css" />
    </j:if>
    <j:if test="${attrs.css!=null}">
      <link rel="stylesheet" href="${resURL}${attrs.css}" type="text/css" />
    </j:if>
    <link rel="shortcut icon" href="${resURL}/favicon.ico" type="image/vnd.microsoft.icon" />

    <script src="${resURL}/scripts/prototype.js" type="text/javascript"/>
    <script src="${resURL}/scripts/behavior.js" type="text/javascript"/>

    <!-- we include our own prototype.js, so don't let stapler pull in another. -->
    <st:adjunct assumes="org.kohsuke.stapler.framework.prototype.prototype" includes="org.kohsuke.stapler.bind"/>

    <!-- To use the debug version of YUI, set the system property 'debug.YUI' to true -->
    <j:set var="yuiSuffix" value="${h.yuiSuffix}" />
    <l:yui module="yahoo" />
    <l:yui module="dom" />
    <l:yui module="event" />
    <j:if test="${h.yuiSuffix=='debug'}">
      <l:yui module="logger" />
    </j:if>
    <l:yui module="animation" />
    <l:yui module="dragdrop" />
    <l:yui module="container" />
    <l:yui module="connection" />
    <l:yui module="datasource" />
    <l:yui module="autocomplete" />
    <l:yui module="menu" />
    <l:yui module="element" />
    <l:yui module="button" />
    <l:yui module="storage" />

    <script src="${resURL}/scripts/hudson-behavior.js" type="text/javascript"></script>
    <script src="${resURL}/scripts/sortable.js" type="text/javascript"/>

    <link rel="stylesheet" href="${resURL}/scripts/yui/container/assets/container.css" type="text/css"/>
    <link rel="stylesheet" href="${resURL}/scripts/yui/container/assets/skins/sam/container.css" type="text/css"/>
    <link rel="stylesheet" href="${resURL}/scripts/yui/menu/assets/skins/sam/menu.css" type="text/css" />

    <l:hasPermission permission="${app.READ}">
      <link rel="search" type="application/opensearchdescription+xml" href="${rootURL}/opensearch.xml" title="Jenkins" />
    </l:hasPermission>
    <meta name="ROBOTS" content="INDEX,NOFOLLOW" />
    <meta name="viewport" content="width=device-width, initial-scale=1" />
    <j:set var="mode" value="header" />
    <d:invokeBody />
    <j:if test="${extensionsAvailable}">
      <j:forEach var="pd" items="${h.pageDecorators}">
        <st:include it="${pd}" page="header.jelly" optional="true" />
      </j:forEach>
    </j:if>

    <!-- The vendors bundle is generated by webpack. It contains vendor scripts common to all JS modules -->
    <script src="${resURL}/jsbundles/vendors.js" type="text/javascript"/>
    <script src="${resURL}/jsbundles/page-init.js" type="text/javascript"/>
    <!-- Sortable library used in drag & drop -->
    <script src="${resURL}/jsbundles/sortable-drag-drop.js" type="text/javascript"/>
  </head>
  <body id="jenkins" class="yui-skin-sam ${layoutType} jenkins-${h.version}" data-version="${h.version}" data-model-type="${it.class.name}">

    <j:if test="${layoutType!='full-screen'}">
      <!-- for accessibility, skip the entire navigation bar and etc and go straight to the head of the content -->
      <a href="#skip2content" class="skiplink">Skip to content</a>

      <l:pageHeader title="${%title}"
                    logoAlt="${%jenkinshead.alt}"
                    searchPlaceholder="${%search}"
                    searchHelpUrl="${%searchBox.url}"
                    logout="${%logout}"/>

      <div id="breadcrumbBar">
        <l:breadcrumbBar>
          <j:set var="mode" value="breadcrumbs" />
          <d:invokeBody/>
        </l:breadcrumbBar>
      </div>
    </j:if>

<<<<<<< HEAD
    <div id="page-body" class="clear">
      <j:set var="mode" value="app-bar" />
      <d:invokeBody/>
=======
    <div id="page-body" class="app-page-body app-page-body--${layoutType} clear">
>>>>>>> 1afd369d
      <j:if test="${layoutType=='two-column'}">
        <div id="side-panel">
          <j:set var="mode" value="side-panel" />
          <d:invokeBody />

          <!-- add YUI logger if debugging YUI -->
          <j:if test="${h.yuiSuffix=='debug'}">
          <!-- script to transform this into the Logger Console is done in hudson-behavior.js -->
          <div id="yui-logreader" style="margin-top:1em"/>
          </j:if>
        </div>
      </j:if>
      <div id="main-panel">
        <j:set var="mode" value="main-panel" />
        <d:invokeBody/>
      </div>
    </div>

    <j:if test="${layoutType!='full-screen'}">
    <footer class="page-footer">
      <div class="container-fluid">
        <div class="page-footer__flex-row">
          <div class="page-footer__footer-id-placeholder" id="footer"></div>

          <j:if test="${extensionsAvailable}">
            <j:forEach var="pd" items="${h.pageDecorators}">
              <st:include it="${pd}" page="footer.jelly" optional="true" />
            </j:forEach>
          </j:if>

          <j:if test="${!empty(it.api)}">
            <div class="page-footer__links rest_api hidden-xs">
              <a href="api/">REST API</a>
            </div>
          </j:if>

          <div class="page-footer__links page-footer__links--white jenkins_ver">
            <a href="${h.getFooterURL()}" rel="noopener noreferrer" target="_blank">Jenkins ${h.version}</a>
          </div>

        </div>

      </div>
    </footer>
    </j:if>

    <script src="${resURL}/jsbundles/keyboard-shortcuts.js" type="text/javascript"/>
  </body>
</html>
</l:view>
</j:jelly><|MERGE_RESOLUTION|>--- conflicted
+++ resolved
@@ -188,13 +188,10 @@
       </div>
     </j:if>
 
-<<<<<<< HEAD
-    <div id="page-body" class="clear">
+    <div id="page-body" class="app-page-body app-page-body--${layoutType} clear">
       <j:set var="mode" value="app-bar" />
       <d:invokeBody/>
-=======
-    <div id="page-body" class="app-page-body app-page-body--${layoutType} clear">
->>>>>>> 1afd369d
+
       <j:if test="${layoutType=='two-column'}">
         <div id="side-panel">
           <j:set var="mode" value="side-panel" />
