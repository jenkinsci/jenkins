--- conflicted
+++ resolved
@@ -236,12 +236,8 @@
       </div>
     </footer>
     </j:if>
-<<<<<<< HEAD
     <script src="${resURL}/jsbundles/tooltips.js" type="text/javascript" />
-=======
-
     <script src="${resURL}/jsbundles/keyboard-shortcuts.js" type="text/javascript"/>
->>>>>>> 3ba60ab3
   </body>
 </html>
 </l:view>
