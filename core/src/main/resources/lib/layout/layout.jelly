<!--
The MIT License

Copyright (c) 2004-2010, Sun Microsystems, Inc., Kohsuke Kawaguchi,
Daniel Dyer, Seiji Sogabe, Tom Huybrechts, Manufacture Francaise des Pneumatiques
Michelin, Romain Seguy

Permission is hereby granted, free of charge, to any person obtaining a copy
of this software and associated documentation files (the "Software"), to deal
in the Software without restriction, including without limitation the rights
to use, copy, modify, merge, publish, distribute, sublicense, and/or sell
copies of the Software, and to permit persons to whom the Software is
furnished to do so, subject to the following conditions:

The above copyright notice and this permission notice shall be included in
all copies or substantial portions of the Software.

THE SOFTWARE IS PROVIDED "AS IS", WITHOUT WARRANTY OF ANY KIND, EXPRESS OR
IMPLIED, INCLUDING BUT NOT LIMITED TO THE WARRANTIES OF MERCHANTABILITY,
FITNESS FOR A PARTICULAR PURPOSE AND NONINFRINGEMENT. IN NO EVENT SHALL THE
AUTHORS OR COPYRIGHT HOLDERS BE LIABLE FOR ANY CLAIM, DAMAGES OR OTHER
LIABILITY, WHETHER IN AN ACTION OF CONTRACT, TORT OR OTHERWISE, ARISING FROM,
OUT OF OR IN CONNECTION WITH THE SOFTWARE OR THE USE OR OTHER DEALINGS IN
THE SOFTWARE.
-->
<?jelly escape-by-default='true'?>
<j:jelly xmlns:j="jelly:core" xmlns:st="jelly:stapler" xmlns:d="jelly:define" xmlns:l="/lib/layout" xmlns:i="jelly:fmt"
         xmlns:x="jelly:xml" xmlns:dd="/lib/layout/dropdowns">
  <st:documentation> <![CDATA[
    Outer-most tag for a normal (non-AJAX) HTML rendering.
    This is used with nested <header>, <side-panel>, and <main-panel>
    to form Jenkins's basic HTML layout.
    ]]>
    <st:attribute name="title" use="required"> <![CDATA[
      Title of the HTML page. Rendered into <title> tag.
      ]]>
    </st:attribute>
    <st:attribute name="norefresh">
      Deprecated: Used to disable auto refresh for a page. The feature has been removed.
    </st:attribute>
    <st:attribute name="css" deprecated="true"> <![CDATA[
      specify path that starts from "/" for loading additional CSS stylesheet.
      path is interpreted as relative to the context root. e.g.,

      {noformat}<l:layout css="/plugin/mysuperplugin/css/myneatstyle.css">{noformat}

      This was originally added to allow plugins to load their stylesheets, but
      *the use of the attribute is discouraged now.*
      plugins should now do so by inserting <style> elements and/or <script> elements
      in <l:header/> tag.
       ]]>
    </st:attribute>
    <st:attribute name="permission">
      If given, this page is only made available to users who have the specified permission.
      (The permission will be checked against the "it" object.)
    </st:attribute>
    <st:attribute name="permissions">
      If given, this page is made available to users who have one or more of the specified permissions.
      (The permissions will be checked against the "it" object.)
    </st:attribute>
    <st:attribute name="type" use="optional">
      Available values: two-column (by default), one-column (full-width size) or full-screen (since 2.53).
    </st:attribute>
    <st:attribute name="nogrid" use="optional">
      Do not include Bootstrap 3 grid. When a plugin wants to use a more recent version of Bootstrap then
      the bundled grid will cause conflicts.
    </st:attribute>
  </st:documentation>
<l:view contentType="text/html;charset=UTF-8">
<st:setHeader name="Expires" value="0" />
<st:setHeader name="Cache-Control" value="no-cache,no-store,must-revalidate" />
<st:setHeader name="X-Hudson-Theme" value="default" />
<st:setHeader name="Referrer-Policy" value="same-origin" />
<st:setHeader name="Cross-Origin-Opener-Policy" value="same-origin" />

<!--
  depending on what tags are used, we can later end up discovering that we needed a session,
  but it's too late because the headers are already committed. so ensure we always have a session.
  this also allows us to configure HttpSessionContextIntegrationFilter not to create sessions,
  which I suspect can end up creating sessions for wrong resource types (such as static resources.)
-->

<j:if test="${h.isUserTimeZoneOverride()}">
  <i:setTimeZone value="${h.getUserTimeZone()}" />
</j:if>
<j:if test="${attrs.type==null}">
  <j:set var="layoutType" value="two-column"/>
</j:if>
<j:if test="${attrs.type!=null}">
  <j:set var="layoutType" value="${attrs.type}"/>
</j:if>

<j:set var="_" value="${request.getSession()}"/>
<j:set var="extensionsAvailable" value="${h.extensionsAvailable}"/>
<j:if test="${request.servletPath=='/' || request.servletPath==''}">
  ${h.advertiseHeaders(response)}
  <j:if test="${extensionsAvailable}">
    <j:forEach var="pd" items="${h.pageDecorators}">
      <st:include it="${pd}" page="httpHeaders.jelly" optional="true"/>
    </j:forEach>
  </j:if>
</j:if>
<x:doctype name="html" />
<html>
  <head data-rooturl="${rootURL}" data-resurl="${resURL}" data-imagesurl="${imagesURL}" resURL="${resURL}"
        data-extensions-available="${extensionsAvailable}"
        data-crumb-header="${h.getCrumbRequestField()}" data-crumb-value="${h.getCrumb(request)}"
        data-unit-test="${h.isUnitTest}">
    ${h.checkPermission(it,permission)}
    ${h.checkAnyPermission(it, permissions)}

    <title>${h.appendIfNotNull(title, ' [Jenkins]', 'Jenkins')}</title>

    <link rel="stylesheet" href="${resURL}/jsbundles/styles.css" type="text/css" />
    <j:if test="${attrs.nogrid==null or attrs.nogrid.equals(false)}">
      <link rel="stylesheet" href="${resURL}/css/responsive-grid.css" type="text/css" />
    </j:if>
    <j:if test="${attrs.css!=null}">
      <link rel="stylesheet" href="${resURL}${attrs.css}" type="text/css" />
    </j:if>
    <link rel="icon" href="${resURL}/favicon.svg" type="image/svg+xml" />
    <link rel="alternate icon" href="${resURL}/favicon.ico" sizes="any" />
    <link rel="apple-touch-icon" href="${resURL}/apple-touch-icon.png" sizes="180x180" />
    <link rel="mask-icon" href="${resURL}/mask-icon.svg" color="#191717" />
    <meta name="theme-color" content="#ffffff" />

    <script src="${resURL}/scripts/behavior.js" type="text/javascript"/>

    <st:adjunct includes="org.kohsuke.stapler.bind"/>

    <l:userExperimentalFlag var="removeYUI" flagClassName="jenkins.model.experimentalflags.RemoveYuiUserExperimentalFlag" />
    <j:if test="${!removeYUI}">
      <!-- To use the debug version of YUI, set the system property 'debug.YUI' to true -->
      <j:set var="yuiSuffix" value="${h.yuiSuffix}" />
      <l:yui module="yahoo" />
      <l:yui module="dom" />
      <l:yui module="event" />
      <j:if test="${h.yuiSuffix=='debug'}">
        <l:yui module="logger" />
      </j:if>
      <l:yui module="animation" />
      <l:yui module="dragdrop" />
      <l:yui module="container" />
      <l:yui module="connection" />
      <l:yui module="datasource" />
      <l:yui module="autocomplete" />
      <l:yui module="menu" />
      <l:yui module="element" />
      <l:yui module="button" />
      <l:yui module="storage" />
    </j:if>

    <script src="${resURL}/scripts/hudson-behavior.js" type="text/javascript"></script>
    <script src="${resURL}/scripts/sortable.js" type="text/javascript"/>

    <j:if test="${!removeYUI}">
      <link rel="stylesheet" href="${resURL}/scripts/yui/container/assets/container.css" type="text/css"/>
      <link rel="stylesheet" href="${resURL}/scripts/yui/container/assets/skins/sam/container.css" type="text/css"/>
      <link rel="stylesheet" href="${resURL}/scripts/yui/menu/assets/skins/sam/menu.css" type="text/css" />
    </j:if>

    <l:hasPermission permission="${app.READ}">
      <link rel="search" type="application/opensearchdescription+xml" href="${rootURL}/opensearch.xml" title="Jenkins" />
    </l:hasPermission>
    <meta name="ROBOTS" content="INDEX,NOFOLLOW" />
    <meta name="viewport" content="width=device-width, initial-scale=1" />
    <j:set var="mode" value="header" />
    <d:invokeBody />
    <j:if test="${extensionsAvailable}">
      <j:forEach var="pd" items="${h.pageDecorators}">
        <st:include it="${pd}" page="header.jelly" optional="true" />
      </j:forEach>
    </j:if>

    <!-- The vendors bundle is generated by webpack. It contains vendor scripts common to all JS modules -->
    <script src="${resURL}/jsbundles/vendors.js" type="text/javascript"/>
    <!-- Sortable library used in drag & drop -->
    <script src="${resURL}/jsbundles/sortable-drag-drop.js" type="text/javascript"/>
    <script src="${resURL}/jsbundles/app.js" type="text/javascript" defer="true" />
  </head>
<<<<<<< HEAD
  <body id="jenkins" class="yui-skin-sam ${layoutType} jenkins-${h.version}" data-version="${h.version}" data-model-type="${it.class.name}">
    <l:command-palette />
=======
  <body id="jenkins" class="${removeYUI ? '' : 'yui-skin-sam'} ${layoutType} jenkins-${h.version}" data-version="${h.version}" data-model-type="${it.class.name}">
>>>>>>> 0255a59b

    <j:if test="${layoutType!='full-screen'}">
      <!-- for accessibility, skip the entire navigation bar and etc and go straight to the head of the content -->
      <a href="#skip2content" class="jenkins-skip-link">Skip to content</a>

      <l:pageHeader title="${%title}"
                    logoAlt="${%jenkinshead.alt}"
                    searchPlaceholder="${%search}"
                    searchHelpUrl="${%searchBox.url}"
                    logout="${%logout}"/>

      <l:breadcrumbBar>
        <j:set var="mode" value="breadcrumbs" />
        <d:invokeBody/>
      </l:breadcrumbBar>
    </j:if>

    <div id="page-body" class="app-page-body app-page-body--${layoutType} clear">
      <j:if test="${layoutType=='two-column'}">
        <j:set var="mode" value="side-panel" />
        <d:invokeBody />
      </j:if>
      <div id="main-panel">
        <j:set var="mode" value="main-panel" />
        <d:invokeBody/>
      </div>
    </div>

    <j:if test="${layoutType!='full-screen'}">
      <footer class="page-footer jenkins-mobile-hide">
        <div class="page-footer__flex-row">
          <div class="page-footer__footer-id-placeholder" id="footer"></div>

          <j:if test="${extensionsAvailable}">
            <j:forEach var="pd" items="${h.pageDecorators}">
              <st:include it="${pd}" page="footer.jelly" optional="true" />
            </j:forEach>
          </j:if>

          <div class="page-footer__links">
            <j:if test="${!empty(it.api)}">
              <a class="jenkins-button jenkins-button--tertiary rest-api" href="api/">REST API</a>
            </j:if>

            <l:overflowButton text="Jenkins ${h.version}"
                              clazz="jenkins-button--tertiary jenkins_ver"
                              icon="${null}"
                              tooltip="${null}">
              <l:hasPermission permission="${app.SYSTEM_READ}">
                <dd:item icon="symbol-jenkins"
                        text="${%About Jenkins}"
                         href="${rootURL}/manage/about" />
                <dd:separator />
              </l:hasPermission>
              <dd:item icon="symbol-heart"
                       text="${%Get involved}"
                       href="https://www.jenkins.io/participate/" />
              <dd:item icon="symbol-external"
                       text="${%Website}"
                       href="${h.getFooterURL()}" />
            </l:overflowButton>
          </div>
        </div>
      </footer>
    </j:if>
  </body>
</html>
</l:view>
</j:jelly><|MERGE_RESOLUTION|>--- conflicted
+++ resolved
@@ -178,12 +178,8 @@
     <script src="${resURL}/jsbundles/sortable-drag-drop.js" type="text/javascript"/>
     <script src="${resURL}/jsbundles/app.js" type="text/javascript" defer="true" />
   </head>
-<<<<<<< HEAD
-  <body id="jenkins" class="yui-skin-sam ${layoutType} jenkins-${h.version}" data-version="${h.version}" data-model-type="${it.class.name}">
+  <body id="jenkins" class="${removeYUI ? '' : 'yui-skin-sam'} ${layoutType} jenkins-${h.version}" data-version="${h.version}" data-model-type="${it.class.name}">
     <l:command-palette />
-=======
-  <body id="jenkins" class="${removeYUI ? '' : 'yui-skin-sam'} ${layoutType} jenkins-${h.version}" data-version="${h.version}" data-model-type="${it.class.name}">
->>>>>>> 0255a59b
 
     <j:if test="${layoutType!='full-screen'}">
       <!-- for accessibility, skip the entire navigation bar and etc and go straight to the head of the content -->
