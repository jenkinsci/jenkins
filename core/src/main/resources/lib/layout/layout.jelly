<!--
The MIT License

Copyright (c) 2004-2010, Sun Microsystems, Inc., Kohsuke Kawaguchi,
Daniel Dyer, Seiji Sogabe, Tom Huybrechts, Manufacture Francaise des Pneumatiques
Michelin, Romain Seguy

Permission is hereby granted, free of charge, to any person obtaining a copy
of this software and associated documentation files (the "Software"), to deal
in the Software without restriction, including without limitation the rights
to use, copy, modify, merge, publish, distribute, sublicense, and/or sell
copies of the Software, and to permit persons to whom the Software is
furnished to do so, subject to the following conditions:

The above copyright notice and this permission notice shall be included in
all copies or substantial portions of the Software.

THE SOFTWARE IS PROVIDED "AS IS", WITHOUT WARRANTY OF ANY KIND, EXPRESS OR
IMPLIED, INCLUDING BUT NOT LIMITED TO THE WARRANTIES OF MERCHANTABILITY,
FITNESS FOR A PARTICULAR PURPOSE AND NONINFRINGEMENT. IN NO EVENT SHALL THE
AUTHORS OR COPYRIGHT HOLDERS BE LIABLE FOR ANY CLAIM, DAMAGES OR OTHER
LIABILITY, WHETHER IN AN ACTION OF CONTRACT, TORT OR OTHERWISE, ARISING FROM,
OUT OF OR IN CONNECTION WITH THE SOFTWARE OR THE USE OR OTHER DEALINGS IN
THE SOFTWARE.
-->
<?jelly escape-by-default='true'?>
<j:jelly xmlns:j="jelly:core" xmlns:st="jelly:stapler" xmlns:d="jelly:define" xmlns:l="/lib/layout" xmlns:i="jelly:fmt" xmlns:x="jelly:xml">
  <st:documentation>
    Outer-most tag for a normal (non-AJAX) HTML rendering.
    This is used with nested &lt;header>, &lt;side-panel>, and &lt;main-panel>
    to form Jenkins's basic HTML layout.

    <st:attribute name="title" use="required">
      Title of the HTML page. Rendered into &lt;title> tag.
    </st:attribute>
    <st:attribute name="norefresh">
      If non-null and not "false", auto refresh is disabled on this page.
      This is necessary for pages that include forms.
    </st:attribute>
    <st:attribute name="css" deprecated="true">
      specify path that starts from "/" for loading additional CSS stylesheet.
      path is interpreted as relative to the context root. e.g.,

      {noformat}&lt;l:layout css="/plugin/mysuperplugin/css/myneatstyle.css">{noformat}

      This was originally added to allow plugins to load their stylesheets, but
      *the use of the attribute is discouraged now.*
      plugins should now do so by inserting &lt;style> elements and/or &lt;script> elements
      in &lt;l:header/> tag.
    </st:attribute>
    <st:attribute name="permission">
      If given, this page is only made available to users that has the specified permission.
      (The permission will be checked against the "it" object.)
    </st:attribute>
<<<<<<< HEAD
    <st:attribute name="layout" use="optional">
      By default, if given, this page will render side-panel + main-panel. Typically, left-side (navigation or menu) +
=======
    <st:attribute name="sidepanel" use="optional">
      By default, this page will render side-panel + main-panel. Typically, left-side (navigation or menu) +
>>>>>>> 315c1d91
      main-content. If set to false, this page will render only main-panel. Typically, full-width size.
    </st:attribute>

  </st:documentation>
<st:setHeader name="Expires" value="0" />
<st:setHeader name="Cache-Control" value="no-cache,no-store,must-revalidate" />
<st:setHeader name="X-Hudson-Theme" value="default" />
<st:contentType value="text/html;charset=UTF-8" />

  <j:new var="h" className="hudson.Functions" /><!-- instead of JSP functions -->
${h.initPageVariables(context)}
<!--
  depending on what tags are used, we can later end up discovering that we needed a session,
  but it's too late because the headers are already committed. so ensure we always have a session.
  this also allows us to configure HttpSessionContextIntegrationFilter not to create sessions,
  which I suspect can end up creating sessions for wrong resource types (such as static resources.)
-->
<j:if test="${attrs.layout==null}">
  <j:set var="layout" value="two-column"/>
</j:if>
<j:set var="isMSIE" value="${userAgent.contains('MSIE')}"/>
<j:set var="_" value="${request.getSession()}"/>
<j:set var="_" value="${h.configureAutoRefresh(request, response, attrs.norefresh!=null and !attrs.norefresh.equals(false))}"/>
<j:set var="extensionsAvailable" value="${h.extensionsAvailable}"/>
<j:if test="${request.servletPath=='/' || request.servletPath==''}">
  ${h.advertiseHeaders(response)}
  <j:if test="${extensionsAvailable}">
    <j:forEach var="pd" items="${h.pageDecorators}">
      <st:include it="${pd}" page="httpHeaders.jelly" optional="true"/>
    </j:forEach>
  </j:if>
</j:if>
<x:doctype name="html" />
<html>
  <head resURL="${resURL}">
    ${h.checkPermission(it,permission)}

    <j:if test="${isMSIE}">
      <meta http-equiv="X-UA-Compatible" content="IE=Edge"/>
    </j:if>

    <title>${h.appendIfNotNull(title, ' [Jenkins]', 'Jenkins')}</title>
    <link rel="stylesheet" href="${resURL}/css/layout-common.css" type="text/css" />
    <link rel="stylesheet" href="${resURL}/css/style.css" type="text/css" />
    <link rel="stylesheet" href="${resURL}/css/color.css" type="text/css" />
    <link rel="stylesheet" href="${resURL}/css/responsive-grid.css" type="text/css" />
    <j:if test="${attrs.css!=null}">
      <link rel="stylesheet" href="${resURL}${attrs.css}" type="text/css" />
    </j:if>
    <link rel="shortcut icon" href="${resURL}/favicon.ico" type="image/vnd.microsoft.icon" />
    <link rel="mask-icon" href="${rootURL}/images/mask-icon.svg" color="black" />

    <!-- are we running as an unit test? -->
    <script>var isRunAsTest=${h.isUnitTest}; var rootURL="${rootURL}"; var resURL="${resURL}";</script>

    <script src="${resURL}/scripts/prototype.js" type="text/javascript"/>
    <script src="${resURL}/scripts/behavior.js" type="text/javascript"/>

    <!-- we include our own prototype.js, so don't let stapler pull in another. -->
    <st:adjunct assumes="org.kohsuke.stapler.framework.prototype.prototype" includes="org.kohsuke.stapler.bind"/>

    <!-- To use the debug version of YUI, set the system property 'debug.YUI' to true -->
    <j:set var="yuiSuffix" value="${h.yuiSuffix}" />
    <l:yui module="yahoo" />
    <l:yui module="dom" />
    <l:yui module="event" />
    <j:if test="${h.yuiSuffix=='debug'}">
      <l:yui module="logger" />
    </j:if>
    <l:yui module="animation" />
    <l:yui module="dragdrop" />
    <l:yui module="container" />
    <l:yui module="connection" />
    <l:yui module="datasource" />
    <l:yui module="autocomplete" />
    <l:yui module="menu" />
    <l:yui module="element" />
    <l:yui module="button" />
    <l:yui module="storage" />
    <!--l:yui module="editor" suffix="-beta" /-->

    <script src="${resURL}/scripts/hudson-behavior.js" type="text/javascript"></script>
    <script src="${resURL}/scripts/sortable.js" type="text/javascript"/>

    <j:if test="${extensionsAvailable}">
      <script>
          crumb.init("${h.getCrumbRequestField()}", "${h.getCrumb(request)}");
      </script>
    </j:if>

    <link rel="stylesheet" href="${resURL}/scripts/yui/container/assets/container.css" type="text/css"/>
    <link rel="stylesheet" href="${resURL}/scripts/yui/assets/skins/sam/skin.css" type="text/css" />
    <link rel="stylesheet" href="${resURL}/scripts/yui/container/assets/skins/sam/container.css" type="text/css"/>
    <link rel="stylesheet" href="${resURL}/scripts/yui/button/assets/skins/sam/button.css" type="text/css" />
    <link rel="stylesheet" href="${resURL}/scripts/yui/menu/assets/skins/sam/menu.css" type="text/css" />
    <!--link rel="stylesheet" href="${resURL}/scripts/yui/editor/assets/skins/sam/editor.css" type="text/css" /-->

    <l:hasPermission permission="${app.READ}">
      <link rel="search" type="application/opensearchdescription+xml" href="${rootURL}/opensearch.xml" title="Jenkins" />
    </l:hasPermission>
    <meta name="ROBOTS" content="INDEX,NOFOLLOW" />
    <j:set var="mode" value="header" />
    <d:invokeBody />
    <j:if test="${extensionsAvailable}">
      <j:forEach var="pd" items="${h.pageDecorators}">
        <st:include it="${pd}" page="header.jelly" optional="true" />
      </j:forEach>
    </j:if>

    <j:if test="${isMSIE}">
      <script src="${resURL}/scripts/msie.js" type="text/javascript"/>
    </j:if>

    <j:if test="${empty(attrs.sidepanel) or attrs.sidepanel}">
      <link type="text/css" rel="stylesheet" href="${resURL}/css/layout-left-side.css" />
    </j:if>

  </head>
  <body id="jenkins" class="yui-skin-sam jenkins-${h.version} ${layout}" data-version="jenkins-${h.version}" data-model-type="${it.class.name}">
    <!-- for accessibility, skip the entire navigation bar and etc and go straight to the head of the content -->
    <a href="#skip2content" class="skiplink">Skip to content</a>

    <div id="page-head">
      <div id="header">
        <div class="logo">
          <a id="jenkins-home-link" href="${rootURL}/">
            <img id="jenkins-head-icon" src="${imagesURL}/headshot.png" alt="title" />
            <img id="jenkins-name-icon" src="${imagesURL}/title.png" alt="title" width="139" height="34" />
          </a>
        </div>
        <div class="login">
          <!-- login field -->
          <j:if test="${app.useSecurity}">
            <st:nbsp/>
            <j:choose>
              <j:when test="${!h.isAnonymous()}">
                <j:invokeStatic var="user" className="hudson.model.User" method="current" />
                <j:choose>
                  <j:when test="${user.fullName == null || user.fullName.trim().isEmpty()}">
                    <j:set var="userName" value="${user.id}"/>
                  </j:when>
                  <j:otherwise>
                    <j:set var="userName" value="${user.fullName}"/>
                  </j:otherwise>
                </j:choose>
                <span style="white-space:nowrap">
                  <a href="${rootURL}/user/${user.id}" class="model-link inside inverse"><b>${userName}</b></a>
                  <j:if test="${app.securityRealm.canLogOut()}">
                    |
                    <a href="${rootURL}/logout"><b>${%logout}</b></a>
                  </j:if>
                </span>
              </j:when>
              <j:otherwise>
                <st:include it="${app.securityRealm}" page="loginLink.jelly" />
              </j:otherwise>
            </j:choose>
          </j:if>
        </div>
        <div class="searchbox hidden-xs">
          <!-- search box -->
          <j:set var="searchURL" value="${h.searchURL}"/>
          <form action="${searchURL}" method="get" style="position:relative;" class="no-json" name="search">
            <!-- this div determines the minimum width -->
            <div id="search-box-minWidth"/>
            <!-- this div is used to calculate the width of the text box -->
            <div id="search-box-sizer"/>
            <div id="searchform">
              <input name="q" placeholder="${%search}" id="search-box" class="has-default-text" value="${request.getParameter('q')}" />
              <st:nbsp />
              <a href="${%searchBox.url}"><l:icon class="icon-help icon-sm" /></a>
              <div id="search-box-completion" />
              <script>createSearchBox("${searchURL}");</script>
            </div>
          </form>
        </div>
      </div>
      <div id="breadcrumbBar">
        <l:breadcrumbBar>
          <j:set var="mode" value="breadcrumbs" />
          <d:invokeBody/>
        </l:breadcrumbBar>
      </div>
    </div>

    <div id="page-body" class="clear">
      <j:if test="${layout=='two-column'}">
        <div id="side-panel">
          <j:set var="mode" value="side-panel" />
          <d:invokeBody />

          <!-- add YUI logger if debugging YUI -->
          <j:if test="${h.yuiSuffix=='debug'}">
          <div id="yui-logreader" style="margin-top:1em"/>
            <script>
              Behaviour.addLoadEvent(function(){
                var logReader = new YAHOO.widget.LogReader("yui-logreader");
                logReader.collapse();
              });
            </script>
          </j:if>
        </div>
      </j:if>
      <div id="main-panel">
         <j:set var="mode" value="main-panel" />
         <d:invokeBody/>
      </div>
    </div>

    <footer>
      <div class="container-fluid">
        <div class="row">
          <div class="col-md-6" id="footer"></div>
          <div class="col-md-18">
            <span class="page_generated">${%Page generated}: <i:formatDate value="${h.getCurrentTime()}" type="both" dateStyle="medium" timeStyle="long"/></span>
            <j:if test="${!empty(it.api)}">
               <span class="rest_api"><a href="api/">REST API</a></span>
            </j:if>
            <span class="jenkins_ver"><a href="${h.getFooterURL()}">Jenkins ver. ${h.version}</a></span>
            <j:if test="${extensionsAvailable}">
            <j:forEach var="pd" items="${h.pageDecorators}">
              <st:include it="${pd}" page="footer.jelly" optional="true" />
            </j:forEach>
            </j:if>
          </div>
        </div>
      </div>
    </footer>

  </body>
</html>
</j:jelly><|MERGE_RESOLUTION|>--- conflicted
+++ resolved
@@ -52,14 +52,8 @@
       If given, this page is only made available to users that has the specified permission.
       (The permission will be checked against the "it" object.)
     </st:attribute>
-<<<<<<< HEAD
     <st:attribute name="layout" use="optional">
-      By default, if given, this page will render side-panel + main-panel. Typically, left-side (navigation or menu) +
-=======
-    <st:attribute name="sidepanel" use="optional">
-      By default, this page will render side-panel + main-panel. Typically, left-side (navigation or menu) +
->>>>>>> 315c1d91
-      main-content. If set to false, this page will render only main-panel. Typically, full-width size.
+      Available values: two-column (by default) or one-column (full-width size).
     </st:attribute>
 
   </st:documentation>
