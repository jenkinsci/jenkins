<!--
The MIT License

Copyright (c) 2004-2010, Sun Microsystems, Inc., Kohsuke Kawaguchi,
Daniel Dyer, Seiji Sogabe, Tom Huybrechts, Manufacture Francaise des Pneumatiques
Michelin, Romain Seguy

Permission is hereby granted, free of charge, to any person obtaining a copy
of this software and associated documentation files (the "Software"), to deal
in the Software without restriction, including without limitation the rights
to use, copy, modify, merge, publish, distribute, sublicense, and/or sell
copies of the Software, and to permit persons to whom the Software is
furnished to do so, subject to the following conditions:

The above copyright notice and this permission notice shall be included in
all copies or substantial portions of the Software.

THE SOFTWARE IS PROVIDED "AS IS", WITHOUT WARRANTY OF ANY KIND, EXPRESS OR
IMPLIED, INCLUDING BUT NOT LIMITED TO THE WARRANTIES OF MERCHANTABILITY,
FITNESS FOR A PARTICULAR PURPOSE AND NONINFRINGEMENT. IN NO EVENT SHALL THE
AUTHORS OR COPYRIGHT HOLDERS BE LIABLE FOR ANY CLAIM, DAMAGES OR OTHER
LIABILITY, WHETHER IN AN ACTION OF CONTRACT, TORT OR OTHERWISE, ARISING FROM,
OUT OF OR IN CONNECTION WITH THE SOFTWARE OR THE USE OR OTHER DEALINGS IN
THE SOFTWARE.
-->
<?jelly escape-by-default='true'?>
<j:jelly xmlns:j="jelly:core" xmlns:st="jelly:stapler" xmlns:d="jelly:define" xmlns:l="/lib/layout" xmlns:i="jelly:fmt" xmlns:x="jelly:xml">
  <st:documentation>
    Outer-most tag for a normal (non-AJAX) HTML rendering.
    This is used with nested &lt;header>, &lt;side-panel>, and &lt;main-panel>
    to form Jenkins's basic HTML layout.

    <st:attribute name="title" use="required">
      Title of the HTML page. Rendered into &lt;title> tag.
    </st:attribute>
    <st:attribute name="norefresh">
      Deprecated: Used to disable auto refresh for a page. The feature has been removed.
    </st:attribute>
    <st:attribute name="css" deprecated="true">
      specify path that starts from "/" for loading additional CSS stylesheet.
      path is interpreted as relative to the context root. e.g.,

      {noformat}&lt;l:layout css="/plugin/mysuperplugin/css/myneatstyle.css">{noformat}

      This was originally added to allow plugins to load their stylesheets, but
      *the use of the attribute is discouraged now.*
      plugins should now do so by inserting &lt;style> elements and/or &lt;script> elements
      in &lt;l:header/> tag.
    </st:attribute>
    <st:attribute name="permission">
      If given, this page is only made available to users who have the specified permission.
      (The permission will be checked against the "it" object.)
    </st:attribute>
    <st:attribute name="permissions">
      If given, this page is made available to users who have one or more of the specified permissions.
      (The permissions will be checked against the "it" object.)
    </st:attribute>
    <st:attribute name="type" use="optional">
      Available values: two-column (by default), one-column (full-width size) or full-screen (since 2.53).
    </st:attribute>
    <st:attribute name="nogrid" use="optional">
      Do not include Bootstrap 3 grid. When a plugin wants to use a more recent version of Bootstrap then
      the bundled grid will cause conflicts.
    </st:attribute>
  </st:documentation>
<l:view contentType="text/html;charset=UTF-8">
<st:setHeader name="Expires" value="0" />
<st:setHeader name="Cache-Control" value="no-cache,no-store,must-revalidate" />
<st:setHeader name="X-Hudson-Theme" value="default" />
<st:setHeader name="Referrer-Policy" value="same-origin" />
<st:setHeader name="Cross-Origin-Opener-Policy" value="same-origin" />

<!--
  depending on what tags are used, we can later end up discovering that we needed a session,
  but it's too late because the headers are already committed. so ensure we always have a session.
  this also allows us to configure HttpSessionContextIntegrationFilter not to create sessions,
  which I suspect can end up creating sessions for wrong resource types (such as static resources.)
-->

<j:if test="${h.isUserTimeZoneOverride()}">
  <i:setTimeZone value="${h.getUserTimeZone()}" />
</j:if>
<j:if test="${attrs.type==null}">
  <j:set var="layoutType" value="two-column"/>
</j:if>
<j:if test="${attrs.type!=null}">
  <j:set var="layoutType" value="${attrs.type}"/>
</j:if>

<j:set var="_" value="${request.getSession()}"/>
<j:set var="extensionsAvailable" value="${h.extensionsAvailable}"/>
<j:if test="${request.servletPath=='/' || request.servletPath==''}">
  ${h.advertiseHeaders(response)}
  <j:if test="${extensionsAvailable}">
    <j:forEach var="pd" items="${h.pageDecorators}">
      <st:include it="${pd}" page="httpHeaders.jelly" optional="true"/>
    </j:forEach>
  </j:if>
</j:if>
<x:doctype name="html" />
<html>
  <head data-rooturl="${rootURL}" data-resurl="${resURL}" data-imagesurl="${imagesURL}" resURL="${resURL}"
        data-extensions-available="${extensionsAvailable}"
        data-crumb-header="${h.getCrumbRequestField()}" data-crumb-value="${h.getCrumb(request)}"
        data-unit-test="${h.isUnitTest}">
    ${h.checkPermission(it,permission)}
    ${h.checkAnyPermission(it, permissions)}

    <title>${h.appendIfNotNull(title, ' [Jenkins]', 'Jenkins')}</title>

    <link rel="stylesheet" href="${resURL}/jsbundles/styles.css" type="text/css" />
    <j:if test="${attrs.nogrid==null or attrs.nogrid.equals(false)}">
      <link rel="stylesheet" href="${resURL}/css/responsive-grid.css" type="text/css" />
    </j:if>
    <j:if test="${attrs.css!=null}">
      <link rel="stylesheet" href="${resURL}${attrs.css}" type="text/css" />
    </j:if>
    <link rel="shortcut icon" href="${resURL}/favicon.ico" type="image/vnd.microsoft.icon" />

    <script src="${resURL}/scripts/prototype.js" type="text/javascript"/>
    <script src="${resURL}/scripts/behavior.js" type="text/javascript"/>

    <!-- we include our own prototype.js, so don't let stapler pull in another. -->
    <st:adjunct assumes="org.kohsuke.stapler.framework.prototype.prototype" includes="org.kohsuke.stapler.bind"/>

    <!-- To use the debug version of YUI, set the system property 'debug.YUI' to true -->
    <j:set var="yuiSuffix" value="${h.yuiSuffix}" />
    <l:yui module="yahoo" />
    <l:yui module="dom" />
    <l:yui module="event" />
    <j:if test="${h.yuiSuffix=='debug'}">
      <l:yui module="logger" />
    </j:if>
    <l:yui module="animation" />
    <l:yui module="dragdrop" />
    <l:yui module="container" />
    <l:yui module="connection" />
    <l:yui module="datasource" />
    <l:yui module="autocomplete" />
    <l:yui module="menu" />
    <l:yui module="element" />
    <l:yui module="button" />
    <l:yui module="storage" />

    <script src="${resURL}/scripts/hudson-behavior.js" type="text/javascript"></script>
    <script src="${resURL}/scripts/sortable.js" type="text/javascript"/>

    <link rel="stylesheet" href="${resURL}/scripts/yui/container/assets/container.css" type="text/css"/>
    <link rel="stylesheet" href="${resURL}/scripts/yui/container/assets/skins/sam/container.css" type="text/css"/>
    <link rel="stylesheet" href="${resURL}/scripts/yui/menu/assets/skins/sam/menu.css" type="text/css" />

    <l:hasPermission permission="${app.READ}">
      <link rel="search" type="application/opensearchdescription+xml" href="${rootURL}/opensearch.xml" title="Jenkins" />
    </l:hasPermission>
    <meta name="ROBOTS" content="INDEX,NOFOLLOW" />
    <meta name="viewport" content="width=device-width, initial-scale=1" />
    <j:set var="mode" value="header" />
    <d:invokeBody />
    <j:if test="${extensionsAvailable}">
      <j:forEach var="pd" items="${h.pageDecorators}">
        <st:include it="${pd}" page="header.jelly" optional="true" />
      </j:forEach>
    </j:if>

    <!-- The vendors bundle is generated by webpack. It contains vendor scripts common to all JS modules -->
    <script src="${resURL}/jsbundles/vendors.js" type="text/javascript"/>
    <script src="${resURL}/jsbundles/page-init.js" type="text/javascript"/>
    <!-- Sortable library used in drag & drop -->
    <script src="${resURL}/jsbundles/sortable-drag-drop.js" type="text/javascript"/>
  </head>
  <body id="jenkins" class="yui-skin-sam ${layoutType} jenkins-${h.version}" data-version="${h.version}" data-model-type="${it.class.name}">

    <j:if test="${layoutType!='full-screen'}">
      <!-- for accessibility, skip the entire navigation bar and etc and go straight to the head of the content -->
      <a href="#skip2content" class="skiplink">Skip to content</a>

      <l:pageHeader title="${%title}"
                    logoAlt="${%jenkinshead.alt}"
                    searchPlaceholder="${%search}"
                    searchHelpUrl="${%searchBox.url}"
                    logout="${%logout}"/>

      <div id="breadcrumbBar">
        <l:breadcrumbBar>
          <j:set var="mode" value="breadcrumbs" />
          <d:invokeBody/>
        </l:breadcrumbBar>
      </div>
    </j:if>

    <div id="page-body" class="app-page-body app-page-body--${layoutType} clear">
      <j:if test="${layoutType=='two-column'}">
        <div id="side-panel">
          <j:set var="mode" value="side-panel" />
          <d:invokeBody />

          <!-- add YUI logger if debugging YUI -->
          <j:if test="${h.yuiSuffix=='debug'}">
          <!-- script to transform this into the Logger Console is done in hudson-behavior.js -->
          <div id="yui-logreader" style="margin-top:1em"/>
          </j:if>
        </div>
      </j:if>
      <div id="main-panel">
        <j:set var="mode" value="app-bar" />
        <d:invokeBody/>
        <j:set var="mode" value="main-panel" />
        <d:invokeBody/>
      </div>
    </div>

    <j:if test="${layoutType!='full-screen'}">
    <footer class="page-footer">
      <div class="container-fluid">
        <div class="page-footer__flex-row">
          <div class="page-footer__footer-id-placeholder" id="footer"></div>

          <j:if test="${extensionsAvailable}">
            <j:forEach var="pd" items="${h.pageDecorators}">
              <st:include it="${pd}" page="footer.jelly" optional="true" />
            </j:forEach>
          </j:if>

          <j:if test="${!empty(it.api)}">
            <div class="page-footer__links rest_api hidden-xs">
              <a href="api/">REST API</a>
            </div>
          </j:if>

          <div class="page-footer__links page-footer__links--white jenkins_ver">
            <a href="${h.getFooterURL()}" rel="noopener noreferrer" target="_blank">Jenkins ${h.version}</a>
          </div>

        </div>

      </div>
    </footer>
    </j:if>
<<<<<<< HEAD
    <script src="${resURL}/jsbundles/tooltips.js" type="text/javascript" />
    <script src="${resURL}/jsbundles/keyboard-shortcuts.js" type="text/javascript"/>
=======
>>>>>>> 228e886a
  </body>
</html>
</l:view>
</j:jelly><|MERGE_RESOLUTION|>--- conflicted
+++ resolved
@@ -167,6 +167,7 @@
     <script src="${resURL}/jsbundles/page-init.js" type="text/javascript"/>
     <!-- Sortable library used in drag & drop -->
     <script src="${resURL}/jsbundles/sortable-drag-drop.js" type="text/javascript"/>
+    <script src="${resURL}/jsbundles/tooltips.js" type="text/javascript" defer="true" />
   </head>
   <body id="jenkins" class="yui-skin-sam ${layoutType} jenkins-${h.version}" data-version="${h.version}" data-model-type="${it.class.name}">
 
@@ -236,11 +237,6 @@
       </div>
     </footer>
     </j:if>
-<<<<<<< HEAD
-    <script src="${resURL}/jsbundles/tooltips.js" type="text/javascript" />
-    <script src="${resURL}/jsbundles/keyboard-shortcuts.js" type="text/javascript"/>
-=======
->>>>>>> 228e886a
   </body>
 </html>
 </l:view>
