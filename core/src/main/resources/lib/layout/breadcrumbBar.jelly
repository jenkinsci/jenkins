<!--
The MIT License

Copyright (c) 2004-2010, Sun Microsystems, Inc., Kohsuke Kawaguchi,
Daniel Dyer, Seiji Sogabe, Tom Huybrechts, Manufacture Francaise des Pneumatiques
Michelin, Romain Seguy, CloudBees, Inc.

Permission is hereby granted, free of charge, to any person obtaining a copy
of this software and associated documentation files (the "Software"), to deal
in the Software without restriction, including without limitation the rights
to use, copy, modify, merge, publish, distribute, sublicense, and/or sell
copies of the Software, and to permit persons to whom the Software is
furnished to do so, subject to the following conditions:

The above copyright notice and this permission notice shall be included in
all copies or substantial portions of the Software.

THE SOFTWARE IS PROVIDED "AS IS", WITHOUT WARRANTY OF ANY KIND, EXPRESS OR
IMPLIED, INCLUDING BUT NOT LIMITED TO THE WARRANTIES OF MERCHANTABILITY,
FITNESS FOR A PARTICULAR PURPOSE AND NONINFRINGEMENT. IN NO EVENT SHALL THE
AUTHORS OR COPYRIGHT HOLDERS BE LIABLE FOR ANY CLAIM, DAMAGES OR OTHER
LIABILITY, WHETHER IN AN ACTION OF CONTRACT, TORT OR OTHERWISE, ARISING FROM,
OUT OF OR IN CONNECTION WITH THE SOFTWARE OR THE USE OR OTHER DEALINGS IN
THE SOFTWARE.
-->
<?jelly escape-by-default='true'?>
<j:jelly xmlns:j="jelly:core" xmlns:st="jelly:stapler" xmlns:d="jelly:define" xmlns:l="/lib/layout" xmlns:i="jelly:fmt" xmlns:x="jelly:xml">
  <st:documentation>
    Generates the bar that shows breadcrumbs, along with its associated dynamic behaviours.
    This tag is used by l:layout and not expected to be used by anyone else,
    but it's written as separate tag for better readability of code.

    To render additional breadcrumb items (for example to provide in-page navigations),
    use the &lt;l:breadcrumb> tag.
  </st:documentation>

  <st:adjunct includes="lib.layout.breadcrumbs" />

  <div class="top-sticker noedge">
    <div class="top-sticker-inner">
      <div class="jenkins-breadcrumbs">
        <ul id="breadcrumbs">
          <j:forEach var="anc" items="${request.ancestors}">
            <j:if test="${h.isModel(anc.object) and anc.prev.url!=anc.url}">
              <li class="item">
<<<<<<< HEAD
                <a href="${anc.url}/">
=======
                <a href="${anc.url}/" class="${h.isModelWithContextMenu(anc.object)?'model-link':null}">
>>>>>>> 9de15cf1
                  <!-- Workaround to set desired name to first breadcrumb (instead of Jenkins) -->
                  <j:choose>
                    <j:when test="${anc.object == app}">
                      ${%Dashboard}
                    </j:when>
                    <j:otherwise>
                      ${anc.object.displayName}
                    </j:otherwise>
                  </j:choose>
                </a>
              </li>
              <j:choose>
<<<<<<< HEAD
                <j:when test="${h.isModelWithContextMenu(anc.object) or h.isModelWithChildren(anc.object)}">
=======
                <j:when test="${h.isModelWithChildren(anc.object)}">
>>>>>>> 9de15cf1
                  <li class="children" href="${anc.url}/">
                    <!-- shows '>' for rendering children -->
                  </li>
                </j:when>
                <j:otherwise>
                  <li class="separator">
                  </li>
                </j:otherwise>
              </j:choose>
            </j:if>
          </j:forEach>

          <!-- render additional breadcrumb items -->
          <d:invokeBody />
        </ul>

        <div id="breadcrumb-menu-target"/><!-- this is where the menu gets rendered -->
      </div>
    </div>
  </div>
</j:jelly><|MERGE_RESOLUTION|>--- conflicted
+++ resolved
@@ -43,11 +43,7 @@
           <j:forEach var="anc" items="${request.ancestors}">
             <j:if test="${h.isModel(anc.object) and anc.prev.url!=anc.url}">
               <li class="item">
-<<<<<<< HEAD
-                <a href="${anc.url}/">
-=======
                 <a href="${anc.url}/" class="${h.isModelWithContextMenu(anc.object)?'model-link':null}">
->>>>>>> 9de15cf1
                   <!-- Workaround to set desired name to first breadcrumb (instead of Jenkins) -->
                   <j:choose>
                     <j:when test="${anc.object == app}">
@@ -60,11 +56,7 @@
                 </a>
               </li>
               <j:choose>
-<<<<<<< HEAD
-                <j:when test="${h.isModelWithContextMenu(anc.object) or h.isModelWithChildren(anc.object)}">
-=======
                 <j:when test="${h.isModelWithChildren(anc.object)}">
->>>>>>> 9de15cf1
                   <li class="children" href="${anc.url}/">
                     <!-- shows '>' for rendering children -->
                   </li>
