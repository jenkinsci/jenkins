<!--
The MIT License

Copyright (c) 2023 Jenkins contributors

Permission is hereby granted, free of charge, to any person obtaining a copy
of this software and associated documentation files (the "Software"), to deal
in the Software without restriction, including without limitation the rights
to use, copy, modify, merge, publish, distribute, sublicense, and/or sell
copies of the Software, and to permit persons to whom the Software is
furnished to do so, subject to the following conditions:

The above copyright notice and this permission notice shall be included in
all copies or substantial portions of the Software.

THE SOFTWARE IS PROVIDED "AS IS", WITHOUT WARRANTY OF ANY KIND, EXPRESS OR
IMPLIED, INCLUDING BUT NOT LIMITED TO THE WARRANTIES OF MERCHANTABILITY,
FITNESS FOR A PARTICULAR PURPOSE AND NONINFRINGEMENT. IN NO EVENT SHALL THE
AUTHORS OR COPYRIGHT HOLDERS BE LIABLE FOR ANY CLAIM, DAMAGES OR OTHER
LIABILITY, WHETHER IN AN ACTION OF CONTRACT, TORT OR OTHERWISE, ARISING FROM,
OUT OF OR IN CONNECTION WITH THE SOFTWARE OR THE USE OR OTHER DEALINGS IN
THE SOFTWARE.
-->

<?jelly escape-by-default='true'?>
<j:jelly xmlns:j="jelly:core" xmlns:st="jelly:stapler" xmlns:l="/lib/layout" xmlns:d="jelly:define">
  <st:documentation>
    <st:attribute name="title" use="required">
      Sets the title for the notice. HTML isn't supported.
    </st:attribute>
    <st:attribute name="icon" use="required">
      Sets the icon for the notice. Supports Jenkins Symbols and regular images.
    </st:attribute>
    <st:attribute name="description">
      Optional description for the notice. HTML is supported.
    </st:attribute>
  </st:documentation>

  <div class="jenkins-notice">
    <l:icon src="${attrs.icon}" />
<<<<<<< HEAD
    <div>${attrs.text}</div>
    <j:if test="${attrs.description != null}">
      <div class="jenkins-notice__description">
        <j:out value="${attrs.description}" />
      </div>
    </j:if>
=======
    <div>${attrs.title}</div>
    <div class="jenkins-notice__description">
      <d:invokeBody />
    </div>
>>>>>>> 20f24f79
  </div>
</j:jelly><|MERGE_RESOLUTION|>--- conflicted
+++ resolved
@@ -31,25 +31,13 @@
     <st:attribute name="icon" use="required">
       Sets the icon for the notice. Supports Jenkins Symbols and regular images.
     </st:attribute>
-    <st:attribute name="description">
-      Optional description for the notice. HTML is supported.
-    </st:attribute>
   </st:documentation>
 
   <div class="jenkins-notice">
     <l:icon src="${attrs.icon}" />
-<<<<<<< HEAD
-    <div>${attrs.text}</div>
-    <j:if test="${attrs.description != null}">
-      <div class="jenkins-notice__description">
-        <j:out value="${attrs.description}" />
-      </div>
-    </j:if>
-=======
     <div>${attrs.title}</div>
     <div class="jenkins-notice__description">
       <d:invokeBody />
     </div>
->>>>>>> 20f24f79
   </div>
 </j:jelly>