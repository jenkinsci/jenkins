<!--
The MIT License

Copyright (c) 2023, Jan Faracik

Permission is hereby granted, free of charge, to any person obtaining a copy
of this software and associated documentation files (the "Software"), to deal
in the Software without restriction, including without limitation the rights
to use, copy, modify, merge, publish, distribute, sublicense, and/or sell
copies of the Software, and to permit persons to whom the Software is
furnished to do so, subject to the following conditions:

The above copyright notice and this permission notice shall be included in
all copies or substantial portions of the Software.

THE SOFTWARE IS PROVIDED "AS IS", WITHOUT WARRANTY OF ANY KIND, EXPRESS OR
IMPLIED, INCLUDING BUT NOT LIMITED TO THE WARRANTIES OF MERCHANTABILITY,
FITNESS FOR A PARTICULAR PURPOSE AND NONINFRINGEMENT. IN NO EVENT SHALL THE
AUTHORS OR COPYRIGHT HOLDERS BE LIABLE FOR ANY CLAIM, DAMAGES OR OTHER
LIABILITY, WHETHER IN AN ACTION OF CONTRACT, TORT OR OTHERWISE, ARISING FROM,
OUT OF OR IN CONNECTION WITH THE SOFTWARE OR THE USE OR OTHER DEALINGS IN
THE SOFTWARE.
-->

<?jelly escape-by-default='true'?>
<j:jelly xmlns:j="jelly:core" xmlns:st="jelly:stapler" xmlns:l="/lib/layout" xmlns:d="jelly:define">
  <st:documentation>
<<<<<<< HEAD
    <st:attribute name="icon">Optional icon to be used for the button, defaults to three dots</st:attribute>
    <st:attribute name="text">Optional text to be displayed on the button</st:attribute>
    <st:attribute name="tooltip">Optional tooltip of the button, defaults to 'More actions'</st:attribute>
    <st:attribute name="clazz">Additional CSS class names for the button</st:attribute>
    <st:attribute name="id">Optional ID for the button</st:attribute>
=======
    <st:attribute name="icon">
      Optional icon to be used for the button, defaults to three dots
    </st:attribute>
    <st:attribute name="text">
      Optional text to be displayed on the button
    </st:attribute>
    <st:attribute name="tooltip">
      Optional tooltip of the button, defaults to 'More actions'
    </st:attribute>
    <st:attribute name="clazz">
      Additional CSS class names for the button
    </st:attribute>
    <st:attribute name="id">
      Optional ID for the button
    </st:attribute>

    Displays a button which when clicked displays a dropdown of the component's children
>>>>>>> e9923d3d
  </st:documentation>

  <button class="jenkins-button ${attrs.clazz}" tooltip="${attrs.containsKey('tooltip') ? attrs.tooltip : '%More actions'}" id="${attrs.id}" type="button" data-dropdown="true">
    <j:choose>
      <j:when test="${attrs.containsKey('icon')}">
        <j:if test="${attrs.icon != null}">
          <l:icon src="${attrs.icon}" />
        </j:if>
      </j:when>
      <j:otherwise>
        <div class="jenkins-overflow-button__ellipsis">
          <span />
          <span />
          <span />
        </div>
      </j:otherwise>
    </j:choose>

    ${attrs.text}
  </button>
  <template>
    <div class="jenkins-dropdown">
      <d:invokeBody />
    </div>
  </template>
</j:jelly><|MERGE_RESOLUTION|>--- conflicted
+++ resolved
@@ -25,13 +25,6 @@
 <?jelly escape-by-default='true'?>
 <j:jelly xmlns:j="jelly:core" xmlns:st="jelly:stapler" xmlns:l="/lib/layout" xmlns:d="jelly:define">
   <st:documentation>
-<<<<<<< HEAD
-    <st:attribute name="icon">Optional icon to be used for the button, defaults to three dots</st:attribute>
-    <st:attribute name="text">Optional text to be displayed on the button</st:attribute>
-    <st:attribute name="tooltip">Optional tooltip of the button, defaults to 'More actions'</st:attribute>
-    <st:attribute name="clazz">Additional CSS class names for the button</st:attribute>
-    <st:attribute name="id">Optional ID for the button</st:attribute>
-=======
     <st:attribute name="icon">
       Optional icon to be used for the button, defaults to three dots
     </st:attribute>
@@ -49,10 +42,12 @@
     </st:attribute>
 
     Displays a button which when clicked displays a dropdown of the component's children
->>>>>>> e9923d3d
   </st:documentation>
 
-  <button class="jenkins-button ${attrs.clazz}" tooltip="${attrs.containsKey('tooltip') ? attrs.tooltip : '%More actions'}" id="${attrs.id}" type="button" data-dropdown="true">
+  <button class="jenkins-button ${attrs.clazz}"
+          tooltip="${attrs.containsKey('tooltip') ? attrs.tooltip : '%More actions'}"
+          id="${attrs.id}"
+          type="button" data-dropdown="true">
     <j:choose>
       <j:when test="${attrs.containsKey('icon')}">
         <j:if test="${attrs.icon != null}">
