--- conflicted
+++ resolved
@@ -28,11 +28,7 @@
     Creates a space for the right-hand side of the page.
     This sticks to the right of the page even when the content overflows.
   </st:documentation>
-<<<<<<< HEAD
-  <div style="position: relative; top: 14px; margin-top: -14px; display: flex; align-items: first baseline;">
-=======
   <div style="position:fixed; top:7.5em; left:37em; padding-top:2em; padding-right:1em">
->>>>>>> f9ff66e4
     <d:invokeBody/>
   </div>
 </j:jelly>