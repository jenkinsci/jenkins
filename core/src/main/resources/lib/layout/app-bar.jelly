<!--
The MIT License

Copyright (c) 2021, Jenkins Contributors

Permission is hereby granted, free of charge, to any person obtaining a copy
of this software and associated documentation files (the "Software"), to deal
in the Software without restriction, including without limitation the rights
to use, copy, modify, merge, publish, distribute, sublicense, and/or sell
copies of the Software, and to permit persons to whom the Software is
furnished to do so, subject to the following conditions:

The above copyright notice and this permission notice shall be included in
all copies or substantial portions of the Software.

THE SOFTWARE IS PROVIDED "AS IS", WITHOUT WARRANTY OF ANY KIND, EXPRESS OR
IMPLIED, INCLUDING BUT NOT LIMITED TO THE WARRANTIES OF MERCHANTABILITY,
FITNESS FOR A PARTICULAR PURPOSE AND NONINFRINGEMENT. IN NO EVENT SHALL THE
AUTHORS OR COPYRIGHT HOLDERS BE LIABLE FOR ANY CLAIM, DAMAGES OR OTHER
LIABILITY, WHETHER IN AN ACTION OF CONTRACT, TORT OR OTHERWISE, ARISING FROM,
OUT OF OR IN CONNECTION WITH THE SOFTWARE OR THE USE OR OTHER DEALINGS IN
THE SOFTWARE.
-->

<?jelly escape-by-default='true'?>
<j:jelly xmlns:j="jelly:core" xmlns:st="jelly:stapler" xmlns:d="jelly:define" xmlns:x="jelly:xml">
  <st:documentation>
    <st:attribute name="title" use="required">
      The title for the application bar
    </st:attribute>
    <st:attribute name="headingLevel">
      Defaults to h1
    </st:attribute>
    <st:attribute name="subtitle">
      The subtitle for the application bar
    </st:attribute>
    Generates a row containing the page title and an optional set of controls
  </st:documentation>

<<<<<<< HEAD
  <div class="jenkins-app-bar">
    <div class="jenkins-app-bar__content">
      <x:element name="${headingLevel ?: 'h1'}">
        ${title}
      </x:element>
=======
  <j:if test="${mode=='main-panel' or mode=='side-panel'}">
    <div class="jenkins-app-bar">
      <div class="jenkins-app-bar__content">
        <x:element name="${headingLevel ?: 'h1'}">
          ${title}
          <j:if test="${attrs.subtitle != null}">
            <span class="jenkins-app-bar__subtitle">${attrs.subtitle}</span>
          </j:if>
        </x:element>
      </div>
      <div class="jenkins-app-bar__controls">
        <d:invokeBody/>
      </div>
>>>>>>> cca5d661
    </div>
    <div class="jenkins-app-bar__controls">
      <d:invokeBody/>
    </div>
  </div>
</j:jelly><|MERGE_RESOLUTION|>--- conflicted
+++ resolved
@@ -37,27 +37,14 @@
     Generates a row containing the page title and an optional set of controls
   </st:documentation>
 
-<<<<<<< HEAD
   <div class="jenkins-app-bar">
     <div class="jenkins-app-bar__content">
       <x:element name="${headingLevel ?: 'h1'}">
         ${title}
+        <j:if test="${attrs.subtitle != null}">
+          <span class="jenkins-app-bar__subtitle">${attrs.subtitle}</span>
+        </j:if>
       </x:element>
-=======
-  <j:if test="${mode=='main-panel' or mode=='side-panel'}">
-    <div class="jenkins-app-bar">
-      <div class="jenkins-app-bar__content">
-        <x:element name="${headingLevel ?: 'h1'}">
-          ${title}
-          <j:if test="${attrs.subtitle != null}">
-            <span class="jenkins-app-bar__subtitle">${attrs.subtitle}</span>
-          </j:if>
-        </x:element>
-      </div>
-      <div class="jenkins-app-bar__controls">
-        <d:invokeBody/>
-      </div>
->>>>>>> cca5d661
     </div>
     <div class="jenkins-app-bar__controls">
       <d:invokeBody/>
