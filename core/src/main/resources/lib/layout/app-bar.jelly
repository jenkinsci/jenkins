<!--
The MIT License

Copyright (c) 2021, Jenkins Contributors

Permission is hereby granted, free of charge, to any person obtaining a copy
of this software and associated documentation files (the "Software"), to deal
in the Software without restriction, including without limitation the rights
to use, copy, modify, merge, publish, distribute, sublicense, and/or sell
copies of the Software, and to permit persons to whom the Software is
furnished to do so, subject to the following conditions:

The above copyright notice and this permission notice shall be included in
all copies or substantial portions of the Software.

THE SOFTWARE IS PROVIDED "AS IS", WITHOUT WARRANTY OF ANY KIND, EXPRESS OR
IMPLIED, INCLUDING BUT NOT LIMITED TO THE WARRANTIES OF MERCHANTABILITY,
FITNESS FOR A PARTICULAR PURPOSE AND NONINFRINGEMENT. IN NO EVENT SHALL THE
AUTHORS OR COPYRIGHT HOLDERS BE LIABLE FOR ANY CLAIM, DAMAGES OR OTHER
LIABILITY, WHETHER IN AN ACTION OF CONTRACT, TORT OR OTHERWISE, ARISING FROM,
OUT OF OR IN CONNECTION WITH THE SOFTWARE OR THE USE OR OTHER DEALINGS IN
THE SOFTWARE.
-->

<?jelly escape-by-default='true'?>
<j:jelly xmlns:j="jelly:core" xmlns:st="jelly:stapler" xmlns:d="jelly:define" xmlns:x="jelly:xml">
  <st:documentation>
<<<<<<< HEAD
    <st:attribute name="title" use="required">The title for the application bar</st:attribute>
    <st:attribute name="headingLevel">Defaults to h1</st:attribute>
=======
    <st:attribute name="title" use="required">
      The title for the application bar
    </st:attribute>
    <st:attribute name="headingLevel">
      Defaults to h1
    </st:attribute>
    <st:attribute name="subtitle">
      The subtitle for the application bar
    </st:attribute>
>>>>>>> a6665f89
    Generates a row containing the page title and an optional set of controls
  </st:documentation>

  <j:if test="${mode=='main-panel' or mode=='side-panel'}">
    <div class="jenkins-app-bar">
      <div class="jenkins-app-bar__content">
<<<<<<< HEAD
        <x:element name="${headingLevel ?: 'h1'}">${title}</x:element>
=======
        <x:element name="${headingLevel ?: 'h1'}">
          ${title}
          <j:if test="${attrs.subtitle != null}">
            <span class="jenkins-app-bar__subtitle">${attrs.subtitle}</span>
          </j:if>
        </x:element>
>>>>>>> a6665f89
      </div>
      <div class="jenkins-app-bar__controls">
        <d:invokeBody />
      </div>
    </div>
  </j:if>
</j:jelly><|MERGE_RESOLUTION|>--- conflicted
+++ resolved
@@ -25,10 +25,6 @@
 <?jelly escape-by-default='true'?>
 <j:jelly xmlns:j="jelly:core" xmlns:st="jelly:stapler" xmlns:d="jelly:define" xmlns:x="jelly:xml">
   <st:documentation>
-<<<<<<< HEAD
-    <st:attribute name="title" use="required">The title for the application bar</st:attribute>
-    <st:attribute name="headingLevel">Defaults to h1</st:attribute>
-=======
     <st:attribute name="title" use="required">
       The title for the application bar
     </st:attribute>
@@ -38,26 +34,21 @@
     <st:attribute name="subtitle">
       The subtitle for the application bar
     </st:attribute>
->>>>>>> a6665f89
     Generates a row containing the page title and an optional set of controls
   </st:documentation>
 
   <j:if test="${mode=='main-panel' or mode=='side-panel'}">
     <div class="jenkins-app-bar">
       <div class="jenkins-app-bar__content">
-<<<<<<< HEAD
-        <x:element name="${headingLevel ?: 'h1'}">${title}</x:element>
-=======
         <x:element name="${headingLevel ?: 'h1'}">
           ${title}
           <j:if test="${attrs.subtitle != null}">
             <span class="jenkins-app-bar__subtitle">${attrs.subtitle}</span>
           </j:if>
         </x:element>
->>>>>>> a6665f89
       </div>
       <div class="jenkins-app-bar__controls">
-        <d:invokeBody />
+        <d:invokeBody/>
       </div>
     </div>
   </j:if>
