--- conflicted
+++ resolved
@@ -32,34 +32,12 @@
     <code>ref</code>
     is required.
 
-<<<<<<< HEAD
     <st:attribute name="text" use="required">Text to be copied into the clipboard.</st:attribute>
     <st:attribute name="message">Confirmation message to be shown once the text is copied.</st:attribute>
     <st:attribute name="tooltip">Tooltip of the button.</st:attribute>
     <st:attribute name="iconOnly">Hides the background plate of the button</st:attribute>
     <st:attribute name="clazz">Additional CSS class names</st:attribute>
-    <st:attribute name="ref" use="required">The id of the target element to be copied @since TODO</st:attribute>
-=======
-    <st:attribute name="text" use="required">
-      Text to be copied into the clipboard.
-    </st:attribute>
-    <st:attribute name="message">
-      Confirmation message to be shown once the text is copied.
-    </st:attribute>
-    <st:attribute name="tooltip">
-      Tooltip of the button.
-    </st:attribute>
-    <st:attribute name="iconOnly">
-      Hides the background plate of the button
-    </st:attribute>
-    <st:attribute name="clazz">
-      Additional CSS class names
-    </st:attribute>
-    <st:attribute name="ref" use="required">
-      The id of the target element to be copied
-      @since 2.449
-    </st:attribute>
->>>>>>> e914bb6d
+    <st:attribute name="ref" use="required">The id of the target element to be copied @since 2.449</st:attribute>
   </st:documentation>
 
   <!-- 'copy-button' class is for backwards compatability -->
