--- conflicted
+++ resolved
@@ -137,21 +137,14 @@
                 onComplete:function (x) {
                   var items = x.responseText.evalJSON().items;
                     function fillMenuItem(e) {
-<<<<<<< HEAD
                         if (e.type === "HEADER") {
-                            e.text = makeMenuHtml(e.icon, "<span class='header'>" + e.displayName + "</span>");
+                            e.text = makeMenuHtml(e.icon, e.iconXml, "<span class='header'>" + e.displayName + "</span>");
                             e.disabled = true;
                         } else if (e.type === "SEPARATOR") {
                             e.text = "<span class='separator'>--</span>";
                             e.disabled = true;
                         } else {
-                          e.text = makeMenuHtml(e.icon, e.displayName);
-=======
-                        if (e.header) {
-                            e.text = makeMenuHtml(e.icon, e.iconXml, "<span class='header'>" + e.displayName + "</span>");
-                        } else {
-                            e.text = makeMenuHtml(e.icon, e.iconXml, e.displayName);
->>>>>>> 6071d5ab
+                          e.text = makeMenuHtml(e.icon, e.iconXml, e.displayName);
                         }
                         if (e.subMenu!=null)
                             e.subMenu = {id:"submenu"+(iota++), itemdata:e.subMenu.items.each(fillMenuItem)};
