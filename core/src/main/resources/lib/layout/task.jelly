<!--
The MIT License

Copyright (c) 2004-2009, Sun Microsystems, Inc., Kohsuke Kawaguchi, Tom Huybrechts

Permission is hereby granted, free of charge, to any person obtaining a copy
of this software and associated documentation files (the "Software"), to deal
in the Software without restriction, including without limitation the rights
to use, copy, modify, merge, publish, distribute, sublicense, and/or sell
copies of the Software, and to permit persons to whom the Software is
furnished to do so, subject to the following conditions:

The above copyright notice and this permission notice shall be included in
all copies or substantial portions of the Software.

THE SOFTWARE IS PROVIDED "AS IS", WITHOUT WARRANTY OF ANY KIND, EXPRESS OR
IMPLIED, INCLUDING BUT NOT LIMITED TO THE WARRANTIES OF MERCHANTABILITY,
FITNESS FOR A PARTICULAR PURPOSE AND NONINFRINGEMENT. IN NO EVENT SHALL THE
AUTHORS OR COPYRIGHT HOLDERS BE LIABLE FOR ANY CLAIM, DAMAGES OR OTHER
LIABILITY, WHETHER IN AN ACTION OF CONTRACT, TORT OR OTHERWISE, ARISING FROM,
OUT OF OR IN CONNECTION WITH THE SOFTWARE OR THE USE OR OTHER DEALINGS IN
THE SOFTWARE.
-->

<?jelly escape-by-default='true'?>
<j:jelly xmlns:j="jelly:core" xmlns:st="jelly:stapler" xmlns:d="jelly:define" xmlns:l="/lib/layout">
  <st:documentation> <![CDATA[
    This tag inside <l:tasks> tag renders the left navigation bar of Jenkins.
    Each <task> tag gets an icon and link.
    ]]>
    <st:attribute name="href" use="required">
      Link target. Relative to the current page.
    </st:attribute>
    <st:attribute name="icon" use="required">
      URL to an icon image, or the icon class specification.  If using an image URL,
      the image should be 24x24 in size and relative to the context path of Hudson.

      Common values include:

      # "symbol-search" / "symbol-terminal" / "symbol-settings" - use a Jenkins Symbol as the icon for your task
      # "icon-folder icon-md" is an example of using a class spec for a medium folder icon
      # "images/24x24/..." then points to the stock icon resources
      # "plugin/foobar/abc/def.png" that points to "src/main/webapp/abc/def.png" in your plugin resources
    </st:attribute>
    <st:attribute name="title" use="required">
      Human readable text that follows the icon.
    </st:attribute>
    <st:attribute name="enabled">
      If specified, then this controls whether the task is enabled or not.
    </st:attribute>
    <st:attribute name="contextMenu" type="boolean">
      If "false", remove this item from the context menu.
    </st:attribute>
    <st:attribute name="permission">
      If specified, the link will be only displayed when the current user
      has the specified permission against the "it" object.

      This is useful for showing links to restricted pages, as showing
      them to unprivileged users don't make sense.

      If both permission and permissions is set, then permissions will be used
    </st:attribute>
    <st:attribute name="permissions">
      If specified, the link will be only displayed when the current user has
      one or more of the specified permissions against the "it" object.

      If both permission and permissions is set, then permissions will be used
    </st:attribute>
    <st:attribute name="post" type="boolean">
      If true, send a POST rather than a GET request.
      (onclick supersedes this except in the context menu.)
      (since 1.504)
    </st:attribute>
    <st:attribute name="requiresConfirmation" type="boolean">
      If true, require confirmation before clicking.
      Generally used with post="true".
      (onclick supersedes this except in the context menu.)
      (since 1.512)
    </st:attribute>
<<<<<<< HEAD
    <st:attribute name="onclick" deprecated="true">
      Onclick inline JS handler. Deprecated, use callbackElementId instead.
=======
    <st:attribute name="badge">
      If set, displays the value as a small badge on the right side of the sidepanel item.
      @since TODO
>>>>>>> ce7f8971
    </st:attribute>
    <st:attribute name="confirmationMessage">
      Message to use for confirmation, if requested; defaults to title.
      (since 1.512)
    </st:attribute>
<<<<<<< HEAD
    <st:attribute name="callbackElementId">
      This is the ID attribute of an HTML element that will be looked up to invoke a callback when clicked.
      The HTML element is expected to have the attribute data-callback (a global function).
      The global function will be invoked with the HTML element and event as arguments.
=======
    <st:attribute name="destructive" type="boolean" since="TODO">
      Show red confirmation button.
>>>>>>> ce7f8971
    </st:attribute>
  </st:documentation>

  <!--
    Much of the following horrible code is to implement hierarchy support in <task> tag.
    The semantics is that when one of the nested <task> matches, the parent is also considered as a match
    and thus gets a highlight.
  -->
  <j:set var="isCurrent" value="${h.hyperlinkMatchesCurrentPage(href)}" />
  <j:scope>
    <j:set var="parentTagContext" value="${context.parent}"/>
    <d:invokeBody />
  </j:scope>
  <j:if test="${attrs.permission != null}">
    <j:set var="hasPermission" value="${h.hasPermission(it, attrs.permission)}" />
  </j:if>

  <j:if test="${attrs.permissions != null}">
    <j:set var="hasPermission" value="${h.hasAnyPermission(it, attrs.permissions)}" />
  </j:if>

  <j:if test="${attrs.permission == null and attrs.permissions == null}">
    <j:set var="hasPermission" value="true" />
  </j:if>

  <j:if test="${hasPermission}">
    <j:choose>
      <j:when test="${parentTagContext!=null}">
        <j:if test="${isCurrent or hasMatchingChild}">
          <j:set target="${parentTagContext.variables}" property="hasMatchingChild" value="true"/>
        </j:if>
      </j:when>
      <j:set var="match" value="${isCurrent or hasMatchingChild}" />

      <j:if test="${attrs.permission != null}">
        <j:set var="hasPermission" value="${h.hasPermission(it, attrs.permission)}" />
      </j:if>

      <!--
      The icon attribute can be an icon class spec, or can be the url of an icon image.
      Within core Jenkins, we've updated all usages of the task element to use icon class specs,
      but we need to accommodate plugins etc that still use urls.  So, first we treat the icon
      attribute value as an icon spec and attempt to use that spec to lookup the icon's metadata.
      If that lookup fails, we try treat it as a URL and try looking up the icon metadata by URL.
      If either of these lookups are successful, we create an icon element instance using the
      icon class spec from the icon metadata, otherwise we create an icon element instance using
      icon attribute value as an icon "src" (Vs class spec).
      -->
      <j:when test="${enabled==false}">
        <div class="task disabled">
          <span class="task-link-wrapper">
            <span class="task-disabled-link">
              <span class="task-icon-link">
                <l:icon src="${icon}" />
              </span>
              <span class="task-link-text">${title}</span>
              <j:if test="${attrs.badge != null}">
                <span class="task-icon-badge" tooltip="${attrs.badge.tooltip}">
                  ${attrs.badge.text}
                </span>
              </j:if>
            </span>
          </span>
        </div>
      </j:when>

      <j:otherwise>
        <div class="task ">
          <span class="task-link-wrapper ${watch ? 'task--active' : ''}">
            <j:set var="iconSrc" value="${h.tryGetIconPath(icon, context)}"/>
            <j:set var="iconXml">
              <l:icon src="${icon}" />
            </j:set>
<<<<<<< HEAD
            ${taskTags!=null and attrs.contextMenu!='false' ? taskTags.add(href, iconSrc, iconXml, title, post == 'true', requiresConfirmation == 'true') : null}
=======
            ${taskTags!=null and attrs.contextMenu!='false' ? taskTags.add(href, iconSrc, iconXml, title, post == 'true', requiresConfirmation == 'true', null, confirmationMessage ?: null) : null}
            <j:set var="id" value="${h.generateId()}"/>
            <j:if test="${attrs.onclick == null and post and not requiresConfirmation}">
                <script>
                    function postRequest_${id}(a) {
                      fetch(a.href, {
                        method: 'post',
                        headers: crumb.wrap({}),
                      })
                      hoverNotification('${%Done.}', a.parentNode);
                      return false;
                    }
                </script>
            </j:if>
>>>>>>> ce7f8971

            <j:choose>
              <j:when test="${requiresConfirmation and not attrs.onClick}">
                <l:confirmationLink class="task-link ${isCurrent ? 'task-link--active' : ''}" href="${href}" post="${post}" message="${confirmationMessage ?: ''}" title="${title}">
                  <span class="task-icon-link">
                    <l:icon src="${icon}" />
                  </span>
                  <span>${title}</span>
                  <j:if test="${attrs.badge != null}">
                    <span class="task-icon-badge" tooltip="${attrs.badge.tooltip}">
                      ${attrs.badge.text}
                    </span>
                  </j:if>
                </l:confirmationLink>
              </j:when>

              <j:otherwise>
                <a href="${href}" class="task-link task-link-no-confirm ${isCurrent ? 'task-link--active' : ''}" data-success="${%Done.}" data-post="${attrs.post}" data-callback="${attrs.callbackElementId}" onclick="${attrs.onclick}">
                  <span class="task-icon-link">
                    <l:icon src="${icon}" />
                  </span>
                  <span class="task-link-text">${title}</span>
                  <j:if test="${attrs.badge != null}">
                    <span class="task-icon-badge" tooltip="${attrs.badge.tooltip}">
                      ${attrs.badge.text}
                    </span>
                  </j:if>
                </a>
                <st:adjunct includes="lib.layout.task.task" />
              </j:otherwise>
            </j:choose>
          </span>

          <j:if test="${match}">
            <div class="subtasks">
              <d:invokeBody />
            </div>
          </j:if>
        </div>
      </j:otherwise>
    </j:choose>
  </j:if>
</j:jelly><|MERGE_RESOLUTION|>--- conflicted
+++ resolved
@@ -77,28 +77,24 @@
       (onclick supersedes this except in the context menu.)
       (since 1.512)
     </st:attribute>
-<<<<<<< HEAD
     <st:attribute name="onclick" deprecated="true">
       Onclick inline JS handler. Deprecated, use callbackElementId instead.
-=======
+    </st:attribute>
     <st:attribute name="badge">
       If set, displays the value as a small badge on the right side of the sidepanel item.
       @since TODO
->>>>>>> ce7f8971
     </st:attribute>
     <st:attribute name="confirmationMessage">
       Message to use for confirmation, if requested; defaults to title.
       (since 1.512)
     </st:attribute>
-<<<<<<< HEAD
-    <st:attribute name="callbackElementId">
+    <st:attribute name="callbackElementId" since="TODO">
       This is the ID attribute of an HTML element that will be looked up to invoke a callback when clicked.
       The HTML element is expected to have the attribute data-callback (a global function).
       The global function will be invoked with the HTML element and event as arguments.
-=======
+    </st:attribute>
     <st:attribute name="destructive" type="boolean" since="TODO">
       Show red confirmation button.
->>>>>>> ce7f8971
     </st:attribute>
   </st:documentation>
 
@@ -172,24 +168,7 @@
             <j:set var="iconXml">
               <l:icon src="${icon}" />
             </j:set>
-<<<<<<< HEAD
-            ${taskTags!=null and attrs.contextMenu!='false' ? taskTags.add(href, iconSrc, iconXml, title, post == 'true', requiresConfirmation == 'true') : null}
-=======
             ${taskTags!=null and attrs.contextMenu!='false' ? taskTags.add(href, iconSrc, iconXml, title, post == 'true', requiresConfirmation == 'true', null, confirmationMessage ?: null) : null}
-            <j:set var="id" value="${h.generateId()}"/>
-            <j:if test="${attrs.onclick == null and post and not requiresConfirmation}">
-                <script>
-                    function postRequest_${id}(a) {
-                      fetch(a.href, {
-                        method: 'post',
-                        headers: crumb.wrap({}),
-                      })
-                      hoverNotification('${%Done.}', a.parentNode);
-                      return false;
-                    }
-                </script>
-            </j:if>
->>>>>>> ce7f8971
 
             <j:choose>
               <j:when test="${requiresConfirmation and not attrs.onClick}">
