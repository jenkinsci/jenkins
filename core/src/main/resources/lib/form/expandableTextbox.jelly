--- conflicted
+++ resolved
@@ -63,44 +63,24 @@
       <f:textarea name='${attrs.name}' value="${value}" field="${attrs.field}"/>
     </j:when>
     <j:otherwise>
-<<<<<<< HEAD
       <!-- single line textbox with expand button -->
-      <div class="expanding-input">
-        <div class="expanding-input__input">
-          <j:set var="name" value="${attrs.name ?: '_.'+attrs.field}" />
-          <input class="setting-input" type="text"
-                 name="${name}" value="${value}"
-                 id="textarea.${name}" />
-          <j:if test="${customizedFields != null and attrs.field != null and (value ?: '') != ''}">
-            <j:mute>${customizedFields.add(name)}</j:mute>
-          </j:if>
+      <f:possibleReadOnlyField>
+        <div class="expanding-input">
+          <div class="expanding-input__input">
+            <j:set var="name" value="${attrs.name ?: '_.'+attrs.field}" />
+            <input class="setting-input" type="text"
+                   name="${name}" value="${value}"
+                   id="textarea.${name}" />
+            <j:if test="${customizedFields != null and attrs.field != null and (value ?: '') != ''}">
+              <j:mute>${customizedFields.add(name)}</j:mute>
+            </j:if>
+          </div>
+          <div class="expanding-input__button">
+            <input type="button" value="&#x25BC;" onclick="expandTextArea(this,'textarea.${h.jsStringEscape(name)}')"
+                   tooltip="${%tooltip}"/>
+          </div>
         </div>
-        <div class="expanding-input__button">
-          <input type="button" value="&#x25BC;" onclick="expandTextArea(this,'textarea.${h.jsStringEscape(name)}')"
-                 tooltip="${%tooltip}"/>
-        </div>
-      </div>
-=======
-      <f:possibleReadOnlyField>
-        <!-- single line textbox with expand button -->
-        <table border="0" style="width:100%" cellspacing="0" cellpadding="0">
-          <tr>
-            <td width="*">
-              <j:set var="name" value="${attrs.name ?: '_.'+attrs.field}" />
-              <input class="setting-input" type="text"
-                    name="${name}" value="${value}"
-                    id="textarea.${name}" />
-              <j:if test="${customizedFields != null and attrs.field != null and (value ?: '') != ''}">
-                <j:mute>${customizedFields.add(name)}</j:mute>
-              </j:if>
-            </td><td width="1">
-              <input type="button" value="&#x25BC;" onclick="expandTextArea(this,'textarea.${h.jsStringEscape(name)}')"
-                  tooltip="${%tooltip}"/>
-            </td>
-          </tr>
-        </table>
       </f:possibleReadOnlyField>
->>>>>>> 61041b46
     </j:otherwise>
   </j:choose>
 </j:jelly>