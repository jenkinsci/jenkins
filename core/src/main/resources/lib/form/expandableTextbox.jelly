<!--
The MIT License

Copyright (c) 2004-2009, Sun Microsystems, Inc., Kohsuke Kawaguchi, Seiji Sogabe

Permission is hereby granted, free of charge, to any person obtaining a copy
of this software and associated documentation files (the "Software"), to deal
in the Software without restriction, including without limitation the rights
to use, copy, modify, merge, publish, distribute, sublicense, and/or sell
copies of the Software, and to permit persons to whom the Software is
furnished to do so, subject to the following conditions:

The above copyright notice and this permission notice shall be included in
all copies or substantial portions of the Software.

THE SOFTWARE IS PROVIDED "AS IS", WITHOUT WARRANTY OF ANY KIND, EXPRESS OR
IMPLIED, INCLUDING BUT NOT LIMITED TO THE WARRANTIES OF MERCHANTABILITY,
FITNESS FOR A PARTICULAR PURPOSE AND NONINFRINGEMENT. IN NO EVENT SHALL THE
AUTHORS OR COPYRIGHT HOLDERS BE LIABLE FOR ANY CLAIM, DAMAGES OR OTHER
LIABILITY, WHETHER IN AN ACTION OF CONTRACT, TORT OR OTHERWISE, ARISING FROM,
OUT OF OR IN CONNECTION WITH THE SOFTWARE OR THE USE OR OTHER DEALINGS IN
THE SOFTWARE.
-->

<!--
  TODO: support @checkUrl
-->
<?jelly escape-by-default='true'?>
<j:jelly xmlns:j="jelly:core" xmlns:f="/lib/form" xmlns:st="jelly:stapler" xmlns:l="/lib/layout">
  <st:documentation>
    A single-line textbox that can be expanded into a multi-line textarea.

    This control is useful for a field that expects multiple whitespace-separated tokens
    (such as URLs, glob patterns, etc.) When the user only enters a few tokens,
    they can keep it as a single line to save space, but to enter a large number of values,
    this can be turned into textarea for better visibility.

    If the initial value is already multi-line text, the control starts with
    textarea.

    On the server side, your program is responsible for treating ' ', \t, \r, and \n for
    separators. (StringTokenizer would do this.)

    <st:attribute name="field">
      Used for databinding. TBD.
    </st:attribute>
    <st:attribute name="name"> <![CDATA[
      This becomes @name of the <input> tag.
      If @field is specified, this value is inferred from it.
    ]]>
    </st:attribute>
    <st:attribute name="value"> <![CDATA[
      The initial value of the field. This becomes the @value of the <input> tag.
      If @field is specified, the current property from the "instance" object
      will be set as the initial value automatically,
      which is the recommended approach.
    ]]>
    </st:attribute>
  </st:documentation>
  <f:prepareDatabinding />
  <j:set var="value" value="${attrs.value?:instance[attrs.field]}" />
  <j:choose>
    <j:when test="${h.isMultiline(value)}">
      <!-- multiline text area to begin with -->
      <f:textarea name='${attrs.name}' value="${value}" field="${attrs.field}"/>
    </j:when>
    <j:otherwise>
      <st:adjunct includes="lib.form.expandableTextbox.expandableTextbox"/>
      <!-- single line textbox with expand button -->
      <f:possibleReadOnlyField>
        <div class="expanding-input">
          <div class="expanding-input__input">
            <j:set var="name" value="${attrs.name ?: '_.'+attrs.field}" />
            <input class="jenkins-input" type="text"
                   name="${name}" value="${value}"
                   id="textarea.${name}" />
            <j:if test="${customizedFields != null and attrs.field != null and (value ?: '') != ''}">
              <j:mute>${customizedFields.add(name)}</j:mute>
            </j:if>
          </div>
          <div class="expanding-input__button">
<<<<<<< HEAD
            <button type="button" class="jenkins-button expandable-textbox-button jenkins-!-margin-left-1" onclick="expandTextArea(this,'textarea.${h.jsStringEscape(name)}')"
                    tooltip="${%tooltip}"><l:icon src="symbol-chevron-down"/></button>
=======
            <input type="button" value="&#x25BC;" tooltip="${%tooltip}"/>
>>>>>>> 9934222d
          </div>
        </div>
      </f:possibleReadOnlyField>
    </j:otherwise>
  </j:choose>
</j:jelly><|MERGE_RESOLUTION|>--- conflicted
+++ resolved
@@ -79,12 +79,8 @@
             </j:if>
           </div>
           <div class="expanding-input__button">
-<<<<<<< HEAD
-            <button type="button" class="jenkins-button expandable-textbox-button jenkins-!-margin-left-1" onclick="expandTextArea(this,'textarea.${h.jsStringEscape(name)}')"
+            <button type="button" class="jenkins-button jenkins-!-margin-left-1"
                     tooltip="${%tooltip}"><l:icon src="symbol-chevron-down"/></button>
-=======
-            <input type="button" value="&#x25BC;" tooltip="${%tooltip}"/>
->>>>>>> 9934222d
           </div>
         </div>
       </f:possibleReadOnlyField>
