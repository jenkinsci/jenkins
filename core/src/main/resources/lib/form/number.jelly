--- conflicted
+++ resolved
@@ -76,29 +76,25 @@
   <j:set var="name" value="${attrs.name ?: '_.'+attrs.field}"/>
   <j:set var="default" value="${attrs.default ?: ''}"/>
   <j:set var="value" value="${attrs.value ?: instance[attrs.field] ?: default}"/>
-<<<<<<< HEAD
-  <j:if test="${displayOnly != true}">
-=======
-  
+
   <j:choose>
     <j:when test="${displayOnlyMode}">
-      <span style="font-weight: bold">${value}</span>
+      <j:choose>
+        <j:when test="${empty(value)}">
+          <span style="font-style: italic; color: darkgrey">N/A</span>
+        </j:when>
+        <j:otherwise>${value}</j:otherwise>
+      </j:choose>
     </j:when>
     <j:otherwise>
->>>>>>> bbde510e
     <m:input xmlns:m="jelly:hudson.util.jelly.MorphTagLibrary"
            class="setting-input ${attrs.checkUrl!=null?'validated':''} ${attrs.clazz}"
            name="${name}"
            value="${value}"
            type="number"
            ATTRIBUTES="${attrs}" EXCEPT="field clazz" />
-<<<<<<< HEAD
-  </j:if>
-  <j:if test="${displayOnly == true}">${value}</j:if>
-=======
     </j:otherwise>
   </j:choose>
->>>>>>> bbde510e
   <j:if test="${customizedFields != null and attrs.field != null and value != default}">
     <j:mute>${customizedFields.add(name)}</j:mute>
   </j:if>
