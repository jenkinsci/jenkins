var repeatableSupport = {
  // set by the inherited instance to the insertion point DIV
  insertionPoint: null,

  // HTML text of the repeated chunk
  blockHTML: null,

  // containing <div>.
  container: null,

  // block name for structured HTML
  name: null,

  // enable to display add button on top
  enableTopButton: false,

  withDragDrop: false,

  // do the initialization
  init: function (container, master, insertionPoint) {
    this.container = container;
    this.container.tag = this;
    this.blockHTML = master.innerHTML;
    master.parentNode.removeChild(master);
    this.insertionPoint = insertionPoint;
    this.name = master.getAttribute("name");
    if (this.container.getAttribute("enableTopButton") == "true") {
      this.enableTopButton = true;
    } else {
      this.enableTopButton = false;
    }
    this.update();
    // Initialize drag & drop for this component
    this.withDragDrop = registerSortableDragDrop(container);
  },

  // insert one more block at the insertion position
  expand: function (addOnTop) {
    if (addOnTop == null) {
      addOnTop = false;
    }

    // importNode isn't supported in IE.
    // nc = document.importNode(node,true);
    var nc = document.createElement("div");
    nc.className = "repeated-chunk";
    nc.style.opacity = 0;
    nc.setAttribute("name", this.name);
    nc.innerHTML = this.blockHTML;
    if (!addOnTop) {
      this.insertionPoint.parentNode.insertBefore(nc, this.insertionPoint);
    } else if (this.enableTopButton) {
      var children = Array.from(this.container.children).filter(function (n) {
        return n.classList.contains("repeated-chunk");
      });
      this.container.insertBefore(nc, children[0]);
    }
    // Initialize drag & drop for this element
    if (this.withDragDrop) {
      registerSortableDragDrop(nc);
    }

    new YAHOO.util.Anim(
      nc,
      {
        opacity: { to: 1 },
      },
      0.2,
      YAHOO.util.Easing.easeIn
    ).animate();

    Behaviour.applySubtree(nc, true);
    this.update();
  },

  // update CSS classes associated with repeated items.
  update: function () {
    var children = Array.from(this.container.children).filter(function (n) {
      return n.classList.contains("repeated-chunk");
    });

    if (children.length == 0) {
      var addButtonElements = Array.from(this.container.children).filter(
        function (b) {
          return b.classList.contains("repeatable-add");
        }
      );

      if (addButtonElements.length == 2) {
        var buttonElement = addButtonElements[0];
        var parentOfButton = buttonElement.parentNode;
        parentOfButton.removeChild(buttonElement);
      }
    } else {
      if (children.length == 1) {
        addButtonElements = Array.from(this.container.children).filter(
          function (b) {
            return b.classList.contains("repeatable-add");
          }
        );

        if (addButtonElements.length == 1 && this.enableTopButton) {
          buttonElement = addButtonElements[0];
          parentOfButton = buttonElement.parentNode;
          var addTopButton = document.createElement("button");
          addTopButton.type = "button";
          addTopButton.innerHTML = buttonElement.innerHTML;
          addTopButton.className =
            "jenkins-button repeatable-add repeatable-add-top";
          parentOfButton.insertBefore(addTopButton, parentOfButton.firstChild);
          Behaviour.applySubtree(addTopButton, true);
        }
        children[0].className = "repeated-chunk first last only";
      } else {
        children[0].className = "repeated-chunk first";
        for (var i = 1; i < children.length - 1; i++) {
          children[i].className = "repeated-chunk middle";
        }
        children[children.length - 1].className = "repeated-chunk last";
      }
    }
  },

  // these are static methods that don't rely on 'this'

  // called when 'delete' button is clicked
  onDelete: function (n) {
    n = findAncestorClass(n, "repeated-chunk");
    var a = new YAHOO.util.Anim(
      n,
      {
        opacity: { to: 0 },
        height: { to: 0 },
      },
      0.2,
      YAHOO.util.Easing.easeIn
    );
    a.onComplete.subscribe(function () {
      var p = n.parentNode;
      p.removeChild(n);
      if (p.tag) {
        p.tag.update();
      }
      layoutUpdateCallback.call();
    });
    a.animate();
  },

  // called when 'add' button is clicked
  onAdd: function (n) {
    let addOnTop = false;

    if (n.classList.contains("repeatable-add-top")) {
      addOnTop = true;
    }

    while (n.tag == null) {
      n = n.parentNode;
<<<<<<< HEAD
      n.tag.expand(addOnTop);
=======
      if (n.classList.contains("repeatable-add-top")) {
        addOnTop = true;
      }
>>>>>>> 147955ad
    }

    // Hack to hide tool home when a new tool has some installers.
    var inputs = n.getElementsByTagName("INPUT");
    for (var i = 0; i < inputs.length; i++) {
      var input = inputs[i];
      if (input.name == "hudson-tools-InstallSourceProperty") {
        updateOptionalBlock(input);
      }
    }
    layoutUpdateCallback.call();
  },
};

// do the ones that extract innerHTML so that they can get their original HTML before
// other behavior rules change them (like YUI buttons.)
Behaviour.specify("DIV.repeated-container", "repeatable", -100, function (e) {
  if (isInsideRemovable(e)) {
    return;
  }

  // compute the insertion point
  var ip = e.lastElementChild;
  while (!ip.classList.contains("repeatable-insertion-point")) {
    ip = ip.previousElementSibling;
  }
  // set up the logic
  object(repeatableSupport).init(e, e.firstChild, ip);
});

// button to add a new repeatable block
Behaviour.specify(
  "INPUT.repeatable-add, BUTTON.repeatable-add",
  "repeatable",
  0,
  function (button) {
    button.addEventListener("click", ({ currentTarget: button }) => {
      repeatableSupport.onAdd(button);
    });
    button = null; // avoid memory leak
  }
);

/**
 * Converts markup for plugins that aren't using the repeatableDeleteButton tag
 */
Behaviour.specify(
  "input.repeatable-delete",
  "repeatable-button-fallbacks",
  0,
  function (input) {
    var button = document.createElement("button");
    for (var index = input.attributes.length - 1; index >= 0; --index) {
      button.attributes.setNamedItem(input.attributes[index].cloneNode());
    }
    if (input.value) {
      button.setAttribute("tooltip", input.value);
      button.removeAttribute("value");
    }

    button.classList.add("danger");

    button.innerHTML =
      '<svg xmlns="http://www.w3.org/2000/svg" class="ionicon" viewBox="0 0 512 512"><path fill="none" stroke="currentColor" stroke-linecap="round" stroke-linejoin="round" stroke-width="32" d="M368 368L144 144M368 144L144 368"/></svg>';
    input.parentNode.replaceChild(button, input);
    console.warn(
      "Adapted element to new markup, it should be changed to use f:repeatableDeleteButton instead in the plugin",
      button
    );
  }
);

Behaviour.specify(
  "BUTTON.repeatable-delete, INPUT.repeatable-delete",
  "repeatable",
  1,
  function (e) {
    e.addEventListener("click", function () {
      repeatableSupport.onDelete(e);
    });
  }
);

// radio buttons in repeatable content
// Needs to run before the radioBlock behavior so that names are already unique.
Behaviour.specify("DIV.repeated-chunk", "repeatable", -200, function (d) {
  var inputs = d.getElementsByTagName("INPUT");
  for (var i = 0; i < inputs.length; i++) {
    if (inputs[i].type == "radio") {
      // Need to uniquify each set of radio buttons in repeatable content.
      // buildFormTree will remove the prefix before form submission.
      var prefix = d.getAttribute("radioPrefix");
      if (!prefix) {
        prefix = "removeme" + iota++ + "_";
        d.setAttribute("radioPrefix", prefix);
      }
      inputs[i].name = prefix + inputs[i].name;
      // Reselect anything unselected by browser before names uniquified:
      if (inputs[i].defaultChecked) {
        inputs[i].checked = true;
      }

      // Uniquify the "id" of <input> and "for" of <label>
      inputs[i].id = inputs[i].name + "_" + inputs[i].id;
      var next = inputs[i].nextElementSibling;
      if (next != null && next.tagName === "LABEL") {
        next.setAttribute("for", inputs[i].id);
      }
    }
  }
});<|MERGE_RESOLUTION|>--- conflicted
+++ resolved
@@ -156,13 +156,7 @@
 
     while (n.tag == null) {
       n = n.parentNode;
-<<<<<<< HEAD
       n.tag.expand(addOnTop);
-=======
-      if (n.classList.contains("repeatable-add-top")) {
-        addOnTop = true;
-      }
->>>>>>> 147955ad
     }
 
     // Hack to hide tool home when a new tool has some installers.
