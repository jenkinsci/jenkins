Behaviour.specify("TEXTAREA.codemirror", "textarea", 0, function (e) {
  //ensure, that textarea is visible, when obtaining its height, see JENKINS-25455
  function getTextareaHeight() {
    var p = e.parentNode.parentNode; //first parent is CodeMirror div, second is actual element which needs to be visible
    var display = p.style.display;
    p.style.display = "";
    var h = e.clientHeight;
    p.style.display = display;
    return h;
  }

<<<<<<< HEAD
        var h = e.clientHeight || getTextareaHeight();
        var config = e.getAttribute("codemirror-config");
        if (!config) {
            config = '';
        }
        try {
          config = JSON.parse('{' + config + '}');
        } catch (e) {
          /*
            Attempt to parse fairly common legacy format whose exact content is:
            mode:'<MIME>'
           */
          let match = config.match("^mode: ?'([^']+)'$");
          if (match) {
            console.log("Parsing simple legacy codemirror-config value using fallback: " + config);
            config = { mode: match[1] };
          } else {
            console.log("Failed to parse codemirror-config '{" + config + "}' as JSON", e);
            config = {};
          }
        }
        if (!config.onBlur) {
            config.onBlur = function(editor) { editor.save(); };
        }
        var codemirror = CodeMirror.fromTextArea(e,config);
        e.codemirrorObject = codemirror;
        if(typeof(codemirror.getScrollerElement) !== "function") {
            // Maybe older versions of CodeMirror do not provide getScrollerElement method.
            codemirror.getScrollerElement = function(){
                return findElementsBySelector(codemirror.getWrapperElement(), ".CodeMirror-scroll")[0];
            };
        }
        var scroller = codemirror.getScrollerElement();
        scroller.setAttribute("style","border:none;");
        scroller.style.height = h+"px";
=======
  var h = e.clientHeight || getTextareaHeight();
  var config = e.getAttribute("codemirror-config");
  if (!config) {
    config = "";
  }
  config = eval("({" + config + "})");
  if (!config.onBlur) {
    config.onBlur = function (editor) {
      editor.save();
    };
  }
  var codemirror = CodeMirror.fromTextArea(e, config);
  e.codemirrorObject = codemirror;
  if (typeof codemirror.getScrollerElement !== "function") {
    // Maybe older versions of CodeMirror do not provide getScrollerElement method.
    codemirror.getScrollerElement = function () {
      return findElementsBySelector(
        codemirror.getWrapperElement(),
        ".CodeMirror-scroll"
      )[0];
    };
  }
  var scroller = codemirror.getScrollerElement();
  scroller.setAttribute("style", "border:none;");
  scroller.style.height = h + "px";
>>>>>>> 9aa21f5d

  // the form needs to be populated before the "Apply" button
  if (e.up("form")) {
    // Protect against undefined element
    Element.on(e.up("form"), "jenkins:apply", function () {
      e.value = codemirror.getValue();
    });
  }
});

Behaviour.specify(
  "DIV.textarea-preview-container",
  "textarea",
  100,
  function (e) {
    var previewDiv = findElementsBySelector(e, ".textarea-preview")[0];
    var showPreview = findElementsBySelector(e, ".textarea-show-preview")[0];
    var hidePreview = findElementsBySelector(e, ".textarea-hide-preview")[0];
    $(hidePreview).hide();
    $(previewDiv).hide();

    showPreview.onclick = function () {
      // Several TEXTAREAs may exist if CodeMirror is enabled. The first one has reference to the CodeMirror object.
      var textarea = e.parentNode.getElementsByTagName("TEXTAREA")[0];
      var text = "";
      //Textarea object will be null if the text area is disabled.
      if (textarea == null) {
        textarea = e.parentNode.getElementsByClassName("jenkins-readonly")[0];
        text = textarea != null ? textarea.innerText : "";
      } else {
        text = textarea.codemirrorObject
          ? textarea.codemirrorObject.getValue()
          : textarea.value;
      }
      var render = function (txt) {
        $(hidePreview).show();
        $(previewDiv).show();
        previewDiv.innerHTML = txt;
        layoutUpdateCallback.call();
      };

      new Ajax.Request(rootURL + showPreview.getAttribute("previewEndpoint"), {
        parameters: {
          text: text,
        },
        onSuccess: function (obj) {
          render(obj.responseText);
        },
        onFailure: function (obj) {
          render(
            obj.status + " " + obj.statusText + "<HR/>" + obj.responseText
          );
        },
      });
      return false;
    };

    hidePreview.onclick = function () {
      $(hidePreview).hide();
      $(previewDiv).hide();
    };
  }
);<|MERGE_RESOLUTION|>--- conflicted
+++ resolved
@@ -9,49 +9,33 @@
     return h;
   }
 
-<<<<<<< HEAD
-        var h = e.clientHeight || getTextareaHeight();
-        var config = e.getAttribute("codemirror-config");
-        if (!config) {
-            config = '';
-        }
-        try {
-          config = JSON.parse('{' + config + '}');
-        } catch (e) {
-          /*
-            Attempt to parse fairly common legacy format whose exact content is:
-            mode:'<MIME>'
-           */
-          let match = config.match("^mode: ?'([^']+)'$");
-          if (match) {
-            console.log("Parsing simple legacy codemirror-config value using fallback: " + config);
-            config = { mode: match[1] };
-          } else {
-            console.log("Failed to parse codemirror-config '{" + config + "}' as JSON", e);
-            config = {};
-          }
-        }
-        if (!config.onBlur) {
-            config.onBlur = function(editor) { editor.save(); };
-        }
-        var codemirror = CodeMirror.fromTextArea(e,config);
-        e.codemirrorObject = codemirror;
-        if(typeof(codemirror.getScrollerElement) !== "function") {
-            // Maybe older versions of CodeMirror do not provide getScrollerElement method.
-            codemirror.getScrollerElement = function(){
-                return findElementsBySelector(codemirror.getWrapperElement(), ".CodeMirror-scroll")[0];
-            };
-        }
-        var scroller = codemirror.getScrollerElement();
-        scroller.setAttribute("style","border:none;");
-        scroller.style.height = h+"px";
-=======
   var h = e.clientHeight || getTextareaHeight();
   var config = e.getAttribute("codemirror-config");
   if (!config) {
     config = "";
   }
-  config = eval("({" + config + "})");
+  try {
+    config = JSON.parse("{" + config + "}");
+  } catch (e) {
+    /*
+     * Attempt to parse fairly common legacy format whose exact content is:
+     * mode:'<MIME>'
+     */
+    let match = config.match("^mode: ?'([^']+)'$");
+    if (match) {
+      console.log(
+        "Parsing simple legacy codemirror-config value using fallback: " +
+          config
+      );
+      config = { mode: match[1] };
+    } else {
+      console.log(
+        "Failed to parse codemirror-config '{" + config + "}' as JSON",
+        e
+      );
+      config = {};
+    }
+  }
   if (!config.onBlur) {
     config.onBlur = function (editor) {
       editor.save();
@@ -71,7 +55,6 @@
   var scroller = codemirror.getScrollerElement();
   scroller.setAttribute("style", "border:none;");
   scroller.style.height = h + "px";
->>>>>>> 9aa21f5d
 
   // the form needs to be populated before the "Apply" button
   if (e.up("form")) {
