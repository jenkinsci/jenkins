--- conflicted
+++ resolved
@@ -65,20 +65,10 @@
           <j:set var="instance" value="${current.descriptor==descriptor ? current : null}" />
           <j:set var="help" value="${descriptor.helpFile}"/>
           <j:if test="${help != null}">
-<<<<<<< HEAD
-            <div class="tr help-sibling radio-block-start row-group-start" hasHelp="true">
-              <div colspan="3">
-                  <label><st:nbsp/></label>
-                <f:helpLink url="${help}" featureName="${descriptor.displayName}"/>
-              </div>
-            </div>
-            <f:helpArea/>
-=======
             <div class="help-sibling jenkins-select-help">
               <f:helpLink url="${help}" featureName="${descriptor.displayName}"/>
               <f:helpArea/>
             </div>
->>>>>>> 548372d7
           </j:if>
           <st:include from="${descriptor}" page="${descriptor.configPage}" optional="true" />
         </l:ajax>
