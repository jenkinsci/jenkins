<!--
The MIT License

Copyright (c) 2004-2010, Sun Microsystems, Inc., Kohsuke Kawaguchi, Bruce Chapman, Alan Harder, CloudBees, Inc.

Permission is hereby granted, free of charge, to any person obtaining a copy
of this software and associated documentation files (the "Software"), to deal
in the Software without restriction, including without limitation the rights
to use, copy, modify, merge, publish, distribute, sublicense, and/or sell
copies of the Software, and to permit persons to whom the Software is
furnished to do so, subject to the following conditions:

The above copyright notice and this permission notice shall be included in
all copies or substantial portions of the Software.

THE SOFTWARE IS PROVIDED "AS IS", WITHOUT WARRANTY OF ANY KIND, EXPRESS OR
IMPLIED, INCLUDING BUT NOT LIMITED TO THE WARRANTIES OF MERCHANTABILITY,
FITNESS FOR A PARTICULAR PURPOSE AND NONINFRINGEMENT. IN NO EVENT SHALL THE
AUTHORS OR COPYRIGHT HOLDERS BE LIABLE FOR ANY CLAIM, DAMAGES OR OTHER
LIABILITY, WHETHER IN AN ACTION OF CONTRACT, TORT OR OTHERWISE, ARISING FROM,
OUT OF OR IN CONNECTION WITH THE SOFTWARE OR THE USE OR OTHER DEALINGS IN
THE SOFTWARE.
-->

<!-- Tomcat doesn't like us using the attribute called 'class' -->
<?jelly escape-by-default='true'?>
<j:jelly xmlns:j="jelly:core" xmlns:st="jelly:stapler" xmlns:f="/lib/form">
  <st:documentation>
    <![CDATA[ Glorified <select> control that supports the data binding and AJAX updates. Your descriptor should have the 'doFillXyzItems' method, which returns a ListBoxModel representation of the items in your drop-down list box, and your instance
    field should hold the current value. ]]>
    <st:attribute name="clazz">Additional CSS classes that the control gets.</st:attribute>
    <st:attribute name="field">Used for databinding.</st:attribute>
    <st:attribute name="default">The default value of the text box, in case both @value is and 'instance[field]' is null.</st:attribute>
    <st:attribute name="checkMessage">Override the default error message when client-side validation fails, as with clazz="required", etc.</st:attribute>
    <st:attribute name="checkUrl">
      If specified, the value entered in this input field will be checked (via AJAX) against this URL, and errors will be rendered under the text field. If @field is specified, this will be inferred automatically, which is the recommended approach.
    </st:attribute>
    <st:attribute name="checkMethod" use="optional" type="String">
      Specify 'get' (must be lowercase) to change the HTTP method used for the AJAX requests to @checkUrl from a POST to a GET. If any other value is specified then requests will use POST. The historical default was GET and 'post' had to be specified
      to change that, but this was changed in Jenkins 2.285.
    </st:attribute>
  </st:documentation>

  <f:prepareDatabinding />
  <st:adjunct includes="lib.form.select.select" />

  ${descriptor.calcFillSettings(field,attrs)}
  <!-- this figures out the 'fillUrl' and 'fillDependsOn' attribute -->
  <j:set var="value" value="${attrs.value ?: instance[attrs.field] ?: attrs.default}" />
<<<<<<< HEAD
  <div class="jenkins-select">
    <m:select
      xmlns:m="jelly:hudson.util.jelly.MorphTagLibrary"
      class="jenkins-select__input ${attrs.checkUrl!=null?'validated':''} select ${attrs.clazz}"
      name="${attrs.name ?: '_.'+attrs.field}"
      value="${value}"
      ATTRIBUTES="${attrs}"
      EXCEPT="field clazz"
    >
=======
  <div class="jenkins-select" data-readonly="${readOnlyMode}">
    <m:select xmlns:m="jelly:hudson.util.jelly.MorphTagLibrary"
              class="jenkins-select__input ${attrs.checkUrl!=null?'validated':''} select ${attrs.clazz}"
              name="${attrs.name ?: '_.'+attrs.field}"
              value="${value}"
              ATTRIBUTES="${attrs}" EXCEPT="field clazz">
>>>>>>> 0eed0488
      <j:if test="${value!=null}">
        <option value="${value}">${value}</option>
      </j:if>
    </m:select>
  </div>
  <!-- TODO consider customizedFields -->
</j:jelly><|MERGE_RESOLUTION|>--- conflicted
+++ resolved
@@ -25,46 +25,50 @@
 <!-- Tomcat doesn't like us using the attribute called 'class' -->
 <?jelly escape-by-default='true'?>
 <j:jelly xmlns:j="jelly:core" xmlns:st="jelly:stapler" xmlns:f="/lib/form">
-  <st:documentation>
-    <![CDATA[ Glorified <select> control that supports the data binding and AJAX updates. Your descriptor should have the 'doFillXyzItems' method, which returns a ListBoxModel representation of the items in your drop-down list box, and your instance
-    field should hold the current value. ]]>
-    <st:attribute name="clazz">Additional CSS classes that the control gets.</st:attribute>
-    <st:attribute name="field">Used for databinding.</st:attribute>
-    <st:attribute name="default">The default value of the text box, in case both @value is and 'instance[field]' is null.</st:attribute>
-    <st:attribute name="checkMessage">Override the default error message when client-side validation fails, as with clazz="required", etc.</st:attribute>
+  <st:documentation> <![CDATA[
+    Glorified <select> control that supports the data binding and AJAX updates.
+    Your descriptor should have the 'doFillXyzItems' method, which returns a ListBoxModel
+    representation of the items in your drop-down list box, and your instance field should
+    hold the current value.
+    ]]>
+    <st:attribute name="clazz">
+      Additional CSS classes that the control gets.
+    </st:attribute>
+    <st:attribute name="field">
+      Used for databinding.
+    </st:attribute>
+    <st:attribute name="default">
+      The default value of the text box, in case both @value is and 'instance[field]' is null.
+    </st:attribute>
+    <st:attribute name="checkMessage">
+      Override the default error message when client-side validation fails,
+      as with clazz="required", etc.
+    </st:attribute>
     <st:attribute name="checkUrl">
-      If specified, the value entered in this input field will be checked (via AJAX) against this URL, and errors will be rendered under the text field. If @field is specified, this will be inferred automatically, which is the recommended approach.
+      If specified, the value entered in this input field will be checked (via AJAX)
+      against this URL, and errors will be rendered under the text field.
+    
+      If @field is specified, this will be inferred automatically,
+      which is the recommended approach.
     </st:attribute>
     <st:attribute name="checkMethod" use="optional" type="String">
-      Specify 'get' (must be lowercase) to change the HTTP method used for the AJAX requests to @checkUrl from a POST to a GET. If any other value is specified then requests will use POST. The historical default was GET and 'post' had to be specified
-      to change that, but this was changed in Jenkins 2.285.
+      Specify 'get' (must be lowercase) to change the HTTP method used for the AJAX requests to @checkUrl from a POST to a GET.
+      If any other value is specified then requests will use POST.
+      The historical default was GET and 'post' had to be specified to change that, but this was changed in Jenkins 2.285.
     </st:attribute>
   </st:documentation>
 
-  <f:prepareDatabinding />
-  <st:adjunct includes="lib.form.select.select" />
+  <f:prepareDatabinding/>
+  <st:adjunct includes="lib.form.select.select"/>
 
-  ${descriptor.calcFillSettings(field,attrs)}
-  <!-- this figures out the 'fillUrl' and 'fillDependsOn' attribute -->
+  ${descriptor.calcFillSettings(field,attrs)} <!-- this figures out the 'fillUrl' and 'fillDependsOn' attribute -->
   <j:set var="value" value="${attrs.value ?: instance[attrs.field] ?: attrs.default}" />
-<<<<<<< HEAD
-  <div class="jenkins-select">
-    <m:select
-      xmlns:m="jelly:hudson.util.jelly.MorphTagLibrary"
-      class="jenkins-select__input ${attrs.checkUrl!=null?'validated':''} select ${attrs.clazz}"
-      name="${attrs.name ?: '_.'+attrs.field}"
-      value="${value}"
-      ATTRIBUTES="${attrs}"
-      EXCEPT="field clazz"
-    >
-=======
   <div class="jenkins-select" data-readonly="${readOnlyMode}">
     <m:select xmlns:m="jelly:hudson.util.jelly.MorphTagLibrary"
               class="jenkins-select__input ${attrs.checkUrl!=null?'validated':''} select ${attrs.clazz}"
               name="${attrs.name ?: '_.'+attrs.field}"
               value="${value}"
               ATTRIBUTES="${attrs}" EXCEPT="field clazz">
->>>>>>> 0eed0488
       <j:if test="${value!=null}">
         <option value="${value}">${value}</option>
       </j:if>
