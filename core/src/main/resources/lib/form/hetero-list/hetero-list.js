--- conflicted
+++ resolved
@@ -112,18 +112,9 @@
               return bestPos;
             }
 
-<<<<<<< HEAD
-                Behaviour.applySubtree(nc,true);
-                ensureVisible(nc);
-                layoutUpdateCallback.call();
-                registerTooltips(nc)
-            },true);
-        });
-=======
             var current = e.childElements().findAll(function (e) {
               return e.match("DIV.repeated-chunk");
             });
->>>>>>> 9aa21f5d
 
             function o(did) {
               if (Object.isElement(did)) {
@@ -166,6 +157,7 @@
           Behaviour.applySubtree(nc, true);
           ensureVisible(nc);
           layoutUpdateCallback.call();
+          registerTooltips(nc);
         },
         true
       );
