--- conflicted
+++ resolved
@@ -113,18 +113,9 @@
               return bestPos;
             }
 
-<<<<<<< HEAD
-                Behaviour.applySubtree(nc,true);
-                ensureVisible(nc);
-                layoutUpdateCallback.call();
-                registerTooltips(nc)
-            },true);
-        });
-=======
             var current = e.childElements().findAll(function (e) {
               return e.match("DIV.repeated-chunk");
             });
->>>>>>> c51d1a66
 
             function o(did) {
               if (Object.isElement(did)) {
