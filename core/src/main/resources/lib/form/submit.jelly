<!--
The MIT License

Copyright (c) 2004-2009, Sun Microsystems, Inc., Kohsuke Kawaguchi, Yahoo! Inc.

Permission is hereby granted, free of charge, to any person obtaining a copy
of this software and associated documentation files (the "Software"), to deal
in the Software without restriction, including without limitation the rights
to use, copy, modify, merge, publish, distribute, sublicense, and/or sell
copies of the Software, and to permit persons to whom the Software is
furnished to do so, subject to the following conditions:

The above copyright notice and this permission notice shall be included in
all copies or substantial portions of the Software.

THE SOFTWARE IS PROVIDED "AS IS", WITHOUT WARRANTY OF ANY KIND, EXPRESS OR
IMPLIED, INCLUDING BUT NOT LIMITED TO THE WARRANTIES OF MERCHANTABILITY,
FITNESS FOR A PARTICULAR PURPOSE AND NONINFRINGEMENT. IN NO EVENT SHALL THE
AUTHORS OR COPYRIGHT HOLDERS BE LIABLE FOR ANY CLAIM, DAMAGES OR OTHER
LIABILITY, WHETHER IN AN ACTION OF CONTRACT, TORT OR OTHERWISE, ARISING FROM,
OUT OF OR IN CONNECTION WITH THE SOFTWARE OR THE USE OR OTHER DEALINGS IN
THE SOFTWARE.
-->

<?jelly escape-by-default='true'?>
<j:jelly xmlns:j="jelly:core" xmlns:s="jelly:stapler" xmlns:l="/lib/layout">
  <s:documentation> <![CDATA[
    Submit button. This should be always used instead of the plain <button> tag.
    ]]>
    <s:attribute name="id">
      If specified the ID of the button.

      @since 2.376
    </s:attribute>
    <s:attribute name="name">
      If specified, becomes the value of the name attribute.
      When you have more than one submit button on the form, this can be used to determine
      which button is pressed, as the server will get a parameter by this name.
    </s:attribute>
    <s:attribute name="value" use="required">
      The text of the submit button, defaults to 'Submit'
      It's recommended to be more descriptive when possible, e.g. 'Create', 'Next'
    </s:attribute>
    <s:attribute name="primary">
      Sets whether this button is a primary button or not.
      Defaults to true.

      @since 2.376
    </s:attribute>
    <s:attribute name="icon">
      @since TODO
    </s:attribute>
<<<<<<< HEAD
    <s:attribute name="tooltip" since="TODO">
      Used as tooltip of the button
    </s:attribute>
    <s:attribute name="icon" since="TODO" />
=======
>>>>>>> 94d4a2b9
    <s:attribute name="clazz" />
  </s:documentation>

  <button id="${attrs.id}" name="${attrs.name ?: 'Submit'}" formNoValidate="formNoValidate"
          class="jenkins-button ${attrs.primary != 'false' ? 'jenkins-button--primary' : ''} ${attrs.clazz}" tooltip="${attrs.tooltip}">
    <j:if test="${attrs.icon != null}">
      <l:icon src="${attrs.icon}" />
    </j:if>
    ${attrs.value ?: '%Submit'}
  </button>
</j:jelly><|MERGE_RESOLUTION|>--- conflicted
+++ resolved
@@ -50,13 +50,11 @@
     <s:attribute name="icon">
       @since TODO
     </s:attribute>
-<<<<<<< HEAD
-    <s:attribute name="tooltip" since="TODO">
+    <s:attribute name="tooltip">
       Used as tooltip of the button
+      
+      @since TODO
     </s:attribute>
-    <s:attribute name="icon" since="TODO" />
-=======
->>>>>>> 94d4a2b9
     <s:attribute name="clazz" />
   </s:documentation>
 
