--- conflicted
+++ resolved
@@ -24,24 +24,37 @@
 
 <?jelly escape-by-default='true'?>
 <j:jelly xmlns:j="jelly:core" xmlns:s="jelly:stapler" xmlns:l="/lib/layout">
-  <s:documentation>
-    <![CDATA[ Submit button. This should be always used instead of the plain <button> tag. ]]>
-    <s:attribute name="id">If specified the ID of the button. @since 2.376</s:attribute>
+  <s:documentation> <![CDATA[
+    Submit button. This should be always used instead of the plain <button> tag.
+    ]]>
+    <s:attribute name="id">
+      If specified the ID of the button.
+
+      @since 2.376
+    </s:attribute>
     <s:attribute name="name">
-      If specified, becomes the value of the name attribute. When you have more than one submit button on the form, this can be used to determine which button is pressed, as the server will get a parameter by this name.
+      If specified, becomes the value of the name attribute.
+      When you have more than one submit button on the form, this can be used to determine
+      which button is pressed, as the server will get a parameter by this name.
     </s:attribute>
-    <s:attribute name="value" use="required">The text of the submit button, defaults to 'Submit' It's recommended to be more descriptive when possible, e.g. 'Create', 'Next'</s:attribute>
-    <s:attribute name="primary">Sets whether this button is a primary button or not. Defaults to true. @since 2.376</s:attribute>
-    <s:attribute name="icon">@since 2.411</s:attribute>
+    <s:attribute name="value" use="required">
+      The text of the submit button, defaults to 'Submit'
+      It's recommended to be more descriptive when possible, e.g. 'Create', 'Next'
+    </s:attribute>
+    <s:attribute name="primary">
+      Sets whether this button is a primary button or not.
+      Defaults to true.
+
+      @since 2.376
+    </s:attribute>
+    <s:attribute name="icon">
+      @since 2.411
+    </s:attribute>
     <s:attribute name="clazz" />
   </s:documentation>
 
-<<<<<<< HEAD
-  <button id="${attrs.id}" name="${attrs.name ?: 'Submit'}" formnovalidate="formNoValidate" class="jenkins-button ${attrs.primary != 'false' ? 'jenkins-button--primary' : ''} ${attrs.clazz}">
-=======
   <button id="${attrs.id}" name="${attrs.name ?: 'Submit'}" formNoValidate="formNoValidate"
           class="jenkins-button jenkins-submit-button ${attrs.primary != 'false' ? 'jenkins-button--primary' : ''} ${attrs.clazz}">
->>>>>>> 0eed0488
     <j:if test="${attrs.icon != null}">
       <l:icon src="${attrs.icon}" />
     </j:if>
