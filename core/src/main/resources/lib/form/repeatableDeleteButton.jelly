--- conflicted
+++ resolved
@@ -36,14 +36,8 @@
 
   </st:documentation>
   <st:adjunct includes="lib.form.repeatable.repeatable"/>
-<<<<<<< HEAD
-
   <j:set var="hideButtonClass" value="${attrs.hideIfOnly == 'true' ? ' show-if-not-only' : ''}" />
-  <button type="button" class="jenkins-button jenkins-button--destructive repeatable-delete${hideButtonClass}">
-    ${attrs.value ?: '%Delete'}
-=======
-  <button tooltip="${h.xmlEscape(attrs.value ?: '%Delete')}" class="repeatable-delete danger" type="button">
+  <button tooltip="${h.xmlEscape(attrs.value ?: '%Delete')}" class="repeatable-delete danger ${hideButtonClass}" type="button">
     <l:ionicon name="close-outline" />
->>>>>>> 0447d164
   </button>
 </j:jelly>