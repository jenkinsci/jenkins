--- conflicted
+++ resolved
@@ -97,15 +97,6 @@
         </j:if>
       </j:when>
       <j:otherwise>
-<<<<<<< HEAD
-        <div class="setting-main help-sibling">
-          <d:invokeBody />
-          <f:helpLink url="${attrs.help}" featureName="${attrs.title}"/>
-        </div>
-        <div class="validation-error-area">
-          <!-- Used to display the form validation status -->
-        </div>
-=======
         <j:choose>
           <j:when test="${attrs.help!=null}">
             <div class="setting-main help-sibling" style="display: inline-flex; align-items: center;">
@@ -119,9 +110,9 @@
             </div>
           </j:otherwise>
         </j:choose>
-        <!-- used to display the form validation error -->
-        <div class="validation-error-area tr"><div colspan="2"></div><div></div><div></div></div>
->>>>>>> b9fcd2ae
+        <div class="validation-error-area">
+          <!-- Used to display the form validation status -->
+        </div>
         <f:helpArea />
         <j:if test="${!empty(attrs.description)}">
           <f:description>
