--- conflicted
+++ resolved
@@ -38,9 +38,6 @@
     <st:attribute name="checked" />
     <st:attribute name="value" />
     <st:attribute name="id" />
-<<<<<<< HEAD
-    <st:attribute name="onclick" deprecated="true">onclick handler. Deprecated; assign an ID and look up the element that way to attach event handlers.</st:attribute>
-=======
     <st:attribute name="onclick" deprecated="true">
       Inline JavaScript to execute when the checkbox is clicked.
       Deprecated because this attribute is incompatible with adding Content-Security-Policy to the Jenkins UI in the future.
@@ -48,7 +45,6 @@
       to add the desired behavior there (DOMContentLoaded event in static forms, Behaviour.specify if this element may be
       dynamically added). See https://github.com/jenkinsci/jenkins/pull/6852 for an example.
     </st:attribute>
->>>>>>> c1a1197c
     <st:attribute name="title">
       If specified, this human readable text will follow the radio, and clicking this text also
       toggles the radio.
