--- conflicted
+++ resolved
@@ -25,20 +25,5 @@
 <?jelly escape-by-default='true'?>
 <!-- Displays a console link for a build. -->
 <j:jelly xmlns:j="jelly:core" xmlns:l="/lib/layout">
-<<<<<<< HEAD
-  <j:choose>
-    <j:when test="${it.logFile.length() > 200000}">
-      <!-- Show raw link directly so user need not click through live console page, though this is not so bad now as they would just see: Skipping nnn KB.. Full Log. -->
-      <l:task href="${h.getConsoleUrl(it) ?: (buildUrl.baseUrl + '/console')}" icon="icon-terminal icon-md" title="${%Console Output}" />
-      <l:task href="${buildUrl.baseUrl}/consoleText" icon="icon-document icon-md" title="${%View as plain text}" />
-    </j:when>
-    <j:otherwise>
-      <l:task icon="images/svgs/terminal.svg" href="${h.getConsoleUrl(it) ?: (buildUrl.baseUrl + '/console')}" title="${%Console Output}">
-        <l:task href="${buildUrl.baseUrl}/consoleText" icon="icon-document icon-md" title="${%View as plain text}" />
-      </l:task>
-    </j:otherwise>
-  </j:choose>
-=======
     <l:task href="${h.getConsoleUrl(it) ?: (buildUrl.baseUrl + '/console')}" icon="icon-terminal icon-md"  title="${%Console Output}" />
->>>>>>> a6665f89
 </j:jelly>