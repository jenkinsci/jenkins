--- conflicted
+++ resolved
@@ -31,69 +31,6 @@
 -->
 <?jelly escape-by-default='true'?>
 <j:jelly xmlns:j="jelly:core" xmlns:x="jelly:xml" xmlns:st="jelly:stapler" xmlns:d="jelly:define" xmlns:l="/lib/layout" xmlns:t="/lib/hudson" xmlns:f="/lib/form">
-<<<<<<< HEAD
-    <j:set var="healthReports" value="${job.buildHealthReports}"/>
-    <j:new var="emptyHealthReport" className="hudson.model.HealthReport"/>
-    <j:set var="buildHealth" value="${empty(healthReports) ? emptyHealthReport : healthReports[0]}"/>
-    <j:if test="${td}"><j:set var="useTdElement" value="x"/></j:if>
-    <x:element name="${useTdElement!=null?'td':'div'}">
-      <x:attribute name="data">${buildHealth.score}</x:attribute>
-      <x:attribute name="class">jenkins-table__cell--tight jenkins-table__icon</x:attribute>
-      <j:if test="${!empty(healthReports)}">
-        <x:attribute name="data-html-tooltip">
-          <div class="jenkins-tooltip--table-wrapper">
-            <table class="jenkins-table">
-              <thead>
-                <tr>
-                  <th align="left">W</th>
-                  <th align="left">${%Description}</th>
-                  <th align="right">%</th>
-                </tr>
-              </thead>
-              <tbody>
-                <j:forEach var="rpt" items="${healthReports}">
-                  <tr>
-                    <td align="left" class="jenkins-table__cell--tight jenkins-table__icon">
-                      <div class="jenkins-table__cell__button-wrapper">
-                        <l:icon class="${rpt.iconClassName} icon-sm" />
-                      </div>
-                    </td>
-                    <td>${rpt.localizableDescription}</td>
-                    <td align="right">${rpt.score}</td>
-                  </tr>
-                </j:forEach>
-              </tbody>
-            </table>
-          </div>
-        </x:attribute>
-        <x:attribute name="data-tooltip-interactive">true</x:attribute>
-      </j:if>
-        <j:if test="${buildHealth!=null}">
-            <div class="jenkins-table__cell__button-wrapper">
-                <j:if test="${iconSizeClass == null}">
-                  <j:choose>
-                    <j:when  test="${iconSize == null}">
-                      <j:set var="iconSizeClass" value="icon-sm"/>
-                    </j:when>
-                    <j:otherwise>
-                      <j:set var="iconSizeClass" value="${icons.toNormalizedIconSizeClass(iconSize)}"/>
-                    </j:otherwise>
-                  </j:choose>
-                </j:if>
-                <j:choose>
-                <j:when test="${!empty(healthReports)}">
-                    <a class="build-health-link jenkins-table__button" href="${empty(link)?'#':link}" style="${attrs.style}">
-                       <l:svgIcon href="${resURL}/images/${icons.getIconByClassSpec(buildHealth.iconClassName + ' icon-md').url}" ariaHidden="true"/>
-                    </a>
-                </j:when>
-                    <j:otherwise>
-                        <l:svgIcon href="${resURL}/images/${icons.getIconByClassSpec(buildHealth.iconClassName + ' icon-md').url}"/>
-                    </j:otherwise>
-                </j:choose>
-            </div>
-        </j:if>
-    </x:element>
-=======
   <j:set var="healthReports" value="${job.buildHealthReports}"/>
   <j:new var="emptyHealthReport" className="hudson.model.HealthReport"/>
   <j:set var="buildHealth" value="${empty(healthReports) ? emptyHealthReport : healthReports[0]}"/>
@@ -116,31 +53,32 @@
       </div>
     </j:if>
     <j:if test="${!empty(healthReports)}">
-      <div class="jenkins-tooltip healthReportDetails">
-        <table class="jenkins-table">
-          <thead>
-            <tr>
-              <th class="jenkins-!-padding-left-0" align="center">W</th>
-              <th align="left">${%Description}</th>
-              <th align="right">%</th>
-            </tr>
-          </thead>
-          <tbody>
-            <j:forEach var="rpt" items="${healthReports}">
+      <x:attribute name="data-html-tooltip">
+        <div class="jenkins-tooltip--table-wrapper">
+          <table class="jenkins-table">
+            <thead>
               <tr>
-                <td align="left" class="jenkins-table__cell--tight jenkins-table__icon">
-                  <div class="jenkins-table__cell__button-wrapper">
-                    <l:icon src="symbol-weather-${buildHealth.iconClassName}" />
-                  </div>
-                </td>
-                <td align="left">${rpt.localizableDescription}</td>
-                <td align="right">${rpt.score}</td>
+                <th class="jenkins-!-padding-left-0" align="center">W</th>
+                <th align="left">${%Description}</th>
+                <th align="right">%</th>
               </tr>
-            </j:forEach>
-          </tbody>
-        </table>
-      </div>
+            </thead>
+            <tbody>
+              <j:forEach var="rpt" items="${healthReports}">
+                <tr>
+                  <td align="left" class="jenkins-table__cell--tight jenkins-table__icon">
+                    <div class="jenkins-table__cell__button-wrapper">
+                      <l:icon src="symbol-weather-${buildHealth.iconClassName}" />
+                    </div>
+                  </td>
+                  <td align="left">${rpt.localizableDescription}</td>
+                  <td align="right">${rpt.score}</td>
+                </tr>
+              </j:forEach>
+            </tbody>
+          </table>
+        </div>
+      </x:attribute>
     </j:if>
   </x:element>
->>>>>>> f04f4078
 </j:jelly>