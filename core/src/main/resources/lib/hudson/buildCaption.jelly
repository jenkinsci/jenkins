<!--
The MIT License

Copyright (c) 2004-2009, Sun Microsystems, Inc., Kohsuke Kawaguchi

Permission is hereby granted, free of charge, to any person obtaining a copy
of this software and associated documentation files (the "Software"), to deal
in the Software without restriction, including without limitation the rights
to use, copy, modify, merge, publish, distribute, sublicense, and/or sell
copies of the Software, and to permit persons to whom the Software is
furnished to do so, subject to the following conditions:

The above copyright notice and this permission notice shall be included in
all copies or substantial portions of the Software.

THE SOFTWARE IS PROVIDED "AS IS", WITHOUT WARRANTY OF ANY KIND, EXPRESS OR
IMPLIED, INCLUDING BUT NOT LIMITED TO THE WARRANTIES OF MERCHANTABILITY,
FITNESS FOR A PARTICULAR PURPOSE AND NONINFRINGEMENT. IN NO EVENT SHALL THE
AUTHORS OR COPYRIGHT HOLDERS BE LIABLE FOR ANY CLAIM, DAMAGES OR OTHER
LIABILITY, WHETHER IN AN ACTION OF CONTRACT, TORT OR OTHERWISE, ARISING FROM,
OUT OF OR IN CONNECTION WITH THE SOFTWARE OR THE USE OR OTHER DEALINGS IN
THE SOFTWARE.
-->

<!--
    displays a caption for build/externalRun.
-->
<?jelly escape-by-default='true'?>
<j:jelly xmlns:j="jelly:core" xmlns:st="jelly:stapler" xmlns:d="jelly:define" xmlns:l="/lib/layout" xmlns:t="/lib/hudson" xmlns:f="/lib/form">
  <div class="jenkins-app-bar">
<<<<<<< HEAD
    <div class="jenkins-app-bar__content jenkins-build-caption">
      <l:icon alt="${it.iconColor.description}" src="symbol-status-${it.iconColor.iconName}" tooltip="${it.iconColor.description}" />
=======
    <div class="jenkins-app-bar__content jenkins-build-caption" data-status-url="${rootURL}/${it.url}statusIcon">
      <l:icon alt="${it.iconColor.description}" src="symbol-status-${it.iconColor.iconName}"
          tooltip="${it.iconColor.description}"/>
>>>>>>> 0eed0488
      <h1>
        <d:invokeBody trim="true" />
      </h1>
    </div>
    <div class="jenkins-app-bar__controls">
      <j:if test="${it.building}">
        <div class="build-caption-progress-container">
          <table class="middle-align">
            <tr>
              <td>${%Progress}:</td>
              <td class="build-caption-progress-bar">
<<<<<<< HEAD
                <t:buildProgressBar build="${it}" />
=======
                <t:buildProgressBar build="${it}" animate="true"/>
>>>>>>> 0eed0488
              </td>
              <td class="jenkins-table__link">
                <j:if test="${it.parent.hasAbortPermission()}">
<<<<<<< HEAD
                  <l:stopButton href="stop" confirm="${%confirm(it.fullDisplayName)}" alt="[${%cancel}]" />
=======
                  <l:stopButton href="stop" confirm="${%confirm(it.fullDisplayName)}"
                          alt="${%cancel}"/>
>>>>>>> 0eed0488
                </j:if>
              </td>
            </tr>
          </table>
        </div>
      </j:if>
      <st:adjunct includes="lib.hudson.build-caption" />
    </div>
  </div>
</j:jelly><|MERGE_RESOLUTION|>--- conflicted
+++ resolved
@@ -28,16 +28,11 @@
 <?jelly escape-by-default='true'?>
 <j:jelly xmlns:j="jelly:core" xmlns:st="jelly:stapler" xmlns:d="jelly:define" xmlns:l="/lib/layout" xmlns:t="/lib/hudson" xmlns:f="/lib/form">
   <div class="jenkins-app-bar">
-<<<<<<< HEAD
-    <div class="jenkins-app-bar__content jenkins-build-caption">
-      <l:icon alt="${it.iconColor.description}" src="symbol-status-${it.iconColor.iconName}" tooltip="${it.iconColor.description}" />
-=======
     <div class="jenkins-app-bar__content jenkins-build-caption" data-status-url="${rootURL}/${it.url}statusIcon">
       <l:icon alt="${it.iconColor.description}" src="symbol-status-${it.iconColor.iconName}"
           tooltip="${it.iconColor.description}"/>
->>>>>>> 0eed0488
       <h1>
-        <d:invokeBody trim="true" />
+        <d:invokeBody trim="true"/>
       </h1>
     </div>
     <div class="jenkins-app-bar__controls">
@@ -45,29 +40,23 @@
         <div class="build-caption-progress-container">
           <table class="middle-align">
             <tr>
-              <td>${%Progress}:</td>
+              <td>
+                ${%Progress}:
+              </td>
               <td class="build-caption-progress-bar">
-<<<<<<< HEAD
-                <t:buildProgressBar build="${it}" />
-=======
                 <t:buildProgressBar build="${it}" animate="true"/>
->>>>>>> 0eed0488
               </td>
               <td class="jenkins-table__link">
                 <j:if test="${it.parent.hasAbortPermission()}">
-<<<<<<< HEAD
-                  <l:stopButton href="stop" confirm="${%confirm(it.fullDisplayName)}" alt="[${%cancel}]" />
-=======
                   <l:stopButton href="stop" confirm="${%confirm(it.fullDisplayName)}"
                           alt="${%cancel}"/>
->>>>>>> 0eed0488
                 </j:if>
               </td>
             </tr>
           </table>
         </div>
       </j:if>
-      <st:adjunct includes="lib.hudson.build-caption" />
+      <st:adjunct includes="lib.hudson.build-caption"/>
     </div>
   </div>
 </j:jelly>