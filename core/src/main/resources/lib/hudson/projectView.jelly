--- conflicted
+++ resolved
@@ -23,62 +23,75 @@
 -->
 
 <?jelly escape-by-default='true'?>
-<j:jelly xmlns:j="jelly:core" xmlns:x="jelly:xml" xmlns:st="jelly:stapler" xmlns:d="jelly:define" xmlns:l="/lib/layout" xmlns:t="/lib/hudson" xmlns:f="/lib/form">
+<j:jelly xmlns:j="jelly:core" xmlns:x="jelly:xml" xmlns:st="jelly:stapler" xmlns:d="jelly:define" xmlns:l="/lib/layout"
+         xmlns:t="/lib/hudson" xmlns:f="/lib/form">
   <st:documentation>
     Renders a list of jobs and their key information.
 
-    <st:attribute name="jobs" use="required" trim="Collection">Items to show.</st:attribute>
-    <st:attribute name="useFullName" use="optional" type="boolean">May be interpreted by columns to display the full name of a job.</st:attribute>
-    <st:attribute name="jobBaseUrl" type="String">Deprecated. Using this attribute has no effect.</st:attribute>
-    <st:attribute name="showViewTabs" use="optional" type="boolean">If the caller rendered a view tabes, set this attribute so that CSS is adjusted accordingly.</st:attribute>
-    <st:attribute name="views" type="Collection&lt;View>">If non-null, render nested views.</st:attribute>
-    <st:attribute name="indenter" type="hudson.Indenter">Optional Indenter instance used to indent items.</st:attribute>
-    <st:attribute name="columnExtensions" type="Collection&lt;hudson.views.ListViewColumn>">List view columns to render. If omitted, the default ones from ListView.getDefaultColumns() are used.</st:attribute>
-    <st:attribute name="itemGroup" use="optional" type="hudson.model.ItemGroup">The containing group, for purposes of name calculation.</st:attribute>
+    <st:attribute name="jobs" use="required" trim="Collection">
+      Items to show.
+    </st:attribute>
+    <st:attribute name="useFullName" use="optional" type="boolean">
+      May be interpreted by columns to display the full name of a job.
+    </st:attribute>
+    <st:attribute name="jobBaseUrl" type="String">
+      Deprecated. Using this attribute has no effect.
+    </st:attribute>
+    <st:attribute name="showViewTabs" use="optional" type="boolean">
+      If the caller rendered a view tabes, set this attribute so that CSS is adjusted accordingly.
+    </st:attribute>
+    <st:attribute name="views" type="Collection&lt;View>">
+      If non-null, render nested views.
+    </st:attribute>
+    <st:attribute name="indenter" type="hudson.Indenter">
+      Optional Indenter instance used to indent items.
+    </st:attribute>
+    <st:attribute name="columnExtensions" type="Collection&lt;hudson.views.ListViewColumn>">
+      List view columns to render. If omitted, the default ones from ListView.getDefaultColumns() are used.
+    </st:attribute>
+    <st:attribute name="itemGroup" use="optional" type="hudson.model.ItemGroup">
+      The containing group, for purposes of name calculation.
+    </st:attribute>
   </st:documentation>
 
-  <t:setIconSize />
+  <t:setIconSize/>
   <div class="dashboard">
     <j:if test="${columnExtensions==null}">
-      <j:invokeStatic var="columnExtensions" className="hudson.model.ListView" method="getDefaultColumns" />
+        <j:invokeStatic var="columnExtensions" className="hudson.model.ListView" method="getDefaultColumns"/>
     </j:if>
 
     <j:if test="${!empty(jobs) or !empty(attrs.views)}">
       <!-- the caller can inject a tab bar here -->
       <div id="projectstatus-tabBar">
-        <d:invokeBody />
+        <d:invokeBody/>
       </div>
 
       <div class="jenkins-mobile-hide">
         <table id="projectstatus" class="jenkins-table ${iconSize == '16x16' ? 'jenkins-table--small' : iconSize == '24x24' ? 'jenkins-table--medium' : ''} sortable">
           <thead>
-            <tr>
-              <j:forEach var="col" items="${columnExtensions}">
-                <j:if test="${col.class.simpleName.equals('BuildButtonColumn')}">
-                  <j:set var="buildButtonColumn" value="${col}" />
-                </j:if>
-                <st:include page="columnHeader.jelly" it="${col}" />
-              </j:forEach>
-            </tr>
+          <tr>
+            <j:forEach var="col" items="${columnExtensions}">
+              <j:if test="${col.class.simpleName.equals('BuildButtonColumn')}">
+                <j:set var="buildButtonColumn" value="${col}" />
+              </j:if>
+              <st:include page="columnHeader.jelly" it="${col}" />
+            </j:forEach>
+          </tr>
           </thead>
 
           <j:forEach var="job" items="${jobs}">
-            <j:set var="relativeLinkToJob" value="${h.getRelativeLinkTo(job)}" />
-            <t:projectViewRow jobBaseUrl="${relativeLinkToJob.substring(0, relativeLinkToJob.length() - job.shortUrl.length())}" />
+            <j:set var="relativeLinkToJob" value="${h.getRelativeLinkTo(job)}"/>
+            <t:projectViewRow jobBaseUrl="${relativeLinkToJob.substring(0, relativeLinkToJob.length() - job.shortUrl.length())}"/>
           </j:forEach>
         </table>
-        <t:iconSize><t:rssBar /></t:iconSize>
+        <t:iconSize><t:rssBar/></t:iconSize>
       </div>
 
       <div class="jenkins-jobs-list jenkins-mobile-show">
         <j:set var="jenkins_mobile_show" value="${true}"/>
         <j:forEach var="job" items="${jobs}">
-<<<<<<< HEAD
-          <j:set var="relativeLinkToJob" value="${h.getRelativeLinkTo(job)}" />
-=======
           <j:set var="relativeLinkToJob" value="${h.getRelativeLinkTo(job)}"/>
           <j:set var="jobBaseUrl" value="${relativeLinkToJob.substring(0, relativeLinkToJob.length() - job.shortUrl.length())}"/>
->>>>>>> 0eed0488
           <div class="jenkins-jobs-list__item">
             <a class="jenkins-jobs-list__item__details" href="${jobBaseUrl}${job.shortUrl}">
               <div class="jenkins-jobs-list__item__icons">
@@ -95,9 +108,11 @@
               <div class="jenkins-jobs-list__item__details__text">
                 <p class="jenkins-jobs-list__item__label">${job.displayName}</p>
                 <div class="jenkins-jobs-list__item__description">
-                  <j:set var="lastBuild" value="${job.lastBuild}" />
+                  <j:set var="lastBuild" value="${job.lastBuild}"/>
                   <j:if test="${lastBuild != null}">
-                    <span>${%Description(lastBuild.timestampString, lastBuild.durationString)}</span>
+                    <span>
+                      ${%Description(lastBuild.timestampString, lastBuild.durationString)}
+                    </span>
                   </j:if>
 
                   <j:forEach var="col" items="${columnExtensions}">
