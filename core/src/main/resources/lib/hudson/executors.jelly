--- conflicted
+++ resolved
@@ -36,34 +36,8 @@
       <a href="${rootURL}/${c.url}" class="jenkins-link--with-icon model-link inside"><l:icon src="${c.iconClassName}" alt="${altText}"/>
         <span style="margin-left: 1ch;">${title}</span>
       </a>
-<<<<<<< HEAD
-      <span style="float: right; font-weight: normal;">
-        <j:if test="${c.offline}">
-          <j:choose>
-            <j:when test="${c.offlineCause!=null and !c.connecting}">
-              (<img src="${imagesURL}/svgs/error.svg" width="16" height="16" title="${c.offlineCause}" alt="Agent offline"/> ${%offline})
-            </j:when>
-            <j:when test="${c.connecting}">
-              (<l:icon src="symbol-hourglass" class="icon-sm"/>${%launching})
-            </j:when>
-            <j:otherwise>
-              (${%offline})
-            </j:otherwise>
-          </j:choose>
-        </j:if>
-        <j:if test="${!c.acceptingTasks}"> <st:nbsp/> (${%suspended})</j:if>
-      </span>
-    </d:tag>
-    <d:tag name="executor">
-      <j:if test="${!c.offline or (c.offline and !e.idle)}">
-          <tr>
-            <td class="pane" align="right" style="vertical-align: top">
-              ${name}
-            </td>
-=======
         <j:choose>
           <j:when test="${c.offline}">
->>>>>>> d041c439
             <j:choose>
               <j:when test="${c.offlineCause!=null and !c.connecting}">
                 <div>
