--- conflicted
+++ resolved
@@ -26,14 +26,6 @@
   <st:documentation>
     Progress bar for a build in progress.
 
-<<<<<<< HEAD
-    <st:attribute name="build" use="required" type="hudson.model.Queue.Executable">Build in progress. Must have a url property.</st:attribute>
-    <st:attribute name="executor">Executor that's carrying out the build. If null, defaults to "build.executor"</st:attribute>
-  </st:documentation>
-  <j:set var="executor" value="${executor?:build.executor}" />
-  <!-- TODO use Executor.of -->
-  <t:progressBar tooltip="${%text(executor.timestampString,executor.estimatedRemainingTime)}" red="${executor.isLikelyStuck()}" pos="${executor.progress}" href="${h.getConsoleUrl(build) ?: (rootURL + '/' + build.url + 'console')}" />
-=======
     <st:attribute name="build" use="required" type="hudson.model.Queue.Executable">
       Build in progress. Must have a url property.
     </st:attribute>
@@ -50,5 +42,4 @@
                  pos="${executor.progress}" href="${h.getConsoleUrl(build) ?: (rootURL + '/' + build.url + 'console')}"
                  tooltipTemplate="${%text('%0','%1')}"
                  animate="${attrs.animate}"/>
->>>>>>> 0eed0488
 </j:jelly>