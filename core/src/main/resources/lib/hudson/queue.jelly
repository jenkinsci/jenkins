<!--
The MIT License

Copyright (c) 2004-2009, Sun Microsystems, Inc., Kohsuke Kawaguchi, Tom Huybrechts, Yahoo! Inc.

Permission is hereby granted, free of charge, to any person obtaining a copy
of this software and associated documentation files (the "Software"), to deal
in the Software without restriction, including without limitation the rights
to use, copy, modify, merge, publish, distribute, sublicense, and/or sell
copies of the Software, and to permit persons to whom the Software is
furnished to do so, subject to the following conditions:

The above copyright notice and this permission notice shall be included in
all copies or substantial portions of the Software.

THE SOFTWARE IS PROVIDED "AS IS", WITHOUT WARRANTY OF ANY KIND, EXPRESS OR
IMPLIED, INCLUDING BUT NOT LIMITED TO THE WARRANTIES OF MERCHANTABILITY,
FITNESS FOR A PARTICULAR PURPOSE AND NONINFRINGEMENT. IN NO EVENT SHALL THE
AUTHORS OR COPYRIGHT HOLDERS BE LIABLE FOR ANY CLAIM, DAMAGES OR OTHER
LIABILITY, WHETHER IN AN ACTION OF CONTRACT, TORT OR OTHERWISE, ARISING FROM,
OUT OF OR IN CONNECTION WITH THE SOFTWARE OR THE USE OR OTHER DEALINGS IN
THE SOFTWARE.
-->

<?jelly escape-by-default='true'?>
<j:jelly xmlns:j="jelly:core" xmlns:st="jelly:stapler" xmlns:l="/lib/layout" xmlns:t="/lib/hudson" xmlns:f="/lib/form">
  <st:documentation>
    <![CDATA[ Displays the build queue as <l:pane> ]]>
    <st:attribute name="items" use="required">Queue items to be displayed. Normally you should specify ${app.queue.items}, but for example you can specify a sublist after some filtering to narrow down the list.</st:attribute>
    <st:attribute name="filtered" use="optional">Indicates that the queue has been filtered, i.e. might not show all items.</st:attribute>
  </st:documentation>
  <t:setIconSize />
  <j:choose>
    <j:when test="${filtered}">
      <j:set var="title" value="${%Filtered Build Queue(items.size())}" />
    </j:when>
    <j:otherwise>
      <j:set var="title" value="${%Build Queue(items.size())}" />
    </j:otherwise>
  </j:choose>
  <l:pane title="${title}" width="2" id="buildQueue">
    <st:adjunct includes="lib.form.link.link" />
    <j:if test="${app.quietingDown}">
      <tr>
        <td class="pane" colspan="2" style="white-space: normal">
          ${%Jenkins is going to shut down. No further builds will be performed.}
          <j:if test="${h.hasPermission(app.MANAGE)}">
            <f:link href="${rootURL}/cancelQuietDown" post="true">(${%cancel})</f:link>
          </j:if>
        </td>
      </tr>
    </j:if>
    <j:choose>
      <j:when test="${empty(items)}">
        <j:if test="${! app.quietingDown}">
          <tr>
            <td class="pane" colspan="2">${%No builds in the queue.}</td>
          </tr>
        </j:if>
      </j:when>
      <j:otherwise>
        <j:forEach var="item" items="${items}">
          <tr>
            <td class="pane pane-grow" style="white-space: normal">
              <j:set var="stuck" value="${item.isStuck()}" />
              <j:choose>
                <j:when test="${h.hasPermission(item.task,item.task.READ)}">
                  <a href="${rootURL}/${item.task.url}" class="model-link inside tl-tr" tooltip="${item.causesDescription} ${item.why} ${item.params} \n ${%WaitingFor(item.inQueueForString)}">
                    <l:breakable value="${item.displayName}" />
                  </a>
                  <!-- TODO include estimated number as in BuildHistoryWidget/entries.jelly if possible -->
                  <j:if test="${stuck}">
                    <td class="pane" width="16" align="center" valign="middle">
                      <a href="https://www.jenkins.io/redirect/troubleshooting/executor-starvation">
                        <l:icon src="symbol-hourglass" class="icon-sm" />
                      </a>
                    </td>
                  </j:if>
                </j:when>
                <j:otherwise>
                  <span>${%Unknown Task}</span>
                </j:otherwise>
              </j:choose>
            </td>
            <td class="pane" width="16" align="center" valign="middle">
              <j:if test="${item.hasCancelPermission()}">
<<<<<<< HEAD
                <l:stopButton href="${rootURL}/queue/cancelItem?id=${item.id}" confirm="${%confirm(item.displayName)}" alt="${%cancel this build}" />
=======
                <l:stopButton href="${rootURL}/queue/cancelItem?id=${item.id}" confirm="${%confirm(item.displayName)}" alt="${%Cancel this build}"/>
>>>>>>> 0eed0488
              </j:if>
            </td>
          </tr>
        </j:forEach>
      </j:otherwise>
    </j:choose>
  </l:pane>
  <!-- schedule updates only for the full page reload -->
  <j:if test="${ajax==null and h.hasPermission(app.READ)}">
    <div class="widget-refresh-reference" data-id="buildQueue" data-url="${rootURL}/${it.url}ajax" />
    <st:adjunct includes="lib.hudson.widget-refresh" />
  </j:if>
</j:jelly><|MERGE_RESOLUTION|>--- conflicted
+++ resolved
@@ -24,12 +24,19 @@
 
 <?jelly escape-by-default='true'?>
 <j:jelly xmlns:j="jelly:core" xmlns:st="jelly:stapler" xmlns:l="/lib/layout" xmlns:t="/lib/hudson" xmlns:f="/lib/form">
-  <st:documentation>
-    <![CDATA[ Displays the build queue as <l:pane> ]]>
-    <st:attribute name="items" use="required">Queue items to be displayed. Normally you should specify ${app.queue.items}, but for example you can specify a sublist after some filtering to narrow down the list.</st:attribute>
-    <st:attribute name="filtered" use="optional">Indicates that the queue has been filtered, i.e. might not show all items.</st:attribute>
+  <st:documentation> <![CDATA[
+    Displays the build queue as <l:pane>
+    ]]>
+    <st:attribute name="items" use="required">
+      Queue items to be displayed. Normally you should specify ${app.queue.items},
+      but for example you can specify a sublist after some filtering to narrow down
+      the list.
+    </st:attribute>
+    <st:attribute name="filtered" use="optional">
+      Indicates that the queue has been filtered, i.e. might not show all items.
+    </st:attribute>
   </st:documentation>
-  <t:setIconSize />
+  <t:setIconSize/>
   <j:choose>
     <j:when test="${filtered}">
       <j:set var="title" value="${%Filtered Build Queue(items.size())}" />
@@ -39,10 +46,10 @@
     </j:otherwise>
   </j:choose>
   <l:pane title="${title}" width="2" id="buildQueue">
-    <st:adjunct includes="lib.form.link.link" />
+    <st:adjunct includes="lib.form.link.link"/>
     <j:if test="${app.quietingDown}">
       <tr>
-        <td class="pane" colspan="2" style="white-space: normal">
+        <td class="pane" colspan="2" style="white-space: normal;">
           ${%Jenkins is going to shut down. No further builds will be performed.}
           <j:if test="${h.hasPermission(app.MANAGE)}">
             <f:link href="${rootURL}/cancelQuietDown" post="true">(${%cancel})</f:link>
@@ -54,28 +61,30 @@
       <j:when test="${empty(items)}">
         <j:if test="${! app.quietingDown}">
           <tr>
-            <td class="pane" colspan="2">${%No builds in the queue.}</td>
+            <td class="pane" colspan="2">
+              ${%No builds in the queue.}
+            </td>
           </tr>
         </j:if>
       </j:when>
       <j:otherwise>
         <j:forEach var="item" items="${items}">
           <tr>
-            <td class="pane pane-grow" style="white-space: normal">
-              <j:set var="stuck" value="${item.isStuck()}" />
+            <td class="pane pane-grow" style="white-space: normal;">
+              <j:set var="stuck" value="${item.isStuck()}"/>
               <j:choose>
                 <j:when test="${h.hasPermission(item.task,item.task.READ)}">
                   <a href="${rootURL}/${item.task.url}" class="model-link inside tl-tr" tooltip="${item.causesDescription} ${item.why} ${item.params} \n ${%WaitingFor(item.inQueueForString)}">
-                    <l:breakable value="${item.displayName}" />
+                    <l:breakable value="${item.displayName}"/>
                   </a>
                   <!-- TODO include estimated number as in BuildHistoryWidget/entries.jelly if possible -->
-                  <j:if test="${stuck}">
-                    <td class="pane" width="16" align="center" valign="middle">
-                      <a href="https://www.jenkins.io/redirect/troubleshooting/executor-starvation">
-                        <l:icon src="symbol-hourglass" class="icon-sm" />
-                      </a>
-                    </td>
-                  </j:if>
+                <j:if test="${stuck}">
+                  <td class="pane" width="16" align="center" valign="middle">
+                    <a href="https://www.jenkins.io/redirect/troubleshooting/executor-starvation">
+                      <l:icon src="symbol-hourglass" class="icon-sm"/>
+                    </a>
+                  </td>
+                </j:if>
                 </j:when>
                 <j:otherwise>
                   <span>${%Unknown Task}</span>
@@ -84,13 +93,9 @@
             </td>
             <td class="pane" width="16" align="center" valign="middle">
               <j:if test="${item.hasCancelPermission()}">
-<<<<<<< HEAD
-                <l:stopButton href="${rootURL}/queue/cancelItem?id=${item.id}" confirm="${%confirm(item.displayName)}" alt="${%cancel this build}" />
-=======
                 <l:stopButton href="${rootURL}/queue/cancelItem?id=${item.id}" confirm="${%confirm(item.displayName)}" alt="${%Cancel this build}"/>
->>>>>>> 0eed0488
               </j:if>
-            </td>
+             </td>
           </tr>
         </j:forEach>
       </j:otherwise>
@@ -98,7 +103,7 @@
   </l:pane>
   <!-- schedule updates only for the full page reload -->
   <j:if test="${ajax==null and h.hasPermission(app.READ)}">
-    <div class="widget-refresh-reference" data-id="buildQueue" data-url="${rootURL}/${it.url}ajax" />
-    <st:adjunct includes="lib.hudson.widget-refresh" />
+    <div class="widget-refresh-reference" data-id="buildQueue" data-url="${rootURL}/${it.url}ajax"/>
+    <st:adjunct includes="lib.hudson.widget-refresh"/>
   </j:if>
 </j:jelly>