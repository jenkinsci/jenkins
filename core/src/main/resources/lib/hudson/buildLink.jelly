--- conflicted
+++ resolved
@@ -25,40 +25,34 @@
 <j:jelly xmlns:j="jelly:core" xmlns:st="jelly:stapler" xmlns:l="/lib/layout">
   <st:documentation>
     Generates a link to a build.
-    <st:attribute name="job" type="hudson.model.Job">Job object to be displayed. Can be omitted if you don't want to link.</st:attribute>
-    <st:attribute name="jobName" type="String">Name of the job. Can be omitted if you don't want to show a name.</st:attribute>
-    <st:attribute name="number" type="int" use="required">Build number to link to.</st:attribute>
-    <st:attribute name="href" type="String">Link target. If missing, the top page of the build.</st:attribute>
+    <st:attribute name="job" type="hudson.model.Job">
+      Job object to be displayed. Can be omitted if you don't want to link.
+    </st:attribute>
+    <st:attribute name="jobName" type="String">
+      Name of the job. Can be omitted if you don't want to show a name.
+    </st:attribute>
+    <st:attribute name="number" type="int" use="required">
+      Build number to link to.
+    </st:attribute>
+    <st:attribute name="href" type="String">
+      Link target. If missing, the top page of the build.
+    </st:attribute>
   </st:documentation>
-  <j:set var="jobName_" value="${h.appendSpaceIfNotNull(jobName)}" />
+  <j:set var="jobName_" value="${h.appendSpaceIfNotNull(jobName)}"/>
   <j:choose>
     <j:when test="${job==null}">
-      ${jobName_}#
-      <!-- -->
-      ${number}
+      ${jobName_}#<!-- -->${number}
     </j:when>
     <j:otherwise>
       <j:set var="r" value="${job.getBuildByNumber(number)}" />
       <j:choose>
         <j:when test="${r==null}">
           <a href="${rootURL}/${job.url}" class="model-link">${jobName}</a>
-          #
-          <!-- -->
-          ${number}
+          #<!-- -->${number}
         </j:when>
         <j:otherwise>
           <a href="${attrs.href ?: rootURL+'/'+r.url}" class="model-link">
-<<<<<<< HEAD
-            <l:icon alt="${r.iconColor.description}" class="${r.buildStatusIconClassName} icon-sm" style="margin-left: 0; position: relative; top: -0.1rem" />
-            <span class="jenkins-icon-adjacent">
-              ${jobName_}#
-              <!-- -->
-              ${number}
-            </span>
-          </a>
-=======
           <l:icon alt="${r.iconColor.description}" src="symbol-status-${r.iconColor.iconName}" class="icon-sm" style="margin-left: 0; position: relative; top: -0.1rem;"/><span class="jenkins-icon-adjacent">${jobName_}#<!-- -->${number}</span></a>
->>>>>>> cabc8f67
         </j:otherwise>
       </j:choose>
     </j:otherwise>
