<!--
The MIT License

Copyright (c) 2004-2012, Sun Microsystems, Inc., Kohsuke Kawaguchi, Erik Ramfelt, Seiji Sogabe

Permission is hereby granted, free of charge, to any person obtaining a copy
of this software and associated documentation files (the "Software"), to deal
in the Software without restriction, including without limitation the rights
to use, copy, modify, merge, publish, distribute, sublicense, and/or sell
copies of the Software, and to permit persons to whom the Software is
furnished to do so, subject to the following conditions:

The above copyright notice and this permission notice shall be included in
all copies or substantial portions of the Software.

THE SOFTWARE IS PROVIDED "AS IS", WITHOUT WARRANTY OF ANY KIND, EXPRESS OR
IMPLIED, INCLUDING BUT NOT LIMITED TO THE WARRANTIES OF MERCHANTABILITY,
FITNESS FOR A PARTICULAR PURPOSE AND NONINFRINGEMENT. IN NO EVENT SHALL THE
AUTHORS OR COPYRIGHT HOLDERS BE LIABLE FOR ANY CLAIM, DAMAGES OR OTHER
LIABILITY, WHETHER IN AN ACTION OF CONTRACT, TORT OR OTHERWISE, ARISING FROM,
OUT OF OR IN CONNECTION WITH THE SOFTWARE OR THE USE OR OTHER DEALINGS IN
THE SOFTWARE.
-->

<?jelly escape-by-default='true'?>
<j:jelly xmlns:j="jelly:core" xmlns:st="jelly:stapler" xmlns:d="jelly:define" xmlns:l="/lib/layout" xmlns:t="/lib/hudson" xmlns:f="/lib/form">
  <st:documentation>
    Displays a link with a large icon. Used in the project top page.

    <st:attribute name="icon" use="required">
      Supports Jenkins Symbols (e.g. 'symbol-search')
      Supports path to bitmap image (e.g. '/plugin/foo/abc.gif')
      Supports icon class specification (e.g. 'icon-help icon-sm', 'icon-blue icon-md', 'icon-blue-anime icon-xlg')
    </st:attribute>
    <st:attribute name="href">
      where the summary icon links to.
    </st:attribute>
    <st:attribute name="iconOnly" type="boolean">
      if true, hyperlink will only cover the icon, not the body.
    </st:attribute>
    <st:attribute name="permission" type="hudson.security.Permission">
      permission object. If specified, the link will be displayed only if you have a permission
    </st:attribute>
  </st:documentation>
  <j:if test="${h.hasPermission(it,attrs.permission)}">
    <j:if test="${attrs.icon!=null}">
      <tr>
        <td>
<<<<<<< HEAD
          <!--
            Backward compatibility.  Ugly but needed for now.

            'icon' can be an icon class name (e.g. 'icon-folder'), but can also be an icon file name
            (without path e.g. 'folder.png'), or can be a full path and name (e.g. to an icon in a
            plugin - '/plugin/images/48x48/xxxx.png').  So, first we see can we derive an icon
            from the 'icon' value, which will work if it's just something like 'folder.png'.  Failing
            that, we try deriving it by URL (assuming it's a full icon path).  If all that fails,
            we just fall back to the old method by passing a 'src' attribute to the <icon> tag.
          -->
          <j:choose>
            <j:when test="${attrs.href!=null}">
              <a href="${attrs.href}">
                <j:choose>
                  <j:when test="${iconMetadata != null}">
                    <l:icon class="${iconMetadata.classSpec}"/>
                  </j:when>
                  <j:otherwise>
                    <l:icon src="${icon}"
                            alt="" style="width: 48px; height: 48px; margin-right:1em;" />
                  </j:otherwise>
                </j:choose>
              </a>
            </j:when>
            <j:otherwise>
              <j:choose>
                <j:when test="${iconMetadata != null}">
                  <l:icon class="${iconMetadata.classSpec}"/>
                </j:when>
                <j:otherwise>
                  <l:icon src="${icon}"
                          alt="" style="width: 48px; height: 48px; margin-right:1em;" />
                </j:otherwise>
              </j:choose>
=======
          <j:choose>
            <j:when test="${attrs.href!=null}">
              <a href="${attrs.href}">
                <l:icon src="${icon}"
                        alt="" style="width: 48px; height: 48px; margin-right:1em;" />
              </a>
            </j:when>
            <j:otherwise>
              <l:icon src="${icon}"
                      alt="" style="width: 48px; height: 48px; margin-right:1em;" />
>>>>>>> 325ed404
            </j:otherwise>
          </j:choose>
        </td>
        <td style="vertical-align:middle">
          <j:choose>
            <j:when test="${attrs.href!=null &amp;&amp; !attrs.iconOnly}">
              <a href="${attrs.href}">
                <d:invokeBody />
              </a>
            </j:when>
            <j:otherwise>
              <d:invokeBody />
            </j:otherwise>
          </j:choose>
        </td>
      </tr>
    </j:if>
  </j:if>
</j:jelly><|MERGE_RESOLUTION|>--- conflicted
+++ resolved
@@ -46,42 +46,6 @@
     <j:if test="${attrs.icon!=null}">
       <tr>
         <td>
-<<<<<<< HEAD
-          <!--
-            Backward compatibility.  Ugly but needed for now.
-
-            'icon' can be an icon class name (e.g. 'icon-folder'), but can also be an icon file name
-            (without path e.g. 'folder.png'), or can be a full path and name (e.g. to an icon in a
-            plugin - '/plugin/images/48x48/xxxx.png').  So, first we see can we derive an icon
-            from the 'icon' value, which will work if it's just something like 'folder.png'.  Failing
-            that, we try deriving it by URL (assuming it's a full icon path).  If all that fails,
-            we just fall back to the old method by passing a 'src' attribute to the <icon> tag.
-          -->
-          <j:choose>
-            <j:when test="${attrs.href!=null}">
-              <a href="${attrs.href}">
-                <j:choose>
-                  <j:when test="${iconMetadata != null}">
-                    <l:icon class="${iconMetadata.classSpec}"/>
-                  </j:when>
-                  <j:otherwise>
-                    <l:icon src="${icon}"
-                            alt="" style="width: 48px; height: 48px; margin-right:1em;" />
-                  </j:otherwise>
-                </j:choose>
-              </a>
-            </j:when>
-            <j:otherwise>
-              <j:choose>
-                <j:when test="${iconMetadata != null}">
-                  <l:icon class="${iconMetadata.classSpec}"/>
-                </j:when>
-                <j:otherwise>
-                  <l:icon src="${icon}"
-                          alt="" style="width: 48px; height: 48px; margin-right:1em;" />
-                </j:otherwise>
-              </j:choose>
-=======
           <j:choose>
             <j:when test="${attrs.href!=null}">
               <a href="${attrs.href}">
@@ -92,7 +56,6 @@
             <j:otherwise>
               <l:icon src="${icon}"
                       alt="" style="width: 48px; height: 48px; margin-right:1em;" />
->>>>>>> 325ed404
             </j:otherwise>
           </j:choose>
         </td>
