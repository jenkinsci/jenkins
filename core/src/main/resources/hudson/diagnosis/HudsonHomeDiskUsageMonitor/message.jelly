--- conflicted
+++ resolved
@@ -24,15 +24,6 @@
 
 <?jelly escape-by-default='true'?>
 <j:jelly xmlns:j="jelly:core" xmlns:st="jelly:stapler" xmlns:d="jelly:define" xmlns:l="/lib/layout" xmlns:t="/lib/hudson" xmlns:f="/lib/form">
-<<<<<<< HEAD
-  <div class="alert alert-warning">
-    <form method="post" action="${rootURL}/${it.url}/act" name="${it.id}">
-      <f:submit name="yes" value="${%Tell me more}" />
-      <f:submit name="no" value="${%Dismiss}" />
-    </form>
-    ${%blurb(app.rootDir)}
-  </div>
-=======
 <div class="jenkins-alert jenkins-alert-warning">
   <form method="post" action="${rootURL}/${it.url}/act" name="${it.id}">
     <f:submit name="yes" value="${%Tell me more}"/>
@@ -40,5 +31,4 @@
   </form>
   ${%blurb(app.rootDir)}
 </div>
->>>>>>> a6665f89
 </j:jelly>