--- conflicted
+++ resolved
@@ -31,22 +31,13 @@
   <l:header />
   <l:side-panel>
     <l:tasks>
-<<<<<<< HEAD
-      <l:task contextMenu="false" href="${rootURL}/asynchPeople/" icon="symbol-people" title="${%People}" />
-      <l:task contextMenu="false" href="${rootURL}/${it.url}/" icon="symbol-person" title="${%Status}" />
-      <l:task href="${rootURL}/${it.url}/builds" icon="symbol-build-history" title="${%Builds}" />
-      <l:task href="${rootURL}/${it.url}/configure" icon="symbol-settings" permission="${app.ADMINISTER}" title="${%Configure}" />
-      <t:actions actions="${it.propertyActions}" />
-      <t:actions actions="${it.transientActions}" />
-=======
       <l:task contextMenu="false" href="${rootURL}/${it.url}/" icon="symbol-person" title="${%Status}"/>
       <l:task href="${rootURL}/${it.url}/builds" icon="symbol-build-history" title="${%Builds}"/>
       <l:task href="${rootURL}/${it.url}/configure" icon="symbol-settings" permission="${app.ADMINISTER}" title="${%Configure}"/>
       <t:actions actions="${it.propertyActions}"/>
       <t:actions actions="${it.transientActions}"/>
->>>>>>> a6665f89
       <j:if test="${it.canDelete()}">
-        <l:delete urlPrefix="${rootURL}/${it.url}" title="${%Delete}" message="${%delete.user(it.displayName)}" />
+        <l:delete urlPrefix="${rootURL}/${it.url}" title="${%Delete}" message="${%delete.user(it.displayName)}"/>
       </j:if>
     </l:tasks>
   </l:side-panel>
