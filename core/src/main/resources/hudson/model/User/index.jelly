<!--
The MIT License

Copyright (c) 2004-2009, Sun Microsystems, Inc., Kohsuke Kawaguchi, Erik Ramfelt

Permission is hereby granted, free of charge, to any person obtaining a copy
of this software and associated documentation files (the "Software"), to deal
in the Software without restriction, including without limitation the rights
to use, copy, modify, merge, publish, distribute, sublicense, and/or sell
copies of the Software, and to permit persons to whom the Software is
furnished to do so, subject to the following conditions:

The above copyright notice and this permission notice shall be included in
all copies or substantial portions of the Software.

THE SOFTWARE IS PROVIDED "AS IS", WITHOUT WARRANTY OF ANY KIND, EXPRESS OR
IMPLIED, INCLUDING BUT NOT LIMITED TO THE WARRANTIES OF MERCHANTABILITY,
FITNESS FOR A PARTICULAR PURPOSE AND NONINFRINGEMENT. IN NO EVENT SHALL THE
AUTHORS OR COPYRIGHT HOLDERS BE LIABLE FOR ANY CLAIM, DAMAGES OR OTHER
LIABILITY, WHETHER IN AN ACTION OF CONTRACT, TORT OR OTHERWISE, ARISING FROM,
OUT OF OR IN CONNECTION WITH THE SOFTWARE OR THE USE OR OTHER DEALINGS IN
THE SOFTWARE.
-->
<?jelly escape-by-default='true'?>
<j:jelly xmlns:j="jelly:core" xmlns:st="jelly:stapler" xmlns:d="jelly:define" xmlns:l="/lib/layout" xmlns:t="/lib/hudson" xmlns:f="/lib/form" xmlns:i="jelly:fmt">
  <l:layout title="${it.displayName}">
    <st:include page="sidepanel.jelly" />
    <!-- no need for additional breadcrumb here as we're on an index page already including breadcrumb -->
    <l:main-panel>
      <div class="jenkins-app-bar">
        <div class="jenkins-app-bar__content jenkins-build-caption">
          <l:icon src="${h.getUserAvatar(it, '96x96')}" class="jenkins-avatar" />
          <h1>
<<<<<<< HEAD
            <l:icon src="${h.getUserAvatar(it, '96x96')}" class="icon-lg" />
=======
>>>>>>> b447e271
            ${it.fullName}
          </h1>
        </div>
        <div class="jenkins-app-bar__controls">
          <t:editDescriptionButton permission="${app.ADMINISTER}"/>
        </div>
      </div>

      <t:editableDescription permission="${app.ADMINISTER}" hideButton="true"/>
      <div>
        ${%Jenkins User ID}: ${it.id}
      </div>
      <!-- give properties a chance to contribute summary item -->
      <j:forEach var="p" items="${it.allProperties}">
        <st:include page="summary.jelly" from="${p}" optional="true" it="${p}" />
      </j:forEach>
      <j:set var="authorities" value="${it.authorities}"/>
      <j:if test="${!authorities.isEmpty()}">
        <div>${%Groups}:</div>
        <ul>
          <j:forEach var="a" items="${authorities}">
            <li>${a}</li>
          </j:forEach>
        </ul>
      </j:if>
    </l:main-panel>
  </l:layout>
</j:jelly><|MERGE_RESOLUTION|>--- conflicted
+++ resolved
@@ -31,10 +31,6 @@
         <div class="jenkins-app-bar__content jenkins-build-caption">
           <l:icon src="${h.getUserAvatar(it, '96x96')}" class="jenkins-avatar" />
           <h1>
-<<<<<<< HEAD
-            <l:icon src="${h.getUserAvatar(it, '96x96')}" class="icon-lg" />
-=======
->>>>>>> b447e271
             ${it.fullName}
           </h1>
         </div>
