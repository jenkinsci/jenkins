<!--
The MIT License

Copyright (c) 2004-2009, Sun Microsystems, Inc., Kohsuke Kawaguchi, Erik Ramfelt

Permission is hereby granted, free of charge, to any person obtaining a copy
of this software and associated documentation files (the "Software"), to deal
in the Software without restriction, including without limitation the rights
to use, copy, modify, merge, publish, distribute, sublicense, and/or sell
copies of the Software, and to permit persons to whom the Software is
furnished to do so, subject to the following conditions:

The above copyright notice and this permission notice shall be included in
all copies or substantial portions of the Software.

THE SOFTWARE IS PROVIDED "AS IS", WITHOUT WARRANTY OF ANY KIND, EXPRESS OR
IMPLIED, INCLUDING BUT NOT LIMITED TO THE WARRANTIES OF MERCHANTABILITY,
FITNESS FOR A PARTICULAR PURPOSE AND NONINFRINGEMENT. IN NO EVENT SHALL THE
AUTHORS OR COPYRIGHT HOLDERS BE LIABLE FOR ANY CLAIM, DAMAGES OR OTHER
LIABILITY, WHETHER IN AN ACTION OF CONTRACT, TORT OR OTHERWISE, ARISING FROM,
OUT OF OR IN CONNECTION WITH THE SOFTWARE OR THE USE OR OTHER DEALINGS IN
THE SOFTWARE.
-->
<?jelly escape-by-default='true'?>
<j:jelly xmlns:j="jelly:core" xmlns:st="jelly:stapler" xmlns:d="jelly:define" xmlns:l="/lib/layout" xmlns:t="/lib/hudson" xmlns:f="/lib/form" xmlns:i="jelly:fmt">
  <l:layout title="${it.displayName}">
    <st:include page="sidepanel.jelly" />
    <!-- no need for additional breadcrumb here as we're on an index page already including breadcrumb -->
    <l:main-panel>
<<<<<<< HEAD
      <h1>
        <span class="icon-lg">
          <l:icon src="${h.getUserAvatar(it, '48x48')}" />
        </span>
        ${it.fullName}
      </h1>
      <t:editableDescription permission="${app.ADMINISTER}" />
      <div>${%Jenkins User ID}: ${it.id}</div>
=======
      <div class="jenkins-app-bar">
        <div class="jenkins-app-bar__content jenkins-build-caption" data-status-url="${rootURL}/${it.url}statusIcon">
          <h1>
            <span class="icon-lg">
              <l:icon src="${h.getUserAvatar(it, '48x48')}"/>
            </span>
            ${it.fullName}
          </h1>
        </div>
        <div class="jenkins-app-bar__controls">
          <t:editDescriptionButton permission="${app.ADMINISTER}"/>
        </div>
      </div>

      <t:editableDescription permission="${app.ADMINISTER}" hideButton="true"/>
      <div>
        ${%Jenkins User ID}: ${it.id}
      </div>
>>>>>>> a6665f89
      <!-- give properties a chance to contribute summary item -->
      <j:forEach var="p" items="${it.allProperties}">
        <st:include page="summary.jelly" from="${p}" optional="true" it="${p}" />
      </j:forEach>
      <j:set var="authorities" value="${it.authorities}" />
      <j:if test="${!authorities.isEmpty()}">
        <div>${%Groups}:</div>
        <ul>
          <j:forEach var="a" items="${authorities}">
            <li>${a}</li>
          </j:forEach>
        </ul>
      </j:if>
    </l:main-panel>
  </l:layout>
</j:jelly><|MERGE_RESOLUTION|>--- conflicted
+++ resolved
@@ -27,16 +27,6 @@
     <st:include page="sidepanel.jelly" />
     <!-- no need for additional breadcrumb here as we're on an index page already including breadcrumb -->
     <l:main-panel>
-<<<<<<< HEAD
-      <h1>
-        <span class="icon-lg">
-          <l:icon src="${h.getUserAvatar(it, '48x48')}" />
-        </span>
-        ${it.fullName}
-      </h1>
-      <t:editableDescription permission="${app.ADMINISTER}" />
-      <div>${%Jenkins User ID}: ${it.id}</div>
-=======
       <div class="jenkins-app-bar">
         <div class="jenkins-app-bar__content jenkins-build-caption" data-status-url="${rootURL}/${it.url}statusIcon">
           <h1>
@@ -55,12 +45,11 @@
       <div>
         ${%Jenkins User ID}: ${it.id}
       </div>
->>>>>>> a6665f89
       <!-- give properties a chance to contribute summary item -->
       <j:forEach var="p" items="${it.allProperties}">
         <st:include page="summary.jelly" from="${p}" optional="true" it="${p}" />
       </j:forEach>
-      <j:set var="authorities" value="${it.authorities}" />
+      <j:set var="authorities" value="${it.authorities}"/>
       <j:if test="${!authorities.isEmpty()}">
         <div>${%Groups}:</div>
         <ul>
