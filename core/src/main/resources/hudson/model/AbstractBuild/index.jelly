<!--
The MIT License

Copyright (c) 2004-2009, Sun Microsystems, Inc., Kohsuke Kawaguchi, Matthew R. Harrah,
Tom Huybrechts, id:cactusman, Romain Seguy

Permission is hereby granted, free of charge, to any person obtaining a copy
of this software and associated documentation files (the "Software"), to deal
in the Software without restriction, including without limitation the rights
to use, copy, modify, merge, publish, distribute, sublicense, and/or sell
copies of the Software, and to permit persons to whom the Software is
furnished to do so, subject to the following conditions:

The above copyright notice and this permission notice shall be included in
all copies or substantial portions of the Software.

THE SOFTWARE IS PROVIDED "AS IS", WITHOUT WARRANTY OF ANY KIND, EXPRESS OR
IMPLIED, INCLUDING BUT NOT LIMITED TO THE WARRANTIES OF MERCHANTABILITY,
FITNESS FOR A PARTICULAR PURPOSE AND NONINFRINGEMENT. IN NO EVENT SHALL THE
AUTHORS OR COPYRIGHT HOLDERS BE LIABLE FOR ANY CLAIM, DAMAGES OR OTHER
LIABILITY, WHETHER IN AN ACTION OF CONTRACT, TORT OR OTHERWISE, ARISING FROM,
OUT OF OR IN CONNECTION WITH THE SOFTWARE OR THE USE OR OTHER DEALINGS IN
THE SOFTWARE.
-->

<?jelly escape-by-default='true'?>
<j:jelly xmlns:j="jelly:core" xmlns:st="jelly:stapler" xmlns:d="jelly:define" xmlns:l="/lib/layout" xmlns:t="/lib/hudson" xmlns:f="/lib/form" xmlns:i="jelly:fmt">
  <l:layout title="${it.fullDisplayName}">
    <st:include page="sidepanel.jelly" />
    <!-- no need for additional breadcrumb here as we're on an index page already including breadcrumb -->
    <l:main-panel>
      <div style="float: right; z-index: 1; position: relative; margin-left: 1em">
        <l:hasPermission permission="${it.UPDATE}">
          <st:include page="logKeep.jelly" />
        </l:hasPermission>
        <div style="margin-top: 1em">${%startedAgo(it.timestampString)}</div>
        <div>
          <j:if test="${it.building}">${%beingExecuted(it.executor.timestampString)}</j:if>
          <j:if test="${!it.building}">
            ${%Took}
            <a href="${rootURL}/${it.parent.url}buildTimeTrend">${it.durationString}</a>
          </j:if>
          <j:if test="${!empty(app.nodes) or (it.builtOnStr != null and it.builtOnStr != '')}">
            ${%on}
            <t:node value="${it.builtOn}" valueStr="${it.builtOnStr}" />
          </j:if>
        </div>
      </div>

      <t:buildCaption>
        ${it.displayName} (
        <i:formatDate value="${it.timestamp.time}" type="both" dateStyle="medium" timeStyle="medium" />
        )
      </t:buildCaption>

      <div>
        <t:editableDescription permission="${it.UPDATE}" />
      </div>

      <table style="margin-top: 1em; margin-left: 1em">
        <t:artifactList build="${it}" caption="${%Build Artifacts}" permission="${it.ARTIFACTS}" />

        <j:set var="set" value="${it.changeSet}" />
        <t:summary icon="symbol-changes">
          <j:choose>
            <j:when test="${it.hasChangeSetComputed()}">
              <st:include it="${set}" page="digest.jelly" />

              <!-- dependency changes -->
              <j:set var="depChanges" value="${it.getDependencyChanges(it.previousBuild)}" />
              <j:if test="${!empty(depChanges)}">
                ${%Changes in dependency}
                <ol>
                  <j:forEach var="dep" items="${depChanges.values()}">
                    <li>
                      <a href="${rootURL}/${dep.project.url}" class="model-link">${dep.project.displayName}</a>
                      <st:nbsp />
                      <j:choose>
                        <j:when test="${dep.from!=null}">
                          <a href="${rootURL}/${dep.from.url}" class="model-link inside">
<<<<<<< HEAD
                            <l:icon class="${dep.from.buildStatusIconClassName} icon-sm" alt="${dep.from.iconColor.description}" />
                            ${dep.from.displayName}
                          </a>
=======
                            <l:icon src="symbol-status-${dep.from.iconColor.iconName}" class="icon-sm" alt="${dep.from.iconColor.description}"/>${dep.from.displayName}</a>
>>>>>>> cabc8f67
                        </j:when>
                        <j:otherwise>?</j:otherwise>
                      </j:choose>

                      &#x2192;
                      <!-- right arrow -->

                      <a href="${rootURL}/${dep.to.url}" class="model-link inside">
<<<<<<< HEAD
                        <l:icon class="${dep.to.buildStatusIconClassName} icon-sm" alt="${dep.to.iconColor.description}" />
                        ${dep.to.displayName}
                      </a>
=======
                        <l:icon src="symbol-status-${dep.to.iconColor.iconName}" class="icon-sm" alt="${dep.to.iconColor.description}" />${dep.to.displayName}</a>
>>>>>>> cabc8f67

                      (
                      <a href="${rootURL}/${dep.project.url}changes?from=${dep.fromId}&amp;to=${dep.toId}">${%detail}</a>
                      )
                    </li>
                  </j:forEach>
                </ol>
              </j:if>
            </j:when>
            <j:when test="${it.building}">${%Not yet determined}</j:when>
            <j:otherwise>
              ${%Failed to determine} (
              <a href="${h.getConsoleUrl(it)}">${%log}</a>
              )
            </j:otherwise>
          </j:choose>
        </t:summary>

        <!-- give actions a chance to contribute summary item -->
        <j:forEach var="a" items="${it.allActions}">
          <st:include page="summary.jelly" from="${a}" optional="true" it="${a}" />
        </j:forEach>
      </table>

      <st:include page="main.jelly" optional="true" />

      <!-- upstream/downstream builds -->
      <j:set var="upstream" value="${it.upstreamBuilds}" />
      <j:if test="${!empty(upstream)}">
        <h2>${%Upstream Builds}</h2>
        <ul style="list-style-type: none">
          <j:forEach var="item" items="${upstream}">
            <li>
              <a href="${rootURL}/${item.key.url}" class="model-link inside">${item.key.displayName}</a>
              <t:buildLink job="${item.key}" number="${item.value}" />
            </li>
          </j:forEach>
        </ul>
      </j:if>
      <j:set var="downstream" value="${it.downstreamBuilds}" />
      <j:if test="${!empty(downstream)}">
        <h2>${%Downstream Builds}</h2>
        <ul style="list-style-type: none">
          <j:forEach var="item" items="${downstream}">
            <li>
              <a href="${rootURL}/${item.key.url}" class="model-link inside">${item.key.displayName}</a>
              <j:choose>
                <j:when test="${item.value.isEmpty()}">(${%none})</j:when>
                <j:otherwise>
                  <t:buildRangeLink job="${item.key}" range="${item.value}" />
                </j:otherwise>
              </j:choose>
            </li>
          </j:forEach>
        </ul>
      </j:if>
    </l:main-panel>
  </l:layout>
</j:jelly><|MERGE_RESOLUTION|>--- conflicted
+++ resolved
@@ -29,36 +29,34 @@
     <st:include page="sidepanel.jelly" />
     <!-- no need for additional breadcrumb here as we're on an index page already including breadcrumb -->
     <l:main-panel>
-      <div style="float: right; z-index: 1; position: relative; margin-left: 1em">
+      <div style="float:right; z-index: 1; position:relative; margin-left: 1em">
         <l:hasPermission permission="${it.UPDATE}">
           <st:include page="logKeep.jelly" />
         </l:hasPermission>
-        <div style="margin-top: 1em">${%startedAgo(it.timestampString)}</div>
-        <div>
-          <j:if test="${it.building}">${%beingExecuted(it.executor.timestampString)}</j:if>
+        <div style="margin-top:1em">
+          ${%startedAgo(it.timestampString)}
+          </div><div>
+          <j:if test="${it.building}">
+            ${%beingExecuted(it.executor.timestampString)}
+          </j:if>
           <j:if test="${!it.building}">
-            ${%Took}
-            <a href="${rootURL}/${it.parent.url}buildTimeTrend">${it.durationString}</a>
+            ${%Took} <a href="${rootURL}/${it.parent.url}buildTimeTrend">${it.durationString}</a>
           </j:if>
           <j:if test="${!empty(app.nodes) or (it.builtOnStr != null and it.builtOnStr != '')}">
-            ${%on}
-            <t:node value="${it.builtOn}" valueStr="${it.builtOnStr}" />
+            ${%on} <t:node value="${it.builtOn}" valueStr="${it.builtOnStr}"/>
           </j:if>
         </div>
       </div>
 
-      <t:buildCaption>
-        ${it.displayName} (
-        <i:formatDate value="${it.timestamp.time}" type="both" dateStyle="medium" timeStyle="medium" />
-        )
-      </t:buildCaption>
+      <t:buildCaption>${it.displayName} (<i:formatDate value="${it.timestamp.time}" type="both" dateStyle="medium" timeStyle="medium"/>)</t:buildCaption>
 
       <div>
         <t:editableDescription permission="${it.UPDATE}" />
       </div>
 
-      <table style="margin-top: 1em; margin-left: 1em">
-        <t:artifactList build="${it}" caption="${%Build Artifacts}" permission="${it.ARTIFACTS}" />
+      <table style="margin-top: 1em; margin-left:1em;">
+        <t:artifactList build="${it}" caption="${%Build Artifacts}"
+          permission="${it.ARTIFACTS}" />
 
         <j:set var="set" value="${it.changeSet}" />
         <t:summary icon="symbol-changes">
@@ -67,53 +65,40 @@
               <st:include it="${set}" page="digest.jelly" />
 
               <!-- dependency changes -->
-              <j:set var="depChanges" value="${it.getDependencyChanges(it.previousBuild)}" />
+              <j:set var="depChanges" value="${it.getDependencyChanges(it.previousBuild)}"/>
               <j:if test="${!empty(depChanges)}">
                 ${%Changes in dependency}
                 <ol>
                   <j:forEach var="dep" items="${depChanges.values()}">
                     <li>
                       <a href="${rootURL}/${dep.project.url}" class="model-link">${dep.project.displayName}</a>
-                      <st:nbsp />
+                      <st:nbsp/>
                       <j:choose>
                         <j:when test="${dep.from!=null}">
                           <a href="${rootURL}/${dep.from.url}" class="model-link inside">
-<<<<<<< HEAD
-                            <l:icon class="${dep.from.buildStatusIconClassName} icon-sm" alt="${dep.from.iconColor.description}" />
-                            ${dep.from.displayName}
-                          </a>
-=======
                             <l:icon src="symbol-status-${dep.from.iconColor.iconName}" class="icon-sm" alt="${dep.from.iconColor.description}"/>${dep.from.displayName}</a>
->>>>>>> cabc8f67
                         </j:when>
-                        <j:otherwise>?</j:otherwise>
+                        <j:otherwise>
+                          ?
+                        </j:otherwise>
                       </j:choose>
 
-                      &#x2192;
-                      <!-- right arrow -->
+                      &#x2192; <!-- right arrow -->
 
                       <a href="${rootURL}/${dep.to.url}" class="model-link inside">
-<<<<<<< HEAD
-                        <l:icon class="${dep.to.buildStatusIconClassName} icon-sm" alt="${dep.to.iconColor.description}" />
-                        ${dep.to.displayName}
-                      </a>
-=======
                         <l:icon src="symbol-status-${dep.to.iconColor.iconName}" class="icon-sm" alt="${dep.to.iconColor.description}" />${dep.to.displayName}</a>
->>>>>>> cabc8f67
 
-                      (
-                      <a href="${rootURL}/${dep.project.url}changes?from=${dep.fromId}&amp;to=${dep.toId}">${%detail}</a>
-                      )
+                      (<a href="${rootURL}/${dep.project.url}changes?from=${dep.fromId}&amp;to=${dep.toId}">${%detail}</a>)
                     </li>
                   </j:forEach>
                 </ol>
               </j:if>
             </j:when>
-            <j:when test="${it.building}">${%Not yet determined}</j:when>
+            <j:when test="${it.building}">
+              ${%Not yet determined}
+            </j:when>
             <j:otherwise>
-              ${%Failed to determine} (
-              <a href="${h.getConsoleUrl(it)}">${%log}</a>
-              )
+              ${%Failed to determine} (<a href="${h.getConsoleUrl(it)}">${%log}</a>)
             </j:otherwise>
           </j:choose>
         </t:summary>
@@ -130,7 +115,7 @@
       <j:set var="upstream" value="${it.upstreamBuilds}" />
       <j:if test="${!empty(upstream)}">
         <h2>${%Upstream Builds}</h2>
-        <ul style="list-style-type: none">
+        <ul style="list-style-type: none;">
           <j:forEach var="item" items="${upstream}">
             <li>
               <a href="${rootURL}/${item.key.url}" class="model-link inside">${item.key.displayName}</a>
@@ -142,14 +127,16 @@
       <j:set var="downstream" value="${it.downstreamBuilds}" />
       <j:if test="${!empty(downstream)}">
         <h2>${%Downstream Builds}</h2>
-        <ul style="list-style-type: none">
+        <ul style="list-style-type: none;">
           <j:forEach var="item" items="${downstream}">
             <li>
               <a href="${rootURL}/${item.key.url}" class="model-link inside">${item.key.displayName}</a>
               <j:choose>
-                <j:when test="${item.value.isEmpty()}">(${%none})</j:when>
+                <j:when test="${item.value.isEmpty()}">
+                  (${%none})
+                </j:when>
                 <j:otherwise>
-                  <t:buildRangeLink job="${item.key}" range="${item.value}" />
+                  <t:buildRangeLink job="${item.key}" range="${item.value}"/>
                 </j:otherwise>
               </j:choose>
             </li>
