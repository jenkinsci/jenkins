# This file is under the MIT License by authors

Configure\ System=Постави системска подешавања
<<<<<<< HEAD
are.you.sure={0}: дали сте сигурни?
=======
Manage\ Jenkins=Управљање Jenkins-ом
>>>>>>> 3e19eeca
Add,\ remove,\ control\ and\ monitor\ the\ various\ nodes\ that\ Jenkins\ runs\ jobs\ on.=Додајте, уклоните, и наджиравај машинама
Jenkins\ CLI=Jenkins са командне линије
Cancel\ Shutdown=Откажи гашење
Useful\ when\ you\ modified\ config\ files\ directly\ on\ disk.=Корисно кад сте променили подешавања директно са датотекама.
System\ Log=Системски журнал
System\ Information=Информације о систему
Reload\ Configuration\ from\ Disk=Поново учитајте поставке са диска.
Prepare\ for\ Shutdown=Припреми за гашење
Manage\ Plugins=Управљање модулима
Manage\ Nodes=Уреди машине
LoadStatisticsText=Преглед разних ресурса, што вам поможе да одредите ако је потребно више машина.
Displays\ various\ environmental\ information\ to\ assist\ trouble-shooting.=Приказује разну информацију о систему да бу помагало са решавањем проблемима.
Load\ Statistics=Статистике о оптерећењу
Configure\ global\ settings\ and\ paths.=Подешавање глобалних параметра и путева.
Discard\ all\ the\ loaded\ data\ in\ memory\ and\ reload\ everything\ from\ file\ system.=Одбаци сва учитане податке у меморији и поново учитај са диска.
JenkinsCliText=Приступ и управљање Jenkins са конзоле или скрипта.
Executes\ arbitrary\ script\ for\ administration/trouble-shooting/diagnostics.=Извршава арбитрарни скирпт за администрацију, решавање проблема, и диагностику.
Stops\ executing\ new\ builds,\ so\ that\ the\ system\ can\ be\ eventually\ shut\ down\ safely.=Престаје нова изградња да би могао систем безбедно угасисти.
Script\ Console=Конзола
SystemLogText=Журнал система записује исход <code>java.util.logging</code> који се односи на Jenkins.
Add,\ remove,\ disable\ or\ enable\ plugins\ that\ can\ extend\ the\ functionality\ of\ Jenkins.=Додајте, уклоните, или онемогућите модуле које проширују могућносте Jenkins-а.<|MERGE_RESOLUTION|>--- conflicted
+++ resolved
@@ -1,11 +1,6 @@
 # This file is under the MIT License by authors
 
 Configure\ System=Постави системска подешавања
-<<<<<<< HEAD
-are.you.sure={0}: дали сте сигурни?
-=======
-Manage\ Jenkins=Управљање Jenkins-ом
->>>>>>> 3e19eeca
 Add,\ remove,\ control\ and\ monitor\ the\ various\ nodes\ that\ Jenkins\ runs\ jobs\ on.=Додајте, уклоните, и наджиравај машинама
 Jenkins\ CLI=Jenkins са командне линије
 Cancel\ Shutdown=Откажи гашење
