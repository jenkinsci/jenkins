--- conflicted
+++ resolved
@@ -20,10 +20,4 @@
 # OUT OF OR IN CONNECTION WITH THE SOFTWARE OR THE USE OR OTHER DEALINGS IN
 # THE SOFTWARE.
 
-<<<<<<< HEAD
-are.you.sure={0}: sind Sie sicher?
-=======
-Manage\ Jenkins=Jenkins verwalten
-
-sure=Sind Sie sicher?
->>>>>>> 3e19eeca
+sure=Sind Sie sicher?