--- conflicted
+++ resolved
@@ -21,10 +21,4 @@
 # OUT OF OR IN CONNECTION WITH THE SOFTWARE OR THE USE OR OTHER DEALINGS IN
 # THE SOFTWARE.
 
-<<<<<<< HEAD
-are.you.sure={0}: procedere?
-alt=Testo alternativo
-=======
-alt=Testo alternativo
-Manage\ Jenkins=Gestisci Jenkins
->>>>>>> 3e19eeca
+alt=Testo alternativo