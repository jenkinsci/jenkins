--- conflicted
+++ resolved
@@ -24,7 +24,7 @@
 
 <?jelly escape-by-default='true'?>
 <j:jelly xmlns:j="jelly:core" xmlns:st="jelly:stapler" xmlns:d="jelly:define" xmlns:l="/lib/layout" xmlns:t="/lib/hudson" xmlns:s="/lib/form">
-  <j:getStatic var="permission" className="hudson.model.Item" field="CREATE" />
+  <j:getStatic var="permission" className="hudson.model.Item" field="CREATE"/>
 
   <l:layout type="one-column" permission="${permission}" title="${%NewJob(it.newPronoun)}">
     <l:header>
@@ -35,18 +35,6 @@
     <l:breadcrumb title="${%NewJob(it.newPronoun)}" />
 
     <l:main-panel>
-<<<<<<< HEAD
-      <div id="add-item-panel" style="display: none">
-        <form method="post" action="createItem" name="createItem" id="createItem">
-          <div class="header">
-            <div class="add-item-name">
-              <label for="name" class="h3">${%ItemName.label}</label>
-              <input name="name" class="jenkins-input" id="name" data-valid="false" type="text" tabindex="0" />
-              <div class="input-help">&#187; ${%ItemName.help}</div>
-              <div id="itemname-required" class="input-validation-message input-message-disabled">&#187; ${%ItemName.validation.required}</div>
-              <div id="itemname-invalid" class="input-validation-message input-message-disabled"></div>
-              <div id="itemtype-required" class="input-validation-message input-message-disabled">&#187; ${%ItemType.validation.required}</div>
-=======
     <div id="add-item-panel" style="display: none;">
       <h1>${%NewJob(it.newPronoun)}</h1>
           <form method="post" action="createItem" name="createItem" id="createItem">
@@ -58,21 +46,8 @@
                 <div id="itemname-invalid" class="input-validation-message input-message-disabled"></div>
                 <div id="itemtype-required" class="input-validation-message input-message-disabled">&#187; ${%ItemType.validation.required}</div>
               </div>
->>>>>>> a6665f89
             </div>
-          </div>
 
-<<<<<<< HEAD
-          <div id="items" class="categories flat" role="radiogroup" aria-labelledby="Items" data-valid="false" />
-
-          <j:if test="${!empty(app.items)}">
-            <div class="item-copy">
-              <p class="description">${%CopyOption.description}</p>
-              <div class="add-item-copy">
-                <input type="radio" name="mode" value="copy" />
-                <div class="icon">
-                  <img src="${resURL}/images/48x48/copy.png" />
-=======
             <div>
               <div class="jenkins-form-label">${%ItemType.label}</div>
               <div id="items" class="categories flat" role="radiogroup" aria-labelledby="Items" data-valid="false" />
@@ -86,28 +61,14 @@
                   <label>${%CopyOption.label}</label>
                   <j:set var="descriptor" value="${it.descriptor}" />
                   <s:textbox id="from" data-valid="false" name="from" placeholder="${%CopyOption.placeholder}" field="copyNewItemFrom"/>
->>>>>>> a6665f89
                 </div>
-                <label>${%CopyOption.label}</label>
-                <j:set var="descriptor" value="${it.descriptor}" />
-                <s:textbox id="from" data-valid="false" name="from" placeholder="${%CopyOption.placeholder}" field="copyNewItemFrom" />
               </div>
-            </div>
-          </j:if>
+            </j:if>
 
-<<<<<<< HEAD
-          <div class="footer">
-            <div class="btn-decorator">
-              <st:include page="newJobButtonBar.jelly" />
-            </div>
-          </div>
-        </form>
-=======
             <s:bottomButtonBar>
               <st:include page="newJobButtonBar.jelly"/>
             </s:bottomButtonBar>
           </form>
->>>>>>> a6665f89
       </div>
     </l:main-panel>
   </l:layout>
