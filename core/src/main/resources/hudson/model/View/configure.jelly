--- conflicted
+++ resolved
@@ -55,9 +55,6 @@
         <!-- view property configurations -->
         <f:descriptorList descriptors="${it.getVisiblePropertyDescriptors()}" instances="${it.properties}" />
 
-<<<<<<< HEAD
-        <f:saveApplyBar/>
-=======
         <f:section title="${%Widgets}" description="${%widgets.description}">
           <f:entry field="filterQueue">
             <f:checkbox title="${%Filter build queue}"
@@ -69,11 +66,7 @@
           </f:entry>
         </f:section>
 
-        <f:bottomButtonBar>
-          <f:submit value="${%OK}" />
-          <f:apply value="${%Apply}"/>
-        </f:bottomButtonBar>
->>>>>>> c34234f2
+        <f:saveApplyBar/>
       </f:form>
     </l:main-panel>
   </l:layout>
