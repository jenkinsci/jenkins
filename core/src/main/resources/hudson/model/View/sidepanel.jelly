--- conflicted
+++ resolved
@@ -40,43 +40,30 @@
 
       <st:include page="tasks-new.jelly" it="${it.owner}" optional="true">
         <!-- made overridable for ViewGroup that doesn't allow modifications -->
-        <l:task href="${rootURL}/${it.viewUrl}newJob" icon="symbol-add" it="${app}" permission="${it.itemCreatePermission}" title="${%NewJob(it.newPronoun)}" />
+        <l:task href="${rootURL}/${it.viewUrl}newJob" icon="symbol-add" it="${app}" permission="${it.itemCreatePermission}" title="${%NewJob(it.newPronoun)}"/>
       </st:include>
 
-<<<<<<< HEAD
-      <j:choose>
-        <j:when test="${it.class.name=='hudson.model.AllView'}">
-          <l:task href="${rootURL}/asynchPeople/" icon="icon-user icon-md" title="${%People}" />
-        </j:when>
-        <j:otherwise>
-          <l:task href="${rootURL}/${it.viewUrl}asynchPeople/" icon="icon-user icon-md" title="${%People}" />
-        </j:otherwise>
-      </j:choose>
-      <l:task href="${rootURL}/${it.viewUrl}builds" icon="symbol-build-history" title="${%Build History}" />
-=======
       <l:task href="${rootURL}/${it.viewUrl}builds" icon="symbol-build-history" title="${%Build History}"/>
->>>>>>> a6665f89
       <j:if test="${it.isEditable()}">
         <!-- /configure URL on Jenkins object is overloaded with Jenkins's system config, so always use the explicit name. -->
-        <l:task href="${rootURL}/${it.viewUrl}configure" icon="symbol-settings" permission="${it.CONFIGURE}" title="${%Edit View}" />
+        <l:task href="${rootURL}/${it.viewUrl}configure" icon="symbol-settings" permission="${it.CONFIGURE}" title="${%Edit View}"/>
       </j:if>
       <j:if test="${it.owner.canDelete(it)}">
-        <l:delete permission="${it.DELETE}" title="${%Delete View}" message="${%delete.view(it.displayName)}" />
+        <l:delete permission="${it.DELETE}" title="${%Delete View}" message="${%delete.view(it.displayName)}"/>
       </j:if>
       <j:if test="${app.fingerprintMap.ready}">
-        <l:task href="${rootURL}/projectRelationship" icon="symbol-project-relationship" title="${%Project Relationship}" />
-        <l:task href="${rootURL}/fingerprintCheck" icon="icon-fingerprint icon-md" title="${%Check File Fingerprint}" />
+        <l:task href="${rootURL}/projectRelationship" icon="symbol-project-relationship" title="${%Project Relationship}"/>
+        <l:task href="${rootURL}/fingerprintCheck" icon="icon-fingerprint icon-md" title="${%Check File Fingerprint}"/>
       </j:if>
 
       <!-- subtypes can put more stuff here -->
-      <st:include page="sidepanel2.jelly" optional="true" />
+      <st:include page="sidepanel2.jelly" optional="true"/>
 
       <st:include page="tasks-bottom.jelly" it="${it.owner}" optional="true" />
       <t:actions />
     </l:tasks>
     <j:forEach var="w" items="${it.widgets}">
-      <j:set var="view" value="${it}" />
-      <!-- expose the view that's rendering this sidepanel to the widget -->
+      <j:set var="view" value="${it}" /><!-- expose the view that's rendering this sidepanel to the widget -->
       <st:include it="${w}" page="index.jelly" />
     </j:forEach>
   </l:side-panel>
