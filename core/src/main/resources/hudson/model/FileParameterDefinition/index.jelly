<!--
The MIT License

Copyright (c) 2004-2009, Sun Microsystems, Inc., Kohsuke Kawaguchi

Permission is hereby granted, free of charge, to any person obtaining a copy
of this software and associated documentation files (the "Software"), to deal
in the Software without restriction, including without limitation the rights
to use, copy, modify, merge, publish, distribute, sublicense, and/or sell
copies of the Software, and to permit persons to whom the Software is
furnished to do so, subject to the following conditions:

The above copyright notice and this permission notice shall be included in
all copies or substantial portions of the Software.

THE SOFTWARE IS PROVIDED "AS IS", WITHOUT WARRANTY OF ANY KIND, EXPRESS OR
IMPLIED, INCLUDING BUT NOT LIMITED TO THE WARRANTIES OF MERCHANTABILITY,
FITNESS FOR A PARTICULAR PURPOSE AND NONINFRINGEMENT. IN NO EVENT SHALL THE
AUTHORS OR COPYRIGHT HOLDERS BE LIABLE FOR ANY CLAIM, DAMAGES OR OTHER
LIABILITY, WHETHER IN AN ACTION OF CONTRACT, TORT OR OTHERWISE, ARISING FROM,
OUT OF OR IN CONNECTION WITH THE SOFTWARE OR THE USE OR OTHER DEALINGS IN
THE SOFTWARE.
-->

<?jelly escape-by-default='true'?>
<j:jelly xmlns:j="jelly:core" xmlns:st="jelly:stapler" xmlns:d="jelly:define"
	xmlns:l="/lib/layout" xmlns:t="/lib/hudson" xmlns:f="/lib/form"
	xmlns:i="jelly:fmt" xmlns:p="/lib/hudson/project">
        <j:set var="escapeEntryTitleAndDescription" value="false"/>
<<<<<<< HEAD
        <f:entry title="${h.escape(it.name)}" description="${it.formattedDescription}">
		<div class="jenkins-input" name="parameter">
=======
        <f:entry title="${h.escape(it.name)}" description="${it.formattedDescription}" field="file">
		<div name="parameter">
>>>>>>> 38d3a275
			<input type="hidden" name="name" value="${it.name}" />
			<f:file jsonAware="true" />
		</div>
	</f:entry>
</j:jelly><|MERGE_RESOLUTION|>--- conflicted
+++ resolved
@@ -27,13 +27,8 @@
 	xmlns:l="/lib/layout" xmlns:t="/lib/hudson" xmlns:f="/lib/form"
 	xmlns:i="jelly:fmt" xmlns:p="/lib/hudson/project">
         <j:set var="escapeEntryTitleAndDescription" value="false"/>
-<<<<<<< HEAD
-        <f:entry title="${h.escape(it.name)}" description="${it.formattedDescription}">
-		<div class="jenkins-input" name="parameter">
-=======
         <f:entry title="${h.escape(it.name)}" description="${it.formattedDescription}" field="file">
 		<div name="parameter">
->>>>>>> 38d3a275
 			<input type="hidden" name="name" value="${it.name}" />
 			<f:file jsonAware="true" />
 		</div>
