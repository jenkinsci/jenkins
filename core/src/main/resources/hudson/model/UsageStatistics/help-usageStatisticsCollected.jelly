<?jelly escape-by-default='true'?>
<j:jelly xmlns:j="jelly:core" xmlns:st="jelly:stapler" xmlns:d="jelly:define" xmlns:l="/lib/layout" xmlns:t="/lib/hudson" xmlns:f="/lib/form">
  <div>
    For any project, it's critical to know how the software is used, but tracking usage data is inherently difficult in open-source projects. Anonymous usage statistics address this need. When enabled, Jenkins periodically sends information to the
    Jenkins project. The Jenkins project uses this information to set development priorities.
  </div>
  <j:invokeStatic className="jenkins.security.FIPS140" method="useCompliantAlgorithms" var="fips" />
  <j:if test="${!fips}">
    <h1>General usage statistics</h1>
    <div>
      <p>Jenkins reports the following general usage statistics:</p>
      <ul>
        <li>Your Jenkins version</li>
        <li>For your controller and each agent, the OS type and number of executors</li>
        <li>Installed plugins and their versions</li>
        <li>Number of items (like jobs) of each item type</li>
      </ul>
      <p>
        This
        <b>does not</b>
        report any personally identifiable information. The only information reported by Jenkins is information inherently revealed by the HTTP protocol, such as the IP address. These usage statistics are aggregated, updated monthly, and published to
        <a href="https://stats.jenkins.io">stats.jenkins.io</a>
      </p>
    </div>
  </j:if>
  <h1>Telemetry collection</h1>
  <div>
    <p>
      <j:choose>
        <j:when test="${fips}">The Jenkins project collects telemetry data from specific trials to inform future development.</j:when>
        <j:otherwise>In addition to the general usage statistics listed above, the Jenkins project collects telemetry data from specific trials to inform future development.</j:otherwise>
      </j:choose>
      Each trial has a specific purpose and a defined end date, after which collection stops, independent of the installed versions of Jenkins or plugins. Once a trial is complete, the trial results may be aggregated and shared with the developer
      community.
    </p>
    <p>The following trials defined on this instance are active now or in the future:</p>
    <j:invokeStatic className="jenkins.telemetry.Telemetry" method="all" var="collectors" />
    <j:invokeStatic className="java.time.LocalDate" method="now" var="now" />
    <dl>
      <j:forEach items="${collectors}" var="collector">
        <j:if test="${not collector.end.isBefore(now)}">
          <dt>${collector.displayName}</dt>
          <dd>
            <st:include from="${collector}" optional="true" page="description.jelly" />
            <p>
              Start date: ${collector.start}
              <br />
              End date: ${collector.end}
            </p>
<<<<<<< HEAD
          </dd>
        </j:if>
      </j:forEach>
    </dl>
  </div>
=======
        </div>
    </j:if>
    <h1>Telemetry collection</h1>
    <div>
        <p>
            <j:choose>
                <j:when test="${fips}">
                    The Jenkins project collects telemetry data from specific trials to inform future development.
                </j:when>
                <j:otherwise>
                    In addition to the general usage statistics listed above, the Jenkins project collects telemetry data from specific trials to inform future development.
                </j:otherwise>
            </j:choose>
            Each trial has a specific purpose and a defined end date, after which collection stops, independent of the installed versions of Jenkins or plugins.
            Once a trial is complete, the trial results may be aggregated and shared with the developer community.
        </p>
        <p>
            The following trials defined on this instance are active now or in the future:
        </p>
        <j:invokeStatic className="jenkins.telemetry.Telemetry" method="all" var="collectors"/>
        <j:invokeStatic className="java.time.LocalDate" method="now" var="now"/>
        <dl>
            <j:forEach items="${collectors}" var="collector">
                <j:if test="${not collector.end.isBefore(now)}">
                    <dt>${collector.displayName}</dt>
                    <dd>
                        <st:include it="${collector}" optional="true" page="description.jelly"/>
                        <p>
                            Start date: ${collector.start}<br/>
                            End date: ${collector.end}
                        </p>
                    </dd>
                </j:if>
            </j:forEach>
        </dl>
    </div>
>>>>>>> 0eed0488
</j:jelly><|MERGE_RESOLUTION|>--- conflicted
+++ resolved
@@ -1,59 +1,27 @@
 <?jelly escape-by-default='true'?>
 <j:jelly xmlns:j="jelly:core" xmlns:st="jelly:stapler" xmlns:d="jelly:define" xmlns:l="/lib/layout" xmlns:t="/lib/hudson" xmlns:f="/lib/form">
-  <div>
-    For any project, it's critical to know how the software is used, but tracking usage data is inherently difficult in open-source projects. Anonymous usage statistics address this need. When enabled, Jenkins periodically sends information to the
-    Jenkins project. The Jenkins project uses this information to set development priorities.
-  </div>
-  <j:invokeStatic className="jenkins.security.FIPS140" method="useCompliantAlgorithms" var="fips" />
-  <j:if test="${!fips}">
-    <h1>General usage statistics</h1>
     <div>
-      <p>Jenkins reports the following general usage statistics:</p>
-      <ul>
-        <li>Your Jenkins version</li>
-        <li>For your controller and each agent, the OS type and number of executors</li>
-        <li>Installed plugins and their versions</li>
-        <li>Number of items (like jobs) of each item type</li>
-      </ul>
-      <p>
-        This
-        <b>does not</b>
-        report any personally identifiable information. The only information reported by Jenkins is information inherently revealed by the HTTP protocol, such as the IP address. These usage statistics are aggregated, updated monthly, and published to
-        <a href="https://stats.jenkins.io">stats.jenkins.io</a>
-      </p>
+        For any project, it's critical to know how the software is used, but tracking usage data is inherently difficult in open-source projects.
+        Anonymous usage statistics address this need.
+        When enabled, Jenkins periodically sends information to the Jenkins project.
+        The Jenkins project uses this information to set development priorities.
     </div>
-  </j:if>
-  <h1>Telemetry collection</h1>
-  <div>
-    <p>
-      <j:choose>
-        <j:when test="${fips}">The Jenkins project collects telemetry data from specific trials to inform future development.</j:when>
-        <j:otherwise>In addition to the general usage statistics listed above, the Jenkins project collects telemetry data from specific trials to inform future development.</j:otherwise>
-      </j:choose>
-      Each trial has a specific purpose and a defined end date, after which collection stops, independent of the installed versions of Jenkins or plugins. Once a trial is complete, the trial results may be aggregated and shared with the developer
-      community.
-    </p>
-    <p>The following trials defined on this instance are active now or in the future:</p>
-    <j:invokeStatic className="jenkins.telemetry.Telemetry" method="all" var="collectors" />
-    <j:invokeStatic className="java.time.LocalDate" method="now" var="now" />
-    <dl>
-      <j:forEach items="${collectors}" var="collector">
-        <j:if test="${not collector.end.isBefore(now)}">
-          <dt>${collector.displayName}</dt>
-          <dd>
-            <st:include from="${collector}" optional="true" page="description.jelly" />
+    <j:invokeStatic className="jenkins.security.FIPS140" method="useCompliantAlgorithms" var="fips"/>
+    <j:if test="${!fips}">
+        <h1>General usage statistics</h1>
+        <div>
+            <p>Jenkins reports the following general usage statistics:</p>
+            <ul>
+                <li>Your Jenkins version</li>
+                <li>For your controller and each agent, the OS type and number of executors</li>
+                <li>Installed plugins and their versions</li>
+                <li>Number of items (like jobs) of each item type</li>
+            </ul>
             <p>
-              Start date: ${collector.start}
-              <br />
-              End date: ${collector.end}
+                This <b>does not</b> report any personally identifiable information.
+                The only information reported by Jenkins is information inherently revealed by the HTTP protocol, such as the IP address.
+                These usage statistics are aggregated, updated monthly, and published to <a href="https://stats.jenkins.io">stats.jenkins.io</a>
             </p>
-<<<<<<< HEAD
-          </dd>
-        </j:if>
-      </j:forEach>
-    </dl>
-  </div>
-=======
         </div>
     </j:if>
     <h1>Telemetry collection</h1>
@@ -90,5 +58,4 @@
             </j:forEach>
         </dl>
     </div>
->>>>>>> 0eed0488
 </j:jelly>