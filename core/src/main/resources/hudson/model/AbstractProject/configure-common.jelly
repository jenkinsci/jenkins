<!--
The MIT License

Copyright (c) 2004-2011, Sun Microsystems, Inc., Kohsuke Kawaguchi,
Eric Lefevre-Ardant, id:cactusman, Yahoo! Inc.

Permission is hereby granted, free of charge, to any person obtaining a copy
of this software and associated documentation files (the "Software"), to deal
in the Software without restriction, including without limitation the rights
to use, copy, modify, merge, publish, distribute, sublicense, and/or sell
copies of the Software, and to permit persons to whom the Software is
furnished to do so, subject to the following conditions:

The above copyright notice and this permission notice shall be included in
all copies or substantial portions of the Software.

THE SOFTWARE IS PROVIDED "AS IS", WITHOUT WARRANTY OF ANY KIND, EXPRESS OR
IMPLIED, INCLUDING BUT NOT LIMITED TO THE WARRANTIES OF MERCHANTABILITY,
FITNESS FOR A PARTICULAR PURPOSE AND NONINFRINGEMENT. IN NO EVENT SHALL THE
AUTHORS OR COPYRIGHT HOLDERS BE LIABLE FOR ANY CLAIM, DAMAGES OR OTHER
LIABILITY, WHETHER IN AN ACTION OF CONTRACT, TORT OR OTHERWISE, ARISING FROM,
OUT OF OR IN CONNECTION WITH THE SOFTWARE OR THE USE OR OTHER DEALINGS IN
THE SOFTWARE.
-->

<!--
  Parts of the configuration that applies to Project and MavenModuleSet.
-->
<?jelly escape-by-default='true'?>
<j:jelly xmlns:j="jelly:core" xmlns:st="jelly:stapler" xmlns:d="jelly:define" xmlns:l="/lib/layout" xmlns:t="/lib/hudson" xmlns:f="/lib/form" xmlns:p="/lib/hudson/project" xmlns:this="this">
  <p:config-concurrentBuild />

  <j:set var="jdks" value="${app.JDKs}" />
  <j:if test="${jdks.size() gt 1}">
    <!-- if there's only one JDK configured, always use that. -->
<<<<<<< HEAD
    <f:entry title="JDK" description="${%JDK to be used for this project}">
      <select class="jenkins-input validated" name="jdk" checkUrl="'${rootURL}/defaultJDKCheck?value='+this.value">
        <j:getStatic var="DEFAULT_NAME" className="hudson.model.JDK" field="DEFAULT_NAME" />
=======
    <f:entry title="JDK"
             description="${%JDK to be used for this project}">
      <select class="jenkins-input validated" name="jdk" checkUrl="${rootURL}/defaultJDKCheck" checkDependsOn="">
        <j:getStatic var="DEFAULT_NAME" className="hudson.model.JDK" field="DEFAULT_NAME"/>
>>>>>>> 0eed0488
        <option>${DEFAULT_NAME}</option>
        <j:forEach var="inst" items="${jdks}">
          <f:option selected="${inst.name==it.JDK.name}" value="${inst.name}">${inst.name}</f:option>
        </j:forEach>
      </select>
    </f:entry>
  </j:if>

  <p:config-assignedLabel />

  <f:advanced>
    <p:config-quietPeriod />
    <p:config-retryCount />
    <p:config-blockWhenUpstreamBuilding />
    <p:config-blockWhenDownstreamBuilding />
    <st:include page="configure-advanced.jelly" optional="true" />
    <f:entry title="${%Display Name}" field="displayNameOrNull">
<<<<<<< HEAD
      <f:textbox checkUrl="'${rootURL}/checkDisplayName?displayName='+encodeURIComponent(this.value)+'&amp;jobName='+encodeURIComponent('${h.jsStringEscape(it.name)}')" />
=======
      <f:textbox/>
>>>>>>> 0eed0488
    </f:entry>
    <f:optionalBlock name="keepDependencies" checked="${it.keepDependencies}" title="${%Keep the build logs of dependencies}" help="/help/tasks/fingerprint/keepDependencies.html" />
  </f:advanced>

  <this:configure-scm />
</j:jelly><|MERGE_RESOLUTION|>--- conflicted
+++ resolved
@@ -33,16 +33,10 @@
   <j:set var="jdks" value="${app.JDKs}" />
   <j:if test="${jdks.size() gt 1}">
     <!-- if there's only one JDK configured, always use that. -->
-<<<<<<< HEAD
-    <f:entry title="JDK" description="${%JDK to be used for this project}">
-      <select class="jenkins-input validated" name="jdk" checkUrl="'${rootURL}/defaultJDKCheck?value='+this.value">
-        <j:getStatic var="DEFAULT_NAME" className="hudson.model.JDK" field="DEFAULT_NAME" />
-=======
     <f:entry title="JDK"
              description="${%JDK to be used for this project}">
       <select class="jenkins-input validated" name="jdk" checkUrl="${rootURL}/defaultJDKCheck" checkDependsOn="">
         <j:getStatic var="DEFAULT_NAME" className="hudson.model.JDK" field="DEFAULT_NAME"/>
->>>>>>> 0eed0488
         <option>${DEFAULT_NAME}</option>
         <j:forEach var="inst" items="${jdks}">
           <f:option selected="${inst.name==it.JDK.name}" value="${inst.name}">${inst.name}</f:option>
@@ -60,14 +54,10 @@
     <p:config-blockWhenDownstreamBuilding />
     <st:include page="configure-advanced.jelly" optional="true" />
     <f:entry title="${%Display Name}" field="displayNameOrNull">
-<<<<<<< HEAD
-      <f:textbox checkUrl="'${rootURL}/checkDisplayName?displayName='+encodeURIComponent(this.value)+'&amp;jobName='+encodeURIComponent('${h.jsStringEscape(it.name)}')" />
-=======
       <f:textbox/>
->>>>>>> 0eed0488
     </f:entry>
-    <f:optionalBlock name="keepDependencies" checked="${it.keepDependencies}" title="${%Keep the build logs of dependencies}" help="/help/tasks/fingerprint/keepDependencies.html" />
+    <f:optionalBlock name="keepDependencies" checked="${it.keepDependencies}" title="${%Keep the build logs of dependencies}" help="/help/tasks/fingerprint/keepDependencies.html"/>
   </f:advanced>
 
-  <this:configure-scm />
+  <this:configure-scm/>
 </j:jelly>