<!--
The MIT License

Copyright (c) 2004-2011, Sun Microsystems, Inc., Tom Huybrechts, Alan Harder

Permission is hereby granted, free of charge, to any person obtaining a copy
of this software and associated documentation files (the "Software"), to deal
in the Software without restriction, including without limitation the rights
to use, copy, modify, merge, publish, distribute, sublicense, and/or sell
copies of the Software, and to permit persons to whom the Software is
furnished to do so, subject to the following conditions:

The above copyright notice and this permission notice shall be included in
all copies or substantial portions of the Software.

THE SOFTWARE IS PROVIDED "AS IS", WITHOUT WARRANTY OF ANY KIND, EXPRESS OR
IMPLIED, INCLUDING BUT NOT LIMITED TO THE WARRANTIES OF MERCHANTABILITY,
FITNESS FOR A PARTICULAR PURPOSE AND NONINFRINGEMENT. IN NO EVENT SHALL THE
AUTHORS OR COPYRIGHT HOLDERS BE LIABLE FOR ANY CLAIM, DAMAGES OR OTHER
LIABILITY, WHETHER IN AN ACTION OF CONTRACT, TORT OR OTHERWISE, ARISING FROM,
OUT OF OR IN CONNECTION WITH THE SOFTWARE OR THE USE OR OTHER DEALINGS IN
THE SOFTWARE.
-->

<?jelly escape-by-default='true'?>
<j:jelly xmlns:j="jelly:core" xmlns:st="jelly:stapler" xmlns:d="jelly:define" xmlns:l="/lib/layout" xmlns:t="/lib/hudson" xmlns:f="/lib/form">
  <f:entry title="${%Default View}"
    description="${%description}">
<<<<<<< HEAD
    <f:select field="primaryViewName" />
=======
    <f:select field="primaryViewName"/>
>>>>>>> 951a069d
  </f:entry>
  <j:invokeStatic var="allViewsTabBar" className="hudson.views.ViewsTabBar" method="all"/>
  <j:if test="${allViewsTabBar.size() > 1}">
    <f:dropdownDescriptorSelector field="viewsTabBar" title="${%Views Tab Bar}"/>
  </j:if>
</j:jelly><|MERGE_RESOLUTION|>--- conflicted
+++ resolved
@@ -26,11 +26,7 @@
 <j:jelly xmlns:j="jelly:core" xmlns:st="jelly:stapler" xmlns:d="jelly:define" xmlns:l="/lib/layout" xmlns:t="/lib/hudson" xmlns:f="/lib/form">
   <f:entry title="${%Default View}"
     description="${%description}">
-<<<<<<< HEAD
-    <f:select field="primaryViewName" />
-=======
     <f:select field="primaryViewName"/>
->>>>>>> 951a069d
   </f:entry>
   <j:invokeStatic var="allViewsTabBar" className="hudson.views.ViewsTabBar" method="all"/>
   <j:if test="${allViewsTabBar.size() > 1}">
