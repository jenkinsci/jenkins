<!--
The MIT License

Copyright (c) 2004-2009, Sun Microsystems, Inc., Kohsuke Kawaguchi, Seiji Sogabe, Stephen Connolly, Tom Huybrechts

Permission is hereby granted, free of charge, to any person obtaining a copy
of this software and associated documentation files (the "Software"), to deal
in the Software without restriction, including without limitation the rights
to use, copy, modify, merge, publish, distribute, sublicense, and/or sell
copies of the Software, and to permit persons to whom the Software is
furnished to do so, subject to the following conditions:

The above copyright notice and this permission notice shall be included in
all copies or substantial portions of the Software.

THE SOFTWARE IS PROVIDED "AS IS", WITHOUT WARRANTY OF ANY KIND, EXPRESS OR
IMPLIED, INCLUDING BUT NOT LIMITED TO THE WARRANTIES OF MERCHANTABILITY,
FITNESS FOR A PARTICULAR PURPOSE AND NONINFRINGEMENT. IN NO EVENT SHALL THE
AUTHORS OR COPYRIGHT HOLDERS BE LIABLE FOR ANY CLAIM, DAMAGES OR OTHER
LIABILITY, WHETHER IN AN ACTION OF CONTRACT, TORT OR OTHERWISE, ARISING FROM,
OUT OF OR IN CONNECTION WITH THE SOFTWARE OR THE USE OR OTHER DEALINGS IN
THE SOFTWARE.
-->

<?jelly escape-by-default='true'?>
<j:jelly xmlns:j="jelly:core" xmlns:st="jelly:stapler" xmlns:d="jelly:define" xmlns:l="/lib/layout" xmlns:t="/lib/hudson" xmlns:f="/lib/form" xmlns:i="jelly:fmt">
  <l:layout title="${it.displayName}">
    <st:include page="sidepanel.jelly" />
    <l:main-panel>
<<<<<<< HEAD

      <!-- Node name and status -->
      <h1>
        <l:icon src="${it.iconClassName}" class="icon-xlg" />
        ${it.caption}
        <j:if test="${it.class.name.contains('MasterComputer')}">
          <span style="font-size:smaller">(${it.node.nodeDescription})</span>
        </j:if>
      </h1>

      <!-- Node description -->
      <t:editableDescription permission="${it.CONFIGURE}" description="${it.node.nodeDescription}" submissionUrl="submitDescription" />
=======
      <st:include page="index-top.jelly" it="${it}" />
>>>>>>> ae3e1c0c

      <!-- temporarily offline switch -->
      <div style="float:right">
        <j:choose>
          <j:when test="${it.temporarilyOffline}">
            <l:hasPermission permission="${it.CONNECT}">
              <form method="post" action="toggleOffline">
                <f:submit value="${%submit.temporarilyOffline}"  />
              </form>
              <br/>
              <form method="post" action="setOfflineCause">
              <f:submit value="${%submit.updateOfflineCause}"  />
              </form>
            </l:hasPermission>
          </j:when>
          <j:otherwise>
            <l:hasPermission permission="${it.DISCONNECT}">
              <form method="post" action="markOffline">
                <f:submit value="${%submit.not.temporarilyOffline}"  />
              </form>
            </l:hasPermission>
          </j:otherwise>
        </j:choose>
      </div>

      <j:if test="${it.offlineCause!=null and it.offline and !it.connecting}">
        <st:include it="${it.offlineCause}" page="cause.jelly" />
      </j:if>

      <j:if test="${it.manualLaunchAllowed}">
        <st:include from="${it.launcher}" page="main.jelly" optional="true"/>
      </j:if>

      <j:if test="${it.offline and !it.manualLaunchAllowed and it.launchSupported}">
        <p>${%title.no_manual_launch(it.retentionStrategy.descriptor.displayName)}</p>
      </j:if>

        <j:if test="${it.node.assignedLabels.size() gt 1}">
        <div>
          <h2>${%Labels}</h2>
          <j:forEach var="entry" items="${it.node.labelCloud}">
            <!-- Skip the label for this node -->
            <j:if test="${entry.item!=it.node.selfLabel}">
              <a class="${entry.className} model-link inside" href="${rootURL}/label/${entry.item.name}">${entry.item.name}</a>
              <wbr/>
            </j:if>
          </j:forEach>
        </div>
      </j:if>

      <st:include page="nodepropertysummaries.jelly" />

      <h2>${%title.projects_tied_on(it.displayName)}</h2>
      <j:set var="jobs" value="${it.tiedJobs}" />
      <j:choose>
        <j:when test="${empty(jobs)}">
          <p>
            ${%None}
          </p>
        </j:when>
        <j:otherwise>
          <t:projectView jobs="${jobs}"/>
        </j:otherwise>
      </j:choose>

      <st:include page="main.jelly" optional="true"/>
    </l:main-panel>
  </l:layout>
</j:jelly><|MERGE_RESOLUTION|>--- conflicted
+++ resolved
@@ -27,22 +27,7 @@
   <l:layout title="${it.displayName}">
     <st:include page="sidepanel.jelly" />
     <l:main-panel>
-<<<<<<< HEAD
-
-      <!-- Node name and status -->
-      <h1>
-        <l:icon src="${it.iconClassName}" class="icon-xlg" />
-        ${it.caption}
-        <j:if test="${it.class.name.contains('MasterComputer')}">
-          <span style="font-size:smaller">(${it.node.nodeDescription})</span>
-        </j:if>
-      </h1>
-
-      <!-- Node description -->
-      <t:editableDescription permission="${it.CONFIGURE}" description="${it.node.nodeDescription}" submissionUrl="submitDescription" />
-=======
       <st:include page="index-top.jelly" it="${it}" />
->>>>>>> ae3e1c0c
 
       <!-- temporarily offline switch -->
       <div style="float:right">
