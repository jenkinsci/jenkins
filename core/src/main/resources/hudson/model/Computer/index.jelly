<!--
The MIT License

Copyright (c) 2004-2009, Sun Microsystems, Inc., Kohsuke Kawaguchi, Seiji Sogabe, Stephen Connolly, Tom Huybrechts

Permission is hereby granted, free of charge, to any person obtaining a copy
of this software and associated documentation files (the "Software"), to deal
in the Software without restriction, including without limitation the rights
to use, copy, modify, merge, publish, distribute, sublicense, and/or sell
copies of the Software, and to permit persons to whom the Software is
furnished to do so, subject to the following conditions:

The above copyright notice and this permission notice shall be included in
all copies or substantial portions of the Software.

THE SOFTWARE IS PROVIDED "AS IS", WITHOUT WARRANTY OF ANY KIND, EXPRESS OR
IMPLIED, INCLUDING BUT NOT LIMITED TO THE WARRANTIES OF MERCHANTABILITY,
FITNESS FOR A PARTICULAR PURPOSE AND NONINFRINGEMENT. IN NO EVENT SHALL THE
AUTHORS OR COPYRIGHT HOLDERS BE LIABLE FOR ANY CLAIM, DAMAGES OR OTHER
LIABILITY, WHETHER IN AN ACTION OF CONTRACT, TORT OR OTHERWISE, ARISING FROM,
OUT OF OR IN CONNECTION WITH THE SOFTWARE OR THE USE OR OTHER DEALINGS IN
THE SOFTWARE.
-->

<?jelly escape-by-default='true'?>
<j:jelly xmlns:j="jelly:core" xmlns:st="jelly:stapler" xmlns:d="jelly:define" xmlns:l="/lib/layout" xmlns:t="/lib/hudson" xmlns:f="/lib/form" xmlns:i="jelly:fmt">
  <l:layout title="${it.displayName}">
    <st:include page="sidepanel.jelly" />
    <!-- no need for additional breadcrumb here as we're on an index page already including breadcrumb -->
    <l:main-panel>
      <l:app-bar title="${it.caption}">
        <j:if test="${it.manualLaunchAllowed}">
          <st:include from="${it.launcher}" page="app-bar-controls.jelly" optional="true"/>
        </j:if>
        <!-- temporarily offline switch -->
        <j:choose>
          <j:when test="${it.temporarilyOffline}">
            <l:hasPermission permission="${it.CONNECT}">
              <form method="post" action="toggleOffline">
                <f:submit value="${%submit.temporarilyOffline}"  />
              </form>
              <form method="post" action="setOfflineCause">
              <f:submit primary="false" value="${%submit.updateOfflineCause}"  />
              </form>
            </l:hasPermission>
          </j:when>
          <j:otherwise>
            <l:hasPermission permission="${it.DISCONNECT}">
              <form method="post" action="markOffline">
                <f:submit primary="false" value="${%submit.not.temporarilyOffline}"  />
              </form>
            </l:hasPermission>
          </j:otherwise>
        </j:choose>
        <t:help href="https://www.jenkins.io/doc/book/using/using-agents/" />
      </l:app-bar>

      <st:include page="index-top.jelly" it="${it}" />

      <j:if test="${it.offlineCause!=null and it.offline and !it.connecting}">
        <st:include it="${it.offlineCause}" page="cause.jelly" />
      </j:if>

      <j:if test="${it.manualLaunchAllowed}">
        <st:include from="${it.launcher}" page="main.jelly" optional="true"/>
      </j:if>

      <j:if test="${it.offline and !it.manualLaunchAllowed and it.launchSupported}">
        <p>${%title.no_manual_launch(it.retentionStrategy.descriptor.displayName)}</p>
      </j:if>

        <j:if test="${it.node.assignedLabels.size() gt 1}">
<<<<<<< HEAD
        <div class="jenkins-!-margin-bottom-4">
=======
        <div class="jenkins-!-margin-bottom-3">
>>>>>>> 33b62b5d
          <h2>${%Labels}</h2>
          <j:forEach var="entry" items="${it.node.labelCloud}">
            <!-- Skip the label for this node -->
            <j:if test="${entry.item!=it.node.selfLabel}">
              <st:include it="${entry.item}" page="../Label/Badge/index.jelly"/>
            </j:if>
          </j:forEach>
        </div>
      </j:if>

      <st:include page="nodepropertysummaries.jelly" />

      <h2>${%title.projects_tied_on(it.displayName)}</h2>
      <j:set var="jobs" value="${it.tiedJobs}" />
      <j:choose>
        <j:when test="${empty(jobs)}">
          <p>
            ${%None}
          </p>
        </j:when>
        <j:otherwise>
          <t:projectView jobs="${jobs}"/>
        </j:otherwise>
      </j:choose>

      <st:include page="main.jelly" optional="true"/>
    </l:main-panel>
  </l:layout>
</j:jelly><|MERGE_RESOLUTION|>--- conflicted
+++ resolved
@@ -70,11 +70,7 @@
       </j:if>
 
         <j:if test="${it.node.assignedLabels.size() gt 1}">
-<<<<<<< HEAD
-        <div class="jenkins-!-margin-bottom-4">
-=======
         <div class="jenkins-!-margin-bottom-3">
->>>>>>> 33b62b5d
           <h2>${%Labels}</h2>
           <j:forEach var="entry" items="${it.node.labelCloud}">
             <!-- Skip the label for this node -->
