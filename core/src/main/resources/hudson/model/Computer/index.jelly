--- conflicted
+++ resolved
@@ -30,24 +30,24 @@
     <l:main-panel>
       <l:app-bar title="${it.caption}">
         <j:if test="${it.manualLaunchAllowed}">
-          <st:include from="${it.launcher}" page="app-bar-controls.jelly" optional="true" />
+          <st:include from="${it.launcher}" page="app-bar-controls.jelly" optional="true"/>
         </j:if>
         <!-- temporarily offline switch -->
         <j:choose>
           <j:when test="${it.temporarilyOffline}">
             <l:hasPermission permission="${it.CONNECT}">
               <form method="post" action="toggleOffline">
-                <f:submit value="${%submit.temporarilyOffline}" />
+                <f:submit value="${%submit.temporarilyOffline}"  />
               </form>
               <form method="post" action="setOfflineCause">
-                <f:submit primary="false" value="${%submit.updateOfflineCause}" />
+              <f:submit primary="false" value="${%submit.updateOfflineCause}"  />
               </form>
             </l:hasPermission>
           </j:when>
           <j:otherwise>
             <l:hasPermission permission="${it.DISCONNECT}">
               <form method="post" action="markOffline">
-                <f:submit primary="false" value="${%submit.not.temporarilyOffline}" />
+                <f:submit primary="false" value="${%submit.not.temporarilyOffline}"  />
               </form>
             </l:hasPermission>
           </j:otherwise>
@@ -62,15 +62,13 @@
       </j:if>
 
       <j:if test="${it.manualLaunchAllowed}">
-        <st:include from="${it.launcher}" page="main.jelly" optional="true" />
+        <st:include from="${it.launcher}" page="main.jelly" optional="true"/>
       </j:if>
 
       <j:if test="${it.offline and !it.manualLaunchAllowed and it.launchSupported}">
         <p>${%title.no_manual_launch(it.retentionStrategy.descriptor.displayName)}</p>
       </j:if>
 
-<<<<<<< HEAD
-=======
       <f:advanced title="${%Monitoring Data}">
         <table class="jenkins-table jenkins-table--small jenkins-table--auto-width">
           <j:forEach var="m" items="${it.monitoringData}">
@@ -83,7 +81,6 @@
         </table>
       </f:advanced>
 
->>>>>>> 0eed0488
       <j:if test="${it.node.assignedLabels.size() gt 1}">
         <div class="jenkins-!-margin-bottom-3">
           <h2>${%Labels}</h2>
@@ -91,7 +88,7 @@
             <!-- Skip the label for this node -->
             <j:if test="${entry.item!=it.node.selfLabel}">
               <a class="${entry.className} model-link inside" href="${rootURL}/label/${entry.item.name}">${entry.item.name}</a>
-              <wbr />
+              <wbr/>
             </j:if>
           </j:forEach>
         </div>
@@ -103,14 +100,16 @@
       <j:set var="jobs" value="${it.tiedJobs}" />
       <j:choose>
         <j:when test="${empty(jobs)}">
-          <p>${%None}</p>
+          <p>
+            ${%None}
+          </p>
         </j:when>
         <j:otherwise>
-          <t:projectView jobs="${jobs}" />
+          <t:projectView jobs="${jobs}"/>
         </j:otherwise>
       </j:choose>
 
-      <st:include page="main.jelly" optional="true" />
+      <st:include page="main.jelly" optional="true"/>
     </l:main-panel>
   </l:layout>
 </j:jelly>