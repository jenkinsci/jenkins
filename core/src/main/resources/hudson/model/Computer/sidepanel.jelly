<!--
The MIT License

Copyright (c) 2004-2009, Sun Microsystems, Inc., Kohsuke Kawaguchi, id:cactusman

Permission is hereby granted, free of charge, to any person obtaining a copy
of this software and associated documentation files (the "Software"), to deal
in the Software without restriction, including without limitation the rights
to use, copy, modify, merge, publish, distribute, sublicense, and/or sell
copies of the Software, and to permit persons to whom the Software is
furnished to do so, subject to the following conditions:

The above copyright notice and this permission notice shall be included in
all copies or substantial portions of the Software.

THE SOFTWARE IS PROVIDED "AS IS", WITHOUT WARRANTY OF ANY KIND, EXPRESS OR
IMPLIED, INCLUDING BUT NOT LIMITED TO THE WARRANTIES OF MERCHANTABILITY,
FITNESS FOR A PARTICULAR PURPOSE AND NONINFRINGEMENT. IN NO EVENT SHALL THE
AUTHORS OR COPYRIGHT HOLDERS BE LIABLE FOR ANY CLAIM, DAMAGES OR OTHER
LIABILITY, WHETHER IN AN ACTION OF CONTRACT, TORT OR OTHERWISE, ARISING FROM,
OUT OF OR IN CONNECTION WITH THE SOFTWARE OR THE USE OR OTHER DEALINGS IN
THE SOFTWARE.
-->

<!--
  Side panel for a slave.
-->
<?jelly escape-by-default='true'?>
<j:jelly xmlns:j="jelly:core" xmlns:st="jelly:stapler" xmlns:d="jelly:define" xmlns:l="/lib/layout" xmlns:t="/lib/hudson" xmlns:f="/lib/form" xmlns:i="jelly:fmt">
  <l:header />
  <l:side-panel>
    <l:tasks>
<<<<<<< HEAD
      <l:task contextMenu="false" href="${rootURL}/${it.url}" icon="icon-search icon-md" title="${%Status}"/>
=======
      <l:task contextMenu="false" href="${rootURL}/computer" icon="icon-up icon-md" title="${%Back to List}"/>
      <l:task contextMenu="false" href="${rootURL}/${it.url}" icon="symbol-computer" title="${%Status}"/>
>>>>>>> 2b413f70
      <l:task href="${rootURL}/${it.url}delete" icon="icon-edit-delete icon-md" permission="${it.DELETE}" title="${%Delete Agent}"/>
      <l:task href="${rootURL}/${it.url}configure" icon="symbol-settings" permission="${it.EXTENDED_READ}"
              title="${it.hasPermission(it.CONFIGURE) ? '%Configure' : '%View Configuration'}"/>
      <l:task href="${rootURL}/${it.url}builds" icon="symbol-build-history" title="${%Build History}"/>
      <l:task href="${rootURL}/${it.url}load-statistics" icon="symbol-analytics" title="${%Load Statistics}"/>
      <j:if test="${it.channel!=null}">
        <l:task href="${rootURL}/${it.url}script" icon="symbol-terminal" permission="${app.ADMINISTER}" title="${%Script Console}"/>
      </j:if>
      <st:include page="sidepanel2.jelly" optional="true" /><!-- hook for derived class to add more items -->
      <t:actions />
    </l:tasks>
     <j:forEach var="box" items="${it.computerPanelBoxs}">
        <st:include it="${box}" page="box.jelly" />
    </j:forEach>
    <t:executors computers="${[it]}"/>
  </l:side-panel>
</j:jelly><|MERGE_RESOLUTION|>--- conflicted
+++ resolved
@@ -30,12 +30,7 @@
   <l:header />
   <l:side-panel>
     <l:tasks>
-<<<<<<< HEAD
-      <l:task contextMenu="false" href="${rootURL}/${it.url}" icon="icon-search icon-md" title="${%Status}"/>
-=======
-      <l:task contextMenu="false" href="${rootURL}/computer" icon="icon-up icon-md" title="${%Back to List}"/>
       <l:task contextMenu="false" href="${rootURL}/${it.url}" icon="symbol-computer" title="${%Status}"/>
->>>>>>> 2b413f70
       <l:task href="${rootURL}/${it.url}delete" icon="icon-edit-delete icon-md" permission="${it.DELETE}" title="${%Delete Agent}"/>
       <l:task href="${rootURL}/${it.url}configure" icon="symbol-settings" permission="${it.EXTENDED_READ}"
               title="${it.hasPermission(it.CONFIGURE) ? '%Configure' : '%View Configuration'}"/>
