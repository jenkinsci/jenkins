--- conflicted
+++ resolved
@@ -28,11 +28,7 @@
 <?jelly escape-by-default='true'?>
 <j:jelly xmlns:j="jelly:core" xmlns:st="jelly:stapler" xmlns:d="jelly:define" xmlns:l="/lib/layout" xmlns:t="/lib/hudson" xmlns:f="/lib/form" xmlns:i="jelly:fmt">
   <j:if test="${it.canToggleLogKeep()}">
-<<<<<<< HEAD
-    <form method="post" action="toggleLogKeep" style="margin-top: 1em">
-=======
     <form method="post" action="toggleLogKeep">
->>>>>>> a6665f89
       <j:if test="${it.keepLog and h.hasPermission(it,it.DELETE)}">
         <f:submit value="${%Don't keep this build forever}" primary="false" />
       </j:if>
