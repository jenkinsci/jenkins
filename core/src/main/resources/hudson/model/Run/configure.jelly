<!--
The MIT License

Copyright (c) 2010, CloudBees, Inc.

Permission is hereby granted, free of charge, to any person obtaining a copy
of this software and associated documentation files (the "Software"), to deal
in the Software without restriction, including without limitation the rights
to use, copy, modify, merge, publish, distribute, sublicense, and/or sell
copies of the Software, and to permit persons to whom the Software is
furnished to do so, subject to the following conditions:

The above copyright notice and this permission notice shall be included in
all copies or substantial portions of the Software.

THE SOFTWARE IS PROVIDED "AS IS", WITHOUT WARRANTY OF ANY KIND, EXPRESS OR
IMPLIED, INCLUDING BUT NOT LIMITED TO THE WARRANTIES OF MERCHANTABILITY,
FITNESS FOR A PARTICULAR PURPOSE AND NONINFRINGEMENT. IN NO EVENT SHALL THE
AUTHORS OR COPYRIGHT HOLDERS BE LIABLE FOR ANY CLAIM, DAMAGES OR OTHER
LIABILITY, WHETHER IN AN ACTION OF CONTRACT, TORT OR OTHERWISE, ARISING FROM,
OUT OF OR IN CONNECTION WITH THE SOFTWARE OR THE USE OR OTHER DEALINGS IN
THE SOFTWARE.
-->

<?jelly escape-by-default='true'?>
<j:jelly xmlns:j="jelly:core" xmlns:st="jelly:stapler" xmlns:d="jelly:define" xmlns:l="/lib/layout" xmlns:t="/lib/hudson" xmlns:f="/lib/form" xmlns:i="jelly:fmt">
  <l:layout title="${it.displayName} Config">
    <st:include page="sidepanel.jelly" />
    <l:breadcrumb title="${%Edit Build Information}" />
    <l:main-panel>
<<<<<<< HEAD
      <div class="behavior-loading"><l:spinner text="${%LOADING}" /></div>
=======
      <l:app-bar title="${%Edit Build Information}" />
      <div class="behavior-loading"><l:spinner text="${%LOADING}"/></div>
>>>>>>> a6665f89
      <f:form method="post" action="configSubmit" name="config">
        <j:set var="readOnlyMode" value="${!h.hasPermission(it,it.UPDATE)}" />
        <f:entry title="${%DisplayName}" help="/help/run-config/displayName.html">
          <f:textbox name="displayName" value="${it.hasCustomDisplayName()?it.displayName:''}" />
        </f:entry>
        <f:entry title="${%Description}" help="/help/run-config/description.html">
          <f:textarea name="description" value="${it.description}" codemirror-mode="${app.markupFormatter.codeMirrorMode}" codemirror-config="${app.markupFormatter.codeMirrorConfig}" previewEndpoint="/markupFormatter/previewDescription" />
        </f:entry>

        <j:if test="${h.hasPermission(it,it.UPDATE)}">
          <f:bottomButtonBar>
            <f:submit value="${%Save}" />
            <f:apply />
          </f:bottomButtonBar>
        </j:if>
      </f:form>
      <j:if test="${h.hasPermission(it,it.UPDATE)}">
        <st:adjunct includes="lib.form.confirm" />
      </j:if>
    </l:main-panel>
  </l:layout>
</j:jelly><|MERGE_RESOLUTION|>--- conflicted
+++ resolved
@@ -28,19 +28,15 @@
     <st:include page="sidepanel.jelly" />
     <l:breadcrumb title="${%Edit Build Information}" />
     <l:main-panel>
-<<<<<<< HEAD
-      <div class="behavior-loading"><l:spinner text="${%LOADING}" /></div>
-=======
       <l:app-bar title="${%Edit Build Information}" />
       <div class="behavior-loading"><l:spinner text="${%LOADING}"/></div>
->>>>>>> a6665f89
       <f:form method="post" action="configSubmit" name="config">
-        <j:set var="readOnlyMode" value="${!h.hasPermission(it,it.UPDATE)}" />
+        <j:set var="readOnlyMode" value="${!h.hasPermission(it,it.UPDATE)}"/>
         <f:entry title="${%DisplayName}" help="/help/run-config/displayName.html">
-          <f:textbox name="displayName" value="${it.hasCustomDisplayName()?it.displayName:''}" />
+          <f:textbox name="displayName" value="${it.hasCustomDisplayName()?it.displayName:''}"/>
         </f:entry>
         <f:entry title="${%Description}" help="/help/run-config/description.html">
-          <f:textarea name="description" value="${it.description}" codemirror-mode="${app.markupFormatter.codeMirrorMode}" codemirror-config="${app.markupFormatter.codeMirrorConfig}" previewEndpoint="/markupFormatter/previewDescription" />
+          <f:textarea name="description" value="${it.description}" codemirror-mode="${app.markupFormatter.codeMirrorMode}" codemirror-config="${app.markupFormatter.codeMirrorConfig}" previewEndpoint="/markupFormatter/previewDescription"/>
         </f:entry>
 
         <j:if test="${h.hasPermission(it,it.UPDATE)}">
