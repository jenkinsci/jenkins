--- conflicted
+++ resolved
@@ -31,13 +31,9 @@
 <st:compress xmlns:j="jelly:core" xmlns:st="jelly:stapler" xmlns:l="/lib/layout" xmlns:t="/lib/hudson">
   <l:layout title="${it.fullDisplayName} Console">
     <st:include page="sidepanel.jelly" />
-<<<<<<< HEAD
-    <l:breadcrumb title="${%Console Output}" />
-=======
 
     <l:breadcrumb title="${%Console Output}" />
 
->>>>>>> a6665f89
     <l:main-panel>
       <j:set var="controls">
         <a class="jenkins-button" href="consoleText" download="${it.displayName}.txt">
@@ -52,32 +48,31 @@
 
       <t:buildCaption controls="${controls}">
         ${%Console Output}
-<<<<<<< HEAD
-        <l:copyButton message="${%successfullyCopied}" tooltip="${%clickToCopy}" ref="out" />
-=======
->>>>>>> a6665f89
       </t:buildCaption>
 
       <j:set var="threshold" value="${h.getSystemProperty('hudson.consoleTailKB')?:'150'}" />
       <!-- Show at most last 150KB (can override with system property) unless consoleFull is set -->
       <j:set var="offset" value="${empty(consoleFull) ? it.logText.length()-threshold*1024 : 0}" />
       <j:choose>
-        <j:when test="${offset > 0}">${%skipSome(offset/1024,"consoleFull")}</j:when>
+        <j:when test="${offset > 0}">
+          ${%skipSome(offset/1024,"consoleFull")}
+        </j:when>
         <j:otherwise>
           <j:set var="offset" value="${0}" />
         </j:otherwise>
       </j:choose>
 
-      <j:out value="${h.generateConsoleAnnotationScriptAndStylesheet()}" />
+      <j:out value="${h.generateConsoleAnnotationScriptAndStylesheet()}"/>
 
       <j:choose>
         <!-- Do progressive console output -->
         <j:when test="${it.isLogUpdated()}">
           <pre id="out" class="console-output" />
-          <div id="spinner">
-            <l:progressAnimation />
-          </div>
-          <t:progressiveText href="logText/progressiveHtml" idref="out" spinner="spinner" startOffset="${offset}" onFinishEvent="jenkins:consoleFinished" />
+            <div id="spinner">
+              <l:progressAnimation/>
+            </div>
+          <t:progressiveText href="logText/progressiveHtml" idref="out" spinner="spinner"
+               startOffset="${offset}" onFinishEvent="jenkins:consoleFinished"/>
         </j:when>
         <!-- output is completed now. -->
         <j:otherwise>
