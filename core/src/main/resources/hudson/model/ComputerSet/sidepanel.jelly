<!--
The MIT License

Copyright (c) 2004-2009, Sun Microsystems, Inc., Kohsuke Kawaguchi, id:cactusman

Permission is hereby granted, free of charge, to any person obtaining a copy
of this software and associated documentation files (the "Software"), to deal
in the Software without restriction, including without limitation the rights
to use, copy, modify, merge, publish, distribute, sublicense, and/or sell
copies of the Software, and to permit persons to whom the Software is
furnished to do so, subject to the following conditions:

The above copyright notice and this permission notice shall be included in
all copies or substantial portions of the Software.

THE SOFTWARE IS PROVIDED "AS IS", WITHOUT WARRANTY OF ANY KIND, EXPRESS OR
IMPLIED, INCLUDING BUT NOT LIMITED TO THE WARRANTIES OF MERCHANTABILITY,
FITNESS FOR A PARTICULAR PURPOSE AND NONINFRINGEMENT. IN NO EVENT SHALL THE
AUTHORS OR COPYRIGHT HOLDERS BE LIABLE FOR ANY CLAIM, DAMAGES OR OTHER
LIABILITY, WHETHER IN AN ACTION OF CONTRACT, TORT OR OTHERWISE, ARISING FROM,
OUT OF OR IN CONNECTION WITH THE SOFTWARE OR THE USE OR OTHER DEALINGS IN
THE SOFTWARE.
-->

<!--
  Side panel
-->
<?jelly escape-by-default='true'?>
<j:jelly xmlns:j="jelly:core" xmlns:st="jelly:stapler" xmlns:d="jelly:define" xmlns:l="/lib/layout" xmlns:t="/lib/hudson" xmlns:s="/lib/form">
  <l:header />
  <l:side-panel>
    <j:getStatic var="createPermission" className="hudson.model.Computer" field="CREATE"/>
    <l:tasks>
      <l:task href="${rootURL}/" icon="icon-up icon-md" title="${%Back to Dashboard}"/>
      <l:task href="${rootURL}/manage" icon="icon-gear2 icon-md" permissions="${app.MANAGE_AND_SYSTEM_READ}" title="${%Manage Jenkins}"/>
      <l:task href="new" icon="icon-new-computer icon-md" permission="${createPermission}" title="${%New Node}"/>
<<<<<<< HEAD
      <l:task href="${rootURL}/configureClouds" icon="icon-health-40to59 icon-md" permission="${app.ADMINISTER}" title="${%Configure Clouds}"/>
      <l:task href="configure" icon="icon-gear2 icon-md" permission="${app.MANAGE}" title="${%Node Monitoring}"/>
=======
      <l:task href="${rootURL}/configureClouds" icon="icon-health-40to59 icon-md" permission="${app.SYSTEM_READ}"
              title="${app.hasPermission(app.ADMINISTER) ? '%Configure Clouds' : '%View Clouds'}"/>
      <l:task href="configure" icon="icon-gear2 icon-md" permission="${app.SYSTEM_READ}" title="${%Node Monitoring}"/>
>>>>>>> 90f30474
    </l:tasks>
    <t:queue items="${app.queue.items}" />
    <t:executors />
  </l:side-panel>
</j:jelly><|MERGE_RESOLUTION|>--- conflicted
+++ resolved
@@ -34,14 +34,9 @@
       <l:task href="${rootURL}/" icon="icon-up icon-md" title="${%Back to Dashboard}"/>
       <l:task href="${rootURL}/manage" icon="icon-gear2 icon-md" permissions="${app.MANAGE_AND_SYSTEM_READ}" title="${%Manage Jenkins}"/>
       <l:task href="new" icon="icon-new-computer icon-md" permission="${createPermission}" title="${%New Node}"/>
-<<<<<<< HEAD
-      <l:task href="${rootURL}/configureClouds" icon="icon-health-40to59 icon-md" permission="${app.ADMINISTER}" title="${%Configure Clouds}"/>
-      <l:task href="configure" icon="icon-gear2 icon-md" permission="${app.MANAGE}" title="${%Node Monitoring}"/>
-=======
       <l:task href="${rootURL}/configureClouds" icon="icon-health-40to59 icon-md" permission="${app.SYSTEM_READ}"
               title="${app.hasPermission(app.ADMINISTER) ? '%Configure Clouds' : '%View Clouds'}"/>
-      <l:task href="configure" icon="icon-gear2 icon-md" permission="${app.SYSTEM_READ}" title="${%Node Monitoring}"/>
->>>>>>> 90f30474
+      <l:task href="configure" icon="icon-gear2 icon-md" permissions="${app.MANAGE_AND_SYSTEM_READ}" title="${%Node Monitoring}"/>
     </l:tasks>
     <t:queue items="${app.queue.items}" />
     <t:executors />
