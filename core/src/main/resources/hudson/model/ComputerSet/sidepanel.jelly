<!--
The MIT License

Copyright (c) 2004-2009, Sun Microsystems, Inc., Kohsuke Kawaguchi, id:cactusman

Permission is hereby granted, free of charge, to any person obtaining a copy
of this software and associated documentation files (the "Software"), to deal
in the Software without restriction, including without limitation the rights
to use, copy, modify, merge, publish, distribute, sublicense, and/or sell
copies of the Software, and to permit persons to whom the Software is
furnished to do so, subject to the following conditions:

The above copyright notice and this permission notice shall be included in
all copies or substantial portions of the Software.

THE SOFTWARE IS PROVIDED "AS IS", WITHOUT WARRANTY OF ANY KIND, EXPRESS OR
IMPLIED, INCLUDING BUT NOT LIMITED TO THE WARRANTIES OF MERCHANTABILITY,
FITNESS FOR A PARTICULAR PURPOSE AND NONINFRINGEMENT. IN NO EVENT SHALL THE
AUTHORS OR COPYRIGHT HOLDERS BE LIABLE FOR ANY CLAIM, DAMAGES OR OTHER
LIABILITY, WHETHER IN AN ACTION OF CONTRACT, TORT OR OTHERWISE, ARISING FROM,
OUT OF OR IN CONNECTION WITH THE SOFTWARE OR THE USE OR OTHER DEALINGS IN
THE SOFTWARE.
-->

<!--
  Side panel
-->
<?jelly escape-by-default='true'?>
<j:jelly xmlns:j="jelly:core" xmlns:st="jelly:stapler" xmlns:d="jelly:define" xmlns:l="/lib/layout" xmlns:t="/lib/hudson" xmlns:s="/lib/form">
  <l:header />
  <l:side-panel>
    <l:tasks>
<<<<<<< HEAD
      <l:task href="../computer" icon="symbol-computer"
              title="${app.hasPermission(app.ADMINISTER) ? '%Configure Nodes' : '%View Nodes'}"/>
=======
      <l:task href="../configureClouds" icon="symbol-cloud" permission="${app.SYSTEM_READ}"
              title="${app.hasPermission(app.ADMINISTER) ? '%Clouds' : '%View Clouds'}"/>
>>>>>>> 953319e6
      <l:task href="configure" icon="symbol-settings" permissions="${app.MANAGE_AND_SYSTEM_READ}" title="${%Node Monitoring}"/>
    </l:tasks>
    <t:queue items="${app.queue.items}" />
    <t:executors />
  </l:side-panel>
</j:jelly><|MERGE_RESOLUTION|>--- conflicted
+++ resolved
@@ -30,13 +30,8 @@
   <l:header />
   <l:side-panel>
     <l:tasks>
-<<<<<<< HEAD
       <l:task href="../computer" icon="symbol-computer"
-              title="${app.hasPermission(app.ADMINISTER) ? '%Configure Nodes' : '%View Nodes'}"/>
-=======
-      <l:task href="../configureClouds" icon="symbol-cloud" permission="${app.SYSTEM_READ}"
-              title="${app.hasPermission(app.ADMINISTER) ? '%Clouds' : '%View Clouds'}"/>
->>>>>>> 953319e6
+              title="${app.hasPermission(app.ADMINISTER) ? '%Nodes' : '%View Nodes'}"/>
       <l:task href="configure" icon="symbol-settings" permissions="${app.MANAGE_AND_SYSTEM_READ}" title="${%Node Monitoring}"/>
     </l:tasks>
     <t:queue items="${app.queue.items}" />
