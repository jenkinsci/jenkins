--- conflicted
+++ resolved
@@ -31,11 +31,7 @@
   <st:include page="sidepanel.jelly" />
   <!-- no need for additional breadcrumb here as we're on an index page already including breadcrumb -->
   <l:main-panel>
-<<<<<<< HEAD
-    <l:app-bar title="${%Manage nodes}">
-=======
     <l:app-bar title="${%Nodes}">
->>>>>>> 953319e6
       <l:hasAdministerOrManage>
         <j:getStatic var="createPermission" className="hudson.model.Computer" field="CREATE"/>
         <j:if test="${h.hasPermission(createPermission)}">
