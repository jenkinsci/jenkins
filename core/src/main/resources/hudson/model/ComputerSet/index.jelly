--- conflicted
+++ resolved
@@ -28,7 +28,7 @@
 <?jelly escape-by-default='true'?>
 <j:jelly xmlns:j="jelly:core" xmlns:st="jelly:stapler" xmlns:d="jelly:define" xmlns:l="/lib/layout" xmlns:t="/lib/hudson" xmlns:s="/lib/form">
 <l:layout title="${%Nodes}">
-  <st:include page="sidepanel.jelly" class="hudson.model.ManagementLink" />
+  <st:include page="sidepanel.jelly" />
   <!-- no need for additional breadcrumb here as we're on an index page already including breadcrumb -->
   <l:main-panel>
     <l:app-bar title="${%Nodes}">
@@ -56,33 +56,6 @@
 
     <j:set var="monitors" value="${it._monitors}"/>
     <j:set var="tableWidth" value="${3}"/>
-<<<<<<< HEAD
-
-    <div class="nodeswidgetview">
-      <table id="computers" class="jenkins-table sortable">
-        <thead>
-          <tr>
-            <th class="jenkins-table__cell--tight">S</th>
-            <th initialSortDir="down">${%Name}</th>
-            <j:forEach var="m" items="${monitors}">
-              <j:if test="${m.columnCaption!=null}">
-                <j:set var="tableWidth" value="${tableWidth+1}"/>
-                <th align="right" tooltip="${m.descriptor.timestampString}">${m.columnCaption}</th>
-              </j:if>
-            </j:forEach>
-            <th class="jenkins-table__cell--tight" data-sort-disable="true" />
-          </tr>
-        </thead>
-        <tbody>
-
-          <j:forEach var="c" items="${it._all}">
-            <tr id="node_${c.name}">
-              <td data="${c.icon}" class="jenkins-table__cell--tight jenkins-table__icon">
-                <div class="jenkins-table__cell__button-wrapper">
-                  <l:icon src="${c.iconClassName}" alt="${c.iconAltText}"/>
-                </div>
-              </td>
-=======
     <t:setIconSize/>
     <table id="computers" class="jenkins-table ${iconSize == '16x16' ? 'jenkins-table--small' : iconSize == '24x24' ? 'jenkins-table--medium' : ''} sortable">
       <thead>
@@ -99,37 +72,26 @@
         </tr>
       </thead>
       <tbody>
->>>>>>> 9451818b
 
-              <td>
-                <a href="../${c.url}" class="jenkins-table__link model-link inside">${c.displayName}</a>
-              </td>
+      <j:forEach var="c" items="${it._all}">
+        <tr id="node_${c.name}">
+          <td data="${c.icon}" class="jenkins-table__cell--tight jenkins-table__icon">
+            <div class="jenkins-table__cell__button-wrapper">
+              <l:icon src="${c.iconClassName}" alt="${c.iconAltText}"/>
+            </div>
+          </td>
 
-              <j:forEach var="m" items="${monitors}">
-                <j:if test="${m.columnCaption!=null}">
-                  <j:set var="data" value="${m.data(c)}"/>
-                  <st:include page="column.jelly" from="${m}" />
-                </j:if>
-              </j:forEach>
+          <td>
+            <a href="../${c.url}" class="jenkins-table__link model-link inside">${c.displayName}</a>
+          </td>
 
-              <td class="jenkins-table__cell--tight">
-                <j:if test="${c.hasPermission(c.EXTENDED_READ)}">
-                  <div class="jenkins-table__cell__button-wrapper">
-                    <a href="../${c.url}configure" class="jenkins-table__button">
-                      <l:icon src="symbol-settings" />
-                    </a>
-                  </div>
-                </j:if>
-              </td>
-            </tr>
+          <j:forEach var="m" items="${monitors}">
+            <j:if test="${m.columnCaption!=null}">
+              <j:set var="data" value="${m.data(c)}"/>
+              <st:include page="column.jelly" from="${m}" />
+            </j:if>
           </j:forEach>
 
-<<<<<<< HEAD
-          <!-- let clouds contribute fragments here -->
-          <j:forEach var="cloud" items="${app.clouds}">
-            <st:include it="${cloud}" page="computerSet.jelly" optional="true" />
-          </j:forEach>
-=======
           <td class="jenkins-table__cell--tight">
             <j:if test="${c.hasPermission(c.EXTENDED_READ)}">
               <div class="jenkins-table__cell__button-wrapper">
@@ -141,31 +103,22 @@
           </td>
         </tr>
       </j:forEach>
->>>>>>> 9451818b
 
-          <tr class="sortbottom">
-            <th />
-            <th>${%Data obtained}</th>
-            <j:forEach var="m" items="${monitors}">
-              <j:if test="${m.columnCaption!=null}">
-                <th align="right">
-                  ${m.descriptor.timestampString}
-                </th>
-              </j:if>
-            </j:forEach>
-            <th />
-          </tr>
-        </tbody>
-      </table>
+      <!-- let clouds contribute fragments here -->
+      <j:forEach var="cloud" items="${app.clouds}">
+        <st:include it="${cloud}" page="computerSet.jelly" optional="true" />
+      </j:forEach>
 
-      <div class="sidebars">
-        <j:forEach var="w" items="${it.widgets}">
-          <st:include it="${w}" page="index" />
+      <tr class="sortbottom">
+        <th />
+        <th>${%Data obtained}</th>
+        <j:forEach var="m" items="${monitors}">
+          <j:if test="${m.columnCaption!=null}">
+            <th align="right">
+              ${m.descriptor.timestampString}
+            </th>
+          </j:if>
         </j:forEach>
-<<<<<<< HEAD
-      </div>
-    </div>
-=======
         <th />
       </tr>
       </tbody>
@@ -181,7 +134,6 @@
       <st:include page="_legend.jelly"/>
     </template>
     <script src="${resURL}/jsbundles/pages/computer-set.js" type="text/javascript" defer="true" />
->>>>>>> 9451818b
   </l:main-panel>
 </l:layout>
 </j:jelly>