--- conflicted
+++ resolved
@@ -41,13 +41,8 @@
       </j:if>
       <j:set var="hasPermission" value="${h.hasAnyPermission(it, app.MANAGE_AND_SYSTEM_READ)}" />
       <j:if test="${hasPermission}">
-<<<<<<< HEAD
-        <a class="jenkins-button" href="configure">
-          ${%Node Monitoring}
-=======
         <a class="jenkins-button" href="configure" tooltip="${%Configure Node Monitors}">
           ${%Configure Monitors}
->>>>>>> 5ab5ad07
         </a>
       </j:if>
       <l:hasAdministerOrManage>
