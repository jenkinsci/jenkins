--- conflicted
+++ resolved
@@ -32,26 +32,18 @@
   <l:main-panel>
     <l:app-bar title="${%Manage nodes and clouds}">
       <l:hasAdministerOrManage>
-<<<<<<< HEAD
-        <div class="jenkins-app-bar__controls">
-          <j:getStatic var="createPermission" className="hudson.model.Computer" field="CREATE"/>
-          <j:if test="${h.hasPermission(createPermission)}">
-            <a class="jenkins-button jenkins-button--primary" href="new">
-              <l:icon src="symbol-add" />
-              ${%New Node}
-            </a>
-          </j:if>
-          <form method="post" action="updateNow" class="jenkins-!-display-contents">
-            <button tooltip="${%Refresh status}" class="jenkins-button">
-              <l:icon src="symbol-refresh" />
-            </button>
-          </form>
-        </div>
-=======
-        <form method="post" action="updateNow">
-          <s:submit value="${%Refresh status}"/>
+        <j:getStatic var="createPermission" className="hudson.model.Computer" field="CREATE"/>
+        <j:if test="${h.hasPermission(createPermission)}">
+          <a class="jenkins-button jenkins-button--primary" href="new">
+            <l:icon src="symbol-add" />
+            ${%New Node}
+          </a>
+        </j:if>
+        <form method="post" action="updateNow" class="jenkins-!-display-contents">
+          <button tooltip="${%Refresh status}" class="jenkins-button">
+            <l:icon src="symbol-refresh" />
+          </button>
         </form>
->>>>>>> 5870838f
       </l:hasAdministerOrManage>
     </l:app-bar>
 
