--- conflicted
+++ resolved
@@ -29,30 +29,20 @@
 <?jelly escape-by-default='true'?>
 <j:jelly xmlns:j="jelly:core" xmlns:st="jelly:stapler" xmlns:d="jelly:define" xmlns:l="/lib/layout" xmlns:t="/lib/hudson" xmlns:f="/lib/form">
   <l:ajax>
+
     <table id="log">
       <j:forEach var="i" items="${it.jobs}">
         <st:include it="${i}" page="row.jelly" />
       </j:forEach>
     </table>
 
-    <div id="scheduleRestartBlock" style="padding-top: 2em">
+    <div id="scheduleRestartBlock" style="padding-top:2em">
       <form method="post" id="scheduleRestart" action="">
         <p class="info" style="font-weight: normal">
-          <a href="${rootURL}/">${%Go back to the top page}</a>
-          <br />
-          (${%you can start using the installed plugins right away})
-          <!-- leave this text in for a while until users are retrained to expect plugins to work right away without restart -->
+          <a href="${rootURL}/">${%Go back to the top page}</a> <br/>
+          (${%you can start using the installed plugins right away}) <!-- leave this text in for a while until users are retrained to expect plugins to work right away without restart -->
         </p>
         <l:isAdmin>
-<<<<<<< HEAD
-          <div class="grey-anime-preload" style="display: none">
-            <l:icon class="icon-nobuilt-anime icon-md" />
-            <l:icon class="icon-blue icon-md" />
-            <l:icon class="icon-red icon-md" />
-            <l:icon class="icon-nobuilt icon-md" />
-          </div>
-=======
->>>>>>> a6665f89
           <j:if test="${app.lifecycle.canRestart()}">
             <p class="info">
               <f:checkbox checked="${app.isQuietingDown() or it.isRestartScheduled()}" id="scheduleRestartCheckbox" name="scheduleRestart" title="${%warning}" />
