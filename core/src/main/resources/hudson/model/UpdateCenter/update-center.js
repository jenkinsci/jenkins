Behaviour.specify(
  "#scheduleRestartCheckbox",
  "scheduleRestartCheckbox",
  0,
  function (el) {
    el.addEventListener("click", function () {
      var form = document.getElementById("scheduleRestart");
      form.action = el.checked ? "safeRestart" : "cancelRestart";
      crumb.appendToForm(form);
      form.submit();
    });
  }
);

function refresh() {
  window.setTimeout(function () {
    fetch("./body", {
      method: "post",
      headers: crumb.wrap({}),
    }).then((rsp) => {
      if (rsp.ok) {
        rsp.text().then((responseText) => {
          var div = document.createElement("div");
          div.innerHTML = responseText;

          var rows = div.children[0].rows;
          for (var i = 0; i < rows.length; i++) {
            var row = rows[i];
            var target = document.getElementById(row.id);
            if (target == null) {
              document.getElementById("log").appendChild(row);
            } else {
              var tcell = target.cells[1];
              var scell = row.cells[1];
              if (scell.id !== tcell.id) {
                tcell.innerHTML = scell.innerHTML;
                tcell.id = scell.id;
              }
            }
          }
<<<<<<< HEAD
        }
        var scheduleDiv = document.getElementById("scheduleRestartBlock");
        scheduleDiv.innerHTML = div.lastElementChild.innerHTML;
        // we need to call applySubtree for parentNode so that click listeners for "Details"
        // button in Failure/status.jelly are added as buttons get rendered
        Behaviour.applySubtree(scheduleDiv.parentNode);
        refresh();
      },
=======
          var scheduleDiv = document.getElementById("scheduleRestartBlock");
          scheduleDiv.innerHTML = div.lastElementChild.innerHTML;
          Behaviour.applySubtree(scheduleDiv);
          refresh();
        });
      }
>>>>>>> be7ad434
    });
  }, 5000);
}

window.scrollTo(0, 10000);
refresh();<|MERGE_RESOLUTION|>--- conflicted
+++ resolved
@@ -38,23 +38,14 @@
               }
             }
           }
-<<<<<<< HEAD
-        }
-        var scheduleDiv = document.getElementById("scheduleRestartBlock");
-        scheduleDiv.innerHTML = div.lastElementChild.innerHTML;
-        // we need to call applySubtree for parentNode so that click listeners for "Details"
-        // button in Failure/status.jelly are added as buttons get rendered
-        Behaviour.applySubtree(scheduleDiv.parentNode);
-        refresh();
-      },
-=======
           var scheduleDiv = document.getElementById("scheduleRestartBlock");
           scheduleDiv.innerHTML = div.lastElementChild.innerHTML;
-          Behaviour.applySubtree(scheduleDiv);
+          // we need to call applySubtree for parentNode so that click listeners for "Details"
+          // button in Failure/status.jelly are added as buttons get rendered
+          Behaviour.applySubtree(scheduleDiv.parentNode);
           refresh();
         });
       }
->>>>>>> be7ad434
     });
   }, 5000);
 }
