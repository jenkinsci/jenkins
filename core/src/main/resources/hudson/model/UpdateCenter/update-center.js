--- conflicted
+++ resolved
@@ -1,20 +1,16 @@
-<<<<<<< HEAD
-Behaviour.specify('#scheduleRestartCheckbox', 'scheduleRestartCheckbox', 0, function (el) {
-    el.addEventListener('click', function () {
-        var form = document.getElementById("scheduleRestart");
-        form.action = el.checked ? "safeRestart" : "cancelRestart";
-        crumb.appendToForm(form);
-        form.submit();
+Behaviour.specify(
+  "#scheduleRestartCheckbox",
+  "scheduleRestartCheckbox",
+  0,
+  function (el) {
+    el.addEventListener("click", function () {
+      var form = document.getElementById("scheduleRestart");
+      form.action = el.checked ? "safeRestart" : "cancelRestart";
+      crumb.appendToForm(form);
+      form.submit();
     });
-});
-=======
-window.submitScheduleForm = function (el) {
-  var form = document.getElementById("scheduleRestart");
-  form.action = el.checked ? "safeRestart" : "cancelRestart";
-  crumb.appendToForm(form);
-  form.submit();
-};
->>>>>>> 9aa21f5d
+  }
+);
 
 function refresh() {
   window.setTimeout(function () {
@@ -23,27 +19,6 @@
         var div = document.createElement("div");
         div.innerHTML = rsp.responseText;
 
-<<<<<<< HEAD
-                var rows = div.children[0].rows;
-                for(var i=0; i<rows.length; i++ ) {
-                  var row = rows[i];
-                  var target = document.getElementById(row.id);
-                  if(target==null) {
-                    document.getElementById("log").appendChild(row);
-                  } else {
-                    var tcell = target.cells[1];
-                    var scell = row.cells[1];
-                    if(scell.id!=tcell.id) {
-                      tcell.innerHTML = scell.innerHTML;
-                      tcell.id = scell.id;
-                    }
-                  }
-                }
-                var scheduleDiv = document.getElementById('scheduleRestartBlock');
-                scheduleDiv.innerHTML = div.lastElementChild.innerHTML;
-                Behaviour.applySubtree(scheduleDiv);
-                refresh();
-=======
         var rows = div.children[0].rows;
         for (var i = 0; i < rows.length; i++) {
           var row = rows[i];
@@ -56,12 +31,12 @@
             if (scell.id != tcell.id) {
               tcell.innerHTML = scell.innerHTML;
               tcell.id = scell.id;
->>>>>>> 9aa21f5d
             }
           }
         }
         var scheduleDiv = document.getElementById("scheduleRestartBlock");
         scheduleDiv.innerHTML = div.lastElementChild.innerHTML;
+        Behaviour.applySubtree(scheduleDiv);
         refresh();
       },
     });
