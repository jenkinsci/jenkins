--- conflicted
+++ resolved
@@ -25,14 +25,9 @@
 <?jelly escape-by-default='true'?>
 <j:jelly xmlns:j="jelly:core" xmlns:st="jelly:stapler" xmlns:d="jelly:define" xmlns:l="/lib/layout" xmlns:t="/lib/hudson" xmlns:f="/lib/form">
   <div>
-<<<<<<< HEAD
-    <l:icon class="icon-red icon-md" />
-    ${%Failure} -
-=======
     <l:icon src="symbol-status-red" class="icon-md"/> ${%Failure}
     -
->>>>>>> a6665f89
     <a class="update-center-job-failure-show-details" href="">${%Details}</a>
   </div>
-  <pre style="display: none">${it.problemStackTrace}</pre>
+  <pre style="display:none">${it.problemStackTrace}</pre>
 </j:jelly>