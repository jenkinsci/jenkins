--- conflicted
+++ resolved
@@ -40,16 +40,13 @@
             <l:breakable value="${it.displayName}"/>
           </h1>
         </div>
-<<<<<<< HEAD
         <l:app-bar-controls />
-=======
         <div class="jenkins-app-bar__controls">
           <t:editDescriptionButton permission="${it.CONFIGURE}"/>
         </div>
->>>>>>> cca5d661
       </div>
 
-      <t:editableDescription permission="${it.CONFIGURE}" />
+      <t:editableDescription permission="${it.CONFIGURE}" hideButton="true"/>
 
       <j:if test="${(it.fullName!=it.fullDisplayName) and (it.class.name!='hudson.matrix.MatrixConfiguration')}"> <!-- TODO rather check for TopLevelItem (how to do this from Jelly?) -->
         <j:choose>
@@ -61,10 +58,6 @@
           </j:otherwise>
         </j:choose>
       </j:if>
-<<<<<<< HEAD
-=======
-      <t:editableDescription permission="${it.CONFIGURE}" hideButton="true"/>
->>>>>>> cca5d661
 
       <st:include page="jobpropertysummaries.jelly" />
       <!-- inject main part here -->
