<!--
The MIT License

Copyright (c) 2004-2009, Sun Microsystems, Inc., Kohsuke Kawaguchi, Erik Ramfelt, Tom Huybrechts, id:cactusman

Permission is hereby granted, free of charge, to any person obtaining a copy
of this software and associated documentation files (the "Software"), to deal
in the Software without restriction, including without limitation the rights
to use, copy, modify, merge, publish, distribute, sublicense, and/or sell
copies of the Software, and to permit persons to whom the Software is
furnished to do so, subject to the following conditions:

The above copyright notice and this permission notice shall be included in
all copies or substantial portions of the Software.

THE SOFTWARE IS PROVIDED "AS IS", WITHOUT WARRANTY OF ANY KIND, EXPRESS OR
IMPLIED, INCLUDING BUT NOT LIMITED TO THE WARRANTIES OF MERCHANTABILITY,
FITNESS FOR A PARTICULAR PURPOSE AND NONINFRINGEMENT. IN NO EVENT SHALL THE
AUTHORS OR COPYRIGHT HOLDERS BE LIABLE FOR ANY CLAIM, DAMAGES OR OTHER
LIABILITY, WHETHER IN AN ACTION OF CONTRACT, TORT OR OTHERWISE, ARISING FROM,
OUT OF OR IN CONNECTION WITH THE SOFTWARE OR THE USE OR OTHER DEALINGS IN
THE SOFTWARE.
-->

<?jelly escape-by-default='true'?>
<j:jelly xmlns:j="jelly:core" xmlns:st="jelly:stapler" xmlns:l="/lib/layout" xmlns:t="/lib/hudson">
<<<<<<< HEAD
  <l:layout title="${it.displayName}${not empty it.parent.fullDisplayName?' ['+it.parent.fullDisplayName+']':''}">
    <st:include page="sidepanel.jelly" />
    <!-- no need for additional breadcrumb here as we're on an index page already including breadcrumb -->
    <l:main-panel>
      <div class="jenkins-app-bar">
        <div class="jenkins-app-bar__content jenkins-build-caption">
          <j:set var="lastBuild" value="${it.lastBuild}" />
          <j:choose>
            <j:when test="${lastBuild != null}">
              <a href="${rootURL + '/' + lastBuild.url}" class="jenkins-!-display-contents" tabindex="-1">
                <l:icon src="symbol-status-${lastBuild.iconColor.iconName}" tooltip="${lastBuild.iconColor.description}"/>
              </a>
            </j:when>
            <j:otherwise>
              <j:choose>
                <j:when test="${it.icon != null}">
                  <j:choose>
                    <j:when test="${it.icon.iconClassName != null}">
                      <!-- symbols and icons -->
                      <l:icon src="${it.icon.iconClassName}" tooltip="${it.descriptor.displayName}" />
                    </j:when>
                    <j:otherwise>
                      <!-- images -->
                      <l:icon src="${it.icon.getImageOf(null)}" tooltip="${it.descriptor.displayName}" />
                    </j:otherwise>
                  </j:choose>
                </j:when>
                <j:otherwise>
                  <!-- defaults to the item type icon -->
                  <l:icon src="${it.descriptor.iconClassName}" tooltip="${it.descriptor.displayName}" />
                </j:otherwise>
              </j:choose>
            </j:otherwise>
          </j:choose>
          <h1 class="job-index-headline page-headline">
            <l:breakable value="${it.displayName}"/>
          </h1>
        </div>
        <div class="jenkins-app-bar__controls">
          <t:editDescriptionButton permission="${it.CONFIGURE}"/>
        </div>
      </div>
=======
  <l:userExperimentalFlag var="newJobPage" flagClassName="jenkins.model.experimentalflags.NewJobPageUserExperimentalFlag" />

  <j:choose>
    <j:when test="${newJobPage}">
      <st:include page="new-job-page.jelly" />
    </j:when>
    <j:otherwise>
      <l:layout title="${it.displayName}${not empty it.parent.fullDisplayName?' ['+it.parent.fullDisplayName+']':''}">
        <st:include page="sidepanel.jelly" />
        <!-- no need for additional breadcrumb here as we're on an index page already including breadcrumb -->
        <l:main-panel>
          <div class="jenkins-app-bar">
            <div class="jenkins-app-bar__content jenkins-build-caption">
              <j:set var="lastBuild" value="${it.lastBuild}" />
              <j:if test="${lastBuild != null}">
                <a href="${rootURL + '/' + lastBuild.url}" class="jenkins-!-display-contents" tabindex="-1">
                  <l:icon src="symbol-status-${lastBuild.iconColor.iconName}" tooltip="${lastBuild.iconColor.description}"/>
                </a>
              </j:if>
              <h1 class="job-index-headline page-headline">
                <l:breakable value="${it.displayName}"/>
              </h1>
            </div>
            <div class="jenkins-app-bar__controls">
              <t:editDescriptionButton permission="${it.CONFIGURE}"/>
            </div>
          </div>
>>>>>>> 96acb6d8

          <j:if test="${(it.fullName!=it.fullDisplayName) and (it.class.name!='hudson.matrix.MatrixConfiguration')}"> <!-- TODO rather check for TopLevelItem (how to do this from Jelly?) -->
            <j:choose>
              <j:when test="${it.parent!=app}">
                ${%Full project name}: ${it.fullName}
              </j:when>
              <j:otherwise>
                ${%Project name}: ${it.fullName}
              </j:otherwise>
            </j:choose>
          </j:if>
          <t:editableDescription permission="${it.CONFIGURE}" hideButton="true"/>

          <st:include page="jobpropertysummaries.jelly" />
          <!-- inject main part here -->
          <st:include page="main.jelly" />

          <st:include page="permalinks.jelly" />
        </l:main-panel>
      </l:layout>
    </j:otherwise>
  </j:choose>
</j:jelly><|MERGE_RESOLUTION|>--- conflicted
+++ resolved
@@ -24,98 +24,75 @@
 
 <?jelly escape-by-default='true'?>
 <j:jelly xmlns:j="jelly:core" xmlns:st="jelly:stapler" xmlns:l="/lib/layout" xmlns:t="/lib/hudson">
-<<<<<<< HEAD
-  <l:layout title="${it.displayName}${not empty it.parent.fullDisplayName?' ['+it.parent.fullDisplayName+']':''}">
-    <st:include page="sidepanel.jelly" />
-    <!-- no need for additional breadcrumb here as we're on an index page already including breadcrumb -->
-    <l:main-panel>
-      <div class="jenkins-app-bar">
-        <div class="jenkins-app-bar__content jenkins-build-caption">
-          <j:set var="lastBuild" value="${it.lastBuild}" />
-          <j:choose>
-            <j:when test="${lastBuild != null}">
-              <a href="${rootURL + '/' + lastBuild.url}" class="jenkins-!-display-contents" tabindex="-1">
-                <l:icon src="symbol-status-${lastBuild.iconColor.iconName}" tooltip="${lastBuild.iconColor.description}"/>
-              </a>
-            </j:when>
-            <j:otherwise>
-              <j:choose>
-                <j:when test="${it.icon != null}">
-                  <j:choose>
-                    <j:when test="${it.icon.iconClassName != null}">
-                      <!-- symbols and icons -->
-                      <l:icon src="${it.icon.iconClassName}" tooltip="${it.descriptor.displayName}" />
-                    </j:when>
-                    <j:otherwise>
-                      <!-- images -->
-                      <l:icon src="${it.icon.getImageOf(null)}" tooltip="${it.descriptor.displayName}" />
-                    </j:otherwise>
-                  </j:choose>
-                </j:when>
-                <j:otherwise>
-                  <!-- defaults to the item type icon -->
-                  <l:icon src="${it.descriptor.iconClassName}" tooltip="${it.descriptor.displayName}" />
-                </j:otherwise>
-              </j:choose>
-            </j:otherwise>
-          </j:choose>
-          <h1 class="job-index-headline page-headline">
-            <l:breakable value="${it.displayName}"/>
-          </h1>
-        </div>
-        <div class="jenkins-app-bar__controls">
-          <t:editDescriptionButton permission="${it.CONFIGURE}"/>
-        </div>
-      </div>
-=======
-  <l:userExperimentalFlag var="newJobPage" flagClassName="jenkins.model.experimentalflags.NewJobPageUserExperimentalFlag" />
+    <l:userExperimentalFlag var="newJobPage" flagClassName="jenkins.model.experimentalflags.NewJobPageUserExperimentalFlag" />
 
-  <j:choose>
-    <j:when test="${newJobPage}">
-      <st:include page="new-job-page.jelly" />
-    </j:when>
-    <j:otherwise>
-      <l:layout title="${it.displayName}${not empty it.parent.fullDisplayName?' ['+it.parent.fullDisplayName+']':''}">
-        <st:include page="sidepanel.jelly" />
-        <!-- no need for additional breadcrumb here as we're on an index page already including breadcrumb -->
-        <l:main-panel>
-          <div class="jenkins-app-bar">
-            <div class="jenkins-app-bar__content jenkins-build-caption">
-              <j:set var="lastBuild" value="${it.lastBuild}" />
-              <j:if test="${lastBuild != null}">
-                <a href="${rootURL + '/' + lastBuild.url}" class="jenkins-!-display-contents" tabindex="-1">
-                  <l:icon src="symbol-status-${lastBuild.iconColor.iconName}" tooltip="${lastBuild.iconColor.description}"/>
-                </a>
-              </j:if>
-              <h1 class="job-index-headline page-headline">
-                <l:breakable value="${it.displayName}"/>
-              </h1>
-            </div>
-            <div class="jenkins-app-bar__controls">
-              <t:editDescriptionButton permission="${it.CONFIGURE}"/>
-            </div>
-          </div>
->>>>>>> 96acb6d8
+    <j:choose>
+        <j:when test="${newJobPage}">
+            <st:include page="new-job-page.jelly" />
+        </j:when>
+        <j:otherwise>
+            <l:layout title="${it.displayName}${not empty it.parent.fullDisplayName?' ['+it.parent.fullDisplayName+']':''}">
+                <st:include page="sidepanel.jelly" />
+                <!-- no need for additional breadcrumb here as we're on an index page already including breadcrumb -->
+                <l:main-panel>
+                    <div class="jenkins-app-bar">
+                        <div class="jenkins-app-bar__content jenkins-build-caption">
+                            <j:set var="lastBuild" value="${it.lastBuild}" />
+                            <j:choose>
+                                <j:when test="${lastBuild != null}">
+                                    <a href="${rootURL + '/' + lastBuild.url}" class="jenkins-!-display-contents" tabindex="-1">
+                                        <l:icon src="symbol-status-${lastBuild.iconColor.iconName}" tooltip="${lastBuild.iconColor.description}"/>
+                                    </a>
+                                </j:when>
+                                <j:otherwise>
+                                    <j:choose>
+                                        <j:when test="${it.icon != null}">
+                                            <j:choose>
+                                                <j:when test="${it.icon.iconClassName != null}">
+                                                    <!-- symbols and icons -->
+                                                    <l:icon src="${it.icon.iconClassName}" tooltip="${it.descriptor.displayName}" />
+                                                </j:when>
+                                                <j:otherwise>
+                                                    <!-- images -->
+                                                    <l:icon src="${it.icon.getImageOf(null)}" tooltip="${it.descriptor.displayName}" />
+                                                </j:otherwise>
+                                            </j:choose>
+                                        </j:when>
+                                        <j:otherwise>
+                                            <!-- defaults to the item type icon -->
+                                            <l:icon src="${it.descriptor.iconClassName}" tooltip="${it.descriptor.displayName}" />
+                                        </j:otherwise>
+                                    </j:choose>
+                                </j:otherwise>
+                            </j:choose>
+                            <h1 class="job-index-headline page-headline">
+                                <l:breakable value="${it.displayName}"/>
+                            </h1>
+                        </div>
+                        <div class="jenkins-app-bar__controls">
+                            <t:editDescriptionButton permission="${it.CONFIGURE}"/>
+                        </div>
+                    </div>
 
-          <j:if test="${(it.fullName!=it.fullDisplayName) and (it.class.name!='hudson.matrix.MatrixConfiguration')}"> <!-- TODO rather check for TopLevelItem (how to do this from Jelly?) -->
-            <j:choose>
-              <j:when test="${it.parent!=app}">
-                ${%Full project name}: ${it.fullName}
-              </j:when>
-              <j:otherwise>
-                ${%Project name}: ${it.fullName}
-              </j:otherwise>
-            </j:choose>
-          </j:if>
-          <t:editableDescription permission="${it.CONFIGURE}" hideButton="true"/>
+                    <j:if test="${(it.fullName!=it.fullDisplayName) and (it.class.name!='hudson.matrix.MatrixConfiguration')}"> <!-- TODO rather check for TopLevelItem (how to do this from Jelly?) -->
+                        <j:choose>
+                            <j:when test="${it.parent!=app}">
+                                ${%Full project name}: ${it.fullName}
+                            </j:when>
+                            <j:otherwise>
+                                ${%Project name}: ${it.fullName}
+                            </j:otherwise>
+                        </j:choose>
+                    </j:if>
+                    <t:editableDescription permission="${it.CONFIGURE}" hideButton="true"/>
 
-          <st:include page="jobpropertysummaries.jelly" />
-          <!-- inject main part here -->
-          <st:include page="main.jelly" />
+                    <st:include page="jobpropertysummaries.jelly" />
+                    <!-- inject main part here -->
+                    <st:include page="main.jelly" />
 
-          <st:include page="permalinks.jelly" />
-        </l:main-panel>
-      </l:layout>
-    </j:otherwise>
-  </j:choose>
+                    <st:include page="permalinks.jelly" />
+                </l:main-panel>
+            </l:layout>
+        </j:otherwise>
+    </j:choose>
 </j:jelly>