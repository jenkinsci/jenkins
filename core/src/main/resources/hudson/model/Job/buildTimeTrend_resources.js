/**
 * Public method to be called by progressiveRendering's callback
 */
window.buildTimeTrend_displayBuilds = function (data) {
  var p = document.getElementById("trend");
  var isDistributedBuildsEnabled =
    "true" === p.getAttribute("data-is-distributed-build-enabled");
  var rootURL = document.head.getAttribute("data-rooturl");

  for (var x = 0; data.length > x; x++) {
    var e = data[x];
    var tr = document.createElement("tr");

    let td = document.createElement("td");
    td.setAttribute("data", e.iconColorOrdinal);

    let link = document.createElement("a");
    link.classList.add("build-status-link");
    link.href = e.number + "/console";
    td.appendChild(link);
    let svg = generateSVGIcon(e.iconName);
    link.appendChild(svg);
    tr.appendChild(td);

    td = document.createElement("td");
    td.setAttribute("data", e.number);

    link = document.createElement("a");
    link.href = e.number + "/";
    link.classList.add("model-link", "inside");
    link.innerText = escapeHTML(e.displayName);

    td.appendChild(link);
    tr.appendChild(td);

    td = document.createElement("td");
    td.setAttribute("data", e.duration);

    td.innerText = escapeHTML(e.durationString);

    tr.appendChild(td);
    if (isDistributedBuildsEnabled) {
      var buildInfo = null;
      var buildInfoStr = escapeHTML(e.builtOnStr || "");
      if (e.builtOn) {
        buildInfo = document.createElement("a");
        buildInfo.href = rootURL + "/computer/" + e.builtOn;
<<<<<<< HEAD
        buildInfo.classList.add("model-link inside");
=======
        buildInfo.classList.add("model-link", "inside");
>>>>>>> faca7671
        buildInfo.innerText = buildInfoStr;
      } else {
        buildInfo = buildInfoStr;
      }
      td = document.createElement("td");
<<<<<<< HEAD
      td.innerText = buildInfo;
=======
      if (buildInfo instanceof Node) {
        td.appendChild(buildInfo);
      } else {
        td.innerText = buildInfo;
      }
>>>>>>> faca7671
      tr.appendChild(td);
    }
    p.appendChild(tr);
    Behaviour.applySubtree(tr);
  }
  ts_refresh(p);
};

/**
 * Generate SVG Icon
 */
function generateSVGIcon(iconName, iconSizeClass) {
  const imagesURL = document.head.getAttribute("data-imagesurl");

  const isInProgress = iconName.endsWith("anime");
  let buildStatus = "never-built";
  switch (iconName) {
    case "red":
    case "red-anime":
      buildStatus = "last-failed";
      break;
    case "yellow":
    case "yellow-anime":
      buildStatus = "last-unstable";
      break;
    case "blue":
    case "blue-anime":
      buildStatus = "last-successful";
      break;
    case "grey":
    case "grey-anime":
    case "disabled":
    case "disabled-anime":
      buildStatus = "last-disabled";
      break;
    case "aborted":
    case "aborted-anime":
      buildStatus = "last-aborted";
      break;
    case "nobuilt":
    case "nobuilt-anime":
      buildStatus = "never-built";
      break;
  }

  const svg1 = document.createElementNS("http://www.w3.org/2000/svg", "svg");
  svg1.setAttribute("class", "svg-icon");
  svg1.setAttribute("viewBox", "0 0 24 24");
  const use1 = document.createElementNS("http://www.w3.org/2000/svg", "use");
  use1.setAttribute(
    "href",
    imagesURL +
      "/build-status/build-status-sprite.svg#build-status-" +
      (isInProgress ? "in-progress" : "static")
  );
  svg1.appendChild(use1);

  const svg2 = document.createElementNS("http://www.w3.org/2000/svg", "svg");
  svg2.setAttribute(
    "class",
    "svg-icon icon-" + iconName + " " + (iconSizeClass || "icon-sm")
  );
  svg2.setAttribute("viewBox", "0 0 24 24");
  const use2 = document.createElementNS("http://www.w3.org/2000/svg", "use");
  use2.setAttribute(
    "href",
    imagesURL + "/build-status/build-status-sprite.svg#" + buildStatus
  );
  svg2.appendChild(use2);

  const span = document.createElement("span");
  span.classList.add("build-status-icon__wrapper", "icon-" + iconName);

  let span2 = document.createElement("span");
  span2.classList.add("build-status-icon__outer");
  span2.appendChild(svg1);

  span.appendChild(span2);
  span.appendChild(svg2);

  return span;
}

/**
 * Public method to be called by progressiveRendering's callback
 */
window.displayBuilds = function (data) {
  var rootUrl = document.head.getAttribute("data-rooturl");
  var p = document.getElementById("projectStatus");
  p.style.display = "";
  for (var x = 0; data.length > x; x++) {
    var e = data[x];
    var tr = document.createElement("tr");

    var td1 = document.createElement("td");
    td1.setAttribute("data", e.iconColorOrdinal);
    td1.classList.add("jenkins-table__cell--tight", "jenkins-table__icon");
    var div1 = document.createElement("div");
    div1.classList.add("jenkins-table__cell__button-wrapper");
    var svg = generateSVGIcon(e.iconName, p.dataset.iconSizeClass);
    div1.appendChild(svg);
    td1.appendChild(div1);
    tr.appendChild(td1);

    var td2 = document.createElement("td");
    var a1 = document.createElement("a");
    a1.classList.add("jenkins-table__link", "model-link");
    a1.href = rootUrl + "/" + e.parentUrl;
    var span1 = document.createElement("span");
    // TODO port Functions#breakableString to JavaScript and use .textContent rather than .innerHTML
    span1.innerHTML = e.parentFullDisplayName;
    a1.appendChild(span1);
    td2.appendChild(a1);
    var a2 = document.createElement("a");
    a2.classList.add(
      "jenkins-table__link",
      "jenkins-table__badge",
      "model-link",
      "inside"
    );
    a2.href = rootUrl + "/" + e.url;
    a2.textContent = e.displayName;
    td2.appendChild(a2);
    tr.appendChild(td2);

    var td3 = document.createElement("td");
    td3.setAttribute("data", e.timestampString2);
    var button = document.createElement("button");
    button.classList.add("jenkins-table__link");
    button.setAttribute("tooltip", p.dataset.scrollTooltip);
    button.setAttribute(
      "onclick",
      'javascript:tl.getBand(0).scrollToCenter(Timeline.DateTime.parseGregorianDateTime("' +
        e.timestampString3 +
        '"))'
    );
    button.textContent = e.timestampString;
    td3.appendChild(button);
    tr.appendChild(td3);

    var td4 = document.createElement("td");
    if (e.buildStatusSummaryWorse) {
      td4.style.color = "var(--red)";
    }
    td4.textContent = e.buildStatusSummaryMessage;
    tr.appendChild(td4);

    var td5 = document.createElement("td");
    td5.classList.add("jenkins-table__cell--tight");
    var div2 = document.createElement("div");
    div2.classList.add("jenkins-table__cell__button-wrapper");
    var a3 = document.createElement("a");
    a3.classList.add("jenkins-table__button");
    a3.href = rootUrl + "/" + e.url + "console";
    a3.innerHTML = p.dataset.consoleOutputIcon;
    div2.appendChild(a3);
    td5.appendChild(div2);
    tr.appendChild(td5);

    p.appendChild(tr);
    Behaviour.applySubtree(tr);
  }
  ts_refresh(p);
};<|MERGE_RESOLUTION|>--- conflicted
+++ resolved
@@ -45,25 +45,17 @@
       if (e.builtOn) {
         buildInfo = document.createElement("a");
         buildInfo.href = rootURL + "/computer/" + e.builtOn;
-<<<<<<< HEAD
-        buildInfo.classList.add("model-link inside");
-=======
         buildInfo.classList.add("model-link", "inside");
->>>>>>> faca7671
         buildInfo.innerText = buildInfoStr;
       } else {
         buildInfo = buildInfoStr;
       }
       td = document.createElement("td");
-<<<<<<< HEAD
-      td.innerText = buildInfo;
-=======
       if (buildInfo instanceof Node) {
         td.appendChild(buildInfo);
       } else {
         td.innerText = buildInfo;
       }
->>>>>>> faca7671
       tr.appendChild(td);
     }
     p.appendChild(tr);
