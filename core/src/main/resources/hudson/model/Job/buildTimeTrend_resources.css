--- conflicted
+++ resolved
@@ -1,8 +1,3 @@
-<<<<<<< HEAD
 .build-time-graph {
-	float: right;
-=======
-img.build-time-graph {
   float: right;
->>>>>>> 9aa21f5d
 }