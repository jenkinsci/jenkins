<!--
The MIT License

Copyright (c) 2004-2009, Sun Microsystems, Inc., Kohsuke Kawaguchi, Seiji Sogabe

Permission is hereby granted, free of charge, to any person obtaining a copy
of this software and associated documentation files (the "Software"), to deal
in the Software without restriction, including without limitation the rights
to use, copy, modify, merge, publish, distribute, sublicense, and/or sell
copies of the Software, and to permit persons to whom the Software is
furnished to do so, subject to the following conditions:

The above copyright notice and this permission notice shall be included in
all copies or substantial portions of the Software.

THE SOFTWARE IS PROVIDED "AS IS", WITHOUT WARRANTY OF ANY KIND, EXPRESS OR
IMPLIED, INCLUDING BUT NOT LIMITED TO THE WARRANTIES OF MERCHANTABILITY,
FITNESS FOR A PARTICULAR PURPOSE AND NONINFRINGEMENT. IN NO EVENT SHALL THE
AUTHORS OR COPYRIGHT HOLDERS BE LIABLE FOR ANY CLAIM, DAMAGES OR OTHER
LIABILITY, WHETHER IN AN ACTION OF CONTRACT, TORT OR OTHERWISE, ARISING FROM,
OUT OF OR IN CONNECTION WITH THE SOFTWARE OR THE USE OR OTHER DEALINGS IN
THE SOFTWARE.
-->

<?jelly escape-by-default='true'?>
<j:jelly xmlns:j="jelly:core" xmlns:st="jelly:stapler" xmlns:d="jelly:define" xmlns:l="/lib/layout" xmlns:t="/lib/hudson" xmlns:f="/lib/form" xmlns:i="jelly:fmt">
  <l:layout title="${it.displayName}">
    <st:include page="sidepanel.jelly" />
    <!-- no need for additional breadcrumb here as we're on an index page already including breadcrumb -->
    <l:main-panel>
<<<<<<< HEAD
      <h1>${it.name}</h1>

      <j:if test="${it.atom}">
        <t:editableDescription permission="${app.ADMINISTER}" />
=======
      <l:app-bar title="${it.name}">
        <j:if test="${it.atom}">
          <t:editDescriptionButton permission="${app.ADMINISTER}"/>
        </j:if>
      </l:app-bar>
      <j:if test="${it.atom}">
        <t:editableDescription permission="${app.ADMINISTER}" hideButton="true"/>
>>>>>>> a6665f89
      </j:if>

      <j:forEach var="a" items="${it.allActions}">
        <st:include page="summary.jelly" from="${a}" optional="true" it="${a}" />
      </j:forEach>

      <div>
        <h2>${%Nodes}</h2>
        <j:forEach var="n" items="${it.sortedNodes}">
          <j:set var="c" value="${app.getComputer(n.nodeName)}" />
          <j:set var="url" value="${rootURL}/${c.url}" />
          <nobr>
            <a href="${url}" class="jenkins-link--with-icon"><l:icon src="${c.iconClassName}" /></a>
            <st:nbsp />
            <a href="${url}" class="model-link inside">${c.displayName}</a>
          </nobr>
          <wbr />
        </j:forEach>
      </div>

      <h2>${%Projects}</h2>
      <j:set var="jobs" value="${it.tiedJobs}" />
      <j:choose>
        <j:when test="${empty(jobs)}">
          <p>${%None}</p>
        </j:when>
        <j:otherwise>
          <t:projectView jobs="${jobs}" />
        </j:otherwise>
      </j:choose>
    </l:main-panel>
  </l:layout>
</j:jelly><|MERGE_RESOLUTION|>--- conflicted
+++ resolved
@@ -28,12 +28,6 @@
     <st:include page="sidepanel.jelly" />
     <!-- no need for additional breadcrumb here as we're on an index page already including breadcrumb -->
     <l:main-panel>
-<<<<<<< HEAD
-      <h1>${it.name}</h1>
-
-      <j:if test="${it.atom}">
-        <t:editableDescription permission="${app.ADMINISTER}" />
-=======
       <l:app-bar title="${it.name}">
         <j:if test="${it.atom}">
           <t:editDescriptionButton permission="${app.ADMINISTER}"/>
@@ -41,7 +35,6 @@
       </l:app-bar>
       <j:if test="${it.atom}">
         <t:editableDescription permission="${app.ADMINISTER}" hideButton="true"/>
->>>>>>> a6665f89
       </j:if>
 
       <j:forEach var="a" items="${it.allActions}">
@@ -51,14 +44,14 @@
       <div>
         <h2>${%Nodes}</h2>
         <j:forEach var="n" items="${it.sortedNodes}">
-          <j:set var="c" value="${app.getComputer(n.nodeName)}" />
-          <j:set var="url" value="${rootURL}/${c.url}" />
+          <j:set var="c" value="${app.getComputer(n.nodeName)}"/>
+          <j:set var="url" value="${rootURL}/${c.url}"/>
           <nobr>
             <a href="${url}" class="jenkins-link--with-icon"><l:icon src="${c.iconClassName}" /></a>
-            <st:nbsp />
+            <st:nbsp/>
             <a href="${url}" class="model-link inside">${c.displayName}</a>
           </nobr>
-          <wbr />
+          <wbr/>
         </j:forEach>
       </div>
 
@@ -66,12 +59,15 @@
       <j:set var="jobs" value="${it.tiedJobs}" />
       <j:choose>
         <j:when test="${empty(jobs)}">
-          <p>${%None}</p>
+          <p>
+            ${%None}
+          </p>
         </j:when>
         <j:otherwise>
-          <t:projectView jobs="${jobs}" />
+          <t:projectView jobs="${jobs}"/>
         </j:otherwise>
       </j:choose>
+
     </l:main-panel>
   </l:layout>
 </j:jelly>