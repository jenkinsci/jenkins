--- conflicted
+++ resolved
@@ -27,57 +27,33 @@
 -->
 <?jelly escape-by-default='true'?>
 <j:jelly xmlns:j="jelly:core" xmlns:st="jelly:stapler" xmlns:d="jelly:define" xmlns:l="/lib/layout" xmlns:t="/lib/hudson" xmlns:f="/lib/form">
-  <l:layout title="${%Log Recorders}" type="one-column">
-    <!-- no need for additional breadcrumb here as we're on an index page already including breadcrumb -->
-    <l:main-panel xmlns:local="local">
-      <l:app-bar title="${%Log Recorders}">
-        <l:isAdmin>
-          <a href="new" class="jenkins-button jenkins-button--primary">
-            <l:icon src="symbol-add" />
-            ${%Add recorder}
-          </a>
-        </l:isAdmin>
-        <a href="levels" class="jenkins-button">${%Log levels}</a>
-        <t:help tooltip="${%Additional information on log recorders}" href="https://www.jenkins.io/redirect/log-recorders" />
-      </l:app-bar>
+<l:layout title="${%Log Recorders}" type="one-column">
+  <!-- no need for additional breadcrumb here as we're on an index page already including breadcrumb -->
+  <l:main-panel xmlns:local="local">
+    <l:app-bar title="${%Log Recorders}">
+      <l:isAdmin>
+        <a href="new" class="jenkins-button jenkins-button--primary">
+          <l:icon src="symbol-add" />
+          ${%Add recorder}
+        </a>
+      </l:isAdmin>
+      <a href="levels" class="jenkins-button">
+        ${%Log levels}
+      </a>
+      <t:help tooltip="${%Additional information on log recorders}" href="https://www.jenkins.io/redirect/log-recorders" />
+    </l:app-bar>
 
-      <d:taglib uri="local">
-        <d:tag name="row">
-          <tr>
-            <td><a class="jenkins-table__link" href="${href}">${name}</a></td>
-            <td class="jenkins-table__cell--tight">
-              <d:invokeBody />
-            </td>
-          </tr>
-        </d:tag>
-      </d:taglib>
+    <d:taglib uri="local">
+      <d:tag name="row">
+        <tr>
+          <td><a class="jenkins-table__link" href="${href}">${name}</a></td>
+          <td class="jenkins-table__cell--tight">
+            <d:invokeBody />
+          </td>
+        </tr>
+      </d:tag>
+    </d:taglib>
 
-<<<<<<< HEAD
-      <table id="logRecorders" class="jenkins-table sortable">
-        <thead>
-          <tr>
-            <th initialSortDir="down">${%Name}</th>
-            <th class="jenkins-table__cell--tight" data-sort-disable="true" />
-          </tr>
-        </thead>
-        <tbody>
-          <local:row href="all" name="${%All Jenkins Logs}" />
-          <j:forEach var="lr" items="${it.recorders}">
-            <local:row name="${lr.name}" href="${lr.searchUrl}/">
-              <l:isAdmin>
-                <div class="jenkins-table__cell__button-wrapper">
-                  <a href="${lr.searchUrl}/configure" class="jenkins-table__button">
-                    <l:icon src="symbol-settings" />
-                  </a>
-                </div>
-              </l:isAdmin>
-            </local:row>
-          </j:forEach>
-        </tbody>
-      </table>
-    </l:main-panel>
-  </l:layout>
-=======
     <table id="logRecorders" class="jenkins-table sortable">
       <thead>
         <tr>
@@ -102,5 +78,4 @@
     </table>
   </l:main-panel>
 </l:layout>
->>>>>>> a6665f89
 </j:jelly>