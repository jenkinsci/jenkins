--- conflicted
+++ resolved
@@ -66,19 +66,13 @@
         </local:row>
       </j:forEach>
     </table>
-<<<<<<< HEAD
-    <form method="get" action="new">
-      <p>
-        <f:submit value="${%Add new log recorder}" />
-      </p>
-    </form>
-=======
     <l:isAdmin>
       <form method="get" action="new">
-        <f:submit value="${%Add new log recorder}" />
+        <p>
+          <f:submit value="${%Add new log recorder}" />
+        </p>
       </form>
     </l:isAdmin>
->>>>>>> 01aa1487
   </l:main-panel>
 </l:layout>
 </j:jelly>