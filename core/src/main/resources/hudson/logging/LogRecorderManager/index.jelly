<!--
The MIT License

Copyright (c) 2004-2010, Sun Microsystems, Inc., Kohsuke Kawaguchi

Permission is hereby granted, free of charge, to any person obtaining a copy
of this software and associated documentation files (the "Software"), to deal
in the Software without restriction, including without limitation the rights
to use, copy, modify, merge, publish, distribute, sublicense, and/or sell
copies of the Software, and to permit persons to whom the Software is
furnished to do so, subject to the following conditions:

The above copyright notice and this permission notice shall be included in
all copies or substantial portions of the Software.

THE SOFTWARE IS PROVIDED "AS IS", WITHOUT WARRANTY OF ANY KIND, EXPRESS OR
IMPLIED, INCLUDING BUT NOT LIMITED TO THE WARRANTIES OF MERCHANTABILITY,
FITNESS FOR A PARTICULAR PURPOSE AND NONINFRINGEMENT. IN NO EVENT SHALL THE
AUTHORS OR COPYRIGHT HOLDERS BE LIABLE FOR ANY CLAIM, DAMAGES OR OTHER
LIABILITY, WHETHER IN AN ACTION OF CONTRACT, TORT OR OTHERWISE, ARISING FROM,
OUT OF OR IN CONNECTION WITH THE SOFTWARE OR THE USE OR OTHER DEALINGS IN
THE SOFTWARE.
-->

<!--
  Log view
-->
<?jelly escape-by-default='true'?>
<j:jelly xmlns:j="jelly:core" xmlns:st="jelly:stapler" xmlns:d="jelly:define" xmlns:l="/lib/layout" xmlns:t="/lib/hudson" xmlns:f="/lib/form">
<l:layout title="${%Log}">
  <st:include page="sidepanel.jelly" />
  <l:main-panel xmlns:local="local">
    <div class="jenkins-app-bar">
      <div class="jenkins-app-bar__content">
        <h1>
          ${%Log Recorders}
          <t:help iconSize="large" tooltip="${%Additional information on log recorders}" href="https://www.jenkins.io/redirect/log-recorders"/>
        </h1>
      </div>
    </div>

    <d:taglib uri="local">
      <d:tag name="row">
        <tr>
          <td class="jenkins-table__cell--tight">
            <d:invokeBody />
          </td>
          <td><a href="${href}">${name}</a></td>
        </tr>
      </d:tag>
    </d:taglib>

    <table id="logRecorders" class="jenkins-table sortable">
      <thead>
        <tr>
          <th class="jenkins-table__cell--tight" data-sort-disable="true"/>
          <th initialSortDir="down">${%Name}</th>
        </tr>
      </thead>
      <tbody>
        <local:row href="all" name="${%All Jenkins Logs}" />
        <j:forEach var="lr" items="${it.recorders}">
          <local:row name="${lr.name}" href="${lr.searchUrl}/">
            <l:isAdmin>
              <div class="jenkins-table__cell__button-wrapper">
<<<<<<< HEAD
                <a href="${rootURL}/${c.url}configure" class="jenkins-table__button">
                  <l:icon src="symbol-settings" />
=======
                <a href="${lr.searchUrl}/configure" class="jenkins-table__button">
                  <l:ionicon name="settings-outline" />
>>>>>>> 0bb63a9a
                </a>
              </div>
            </l:isAdmin>
          </local:row>
        </j:forEach>
      </tbody>
    </table>
    <l:isAdmin>
      <form method="get" action="new">
        <p>
          <f:submit value="${%Add new log recorder}" />
        </p>
      </form>
    </l:isAdmin>
  </l:main-panel>
</l:layout>
</j:jelly><|MERGE_RESOLUTION|>--- conflicted
+++ resolved
@@ -63,13 +63,8 @@
           <local:row name="${lr.name}" href="${lr.searchUrl}/">
             <l:isAdmin>
               <div class="jenkins-table__cell__button-wrapper">
-<<<<<<< HEAD
-                <a href="${rootURL}/${c.url}configure" class="jenkins-table__button">
+                <a href="${lr.searchUrl}/configure" class="jenkins-table__button">
                   <l:icon src="symbol-settings" />
-=======
-                <a href="${lr.searchUrl}/configure" class="jenkins-table__button">
-                  <l:ionicon name="settings-outline" />
->>>>>>> 0bb63a9a
                 </a>
               </div>
             </l:isAdmin>
