<!--
The MIT License

Copyright (c) 2004-2010, Sun Microsystems, Inc., Kohsuke Kawaguchi

Permission is hereby granted, free of charge, to any person obtaining a copy
of this software and associated documentation files (the "Software"), to deal
in the Software without restriction, including without limitation the rights
to use, copy, modify, merge, publish, distribute, sublicense, and/or sell
copies of the Software, and to permit persons to whom the Software is
furnished to do so, subject to the following conditions:

The above copyright notice and this permission notice shall be included in
all copies or substantial portions of the Software.

THE SOFTWARE IS PROVIDED "AS IS", WITHOUT WARRANTY OF ANY KIND, EXPRESS OR
IMPLIED, INCLUDING BUT NOT LIMITED TO THE WARRANTIES OF MERCHANTABILITY,
FITNESS FOR A PARTICULAR PURPOSE AND NONINFRINGEMENT. IN NO EVENT SHALL THE
AUTHORS OR COPYRIGHT HOLDERS BE LIABLE FOR ANY CLAIM, DAMAGES OR OTHER
LIABILITY, WHETHER IN AN ACTION OF CONTRACT, TORT OR OTHERWISE, ARISING FROM,
OUT OF OR IN CONNECTION WITH THE SOFTWARE OR THE USE OR OTHER DEALINGS IN
THE SOFTWARE.
-->

<!--
  Show all hudson.* logs
-->
<?jelly escape-by-default='true'?>
<j:jelly xmlns:j="jelly:core" xmlns:st="jelly:stapler" xmlns:l="/lib/layout" xmlns:t="/lib/hudson">
  <l:layout title="${%All Jenkins Logs}" type="one-column">
    <l:breadcrumb title="${%All Jenkins Logs}" />
    <l:main-panel>
      <l:app-bar title="${%All Jenkins Logs}">
        <l:overflowButton icon="symbol-rss" text="${%Atom feed}" tooltip="${null}">
          <st:include page="feeds.jelly" />
        </l:overflowButton>
      </l:app-bar>

<<<<<<< HEAD
      <div class="alert alert-info">
        Log messages at a level more verbose than INFO (i.e., CONFIG, FINE, FINER, FINEST) are never recorded in the Jenkins log. Use
        <a href=".">log recorders</a>
        to record these log messages.
      </div>
      <t:logRecords logRecords="${h.logRecords}" />
    </l:main-panel>
  </l:layout>
=======
    <div class="jenkins-alert jenkins-alert-info">
      Log messages at a level more verbose than INFO (i.e., CONFIG, FINE, FINER, FINEST) are never recorded in the Jenkins log. Use <a href=".">log recorders</a> to record these log messages.
    </div>
    <t:logRecords logRecords="${h.logRecords}"/>
  </l:main-panel>
</l:layout>
>>>>>>> a6665f89
</j:jelly><|MERGE_RESOLUTION|>--- conflicted
+++ resolved
@@ -27,30 +27,19 @@
 -->
 <?jelly escape-by-default='true'?>
 <j:jelly xmlns:j="jelly:core" xmlns:st="jelly:stapler" xmlns:l="/lib/layout" xmlns:t="/lib/hudson">
-  <l:layout title="${%All Jenkins Logs}" type="one-column">
-    <l:breadcrumb title="${%All Jenkins Logs}" />
-    <l:main-panel>
-      <l:app-bar title="${%All Jenkins Logs}">
-        <l:overflowButton icon="symbol-rss" text="${%Atom feed}" tooltip="${null}">
-          <st:include page="feeds.jelly" />
-        </l:overflowButton>
-      </l:app-bar>
+<l:layout title="${%All Jenkins Logs}" type="one-column">
+  <l:breadcrumb title="${%All Jenkins Logs}" />
+  <l:main-panel>
+    <l:app-bar title="${%All Jenkins Logs}">
+      <l:overflowButton icon="symbol-rss" text="${%Atom feed}" tooltip="${null}">
+        <st:include page="feeds.jelly" />
+      </l:overflowButton>
+    </l:app-bar>
 
-<<<<<<< HEAD
-      <div class="alert alert-info">
-        Log messages at a level more verbose than INFO (i.e., CONFIG, FINE, FINER, FINEST) are never recorded in the Jenkins log. Use
-        <a href=".">log recorders</a>
-        to record these log messages.
-      </div>
-      <t:logRecords logRecords="${h.logRecords}" />
-    </l:main-panel>
-  </l:layout>
-=======
     <div class="jenkins-alert jenkins-alert-info">
       Log messages at a level more verbose than INFO (i.e., CONFIG, FINE, FINER, FINEST) are never recorded in the Jenkins log. Use <a href=".">log recorders</a> to record these log messages.
     </div>
     <t:logRecords logRecords="${h.logRecords}"/>
   </l:main-panel>
 </l:layout>
->>>>>>> a6665f89
 </j:jelly>