--- conflicted
+++ resolved
@@ -24,27 +24,6 @@
 
 <!-- list of feed links -->
 <?jelly escape-by-default='true'?>
-<<<<<<< HEAD
-<j:jelly xmlns:j="jelly:core" xmlns:l="/lib/layout">
-  <a class="jenkins-dropdown__item" href="rss">
-    <div class="jenkins-dropdown__item__icon">
-      <l:icon src="symbol-rss" />
-    </div>
-    ${%All}
-  </a>
-  <a class="jenkins-dropdown__item" href="rss?level=WARNING">
-    <div class="jenkins-dropdown__item__icon">
-      <l:icon src="symbol-rss" />
-    </div>
-    ${%WARNING}
-  </a>
-  <a class="jenkins-dropdown__item" href="rss?level=SEVERE">
-    <div class="jenkins-dropdown__item__icon">
-      <l:icon src="symbol-rss" />
-    </div>
-    ${%SEVERE}
-  </a>
-=======
 <j:jelly xmlns:j="jelly:core" xmlns:dd="/lib/layout/dropdowns">
     <dd:item icon="symbol-rss"
              text="${%All}"
@@ -55,5 +34,4 @@
     <dd:item icon="symbol-rss"
              text="${%SEVERE}"
              href="rss?level=SEVERE" />
->>>>>>> e9923d3d
 </j:jelly>