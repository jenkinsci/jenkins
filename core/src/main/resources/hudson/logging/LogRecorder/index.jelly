<!--
The MIT License

Copyright (c) 2004-2009, Sun Microsystems, Inc., Kohsuke Kawaguchi

Permission is hereby granted, free of charge, to any person obtaining a copy
of this software and associated documentation files (the "Software"), to deal
in the Software without restriction, including without limitation the rights
to use, copy, modify, merge, publish, distribute, sublicense, and/or sell
copies of the Software, and to permit persons to whom the Software is
furnished to do so, subject to the following conditions:

The above copyright notice and this permission notice shall be included in
all copies or substantial portions of the Software.

THE SOFTWARE IS PROVIDED "AS IS", WITHOUT WARRANTY OF ANY KIND, EXPRESS OR
IMPLIED, INCLUDING BUT NOT LIMITED TO THE WARRANTIES OF MERCHANTABILITY,
FITNESS FOR A PARTICULAR PURPOSE AND NONINFRINGEMENT. IN NO EVENT SHALL THE
AUTHORS OR COPYRIGHT HOLDERS BE LIABLE FOR ANY CLAIM, DAMAGES OR OTHER
LIABILITY, WHETHER IN AN ACTION OF CONTRACT, TORT OR OTHERWISE, ARISING FROM,
OUT OF OR IN CONNECTION WITH THE SOFTWARE OR THE USE OR OTHER DEALINGS IN
THE SOFTWARE.
-->

<!--
  Log view
-->
<?jelly escape-by-default='true'?>
<<<<<<< HEAD
<j:jelly xmlns:j="jelly:core" xmlns:st="jelly:stapler" xmlns:d="jelly:define" xmlns:l="/lib/layout" xmlns:t="/lib/hudson" xmlns:f="/lib/form">
  <l:layout title="Log" permission="${app.SYSTEM_READ}" type="one-column">
    <!-- no need for additional breadcrumb here as we're on an index page already including breadcrumb -->
    <l:main-panel>
      <j:set var="noLogs" value="${it.logRecords.isEmpty() and it.slaveLogRecords.isEmpty()}" />

      <l:app-bar title="${it.displayName}">
        <l:isAdmin>
          <j:if test="${!noLogs}">
            <form method="post" id="clear-logrecorder" action="clear">
              <f:submit icon="symbol-close-circle" value="${%Clear This Log}" primary="false" />
            </form>
          </j:if>
          <a class="jenkins-button" href="configure">Configure</a>
=======
<j:jelly xmlns:j="jelly:core" xmlns:st="jelly:stapler" xmlns:d="jelly:define" xmlns:l="/lib/layout"
         xmlns:t="/lib/hudson" xmlns:f="/lib/form" xmlns:dd="/lib/layout/dropdowns">
<l:layout title="Log" permission="${app.SYSTEM_READ}" type="one-column">
  <!-- no need for additional breadcrumb here as we're on an index page already including breadcrumb -->
  <l:main-panel>
    <j:set var="noLogs" value="${it.logRecords.isEmpty() and it.slaveLogRecords.isEmpty()}" />

    <l:app-bar title="${it.displayName}">
      <l:isAdmin>
        <j:if test="${!noLogs}">
          <form method="post" id='clear-logrecorder' action="clear">
            <f:submit icon="symbol-close-circle"
                      value="${%Clear This Log}"
                      primary="false" />
          </form>
        </j:if>
        <a class="jenkins-button" href="configure">
          Configure
        </a>
      </l:isAdmin>
      <l:overflowButton>
        <dd:header text="${%Atom feed}" />
        <st:include it="${it.parent}" page="feeds.jelly" />
        <l:isAdmin>
          <dd:separator />
          <dd:custom>
            <l:confirmationLink class="jenkins-dropdown__item jenkins-!-destructive-color"
                                href="doDelete"
                                message="${%delete.logrecorder(it.displayName)}"
                                post="true">
              <div class="jenkins-dropdown__item__icon">
                <l:icon src="symbol-trash" />
              </div>
              ${%Delete log recorder}
            </l:confirmationLink>
          </dd:custom>
>>>>>>> e9923d3d
        </l:isAdmin>
        <l:overflowButton>
          <span class="jenkins-dropdown__heading">${%Atom feed}</span>
          <st:include it="${it.parent}" page="feeds.jelly" />
          <l:isAdmin>
            <div class="jenkins-dropdown__separator"></div>
            <l:confirmationLink class="jenkins-dropdown__item jenkins-!-destructive-color" href="doDelete" message="${%delete.logrecorder(it.displayName)}" post="true">
              <div class="jenkins-dropdown__item__icon">
                <l:icon src="symbol-trash" />
              </div>
              ${%Delete log recorder}
            </l:confirmationLink>
          </l:isAdmin>
        </l:overflowButton>
      </l:app-bar>

      <j:if test="${noLogs}">
        <l:notice text="${%No logs available}" icon="symbol-journal" />
      </j:if>

      <t:logRecords logRecords="${it.logRecords}" />
      <j:forEach var="entry" items="${it.slaveLogRecords.entrySet()}">
        <h2><a href="${rootURL}/${entry.key.url}" class="model-link">${entry.key.displayName}</a></h2>
        <t:logRecords logRecords="${entry.value}" />
      </j:forEach>
    </l:main-panel>
  </l:layout>
</j:jelly><|MERGE_RESOLUTION|>--- conflicted
+++ resolved
@@ -26,22 +26,6 @@
   Log view
 -->
 <?jelly escape-by-default='true'?>
-<<<<<<< HEAD
-<j:jelly xmlns:j="jelly:core" xmlns:st="jelly:stapler" xmlns:d="jelly:define" xmlns:l="/lib/layout" xmlns:t="/lib/hudson" xmlns:f="/lib/form">
-  <l:layout title="Log" permission="${app.SYSTEM_READ}" type="one-column">
-    <!-- no need for additional breadcrumb here as we're on an index page already including breadcrumb -->
-    <l:main-panel>
-      <j:set var="noLogs" value="${it.logRecords.isEmpty() and it.slaveLogRecords.isEmpty()}" />
-
-      <l:app-bar title="${it.displayName}">
-        <l:isAdmin>
-          <j:if test="${!noLogs}">
-            <form method="post" id="clear-logrecorder" action="clear">
-              <f:submit icon="symbol-close-circle" value="${%Clear This Log}" primary="false" />
-            </form>
-          </j:if>
-          <a class="jenkins-button" href="configure">Configure</a>
-=======
 <j:jelly xmlns:j="jelly:core" xmlns:st="jelly:stapler" xmlns:d="jelly:define" xmlns:l="/lib/layout"
          xmlns:t="/lib/hudson" xmlns:f="/lib/form" xmlns:dd="/lib/layout/dropdowns">
 <l:layout title="Log" permission="${app.SYSTEM_READ}" type="one-column">
@@ -78,32 +62,19 @@
               ${%Delete log recorder}
             </l:confirmationLink>
           </dd:custom>
->>>>>>> e9923d3d
         </l:isAdmin>
-        <l:overflowButton>
-          <span class="jenkins-dropdown__heading">${%Atom feed}</span>
-          <st:include it="${it.parent}" page="feeds.jelly" />
-          <l:isAdmin>
-            <div class="jenkins-dropdown__separator"></div>
-            <l:confirmationLink class="jenkins-dropdown__item jenkins-!-destructive-color" href="doDelete" message="${%delete.logrecorder(it.displayName)}" post="true">
-              <div class="jenkins-dropdown__item__icon">
-                <l:icon src="symbol-trash" />
-              </div>
-              ${%Delete log recorder}
-            </l:confirmationLink>
-          </l:isAdmin>
-        </l:overflowButton>
-      </l:app-bar>
+      </l:overflowButton>
+    </l:app-bar>
 
-      <j:if test="${noLogs}">
-        <l:notice text="${%No logs available}" icon="symbol-journal" />
-      </j:if>
+    <j:if test="${noLogs}">
+      <l:notice text="${%No logs available}" icon="symbol-journal" />
+    </j:if>
 
-      <t:logRecords logRecords="${it.logRecords}" />
-      <j:forEach var="entry" items="${it.slaveLogRecords.entrySet()}">
-        <h2><a href="${rootURL}/${entry.key.url}" class="model-link">${entry.key.displayName}</a></h2>
-        <t:logRecords logRecords="${entry.value}" />
-      </j:forEach>
-    </l:main-panel>
-  </l:layout>
+    <t:logRecords logRecords="${it.logRecords}"/>
+    <j:forEach var="entry" items="${it.slaveLogRecords.entrySet()}">
+      <h2><a href="${rootURL}/${entry.key.url}" class="model-link">${entry.key.displayName}</a></h2>
+      <t:logRecords logRecords="${entry.value}"/>
+    </j:forEach>
+  </l:main-panel>
+</l:layout>
 </j:jelly>