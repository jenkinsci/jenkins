--- conflicted
+++ resolved
@@ -27,22 +27,14 @@
 -->
 <?jelly escape-by-default='true'?>
 <j:jelly xmlns:j="jelly:core" xmlns:st="jelly:stapler" xmlns:d="jelly:define" xmlns:l="/lib/layout" xmlns:t="/lib/hudson" xmlns:f="/lib/form">
-  <l:layout permission="${app.ADMINISTER}" title="${%Configure log recorder}" type="one-column">
-    <l:breadcrumb title="${%Configure log recorder}" />
+<l:layout permission="${app.ADMINISTER}" title="${%Configure log recorder}" type="one-column">
+  <l:breadcrumb title="${%Configure log recorder}" />
 
-    <l:main-panel>
-      <l:app-bar title="${%Configure log recorder}">
-        <t:help href="https://www.jenkins.io/redirect/log-recorders" tooltip="${%Additional information on log levels}" />
-      </l:app-bar>
+  <l:main-panel>
+    <l:app-bar title="${%Configure log recorder}">
+      <t:help href="https://www.jenkins.io/redirect/log-recorders" tooltip="${%Additional information on log levels}" />
+    </l:app-bar>
 
-<<<<<<< HEAD
-      <f:form method="post" name="config" action="configSubmit">
-        <div class="alert alert-info jenkins-form-item">${%fine_warning}</div>
-        <j:set var="instance" value="${it}" />
-        <f:entry title="${%Name}" help="/help/LogRecorder/name.html">
-          <f:textbox field="name" />
-        </f:entry>
-=======
     <f:form method="post" name="config" action="configSubmit">
       <div class="jenkins-alert jenkins-alert-info jenkins-form-item">
         ${%fine_warning}
@@ -51,34 +43,35 @@
       <f:entry title="${%Name}" help="/help/LogRecorder/name.html">
         <f:textbox field="name"/>
       </f:entry>
->>>>>>> a6665f89
 
-        <f:entry title="${%Loggers}" description="${%List of loggers and the log levels to record}" help="/help/LogRecorder/logger.html">
-          <j:set var="instance" value="${null}" />
-          <f:repeatable var="instance" items="${it.loggers}" name="loggers">
-            <div>
-              <f:entry title="${%Logger}">
-                <f:textbox field="name" checkUrl="checkName" checkDependsOn="level" autoCompleteUrl="autoCompleteLoggerName" />
-              </f:entry>
-              <f:entry title="${%Log level}">
-                <div class="jenkins-select">
-                  <select class="jenkins-select__input" name="level">
-                    <j:forEach var="lv" items="${it.LEVELS}">
-                      <f:option value="${lv.name}" selected="${instance.level==lv}">${lv.localizedName}</f:option>
-                    </j:forEach>
-                  </select>
-                </div>
-              </f:entry>
-              <f:repeatableDeleteButton />
-            </div>
-          </f:repeatable>
-        </f:entry>
+      <f:entry title="${%Loggers}"
+               description="${%List of loggers and the log levels to record}"
+               help="/help/LogRecorder/logger.html">
+        <j:set var="instance" value="${null}" />
+        <f:repeatable var="instance" items="${it.loggers}" name="loggers">
+          <div>
+            <f:entry title="${%Logger}">
+              <f:textbox  field="name" checkUrl="checkName" checkDependsOn="level" autoCompleteUrl="autoCompleteLoggerName" />
+            </f:entry>
+            <f:entry title="${%Log level}">
+              <div class="jenkins-select">
+                <select class="jenkins-select__input" name="level">
+                  <j:forEach var="lv" items="${it.LEVELS}">
+                    <f:option value="${lv.name}" selected="${instance.level==lv}">${lv.localizedName}</f:option>
+                  </j:forEach>
+                </select>
+              </div>
+            </f:entry>
+            <f:repeatableDeleteButton/>
+          </div>
+        </f:repeatable>
+      </f:entry>
 
-        <f:bottomButtonBar>
-          <f:submit value="${%Save}" />
-        </f:bottomButtonBar>
-      </f:form>
-      <st:adjunct includes="lib.form.confirm" />
-    </l:main-panel>
-  </l:layout>
+      <f:bottomButtonBar>
+        <f:submit value="${%Save}" />
+      </f:bottomButtonBar>
+    </f:form>
+    <st:adjunct includes="lib.form.confirm" />
+  </l:main-panel>
+</l:layout>
 </j:jelly>