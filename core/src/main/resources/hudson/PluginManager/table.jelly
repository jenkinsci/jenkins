--- conflicted
+++ resolved
@@ -48,19 +48,11 @@
           <table id="plugins" class="sortable pane bigtable stripped-odd">
             <tr>
               <th initialSortDir="${isUpdates?null:'down'}"
-<<<<<<< HEAD
-                  tooltip="${%Check to install the plugin}${isUpdates?'':'&lt;br/&gt;'+'%Click this heading to sort by category'}"
-                  width="32" onclick="showhideCategories(this,1)">${%Install}</th>
-              <th initialSortDir="${isUpdates?'down':null}"
-                  onclick="showhideCategories(this,0)">${%Name}</th>
-              <th onclick="showhideCategories(this,0)">${%Version}</th>
-              <th onclick="showhideCategories(this,0)">${%Released}</th>
-=======
                   tooltip="${%Check to install the plugin}"
                   width="32">${%Install}</th>
               <th initialSortDir="${isUpdates?'down':null}">${%Name}</th>
               <th>${%Version}</th>
->>>>>>> 3ebb9e35
+              <th>${%Released}</th>
               <j:if test="${isUpdates}"><th>${%Installed}</th></j:if>
             </tr>
             <j:choose>
