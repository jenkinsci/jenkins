<!--
The MIT License

Copyright (c) 2004-2010, Sun Microsystems, Inc., Kohsuke Kawaguchi, Seiji Sogabe

Permission is hereby granted, free of charge, to any person obtaining a copy
of this software and associated documentation files (the "Software"), to deal
in the Software without restriction, including without limitation the rights
to use, copy, modify, merge, publish, distribute, sublicense, and/or sell
copies of the Software, and to permit persons to whom the Software is
furnished to do so, subject to the following conditions:

The above copyright notice and this permission notice shall be included in
all copies or substantial portions of the Software.

THE SOFTWARE IS PROVIDED "AS IS", WITHOUT WARRANTY OF ANY KIND, EXPRESS OR
IMPLIED, INCLUDING BUT NOT LIMITED TO THE WARRANTIES OF MERCHANTABILITY,
FITNESS FOR A PARTICULAR PURPOSE AND NONINFRINGEMENT. IN NO EVENT SHALL THE
AUTHORS OR COPYRIGHT HOLDERS BE LIABLE FOR ANY CLAIM, DAMAGES OR OTHER
LIABILITY, WHETHER IN AN ACTION OF CONTRACT, TORT OR OTHERWISE, ARISING FROM,
OUT OF OR IN CONNECTION WITH THE SOFTWARE OR THE USE OR OTHER DEALINGS IN
THE SOFTWARE.
-->

<?jelly escape-by-default='true'?>
<j:jelly xmlns:j="jelly:core" xmlns:st="jelly:stapler" xmlns:d="jelly:define" xmlns:l="/lib/layout" xmlns:f="/lib/form">
  <l:layout title="${%Updates} - ${%Plugins}" permission="${app.SYSTEM_READ}">
    <j:set var="list" value="${app.updateCenter.updates}" />

    <st:include page="sidepanel.jelly" />
    <!-- no need for additional breadcrumb here as we're on an "index" page already including breadcrumb -->

    <l:header>
      <script src="${resURL}/jsbundles/components/row-selection-controller.js" type="text/javascript" defer="true" />
    </l:header>

    <l:main-panel>
      <div class="jenkins-app-bar jenkins-app-bar--sticky">
        <div class="jenkins-app-bar__content">
          <l:search-bar clazz="jenkins-search--app-bar" placeholder="${%Search plugin updates}" id="filter-box" autofocus="true" value="${request.getParameter('filter')}" enabled="${!empty(list)}" />
        </div>
        <div class="jenkins-app-bar__controls">
          <l:isAdmin>
            <j:if test="${!empty(list)}">
              <button id="button-update" form="form" type="submit" class="jenkins-button jenkins-button--primary" disabled="true">
                <l:icon src="symbol-download" />
                ${%Update}
              </button>
            </j:if>
          </l:isAdmin>
          <st:include page="check.jelly" />
        </div>
      </div>

      <st:adjunct includes="hudson.PluginManager._table" />

      <form id="form" method="post" action="install">
        <j:set var="cache" value="${it.createCache()}" />

        <j:choose>
          <j:when test="${!empty(list)}">
            <table id="plugins" class="jenkins-table sortable">
              <thead>
                <tr>
                  <l:isAdmin>
                    <th data-sort-disable="true">
                      <l:rowSelectionController>
                        <j:if test="${app.updateCenter.hasIncompatibleUpdates(cache)}">
                          <button tooltip="${%CompatibleTooltip}" type="button" data-select="compatible" class="jenkins-button jenkins-button--tertiary">
                            <div class="jenkins-table__checkbox-dropdown__icon">
                              <l:icon src="symbol-compatible" />
                            </div>
                            ${%Compatible}
                          </button>
                        </j:if>
                      </l:rowSelectionController>
                    </th>
                  </l:isAdmin>
                  <th initialSortDir="down">${%Name}</th>
                  <th>${%Released}</th>
                  <th>${%Installed}</th>
                </tr>
              </thead>
              <j:forEach var="p" items="${list}">
                <j:set var="installJob" value="${app.updateCenter.getJob(p)}" />
                <j:set var="installedOk" value="${installJob.status.success and installJob.plugin.version==p.version}" />
                <tr class="${installJob!=null ? 'already-upgraded' : ''} plugin" name="${p.displayName}" data-plugin-id="${h.xmlEscape(p.name)}">
                  <l:isAdmin>
                    <td class="jenkins-table__cell--checkbox">
                      <span class="jenkins-checkbox">
                        <input
                          type="checkbox"
                          name="plugin.${p.name}.${p.sourceId}"
                          id="plugin.${p.name}.${p.sourceId}"
                          checked="${installedOk ? 'checked' : null}"
                          disabled="${installedOk ? 'disabled' : null}"
                          data-compat-warning="${!p.isCompatible(cache)}"
                        />
                        <label for="plugin.${p.name}.${p.sourceId}" />
                      </span>
                    </td>
                  </l:isAdmin>
                  <td class="details" data="${h.xmlEscape(p.displayName)}" data-id="${h.xmlEscape(p.name+':'+p.version)}">
                    <div>
                      <a href="${p.wiki}" class="jenkins-table__link" rel="noopener noreferrer" target="_blank">
                        <st:out value="${p.displayName}" />
                        <span class="jenkins-label jenkins-label--tertiary" style="margin-left: 1ch">
                          <span class="jenkins-visually-hidden">${%Version}</span>
                          ${p.version}
                        </span>
                      </a>
                    </div>
                    <j:if test="${!p.categories.isEmpty()}">
                      <div class="app-plugin-manager__categories">
                        <j:forEach var="label" items="${p.categories}">
                          <j:if test="${!it.isMetaLabel(label)}">
                            <a href="?filter=${app.updateCenter.getCategoryDisplayName(label)}" class="jenkins-table__link jenkins-table__badge">${app.updateCenter.getCategoryDisplayName(label)}</a>
                          </j:if>
                        </j:forEach>
                      </div>
                    </j:if>
                    <j:if test="${p.excerpt!=null}">
                      <div>
                        <j:out value="${p.excerpt}" />
                      </div>
                    </j:if>
                    <j:if test="${!p.isCompatibleWithInstalledVersion()}">
                      <div class="alert alert-danger">
                        ${%compatWarning}
                        <j:if test="${p.hasIncompatibleParentPlugins()}">
                          <br />
                          ${%parentCompatWarning}
                          <ul>
                            <j:forEach var="i" items="${p.getIncompatibleParentPlugins()}">
                              <li>
                                <a href="${i.wiki}">
                                  <st:out value="${i.displayName} (${i.installed.version})" />
                                </a>
                              </li>
                            </j:forEach>
<<<<<<< HEAD
                          </ul>
                        </j:if>
                      </div>
                    </j:if>
                    <j:if test="${p.isForNewerHudson()}">
                      <div class="alert alert-danger">${%coreWarning(p.requiredCore)}</div>
                    </j:if>
                    <j:if test="${p.fixesSecurityVulnerabilities()}">
                      <div class="alert alert-warning">${%Applying this update will address security vulnerabilities in the currently installed version.}</div>
                    </j:if>
                    <j:if test="${!p.isNeededDependenciesCompatibleWithInstalledVersion(cache)}">
                      <div class="alert alert-danger">
                        ${%depCompatWarning}
                        <br />
                        ${%parentDepCompatWarning}
                        <ul>
                          <j:forEach var="d" items="${p.getDependenciesIncompatibleWithInstalledVersion(cache)}">
                            <li>
                              <a href="${d.wiki}">
                                <st:out value="${d.displayName} (${d.installed.version})" />
                              </a>
                            </li>
                          </j:forEach>
                        </ul>
                      </div>
                    </j:if>
                    <j:if test="${p.isNeededDependenciesForNewerJenkins(cache)}">
                      <div class="alert alert-danger">${%depCoreWarning(p.getNeededDependenciesRequiredCore().toString())}</div>
                    </j:if>
                    <j:if test="${p.hasWarnings()}">
                      <div class="alert alert-danger">
                        ${%securityWarning}
                        <ul>
                          <j:forEach var="warning" items="${p.getWarnings()}">
                            <li>
                              <a href="${warning.url}" rel="noopener noreferrer" target="_blank">${warning.message}</a>
                            </li>
                          </j:forEach>
                        </ul>
                      </div>
                    </j:if>
                    <j:if test="${p.isDeprecated()}">
                      <div class="alert alert-warning">${%deprecationWarning(p.getDeprecation().url)}</div>
                    </j:if>
                    <j:if test="${it.hasAdoptThisPluginLabel(p)}">
                      <div class="alert alert-warning">${%adoptThisPlugin}</div>
                    </j:if>
                  </td>
                  <td data="${p.releaseTimestamp.time}" class="jenkins-table__cell--no-wrap">
                    <j:if test="${p.releaseTimestamp != null}">
                      <time datetime="${h.iso8601DateTime(p.releaseTimestamp)}" tooltip="${h.localDate(p.releaseTimestamp)}">${%ago(h.getTimeSpanString(p.releaseTimestamp))}</time>
                    </j:if>
                  </td>
                  <td>
                    <j:choose>
                      <j:when test="${p.installed.active}">
                        <st:out value="${p.installed.version}" />
                      </j:when>
                      <j:otherwise>
                        <span title="${%Inactive}">
                          (
                          <st:out value="${p.installed.version}" />
                          )
                        </span>
                      </j:otherwise>
                    </j:choose>
                  </td>
                </tr>
              </j:forEach>
=======
                          </div>
                        </j:if>
                        <j:if test="${p.excerpt!=null}">
                          <div>
                            <j:out value="${p.excerpt}"/>
                          </div>
                        </j:if>
                        <j:if test="${!p.isCompatibleWithInstalledVersion()}">
                          <div class="jenkins-alert jenkins-alert-danger">${%compatWarning}
                            <j:if test="${p.hasIncompatibleParentPlugins()}">
                              <br/>${%parentCompatWarning}
                              <ul>
                                <j:forEach var="i" items="${p.getIncompatibleParentPlugins()}">
                                  <li>
                                    <a href="${i.wiki}">
                                      <st:out
                                        value="${i.displayName} (${i.installed.version})"/>
                                    </a>
                                  </li>
                                </j:forEach>
                              </ul>
                            </j:if>
                          </div>
                        </j:if>
                        <j:if test="${p.isForNewerHudson()}">
                          <div class="jenkins-alert jenkins-alert-danger">${%coreWarning(p.requiredCore)}</div>
                        </j:if>
                        <j:if test="${p.fixesSecurityVulnerabilities()}">
                          <div class="jenkins-alert jenkins-alert-warning">
                            ${%Applying this update will address security vulnerabilities in the currently installed version.}
                          </div>
                        </j:if>
                        <j:if test="${!p.isNeededDependenciesCompatibleWithInstalledVersion(cache)}">
                          <div class="jenkins-alert jenkins-alert-danger">${%depCompatWarning}
                            <br/>${%parentDepCompatWarning}
                            <ul>
                              <j:forEach var="d"
                                         items="${p.getDependenciesIncompatibleWithInstalledVersion(cache)}">
                                <li>
                                  <a href="${d.wiki}">
                                    <st:out
                                      value="${d.displayName} (${d.installed.version})"/>
                                  </a>
                                </li>
                              </j:forEach>
                            </ul>
                          </div>
                        </j:if>
                        <j:if test="${p.isNeededDependenciesForNewerJenkins(cache)}">
                          <div class="jenkins-alert jenkins-alert-danger">
                            ${%depCoreWarning(p.getNeededDependenciesRequiredCore().toString())}
                          </div>
                        </j:if>
                        <j:if test="${p.hasWarnings()}">
                          <div class="jenkins-alert jenkins-alert-danger">${%securityWarning}
                            <ul>
                              <j:forEach var="warning" items="${p.getWarnings()}">
                                <li>
                                  <a href="${warning.url}" rel="noopener noreferrer"
                                     target="_blank">${warning.message}
                                  </a>
                                </li>
                              </j:forEach>
                            </ul>
                          </div>
                        </j:if>
                        <j:if test="${p.isDeprecated()}">
                          <div class="jenkins-alert jenkins-alert-warning">
                            ${%deprecationWarning(p.getDeprecation().url)}
                          </div>
                        </j:if>
                        <j:if test="${it.hasAdoptThisPluginLabel(p)}">
                          <div class="jenkins-alert jenkins-alert-warning">
                            ${%adoptThisPlugin}
                          </div>
                        </j:if>
                      </td>
                      <td data="${p.releaseTimestamp.time}" class="jenkins-table__cell--no-wrap">
                        <j:if test="${p.releaseTimestamp != null}">
                          <time datetime="${h.iso8601DateTime(p.releaseTimestamp)}"
                                tooltip="${h.localDate(p.releaseTimestamp)}">
                            ${%ago(h.getTimeSpanString(p.releaseTimestamp))}
                          </time>
                        </j:if>
                      </td>
                      <td>
                        <j:choose>
                          <j:when test="${p.installed.active}">
                            <st:out value="${p.installed.version}"/>
                          </j:when>
                          <j:otherwise>
                            <span title="${%Inactive}">
                              (<st:out value="${p.installed.version}"/>)
                            </span>
                          </j:otherwise>
                        </j:choose>
                      </td>
                    </tr>
                  </j:forEach>
>>>>>>> a6665f89
            </table>
          </j:when>
          <j:otherwise>
            <l:notice icon="symbol-up-to-date" text="${%No updates available}" />
          </j:otherwise>
        </j:choose>
        <d:invokeBody />
      </form>
    </l:main-panel>
<<<<<<< HEAD
    <div class="grey-anime-preload" style="display: none">
      <l:icon class="icon-grey-anime icon-md" />
      <l:icon class="icon-blue icon-md" />
      <l:icon class="icon-red icon-md" />
      <l:icon class="icon-grey icon-md" />
    </div>
=======
>>>>>>> a6665f89
  </l:layout>
</j:jelly><|MERGE_RESOLUTION|>--- conflicted
+++ resolved
@@ -27,7 +27,7 @@
   <l:layout title="${%Updates} - ${%Plugins}" permission="${app.SYSTEM_READ}">
     <j:set var="list" value="${app.updateCenter.updates}" />
 
-    <st:include page="sidepanel.jelly" />
+    <st:include page="sidepanel.jelly"/>
     <!-- no need for additional breadcrumb here as we're on an "index" page already including breadcrumb -->
 
     <l:header>
@@ -37,7 +37,12 @@
     <l:main-panel>
       <div class="jenkins-app-bar jenkins-app-bar--sticky">
         <div class="jenkins-app-bar__content">
-          <l:search-bar clazz="jenkins-search--app-bar" placeholder="${%Search plugin updates}" id="filter-box" autofocus="true" value="${request.getParameter('filter')}" enabled="${!empty(list)}" />
+          <l:search-bar clazz="jenkins-search--app-bar"
+                        placeholder="${%Search plugin updates}"
+                        id="filter-box"
+                        autofocus="true"
+                        value="${request.getParameter('filter')}"
+                        enabled="${!empty(list)}" />
         </div>
         <div class="jenkins-app-bar__controls">
           <l:isAdmin>
@@ -52,10 +57,10 @@
         </div>
       </div>
 
-      <st:adjunct includes="hudson.PluginManager._table" />
+      <st:adjunct includes="hudson.PluginManager._table"/>
 
       <form id="form" method="post" action="install">
-        <j:set var="cache" value="${it.createCache()}" />
+        <j:set var="cache" value="${it.createCache()}"/>
 
         <j:choose>
           <j:when test="${!empty(list)}">
@@ -81,134 +86,48 @@
                   <th>${%Installed}</th>
                 </tr>
               </thead>
-              <j:forEach var="p" items="${list}">
-                <j:set var="installJob" value="${app.updateCenter.getJob(p)}" />
-                <j:set var="installedOk" value="${installJob.status.success and installJob.plugin.version==p.version}" />
-                <tr class="${installJob!=null ? 'already-upgraded' : ''} plugin" name="${p.displayName}" data-plugin-id="${h.xmlEscape(p.name)}">
-                  <l:isAdmin>
-                    <td class="jenkins-table__cell--checkbox">
-                      <span class="jenkins-checkbox">
-                        <input
-                          type="checkbox"
-                          name="plugin.${p.name}.${p.sourceId}"
-                          id="plugin.${p.name}.${p.sourceId}"
-                          checked="${installedOk ? 'checked' : null}"
-                          disabled="${installedOk ? 'disabled' : null}"
-                          data-compat-warning="${!p.isCompatible(cache)}"
-                        />
-                        <label for="plugin.${p.name}.${p.sourceId}" />
-                      </span>
-                    </td>
-                  </l:isAdmin>
-                  <td class="details" data="${h.xmlEscape(p.displayName)}" data-id="${h.xmlEscape(p.name+':'+p.version)}">
-                    <div>
-                      <a href="${p.wiki}" class="jenkins-table__link" rel="noopener noreferrer" target="_blank">
-                        <st:out value="${p.displayName}" />
-                        <span class="jenkins-label jenkins-label--tertiary" style="margin-left: 1ch">
-                          <span class="jenkins-visually-hidden">${%Version}</span>
-                          ${p.version}
-                        </span>
-                      </a>
-                    </div>
-                    <j:if test="${!p.categories.isEmpty()}">
-                      <div class="app-plugin-manager__categories">
-                        <j:forEach var="label" items="${p.categories}">
-                          <j:if test="${!it.isMetaLabel(label)}">
-                            <a href="?filter=${app.updateCenter.getCategoryDisplayName(label)}" class="jenkins-table__link jenkins-table__badge">${app.updateCenter.getCategoryDisplayName(label)}</a>
-                          </j:if>
-                        </j:forEach>
-                      </div>
-                    </j:if>
-                    <j:if test="${p.excerpt!=null}">
-                      <div>
-                        <j:out value="${p.excerpt}" />
-                      </div>
-                    </j:if>
-                    <j:if test="${!p.isCompatibleWithInstalledVersion()}">
-                      <div class="alert alert-danger">
-                        ${%compatWarning}
-                        <j:if test="${p.hasIncompatibleParentPlugins()}">
-                          <br />
-                          ${%parentCompatWarning}
-                          <ul>
-                            <j:forEach var="i" items="${p.getIncompatibleParentPlugins()}">
-                              <li>
-                                <a href="${i.wiki}">
-                                  <st:out value="${i.displayName} (${i.installed.version})" />
+                  <j:forEach var="p" items="${list}">
+                    <j:set var="installJob" value="${app.updateCenter.getJob(p)}"/>
+                    <j:set var="installedOk"
+                           value="${installJob.status.success and installJob.plugin.version==p.version}"/>
+                    <tr
+                      class="${installJob!=null ? 'already-upgraded' : ''} plugin"
+                      name="${p.displayName}"
+                      data-plugin-id="${h.xmlEscape(p.name)}">
+                      <l:isAdmin>
+                        <td class="jenkins-table__cell--checkbox">
+                          <span class="jenkins-checkbox">
+                            <input type="checkbox" name="plugin.${p.name}.${p.sourceId}"
+                                   id="plugin.${p.name}.${p.sourceId}"
+                                   checked="${installedOk ? 'checked' : null}"
+                                   disabled="${installedOk ? 'disabled' : null}"
+                                   data-compat-warning="${!p.isCompatible(cache)}"/>
+                            <label for="plugin.${p.name}.${p.sourceId}" />
+                          </span>
+                        </td>
+                      </l:isAdmin>
+                      <td class="details"
+                          data="${h.xmlEscape(p.displayName)}"
+                          data-id="${h.xmlEscape(p.name+':'+p.version)}">
+                        <div>
+                          <a href="${p.wiki}" class="jenkins-table__link" rel="noopener noreferrer" target="_blank">
+                            <st:out value="${p.displayName}"/>
+                            <span class="jenkins-label jenkins-label--tertiary" style="margin-left: 1ch;">
+                              <span class="jenkins-visually-hidden">${%Version}</span>
+                              ${p.version}
+                            </span>
+                          </a>
+                        </div>
+                        <j:if test="${!p.categories.isEmpty()}">
+                          <div class="app-plugin-manager__categories">
+                            <j:forEach var="label" items="${p.categories}">
+                              <j:if test="${!it.isMetaLabel(label)}">
+                                <a href="?filter=${app.updateCenter.getCategoryDisplayName(label)}"
+                                   class="jenkins-table__link jenkins-table__badge">
+                                  ${app.updateCenter.getCategoryDisplayName(label)}
                                 </a>
-                              </li>
+                              </j:if>
                             </j:forEach>
-<<<<<<< HEAD
-                          </ul>
-                        </j:if>
-                      </div>
-                    </j:if>
-                    <j:if test="${p.isForNewerHudson()}">
-                      <div class="alert alert-danger">${%coreWarning(p.requiredCore)}</div>
-                    </j:if>
-                    <j:if test="${p.fixesSecurityVulnerabilities()}">
-                      <div class="alert alert-warning">${%Applying this update will address security vulnerabilities in the currently installed version.}</div>
-                    </j:if>
-                    <j:if test="${!p.isNeededDependenciesCompatibleWithInstalledVersion(cache)}">
-                      <div class="alert alert-danger">
-                        ${%depCompatWarning}
-                        <br />
-                        ${%parentDepCompatWarning}
-                        <ul>
-                          <j:forEach var="d" items="${p.getDependenciesIncompatibleWithInstalledVersion(cache)}">
-                            <li>
-                              <a href="${d.wiki}">
-                                <st:out value="${d.displayName} (${d.installed.version})" />
-                              </a>
-                            </li>
-                          </j:forEach>
-                        </ul>
-                      </div>
-                    </j:if>
-                    <j:if test="${p.isNeededDependenciesForNewerJenkins(cache)}">
-                      <div class="alert alert-danger">${%depCoreWarning(p.getNeededDependenciesRequiredCore().toString())}</div>
-                    </j:if>
-                    <j:if test="${p.hasWarnings()}">
-                      <div class="alert alert-danger">
-                        ${%securityWarning}
-                        <ul>
-                          <j:forEach var="warning" items="${p.getWarnings()}">
-                            <li>
-                              <a href="${warning.url}" rel="noopener noreferrer" target="_blank">${warning.message}</a>
-                            </li>
-                          </j:forEach>
-                        </ul>
-                      </div>
-                    </j:if>
-                    <j:if test="${p.isDeprecated()}">
-                      <div class="alert alert-warning">${%deprecationWarning(p.getDeprecation().url)}</div>
-                    </j:if>
-                    <j:if test="${it.hasAdoptThisPluginLabel(p)}">
-                      <div class="alert alert-warning">${%adoptThisPlugin}</div>
-                    </j:if>
-                  </td>
-                  <td data="${p.releaseTimestamp.time}" class="jenkins-table__cell--no-wrap">
-                    <j:if test="${p.releaseTimestamp != null}">
-                      <time datetime="${h.iso8601DateTime(p.releaseTimestamp)}" tooltip="${h.localDate(p.releaseTimestamp)}">${%ago(h.getTimeSpanString(p.releaseTimestamp))}</time>
-                    </j:if>
-                  </td>
-                  <td>
-                    <j:choose>
-                      <j:when test="${p.installed.active}">
-                        <st:out value="${p.installed.version}" />
-                      </j:when>
-                      <j:otherwise>
-                        <span title="${%Inactive}">
-                          (
-                          <st:out value="${p.installed.version}" />
-                          )
-                        </span>
-                      </j:otherwise>
-                    </j:choose>
-                  </td>
-                </tr>
-              </j:forEach>
-=======
                           </div>
                         </j:if>
                         <j:if test="${p.excerpt!=null}">
@@ -308,24 +227,14 @@
                       </td>
                     </tr>
                   </j:forEach>
->>>>>>> a6665f89
             </table>
           </j:when>
           <j:otherwise>
             <l:notice icon="symbol-up-to-date" text="${%No updates available}" />
           </j:otherwise>
         </j:choose>
-        <d:invokeBody />
+        <d:invokeBody/>
       </form>
     </l:main-panel>
-<<<<<<< HEAD
-    <div class="grey-anime-preload" style="display: none">
-      <l:icon class="icon-grey-anime icon-md" />
-      <l:icon class="icon-blue icon-md" />
-      <l:icon class="icon-red icon-md" />
-      <l:icon class="icon-grey icon-md" />
-    </div>
-=======
->>>>>>> a6665f89
   </l:layout>
 </j:jelly>