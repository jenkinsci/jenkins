<!--
The MIT License

Copyright (c) 2004-2010, Sun Microsystems, Inc., Kohsuke Kawaguchi, Seiji Sogabe

Permission is hereby granted, free of charge, to any person obtaining a copy
of this software and associated documentation files (the "Software"), to deal
in the Software without restriction, including without limitation the rights
to use, copy, modify, merge, publish, distribute, sublicense, and/or sell
copies of the Software, and to permit persons to whom the Software is
furnished to do so, subject to the following conditions:

The above copyright notice and this permission notice shall be included in
all copies or substantial portions of the Software.

THE SOFTWARE IS PROVIDED "AS IS", WITHOUT WARRANTY OF ANY KIND, EXPRESS OR
IMPLIED, INCLUDING BUT NOT LIMITED TO THE WARRANTIES OF MERCHANTABILITY,
FITNESS FOR A PARTICULAR PURPOSE AND NONINFRINGEMENT. IN NO EVENT SHALL THE
AUTHORS OR COPYRIGHT HOLDERS BE LIABLE FOR ANY CLAIM, DAMAGES OR OTHER
LIABILITY, WHETHER IN AN ACTION OF CONTRACT, TORT OR OTHERWISE, ARISING FROM,
OUT OF OR IN CONNECTION WITH THE SOFTWARE OR THE USE OR OTHER DEALINGS IN
THE SOFTWARE.
-->

<?jelly escape-by-default='true'?>
<j:jelly xmlns:j="jelly:core" xmlns:st="jelly:stapler" xmlns:d="jelly:define" xmlns:l="/lib/layout" xmlns:f="/lib/form">
  <l:layout title="${%Updates} - ${%Plugins}" permission="${app.SYSTEM_READ}">
    <j:set var="list" value="${app.updateCenter.updates}" />

    <st:include page="sidepanel.jelly"/>
    <!-- no need for additional breadcrumb here as we're on an "index" page already including breadcrumb -->

    <l:header>
      <script src="${resURL}/jsbundles/components/row-selection-controller.js" type="text/javascript" defer="true" />
    </l:header>

    <l:main-panel>
      <l:app-bar title="${%Plugins}" />

      <div class="jenkins-app-bar jenkins-app-bar--sticky">
        <div class="jenkins-app-bar__content">
          <l:search-bar clazz="jenkins-search--app-bar"
                        placeholder="${%Search plugin updates}"
                        id="filter-box"
                        autofocus="true"
                        value="${request.getParameter('filter')}"
                        enabled="${!empty(list)}" />
        </div>
        <div class="jenkins-app-bar__controls">
          <l:isAdmin>
            <j:if test="${!empty(list)}">
              <button id="button-update" form="form" type="submit" class="jenkins-button jenkins-button--primary" disabled="true">
                <l:icon src="symbol-download" />
                ${%Update}
              </button>
            </j:if>
          </l:isAdmin>
          <st:include page="check.jelly" />
        </div>
      </div>

      <st:adjunct includes="hudson.PluginManager._table"/>

      <form id="form" method="post" action="install">
        <j:set var="cache" value="${it.createCache()}"/>

        <j:choose>
          <j:when test="${!empty(list)}">
            <table id="plugins" class="jenkins-table sortable">
              <thead>
                <tr>
                  <l:isAdmin>
                    <th data-sort-disable="true">
                      <l:rowSelectionController>
                        <j:if test="${app.updateCenter.hasIncompatibleUpdates(cache)}">
                          <button tooltip="${%CompatibleTooltip}" type="button" data-select="compatible" class="jenkins-button jenkins-button--tertiary">
                            <div class="jenkins-table__checkbox-dropdown__icon">
                              <l:icon src="symbol-compatible" />
                            </div>
                            ${%Compatible}
                          </button>
                        </j:if>
                      </l:rowSelectionController>
                    </th>
                  </l:isAdmin>
                  <th initialSortDir="down">${%Name}</th>
                  <th>${%Released}</th>
                  <th>${%Installed}</th>
                </tr>
              </thead>
                  <j:forEach var="p" items="${list}">
                    <j:set var="installJob" value="${app.updateCenter.getJob(p)}"/>
                    <j:set var="installedOk"
                           value="${installJob.status.success and installJob.plugin.version==p.version}"/>
                    <tr
                      class="${installJob!=null ? 'already-upgraded' : ''} plugin"
                      name="${p.displayName}"
                      data-plugin-id="${h.xmlEscape(p.name)}">
                      <l:isAdmin>
                        <td class="jenkins-table__cell--checkbox">
                          <span class="jenkins-checkbox">
                            <input type="checkbox" name="plugin.${p.name}.${p.sourceId}"
                                   id="plugin.${p.name}.${p.sourceId}"
                                   checked="${installedOk ? 'checked' : null}"
                                   disabled="${installedOk ? 'disabled' : null}"
                                   data-compat-warning="${!p.isCompatible(cache)}"/>
                            <label for="plugin.${p.name}.${p.sourceId}" />
                          </span>
                        </td>
                      </l:isAdmin>
                      <td class="details"
                          data="${h.xmlEscape(p.displayName)}"
                          data-id="${h.xmlEscape(p.name+':'+p.version)}">
                        <div>
                          <a href="${p.wiki}" class="jenkins-table__link" rel="noopener noreferrer" target="_blank">
                            <st:out value="${p.displayName}"/>
                            <span class="jenkins-label jenkins-label--tertiary" style="margin-left: 1ch;">
                              <span class="jenkins-visually-hidden">${%Version}</span>
                              ${p.version}
                            </span>
                          </a>
                        </div>
                        <j:if test="${!p.categories.isEmpty()}">
                          <div class="app-plugin-manager__categories">
                            <j:forEach var="label" items="${p.categories}">
                              <j:if test="${!it.isMetaLabel(label)}">
                                <a href="?filter=${app.updateCenter.getCategoryDisplayName(label)}"
                                   class="jenkins-table__link jenkins-table__badge">
                                  ${app.updateCenter.getCategoryDisplayName(label)}
                                </a>
                              </j:if>
                            </j:forEach>
                          </div>
                        </j:if>
<<<<<<< HEAD
                        <j:if test="${p.excerpt!=null}">
                          <div>
                            <j:out value="${p.excerpt}"/>
                          </div>
                        </j:if>
                        <j:if test="${!p.isCompatibleWithInstalledVersion()}">
                          <div class="alert alert-danger">${%compatWarning}
                            <j:if test="${p.hasIncompatibleParentPlugins()}">
                              <br/>${%parentCompatWarning}
                              <ul>
                                <j:forEach var="i" items="${p.getIncompatibleParentPlugins()}">
                                  <li>
                                    <a href="${i.wiki}">
                                      <st:out
                                        value="${i.displayName} (${i.installed.version})"/>
                                    </a>
                                  </li>
                                </j:forEach>
                              </ul>
                            </j:if>
                          </div>
                        </j:if>
                        <j:if test="${p.isForNewerHudson()}">
                          <div class="alert alert-danger">${%coreWarning(p.requiredCore)}</div>
                        </j:if>
                        <j:if test="${p.fixesSecurityVulnerabilities()}">
                          <div class="alert alert-warning">
                            ${%Applying this update will address security vulnerabilities in the currently installed version.}
                          </div>
                        </j:if>
                        <j:if test="${!p.isNeededDependenciesCompatibleWithInstalledVersion(cache)}">
                          <div class="alert alert-danger">${%depCompatWarning}
                            <br/>${%parentDepCompatWarning}
                            <ul>
                              <j:forEach var="d"
                                         items="${p.getDependenciesIncompatibleWithInstalledVersion(cache)}">
                                <li>
                                  <a href="${d.wiki}">
                                    <st:out
                                      value="${d.displayName} (${d.installed.version})"/>
                                  </a>
                                </li>
                              </j:forEach>
                            </ul>
                          </div>
                        </j:if>
                        <j:if test="${p.isNeededDependenciesForNewerJenkins(cache)}">
                          <div class="alert alert-danger">
                            ${%depCoreWarning(p.getNeededDependenciesRequiredCore().toString())}
                          </div>
                        </j:if>
                        <j:if test="${p.hasWarnings()}">
                          <div class="alert alert-danger">${%securityWarning}
                            <ul>
                              <j:forEach var="warning" items="${p.getWarnings()}">
                                <li>
                                  <a href="${warning.url}" rel="noopener noreferrer"
                                     target="_blank">${warning.message}
                                  </a>
                                </li>
                              </j:forEach>
                            </ul>
                          </div>
                        </j:if>
                        <j:if test="${p.isDeprecated()}">
                          <div class="alert alert-warning">
                            ${%deprecationWarning(p.getDeprecation().url)}
                          </div>
                        </j:if>
                        <j:if test="${it.hasAdoptThisPluginLabel(p)}">
                          <div class="alert alert-warning">
                            ${%adoptThisPlugin}
                          </div>
                        </j:if>
                      </td>
                      <td data="${p.releaseTimestamp.time}" class="jenkins-table__cell--no-wrap">
                        <j:if test="${p.releaseTimestamp != null}">
                          <time datetime="${h.iso8601DateTime(p.releaseTimestamp)}"
                                tooltip="${h.localDate(p.releaseTimestamp)}">
                            ${%ago(h.getTimeSpanString(p.releaseTimestamp))}
                          </time>
                        </j:if>
                      </td>
                      <td>
                        <j:choose>
                          <j:when test="${p.installed.active}">
                            <st:out value="${p.installed.version}"/>
                          </j:when>
                          <j:otherwise>
                            <span title="${%Inactive}">
                              (<st:out value="${p.installed.version}"/>)
                            </span>
                          </j:otherwise>
                        </j:choose>
                      </td>
                    </tr>
                  </j:forEach>

            </table>
          </j:when>
          <j:otherwise>
            <l:notice icon="symbol-up-to-date" text="${%No updates available}" />
          </j:otherwise>
        </j:choose>

        <div id="bottom-sticker">
          <div class="bottom-sticker-inner">
            <l:isAdmin>
              <j:if test="${!empty(list)}">
                <f:submit value="${%Download now and install after restart}"/>
              </j:if>
            </l:isAdmin>
          </div>
        </div>
=======
                      </div>
                    </j:if>
                    <j:if test="${p.isForNewerHudson()}">
                      <div class="alert alert-danger">${%coreWarning(p.requiredCore)}</div>
                    </j:if>
                    <j:if test="${p.fixesSecurityVulnerabilities()}">
                      <div class="alert alert-warning">
                        ${%Applying this update will address security vulnerabilities in the currently installed version.}
                      </div>
                    </j:if>
                    <j:if test="${!p.isNeededDependenciesCompatibleWithInstalledVersion(cache)}">
                      <div class="alert alert-danger">${%depCompatWarning}
                        <br/>${%parentDepCompatWarning}
                        <ul>
                          <j:forEach var="d"
                                     items="${p.getDependenciesIncompatibleWithInstalledVersion(cache)}">
                            <li>
                              <a href="${d.wiki}">
                                <st:out
                                  value="${d.displayName} (${d.installed.version})"/>
                              </a>
                            </li>
                          </j:forEach>
                        </ul>
                      </div>
                    </j:if>
                    <j:if test="${p.isNeededDependenciesForNewerJenkins(cache)}">
                      <div class="alert alert-danger">
                        ${%depCoreWarning(p.getNeededDependenciesRequiredCore().toString())}
                      </div>
                    </j:if>
                    <j:if test="${p.hasWarnings()}">
                      <div class="alert alert-danger">${%securityWarning}
                        <ul>
                          <j:forEach var="warning" items="${p.getWarnings()}">
                            <li>
                              <a href="${warning.url}" rel="noopener noreferrer"
                                 target="_blank">${warning.message}
                              </a>
                            </li>
                          </j:forEach>
                        </ul>
                      </div>
                    </j:if>
                    <j:if test="${p.isDeprecated()}">
                      <div class="alert alert-warning">
                        ${%deprecationWarning(p.getDeprecation().url)}
                      </div>
                    </j:if>
                    <j:if test="${it.hasAdoptThisPluginLabel(p)}">
                      <div class="alert alert-warning">
                        ${%adoptThisPlugin}
                      </div>
                    </j:if>
                  </td>
                  <td data="${p.releaseTimestamp.time}" class="jenkins-table__cell--no-wrap">
                    <j:if test="${p.releaseTimestamp != null}">
                      <time datetime="${h.iso8601DateTime(p.releaseTimestamp)}"
                            tooltip="${h.localDate(p.releaseTimestamp)}">
                        ${%ago(h.getTimeSpanString(p.releaseTimestamp))}
                      </time>
                    </j:if>
                  </td>
                  <td>
                    <j:choose>
                      <j:when test="${p.installed.active}">
                        <st:out value="${p.installed.version}"/>
                      </j:when>
                      <j:otherwise>
                        <span title="${%Inactive}">
                          (<st:out value="${p.installed.version}"/>)
                        </span>
                      </j:otherwise>
                    </j:choose>
                  </td>
                </tr>
              </j:forEach>
            </j:when>
            <j:otherwise>
              <tr>
                <td colspan="5" align="center">
                  <div style="padding:1em">
                    ${%No updates}
                  </div>
                </td>
              </tr>
            </j:otherwise>
          </j:choose>
        </table>
>>>>>>> fbf1e273
        <d:invokeBody/>
      </form>
    </l:main-panel>
    <div class="grey-anime-preload" style="display:none">
      <l:icon class="icon-grey-anime icon-md"/>
      <l:icon class="icon-blue icon-md"/>
      <l:icon class="icon-red icon-md"/>
      <l:icon class="icon-grey icon-md"/>
    </div>
  </l:layout>
</j:jelly><|MERGE_RESOLUTION|>--- conflicted
+++ resolved
@@ -132,7 +132,6 @@
                             </j:forEach>
                           </div>
                         </j:if>
-<<<<<<< HEAD
                         <j:if test="${p.excerpt!=null}">
                           <div>
                             <j:out value="${p.excerpt}"/>
@@ -230,114 +229,12 @@
                       </td>
                     </tr>
                   </j:forEach>
-
             </table>
           </j:when>
           <j:otherwise>
             <l:notice icon="symbol-up-to-date" text="${%No updates available}" />
           </j:otherwise>
         </j:choose>
-
-        <div id="bottom-sticker">
-          <div class="bottom-sticker-inner">
-            <l:isAdmin>
-              <j:if test="${!empty(list)}">
-                <f:submit value="${%Download now and install after restart}"/>
-              </j:if>
-            </l:isAdmin>
-          </div>
-        </div>
-=======
-                      </div>
-                    </j:if>
-                    <j:if test="${p.isForNewerHudson()}">
-                      <div class="alert alert-danger">${%coreWarning(p.requiredCore)}</div>
-                    </j:if>
-                    <j:if test="${p.fixesSecurityVulnerabilities()}">
-                      <div class="alert alert-warning">
-                        ${%Applying this update will address security vulnerabilities in the currently installed version.}
-                      </div>
-                    </j:if>
-                    <j:if test="${!p.isNeededDependenciesCompatibleWithInstalledVersion(cache)}">
-                      <div class="alert alert-danger">${%depCompatWarning}
-                        <br/>${%parentDepCompatWarning}
-                        <ul>
-                          <j:forEach var="d"
-                                     items="${p.getDependenciesIncompatibleWithInstalledVersion(cache)}">
-                            <li>
-                              <a href="${d.wiki}">
-                                <st:out
-                                  value="${d.displayName} (${d.installed.version})"/>
-                              </a>
-                            </li>
-                          </j:forEach>
-                        </ul>
-                      </div>
-                    </j:if>
-                    <j:if test="${p.isNeededDependenciesForNewerJenkins(cache)}">
-                      <div class="alert alert-danger">
-                        ${%depCoreWarning(p.getNeededDependenciesRequiredCore().toString())}
-                      </div>
-                    </j:if>
-                    <j:if test="${p.hasWarnings()}">
-                      <div class="alert alert-danger">${%securityWarning}
-                        <ul>
-                          <j:forEach var="warning" items="${p.getWarnings()}">
-                            <li>
-                              <a href="${warning.url}" rel="noopener noreferrer"
-                                 target="_blank">${warning.message}
-                              </a>
-                            </li>
-                          </j:forEach>
-                        </ul>
-                      </div>
-                    </j:if>
-                    <j:if test="${p.isDeprecated()}">
-                      <div class="alert alert-warning">
-                        ${%deprecationWarning(p.getDeprecation().url)}
-                      </div>
-                    </j:if>
-                    <j:if test="${it.hasAdoptThisPluginLabel(p)}">
-                      <div class="alert alert-warning">
-                        ${%adoptThisPlugin}
-                      </div>
-                    </j:if>
-                  </td>
-                  <td data="${p.releaseTimestamp.time}" class="jenkins-table__cell--no-wrap">
-                    <j:if test="${p.releaseTimestamp != null}">
-                      <time datetime="${h.iso8601DateTime(p.releaseTimestamp)}"
-                            tooltip="${h.localDate(p.releaseTimestamp)}">
-                        ${%ago(h.getTimeSpanString(p.releaseTimestamp))}
-                      </time>
-                    </j:if>
-                  </td>
-                  <td>
-                    <j:choose>
-                      <j:when test="${p.installed.active}">
-                        <st:out value="${p.installed.version}"/>
-                      </j:when>
-                      <j:otherwise>
-                        <span title="${%Inactive}">
-                          (<st:out value="${p.installed.version}"/>)
-                        </span>
-                      </j:otherwise>
-                    </j:choose>
-                  </td>
-                </tr>
-              </j:forEach>
-            </j:when>
-            <j:otherwise>
-              <tr>
-                <td colspan="5" align="center">
-                  <div style="padding:1em">
-                    ${%No updates}
-                  </div>
-                </td>
-              </tr>
-            </j:otherwise>
-          </j:choose>
-        </table>
->>>>>>> fbf1e273
         <d:invokeBody/>
       </form>
     </l:main-panel>
