--- conflicted
+++ resolved
@@ -287,11 +287,7 @@
           btn = Event.element(o);
 
           <!-- trigger -->
-<<<<<<< HEAD
-          fetch(btn.getAttribute('url')+"/make"+(btn.checked?"Enable":"Disable")+"d", {
-=======
           fetch(btn.getAttribute('url')+"/make"+(btn.checked?"Enabled":"Disabled"), {
->>>>>>> 4aeb0eba
             method: 'post',
             headers: crumb.wrap({}),
           }).then(rsp => {
