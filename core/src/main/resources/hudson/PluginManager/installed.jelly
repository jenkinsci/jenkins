<!--
The MIT License

Copyright (c) 2004-2010, Sun Microsystems, Inc., Kohsuke Kawaguchi, Seiji Sogabe, Yahoo! Inc.

Permission is hereby granted, free of charge, to any person obtaining a copy
of this software and associated documentation files (the "Software"), to deal
in the Software without restriction, including without limitation the rights
to use, copy, modify, merge, publish, distribute, sublicense, and/or sell
copies of the Software, and to permit persons to whom the Software is
furnished to do so, subject to the following conditions:

The above copyright notice and this permission notice shall be included in
all copies or substantial portions of the Software.

THE SOFTWARE IS PROVIDED "AS IS", WITHOUT WARRANTY OF ANY KIND, EXPRESS OR
IMPLIED, INCLUDING BUT NOT LIMITED TO THE WARRANTIES OF MERCHANTABILITY,
FITNESS FOR A PARTICULAR PURPOSE AND NONINFRINGEMENT. IN NO EVENT SHALL THE
AUTHORS OR COPYRIGHT HOLDERS BE LIABLE FOR ANY CLAIM, DAMAGES OR OTHER
LIABILITY, WHETHER IN AN ACTION OF CONTRACT, TORT OR OTHERWISE, ARISING FROM,
OUT OF OR IN CONNECTION WITH THE SOFTWARE OR THE USE OR OTHER DEALINGS IN
THE SOFTWARE.
-->

<!--
  Installed plugins
-->
<?jelly escape-by-default='true'?>
<j:jelly xmlns:j="jelly:core" xmlns:st="jelly:stapler" xmlns:l="/lib/layout" xmlns:s="/lib/form">
  <l:layout title="${%Installed plugins} - ${%Plugins}" permission="${app.SYSTEM_READ}">
    <j:set var="readOnlyMode" value="${!app.hasPermission(app.ADMINISTER)}" />

    <st:include page="sidepanel.jelly" />
    <!-- no need for additional breadcrumb here as the side panel offers enough functionality to browse between different pages -->

    <l:main-panel>
      <j:set var="noPlugins" value="${empty(app.pluginManager.plugins) and empty(app.pluginManager.failedPlugins)}" />

      <div class="jenkins-app-bar jenkins-app-bar--sticky">
        <div class="jenkins-app-bar__content">
          <l:search-bar clazz="jenkins-search--app-bar" placeholder="${%Search installed plugins}" id="filter-box" autofocus="true" value="${request.getParameter('filter')}" enabled="${!noPlugins}" />
        </div>
      </div>

      <st:adjunct includes="hudson.PluginManager._table" />

      <span style="display: none" id="is-restart-required-for-completion" data-is-restart-required="${app.updateCenter.isRestartRequiredForCompletion()}" />

      <j:if test="${app.updateCenter.isRestartRequiredForCompletion()}">
<<<<<<< HEAD
        <div class="alert alert-warning">
          <strong>${%Warning}</strong>
          : ${%requires.restart}
        </div>
=======
        <div class="jenkins-alert jenkins-alert-warning"><strong>${%Warning}</strong>: ${%requires.restart}</div>
>>>>>>> a6665f89
      </j:if>

      <template
        id="i18n"
        data-cannot-enable="${%This plugin cannot be enabled}"
        data-cannot-disable="${%This plugin cannot be disabled}"
        data-cannot-uninstall="${%This plugin cannot be uninstalled}"
        data-disabled-dependencies="${%It has one or more unsatisfied dependencies}"
        data-enabled-dependents="${%It has one or more enabled dependents}"
        data-installed-dependents="${%It has one or more installed dependents}"
        data-detached-disable="${%detached-disable}"
        data-detached-uninstall="${%detached-uninstall}"
        data-detached-possible-dependents="${%detached-possible-dependents}"
        data-uninstall-description="${%uninstall-description}"
      />

      <j:choose>
        <j:when test="${noPlugins}">
          <l:notice icon="symbol-plugins" text="${%No plugins installed}" />
        </j:when>
        <j:otherwise>
          <table id="plugins" class="jenkins-table sortable">
            <thead>
              <tr>
                <th initialSortDir="down">${%Name}</th>
                <th class="jenkins-table__cell--tight">${%Enabled}</th>
                <l:isAdmin>
                  <th data-sort-disable="true" />
                </l:isAdmin>
              </tr>
            </thead>
            <tbody>
              <j:forEach var="p" items="${app.pluginManager.pluginsSortedByTitle}">
                <tr
                  class="plugin ${p.hasMandatoryDependents()?'has-dependents':''} ${(p.hasMandatoryDependents() and !p.enabled)?'has-dependents-but-disabled':''} ${p.isDeleted()?'deleted':''} ${p.hasImpliedDependents() and p.enabled ? 'possibly-has-implied-dependents' : ''}"
                  data-plugin-id="${p.shortName}"
                  data-plugin-name="${p.displayName}"
                >
                  <td class="details">
                    <div class="plugin-name success-plugin">
                      <a href="${p.url}" class="jenkins-table__link" target="_blank" rel="noopener noreferrer">
                        ${p.updateInfo.displayName?:p.displayName}
                        <span class="jenkins-label jenkins-label--tertiary" style="margin-left: 1ch">
                          <span class="jenkins-visually-hidden">${%Version}</span>
                          ${p.version}
                        </span>
                      </a>
                    </div>
                    <div class="jenkins-!-margin-top-1">
                      <j:set var="indexPage" value="${p.indexPage.toString()}" />
                      <j:set var="excerpt" value="${app.updateCenter.getPlugin(p.shortName).excerpt}" />
                      <j:set var="description" value="${p.manifest.mainAttributes.getValue('Specification-Title')}" />
                      <j:choose>
                        <j:when test="${!empty(indexPage)}">
                          <!-- src/main/resources/index.jelly, preferred -->
                          <j:include uri="${indexPage}" />
                        </j:when>
                        <j:when test="${excerpt != null}">
                          <!-- HTML from {excerpt} in wiki page -->
                          <j:out value="${excerpt}" />
                        </j:when>
                        <j:when test="${description != null}">
                          <!-- last resort, from POM -->
                          ${description}
                        </j:when>
                        <j:otherwise>${%No description available.}</j:otherwise>
                      </j:choose>
                    </div>
                    <j:set var="issueTrackerReportUrl" value="${p.getIssueTrackerReportUrl()}" />
                    <j:if test="${issueTrackerReportUrl != null}">
                      <div class="excerpt">
                        <a href="${issueTrackerReportUrl}" rel="noopener nofollow noreferrer" target="_blank" class="jenkins-label jenkins-label--tertiary">${%reportIssue}</a>
                      </div>
                    </j:if>
                    <j:if test="${!p.getActiveWarnings().isEmpty()}">
<<<<<<< HEAD
                      <div class="alert alert-danger">
                        ${%securityWarning}
=======
                      <div class="jenkins-alert jenkins-alert-danger">${%securityWarning}
>>>>>>> a6665f89
                        <ul>
                          <j:forEach var="warning" items="${p.getActiveWarnings()}">
                            <li>
                              <a href="${warning.url}" rel="noopener noreferrer" target="_blank">${warning.message}</a>
                            </li>
                          </j:forEach>
                        </ul>
                      </div>
                    </j:if>
                    <j:if test="${p.isDeprecated()}">
                      <div class="jenkins-alert jenkins-alert-warning">
                        <!-- figure out a way how to present deprecations by multiple update sites instead of just the first one -->
                        ${%deprecationWarning(p.getDeprecations().get(0).url)}
                      </div>
                    </j:if>
                    <j:if test="${it.hasAdoptThisPluginLabel(p)}">
<<<<<<< HEAD
                      <div class="alert alert-warning jenkins-!-margin-top-1 jenkins-!-margin-bottom-0">${%adoptThisPlugin}</div>
=======
                      <div class="jenkins-alert jenkins-alert-warning jenkins-!-margin-top-1 jenkins-!-margin-bottom-0">
                        ${%adoptThisPlugin}
                      </div>
>>>>>>> a6665f89
                    </j:if>
                  </td>
                  <j:set var="state" value="${p.enabled?'true':null}" />
                  <td class="jenkins-table__cell--tight enable" data="${state}">
                    <div class="jenkins-table__cell__button-wrapper">
                      <span class="jenkins-toggle-switch">
                        <input type="checkbox" checked="${state}" class="plugin-manager-toggle-switch" url="plugin/${p.shortName}" disabled="${readOnlyMode ? 'true' : null}" original="${p.active?'true':'false'}" />
                        <label class="attach-previous"></label>
                      </span>
                    </div>
                  </td>
                  <l:isAdmin>
                    <td class="jenkins-table__cell--tight">
                      <div class="jenkins-table__cell__button-wrapper">
                        <j:if test="${p.downgradable}">
<<<<<<< HEAD
                          <form class="jenkins-buttons-row" method="post" action="${rootURL}/updateCenter/plugin/${p.shortName}/downgrade">
                            <button class="jenkins-table__button jenkins-!-color-orange" tooltip="${%downgradeTo(p.backupVersion)}">
                              <l:icon src="symbol-downgrade-circle" />
                              <span class="jenkins-!-margin-left-1" style="font-size: 0.75rem; font-weight: 600; white-space: nowrap; overflow: hidden; text-overflow: ellipsis; max-width: 50px">${p.backupVersion}</span>
=======
                          <form method="post"
                                class="jenkins-buttons-row"
                                action="${rootURL}/updateCenter/plugin/${p.shortName}/downgrade">
                            <button class="jenkins-button jenkins-button--tertiary jenkins-!-color-orange"
                                    style="padding: 0.5rem"
                                    tooltip="${%downgradeTo(p.backupVersion)}">
                              <l:icon src="symbol-downgrade-circle"/>
                              <span style="white-space: nowrap; overflow: hidden; text-overflow: ellipsis; max-width: 60px;">
                                ${p.backupVersion}
                              </span>
>>>>>>> a6665f89
                            </button>
                          </form>
                        </j:if>
                      </div>
                    </td>
                    <td class="jenkins-table__cell--tight uninstall">
                      <div class="jenkins-table__cell__button-wrapper">
                        <j:choose>
                          <j:when test="${p.isDeleted()}">
                            <p>${%Uninstallation pending}</p>
                          </j:when>
                          <j:otherwise>
                            <j:if test="${p.hasMandatoryDependents() or p.hasImpliedDependents()}">
                              <div class="dependent-list">
                                <j:forEach var="dependent" items="${p.mandatoryDependents}">
                                  <span data-plugin-id="${dependent}"></span>
                                </j:forEach>
                                <j:set var="impliedDependents" value="${p.impliedDependents}" />
                                <j:choose>
                                  <j:when test="${impliedDependents.size() lt 15}">
                                    <j:forEach var="dependent" items="${impliedDependents}">
                                      <span data-plugin-id="${dependent}"></span>
                                    </j:forEach>
                                  </j:when>
                                  <j:otherwise>
                                    <p>${%detached-many-dependents(impliedDependents.size())}</p>
                                  </j:otherwise>
                                </j:choose>
                              </div>
                            </j:if>
                            <j:if test="${p.hasMandatoryDependencies()}">
                              <div class="dependency-list">
                                <j:forEach var="dependency" items="${p.mandatoryDependencies}">
                                  <span data-plugin-id="${dependency.shortName}"></span>
                                </j:forEach>
                              </div>
                            </j:if>
<<<<<<< HEAD
                            <button
                              data-action="uninstall"
                              type="button"
                              class="jenkins-table__button jenkins-!-destructive-color"
                              tooltip="${%Uninstall} ${p.updateInfo.displayName ?: p.displayName}"
                              data-href="plugin/${p.shortName}/doUninstall"
                              data-message="${%uninstall-title(p.updateInfo.displayName ?: p.displayName)}"
                            >
                              <l:icon src="symbol-close-circle" />
=======
                            <button data-action="uninstall"
                                    type="button"
                                    class="jenkins-button jenkins-button--tertiary jenkins-!-destructive-color"
                                    tooltip="${%Uninstall} ${p.updateInfo.displayName ?: p.displayName}"
                                    data-href="plugin/${p.shortName}/doUninstall"
                                    data-message="${%uninstall-title(p.updateInfo.displayName ?: p.displayName)}">
                              <l:icon src="symbol-close-circle"/>
>>>>>>> a6665f89
                            </button>
                          </j:otherwise>
                        </j:choose>
                      </div>
                    </td>
                  </l:isAdmin>
                </tr>
              </j:forEach>
              <!-- failed ones -->
              <j:forEach var="p" items="${it.failedPlugins}">
                <tr class="hoverback">
                  <td>
                    <j:if test="${p.pluginWrapper != null}">
                      <div class="plugin-name failed-plugin with-plugin-wrapper">
                        <a href="${p.pluginWrapper.url}" target="_blank" rel="noopener noreferrer" class="display-name">${p.pluginWrapper.updateInfo.displayName?:p.pluginWrapper.displayName}</a>
                      </div>
                    </j:if>
                    <j:if test="${p.pluginWrapper == null}">
                      <div class="plugin-name failed-plugin no-plugin-wrapper">${p.name}</div>
                    </j:if>
                    <div class="jenkins-alert jenkins-alert-danger jenkins-!-margin-top-1 jenkins-!-margin-bottom-0">
                      <pre>${p.cause.message}</pre>
                    </div>
                  </td>
                  <td class="jenkins-table__cell--tight">
                    <div class="jenkins-table__cell__button-wrapper">
                      <span class="jenkins-toggle-switch">
                        <input type="checkbox" disabled="disabled" />
                        <label class="attach-previous"></label>
                      </span>
                    </div>
                  </td>
                  <td />
                  <td />
                </tr>
              </j:forEach>
            </tbody>
          </table>
        </j:otherwise>
      </j:choose>

      <div class="warning" id="needRestart" style="display: none; margin: 1em; height: 1em">
        <form method="post" action="${rootURL}/safeRestart">
          ${%Changes will take effect when you restart Jenkins}
          <j:if test="${app.lifecycle.canRestart()}">
            <s:submit value="${%Restart Once No Jobs Are Running}" />
          </j:if>
        </form>
      </div>

      <st:adjunct includes="hudson.PluginManager._installed" />
    </l:main-panel>
  </l:layout>
</j:jelly><|MERGE_RESOLUTION|>--- conflicted
+++ resolved
@@ -28,48 +28,46 @@
 <?jelly escape-by-default='true'?>
 <j:jelly xmlns:j="jelly:core" xmlns:st="jelly:stapler" xmlns:l="/lib/layout" xmlns:s="/lib/form">
   <l:layout title="${%Installed plugins} - ${%Plugins}" permission="${app.SYSTEM_READ}">
-    <j:set var="readOnlyMode" value="${!app.hasPermission(app.ADMINISTER)}" />
-
-    <st:include page="sidepanel.jelly" />
+    <j:set var="readOnlyMode" value="${!app.hasPermission(app.ADMINISTER)}"/>
+
+    <st:include page="sidepanel.jelly"/>
     <!-- no need for additional breadcrumb here as the side panel offers enough functionality to browse between different pages -->
 
     <l:main-panel>
-      <j:set var="noPlugins" value="${empty(app.pluginManager.plugins) and empty(app.pluginManager.failedPlugins)}" />
+      <j:set var="noPlugins"
+             value="${empty(app.pluginManager.plugins) and empty(app.pluginManager.failedPlugins)}" />
 
       <div class="jenkins-app-bar jenkins-app-bar--sticky">
         <div class="jenkins-app-bar__content">
-          <l:search-bar clazz="jenkins-search--app-bar" placeholder="${%Search installed plugins}" id="filter-box" autofocus="true" value="${request.getParameter('filter')}" enabled="${!noPlugins}" />
+          <l:search-bar clazz="jenkins-search--app-bar"
+                        placeholder="${%Search installed plugins}"
+                        id="filter-box"
+                        autofocus="true"
+                        value="${request.getParameter('filter')}"
+                        enabled="${!noPlugins}" />
         </div>
       </div>
 
-      <st:adjunct includes="hudson.PluginManager._table" />
-
-      <span style="display: none" id="is-restart-required-for-completion" data-is-restart-required="${app.updateCenter.isRestartRequiredForCompletion()}" />
+      <st:adjunct includes="hudson.PluginManager._table"/>
+
+      <span style="display:none" id="is-restart-required-for-completion"
+            data-is-restart-required="${app.updateCenter.isRestartRequiredForCompletion()}" />
 
       <j:if test="${app.updateCenter.isRestartRequiredForCompletion()}">
-<<<<<<< HEAD
-        <div class="alert alert-warning">
-          <strong>${%Warning}</strong>
-          : ${%requires.restart}
-        </div>
-=======
         <div class="jenkins-alert jenkins-alert-warning"><strong>${%Warning}</strong>: ${%requires.restart}</div>
->>>>>>> a6665f89
       </j:if>
 
-      <template
-        id="i18n"
-        data-cannot-enable="${%This plugin cannot be enabled}"
-        data-cannot-disable="${%This plugin cannot be disabled}"
-        data-cannot-uninstall="${%This plugin cannot be uninstalled}"
-        data-disabled-dependencies="${%It has one or more unsatisfied dependencies}"
-        data-enabled-dependents="${%It has one or more enabled dependents}"
-        data-installed-dependents="${%It has one or more installed dependents}"
-        data-detached-disable="${%detached-disable}"
-        data-detached-uninstall="${%detached-uninstall}"
-        data-detached-possible-dependents="${%detached-possible-dependents}"
-        data-uninstall-description="${%uninstall-description}"
-      />
+      <template id="i18n"
+                data-cannot-enable="${%This plugin cannot be enabled}"
+                data-cannot-disable="${%This plugin cannot be disabled}"
+                data-cannot-uninstall="${%This plugin cannot be uninstalled}"
+                data-disabled-dependencies="${%It has one or more unsatisfied dependencies}"
+                data-enabled-dependents="${%It has one or more enabled dependents}"
+                data-installed-dependents="${%It has one or more installed dependents}"
+                data-detached-disable="${%detached-disable}"
+                data-detached-uninstall="${%detached-uninstall}"
+                data-detached-possible-dependents="${%detached-possible-dependents}"
+                data-uninstall-description="${%uninstall-description}" />
 
       <j:choose>
         <j:when test="${noPlugins}">
@@ -78,68 +76,67 @@
         <j:otherwise>
           <table id="plugins" class="jenkins-table sortable">
             <thead>
-              <tr>
-                <th initialSortDir="down">${%Name}</th>
-                <th class="jenkins-table__cell--tight">${%Enabled}</th>
-                <l:isAdmin>
-                  <th data-sort-disable="true" />
-                </l:isAdmin>
-              </tr>
+            <tr>
+              <th initialSortDir="down">${%Name}</th>
+              <th class="jenkins-table__cell--tight">${%Enabled}</th>
+              <l:isAdmin>
+                <th data-sort-disable="true"/>
+              </l:isAdmin>
+            </tr>
             </thead>
             <tbody>
               <j:forEach var="p" items="${app.pluginManager.pluginsSortedByTitle}">
                 <tr
                   class="plugin ${p.hasMandatoryDependents()?'has-dependents':''} ${(p.hasMandatoryDependents() and !p.enabled)?'has-dependents-but-disabled':''} ${p.isDeleted()?'deleted':''} ${p.hasImpliedDependents() and p.enabled ? 'possibly-has-implied-dependents' : ''}"
-                  data-plugin-id="${p.shortName}"
-                  data-plugin-name="${p.displayName}"
-                >
+                  data-plugin-id="${p.shortName}" data-plugin-name="${p.displayName}">
                   <td class="details">
                     <div class="plugin-name success-plugin">
                       <a href="${p.url}" class="jenkins-table__link" target="_blank" rel="noopener noreferrer">
                         ${p.updateInfo.displayName?:p.displayName}
-                        <span class="jenkins-label jenkins-label--tertiary" style="margin-left: 1ch">
+                        <span class="jenkins-label jenkins-label--tertiary" style="margin-left: 1ch;">
                           <span class="jenkins-visually-hidden">${%Version}</span>
                           ${p.version}
                         </span>
                       </a>
                     </div>
                     <div class="jenkins-!-margin-top-1">
-                      <j:set var="indexPage" value="${p.indexPage.toString()}" />
-                      <j:set var="excerpt" value="${app.updateCenter.getPlugin(p.shortName).excerpt}" />
-                      <j:set var="description" value="${p.manifest.mainAttributes.getValue('Specification-Title')}" />
+                      <j:set var="indexPage" value="${p.indexPage.toString()}"/>
+                      <j:set var="excerpt"
+                             value="${app.updateCenter.getPlugin(p.shortName).excerpt}"/>
+                      <j:set var="description"
+                             value="${p.manifest.mainAttributes.getValue('Specification-Title')}"/>
                       <j:choose>
-                        <j:when test="${!empty(indexPage)}">
-                          <!-- src/main/resources/index.jelly, preferred -->
-                          <j:include uri="${indexPage}" />
+                        <j:when
+                          test="${!empty(indexPage)}"> <!-- src/main/resources/index.jelly, preferred -->
+                          <j:include uri="${indexPage}"/>
                         </j:when>
-                        <j:when test="${excerpt != null}">
-                          <!-- HTML from {excerpt} in wiki page -->
-                          <j:out value="${excerpt}" />
+                        <j:when test="${excerpt != null}"> <!-- HTML from {excerpt} in wiki page -->
+                          <j:out value="${excerpt}"/>
                         </j:when>
-                        <j:when test="${description != null}">
-                          <!-- last resort, from POM -->
+                        <j:when test="${description != null}"> <!-- last resort, from POM -->
                           ${description}
                         </j:when>
-                        <j:otherwise>${%No description available.}</j:otherwise>
+                        <j:otherwise>
+                          ${%No description available.}
+                        </j:otherwise>
                       </j:choose>
                     </div>
-                    <j:set var="issueTrackerReportUrl" value="${p.getIssueTrackerReportUrl()}" />
+                    <j:set var="issueTrackerReportUrl" value="${p.getIssueTrackerReportUrl()}"/>
                     <j:if test="${issueTrackerReportUrl != null}">
                       <div class="excerpt">
-                        <a href="${issueTrackerReportUrl}" rel="noopener nofollow noreferrer" target="_blank" class="jenkins-label jenkins-label--tertiary">${%reportIssue}</a>
+                        <a href="${issueTrackerReportUrl}" rel="noopener nofollow noreferrer" target="_blank" class="jenkins-label jenkins-label--tertiary">
+                          ${%reportIssue}
+                        </a>
                       </div>
                     </j:if>
                     <j:if test="${!p.getActiveWarnings().isEmpty()}">
-<<<<<<< HEAD
-                      <div class="alert alert-danger">
-                        ${%securityWarning}
-=======
                       <div class="jenkins-alert jenkins-alert-danger">${%securityWarning}
->>>>>>> a6665f89
                         <ul>
                           <j:forEach var="warning" items="${p.getActiveWarnings()}">
                             <li>
-                              <a href="${warning.url}" rel="noopener noreferrer" target="_blank">${warning.message}</a>
+                              <a href="${warning.url}" rel="noopener noreferrer"
+                                 target="_blank">${warning.message}
+                              </a>
                             </li>
                           </j:forEach>
                         </ul>
@@ -152,20 +149,20 @@
                       </div>
                     </j:if>
                     <j:if test="${it.hasAdoptThisPluginLabel(p)}">
-<<<<<<< HEAD
-                      <div class="alert alert-warning jenkins-!-margin-top-1 jenkins-!-margin-bottom-0">${%adoptThisPlugin}</div>
-=======
                       <div class="jenkins-alert jenkins-alert-warning jenkins-!-margin-top-1 jenkins-!-margin-bottom-0">
                         ${%adoptThisPlugin}
                       </div>
->>>>>>> a6665f89
-                    </j:if>
-                  </td>
-                  <j:set var="state" value="${p.enabled?'true':null}" />
+                    </j:if>
+                  </td>
+                  <j:set var="state" value="${p.enabled?'true':null}"/>
                   <td class="jenkins-table__cell--tight enable" data="${state}">
                     <div class="jenkins-table__cell__button-wrapper">
                       <span class="jenkins-toggle-switch">
-                        <input type="checkbox" checked="${state}" class="plugin-manager-toggle-switch" url="plugin/${p.shortName}" disabled="${readOnlyMode ? 'true' : null}" original="${p.active?'true':'false'}" />
+                        <input type="checkbox" checked="${state}"
+                               class="plugin-manager-toggle-switch"
+                               url="plugin/${p.shortName}"
+                               disabled="${readOnlyMode ? 'true' : null}"
+                               original="${p.active?'true':'false'}"/>
                         <label class="attach-previous"></label>
                       </span>
                     </div>
@@ -174,12 +171,6 @@
                     <td class="jenkins-table__cell--tight">
                       <div class="jenkins-table__cell__button-wrapper">
                         <j:if test="${p.downgradable}">
-<<<<<<< HEAD
-                          <form class="jenkins-buttons-row" method="post" action="${rootURL}/updateCenter/plugin/${p.shortName}/downgrade">
-                            <button class="jenkins-table__button jenkins-!-color-orange" tooltip="${%downgradeTo(p.backupVersion)}">
-                              <l:icon src="symbol-downgrade-circle" />
-                              <span class="jenkins-!-margin-left-1" style="font-size: 0.75rem; font-weight: 600; white-space: nowrap; overflow: hidden; text-overflow: ellipsis; max-width: 50px">${p.backupVersion}</span>
-=======
                           <form method="post"
                                 class="jenkins-buttons-row"
                                 action="${rootURL}/updateCenter/plugin/${p.shortName}/downgrade">
@@ -190,7 +181,6 @@
                               <span style="white-space: nowrap; overflow: hidden; text-overflow: ellipsis; max-width: 60px;">
                                 ${p.backupVersion}
                               </span>
->>>>>>> a6665f89
                             </button>
                           </form>
                         </j:if>
@@ -208,7 +198,7 @@
                                 <j:forEach var="dependent" items="${p.mandatoryDependents}">
                                   <span data-plugin-id="${dependent}"></span>
                                 </j:forEach>
-                                <j:set var="impliedDependents" value="${p.impliedDependents}" />
+                                <j:set var="impliedDependents" value="${p.impliedDependents}"/>
                                 <j:choose>
                                   <j:when test="${impliedDependents.size() lt 15}">
                                     <j:forEach var="dependent" items="${impliedDependents}">
@@ -216,7 +206,9 @@
                                     </j:forEach>
                                   </j:when>
                                   <j:otherwise>
-                                    <p>${%detached-many-dependents(impliedDependents.size())}</p>
+                                    <p>
+                                      ${%detached-many-dependents(impliedDependents.size())}
+                                    </p>
                                   </j:otherwise>
                                 </j:choose>
                               </div>
@@ -228,17 +220,6 @@
                                 </j:forEach>
                               </div>
                             </j:if>
-<<<<<<< HEAD
-                            <button
-                              data-action="uninstall"
-                              type="button"
-                              class="jenkins-table__button jenkins-!-destructive-color"
-                              tooltip="${%Uninstall} ${p.updateInfo.displayName ?: p.displayName}"
-                              data-href="plugin/${p.shortName}/doUninstall"
-                              data-message="${%uninstall-title(p.updateInfo.displayName ?: p.displayName)}"
-                            >
-                              <l:icon src="symbol-close-circle" />
-=======
                             <button data-action="uninstall"
                                     type="button"
                                     class="jenkins-button jenkins-button--tertiary jenkins-!-destructive-color"
@@ -246,7 +227,6 @@
                                     data-href="plugin/${p.shortName}/doUninstall"
                                     data-message="${%uninstall-title(p.updateInfo.displayName ?: p.displayName)}">
                               <l:icon src="symbol-close-circle"/>
->>>>>>> a6665f89
                             </button>
                           </j:otherwise>
                         </j:choose>
@@ -261,11 +241,16 @@
                   <td>
                     <j:if test="${p.pluginWrapper != null}">
                       <div class="plugin-name failed-plugin with-plugin-wrapper">
-                        <a href="${p.pluginWrapper.url}" target="_blank" rel="noopener noreferrer" class="display-name">${p.pluginWrapper.updateInfo.displayName?:p.pluginWrapper.displayName}</a>
+                        <a href="${p.pluginWrapper.url}" target="_blank" rel="noopener noreferrer"
+                           class="display-name">
+                          ${p.pluginWrapper.updateInfo.displayName?:p.pluginWrapper.displayName}
+                        </a>
                       </div>
                     </j:if>
                     <j:if test="${p.pluginWrapper == null}">
-                      <div class="plugin-name failed-plugin no-plugin-wrapper">${p.name}</div>
+                      <div class="plugin-name failed-plugin no-plugin-wrapper">
+                        ${p.name}
+                      </div>
                     </j:if>
                     <div class="jenkins-alert jenkins-alert-danger jenkins-!-margin-top-1 jenkins-!-margin-bottom-0">
                       <pre>${p.cause.message}</pre>
@@ -274,13 +259,13 @@
                   <td class="jenkins-table__cell--tight">
                     <div class="jenkins-table__cell__button-wrapper">
                       <span class="jenkins-toggle-switch">
-                        <input type="checkbox" disabled="disabled" />
+                        <input type="checkbox" disabled="disabled"/>
                         <label class="attach-previous"></label>
                       </span>
                     </div>
                   </td>
-                  <td />
-                  <td />
+                  <td/>
+                  <td/>
                 </tr>
               </j:forEach>
             </tbody>
@@ -288,16 +273,16 @@
         </j:otherwise>
       </j:choose>
 
-      <div class="warning" id="needRestart" style="display: none; margin: 1em; height: 1em">
+      <div class="warning" id="needRestart" style="display:none; margin: 1em; height: 1em">
         <form method="post" action="${rootURL}/safeRestart">
           ${%Changes will take effect when you restart Jenkins}
           <j:if test="${app.lifecycle.canRestart()}">
-            <s:submit value="${%Restart Once No Jobs Are Running}" />
+            <s:submit value="${%Restart Once No Jobs Are Running}"/>
           </j:if>
         </form>
       </div>
 
-      <st:adjunct includes="hudson.PluginManager._installed" />
+      <st:adjunct includes="hudson.PluginManager._installed"/>
     </l:main-panel>
   </l:layout>
 </j:jelly>