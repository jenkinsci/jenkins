# The MIT License
#
# Copyright (c) 2004-2009, Sun Microsystems, Inc., Kohsuke Kawaguchi,Seiji Sogabe
#
# Permission is hereby granted, free of charge, to any person obtaining a copy
# of this software and associated documentation files (the "Software"), to deal
# in the Software without restriction, including without limitation the rights
# to use, copy, modify, merge, publish, distribute, sublicense, and/or sell
# copies of the Software, and to permit persons to whom the Software is
# furnished to do so, subject to the following conditions:
#
# The above copyright notice and this permission notice shall be included in
# all copies or substantial portions of the Software.
#
# THE SOFTWARE IS PROVIDED "AS IS", WITHOUT WARRANTY OF ANY KIND, EXPRESS OR
# IMPLIED, INCLUDING BUT NOT LIMITED TO THE WARRANTIES OF MERCHANTABILITY,
# FITNESS FOR A PARTICULAR PURPOSE AND NONINFRINGEMENT. IN NO EVENT SHALL THE
# AUTHORS OR COPYRIGHT HOLDERS BE LIABLE FOR ANY CLAIM, DAMAGES OR OTHER
# LIABILITY, WHETHER IN AN ACTION OF CONTRACT, TORT OR OTHERWISE, ARISING FROM,
# OUT OF OR IN CONNECTION WITH THE SOFTWARE OR THE USE OR OTHER DEALINGS IN
# THE SOFTWARE.
compatWarning=\
 Warning: The new version of this plugin is marked as incompatible with the installed version. \
 This is usually the case because its behavior changed, or because it uses a different settings format than the installed version. \
 Jobs using this plugin may need to be reconfigured, and/or you may not be able to cleanly revert to the prior version without manually restoring old settings. \
 Consult the plugin release notes for details.
parentDepCompatWarning=The following plugins are incompatible:
parentCompatWarning=The following plugins are affected by this:
coreWarning=\
 Warning: This plugin is built for Jenkins {0} or newer. \
 Jenkins will refuse to load this plugin if installed.
depCompatWarning=\
 Warning: This plugin requires newer versions of dependencies and at least one of those plugins is not compatible with the installed version. \
 This is usually the case because its behavior changed, or it uses a different settings format than the installed version. \
 Jobs using that plugin may need to be reconfigured, and/or you may not be able to cleanly revert to the prior version without manually restoring old settings. \
 Consult the plugin release notes for details.
depCoreWarning=\
 Warning: This plugin has dependencies on other plugins that require Jenkins {0} or newer. \
 Jenkins will refuse to load the dependencies requiring a newer version of Jenkins, \
 and in turn loading this plugin will fail.
securityWarning=\
  Warning: This plugin version may not be safe to use. Please review the following security notices:
ago={0} ago
adoptThisPlugin=\
  <strong>This plugin is up for adoption!</strong> We are looking for new maintainers. \
  Visit our <a href="https://www.jenkins.io/doc/developer/plugin-governance/adopt-a-plugin/" rel="noopener noreferrer" target="_blank">Adopt a Plugin</a> initiative for more information.
newerVersionExists=\
  A newer version than being offered for installation exists (version {0}), so the latest bug fixes or features are not available to you. \
  This is typically the case when plugin requirements, e.g. a recent version of Jenkins, are not satisfied. \
  If you are using the latest version of Jenkins offered to you, this plugin release may not be available to your release line yet. \
  See the <a href="{1}" rel="noopener noreferrer" target="_blank">plugin documentation</a> for information about its requirements.
newerVersionEntry=\
  This version of the plugin exists but it is not being offered for installation, so the latest bug fixes or features are not available to you. \
  This is typically the case when plugin requirements, e.g. a recent version of Jenkins, are not satisfied. \
  If you are using the latest version of Jenkins offered to you, newer plugin releases may not be available to your release line yet. \
  See the <a href="{0}" rel="noopener noreferrer" target="_blank">plugin documentation</a> for information about its requirements.
unavailable=Unavailable

deprecationWarning=<strong>This plugin is deprecated.</strong> In general, this means that it is either obsolete, no longer being developed, or may no longer work. <a href="{0}" rel="noopener noreferrer" target="_blank">Learn more.</a>
<<<<<<< HEAD

UpdatePageDescription=This page lists updates to the plugins you currently use.

UpdatePageLegend=Disabled rows are already upgraded, awaiting restart. \
  Shaded but selectable rows are <a href="{0}">in progress or failed</a>.
=======
loading=Loading
>>>>>>> 87db8312
<|MERGE_RESOLUTION|>--- conflicted
+++ resolved
@@ -57,12 +57,9 @@
 unavailable=Unavailable
 
 deprecationWarning=<strong>This plugin is deprecated.</strong> In general, this means that it is either obsolete, no longer being developed, or may no longer work. <a href="{0}" rel="noopener noreferrer" target="_blank">Learn more.</a>
-<<<<<<< HEAD
 
 UpdatePageDescription=This page lists updates to the plugins you currently use.
 
 UpdatePageLegend=Disabled rows are already upgraded, awaiting restart. \
   Shaded but selectable rows are <a href="{0}">in progress or failed</a>.
-=======
-loading=Loading
->>>>>>> 87db8312
+loading=Loading