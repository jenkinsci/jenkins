--- conflicted
+++ resolved
@@ -57,9 +57,8 @@
                 </l:isAdmin>
               </f:form>
 
-<<<<<<< HEAD
               <l:isAdmin>
-                <h1>${%Upload Plugin}</h1>
+                <h2>${%Upload Plugin}</h2>
                 <f:form method="post" action="uploadPlugin" name="uploadPlugin" enctype="multipart/form-data">
                   <f:block>
                     <div style="margin-bottom: 1em;">
@@ -75,23 +74,6 @@
                   </f:block>
                 </f:form>
               </l:isAdmin>
-=======
-              <h2>${%Upload Plugin}</h2>
-              <f:form method="post" action="uploadPlugin" name="uploadPlugin" enctype="multipart/form-data">
-                <f:block>
-                  <div style="margin-bottom: 1em;">
-                    ${%uploadtext}
-                  </div>
-                </f:block>
-                <f:block>
-                  <!-- @size is for other browsers, @style is for IE -->
-                  ${%File}: <input type="file" name="name" class="setting-input" style="width:80%" size='40' />
-                </f:block>
-                <f:block>
-                  <f:submit value="${%Upload}" />
-                </f:block>
-              </f:form>
->>>>>>> 6de7e5fc
 
               <h2>${%Update Site}</h2>
               <f:form method="post" action="siteConfigure" name="siteConfigure">
