--- conflicted
+++ resolved
@@ -38,13 +38,7 @@
         </l:side-panel>
 
         <l:main-panel>
-<<<<<<< HEAD
-            <section class="jenkins-section">
-=======
-            <local:tabBar page="advanced" xmlns:local="/hudson/PluginManager"/>
-
             <section class="jenkins-section jenkins-!-margin-bottom-5">
->>>>>>> 20722814
                 <h2 class="jenkins-section__title">${%HTTP Proxy Configuration}</h2>
                 <f:form method="post" action="proxyConfigure" name="proxyConfigure">
                     <j:scope>
