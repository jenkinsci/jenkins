Behaviour.specify("#filter-box", "_table", 0, function (e) {
  function applyFilter() {
    var filter = e.value.toLowerCase().trim();
    var filterParts = filter.split(/ +/).filter(function (word) {
      return word.length > 0;
    });
    var items = document
      .getElementsBySelector("TR.plugin")
      .concat(document.getElementsBySelector("TR.unavailable"));
    var anyVisible = false;
    for (var i = 0; i < items.length; i++) {
      if (
        (filterParts.length < 1 || filter.length < 2) &&
        items[i].classList.contains("hidden-by-default")
      ) {
        items[i].classList.add("jenkins-hidden");
        continue;
      }
      var makeVisible = true;

      var pluginId = items[i].getAttribute("data-plugin-id");
      var content = (
        items[i].querySelector(".details").innerText +
        " " +
        pluginId
      ).toLowerCase();

      for (var j = 0; j < filterParts.length; j++) {
        var part = filterParts[j];
        if (content.indexOf(part) < 0) {
          makeVisible = false;
          break;
        }
      }

      if (makeVisible) {
        items[i].classList.remove("jenkins-hidden");
        anyVisible = true;
      } else {
        items[i].classList.add("jenkins-hidden");
      }
    }
    var instructions = document.getElementById(
      "hidden-by-default-instructions"
    );
    if (instructions) {
      instructions.style.display = anyVisible ? "none" : "";
    }

    layoutUpdateCallback.call();
  }
  e.addEventListener("input", () => applyFilter());

  (function () {
    var instructionsTd = document.getElementById(
      "hidden-by-default-instructions-td"
    );
    if (instructionsTd) {
      // only on Available tab
      instructionsTd.innerText =
        instructionsTd.getAttribute("data-loaded-text");
    }
    applyFilter();
  })();
});

/**
 * Code for handling the enable/disable behavior based on plugin
 * dependencies and dependents.
 */
(function () {
  function selectAll(selector, element) {
    if (element) {
      return element.querySelectorAll(selector);
    } else {
      return document.querySelectorAll(selector);
    }
  }
  function select(selector, element) {
    var elementsBySelector = selectAll(selector, element);
    if (elementsBySelector.length > 0) {
      return elementsBySelector[0];
    } else {
      return undefined;
    }
  }

  /**
   * Wait for document onload.
   */
  window.addEventListener("load", function () {
    var pluginsTable = select("#plugins");
    var pluginTRs = selectAll(".plugin", pluginsTable);

    if (!pluginTRs) {
      return;
    }

    // Create a map of the plugin rows, making it easy to index them.
    var plugins = {};
    for (var i = 0; i < pluginTRs.length; i++) {
      var pluginTR = pluginTRs[i];
      var pluginId = pluginTR.getAttribute("data-plugin-id");

      plugins[pluginId] = pluginTR;
    }

    function getPluginTR(pluginId) {
      return plugins[pluginId];
    }
    function getPluginName(pluginId) {
      var pluginTR = getPluginTR(pluginId);
      if (pluginTR) {
        return pluginTR.getAttribute("data-plugin-name");
      } else {
        return pluginId;
      }
    }

    function processSpanSet(spans) {
      var ids = [];
      for (var i = 0; i < spans.length; i++) {
        var span = spans[i];
        var pluginId = span.getAttribute("data-plugin-id");
        var pluginName = getPluginName(pluginId);

        span.textContent = pluginName;
        ids.push(pluginId);
      }
      return ids;
    }

    function markAllDependentsDisabled(pluginTR) {
      var jenkinsPluginMetadata = pluginTR.jenkinsPluginMetadata;
      var dependentIds = jenkinsPluginMetadata.dependentIds;

      if (dependentIds) {
        // If the only dependent is jenkins-core (it's a bundle plugin), then lets
        // treat it like all its dependents are disabled. We're really only interested in
        // dependent plugins in this case.
        // Note: This does not cover "implied" dependencies ala detached plugins. See https://goo.gl/lQHrUh
        if (dependentIds.length === 1 && dependentIds[0] === "jenkins-core") {
          pluginTR.classList.add("all-dependents-disabled");
          return;
        }

        for (var i = 0; i < dependentIds.length; i++) {
          var dependentId = dependentIds[i];

          if (dependentId === "jenkins-core") {
            // Jenkins core is always enabled. So, make sure it's not possible to disable/uninstall
            // any plugins that it "depends" on. (we sill have bundled plugins)
            pluginTR.classList.remove("all-dependents-disabled");
            return;
          }

          // The dependent is a plugin....
          var dependentPluginTr = getPluginTR(dependentId);
          if (
            dependentPluginTr &&
            dependentPluginTr.jenkinsPluginMetadata.enableInput.checked
          ) {
            // One of the plugins that depend on this plugin, is marked as enabled.
            pluginTR.classList.remove("all-dependents-disabled");
            return;
          }
        }
      }

      pluginTR.classList.add("all-dependents-disabled");
    }

    function markHasDisabledDependencies(pluginTR) {
      var jenkinsPluginMetadata = pluginTR.jenkinsPluginMetadata;
      var dependencyIds = jenkinsPluginMetadata.dependencyIds;

      if (dependencyIds) {
        for (var i = 0; i < dependencyIds.length; i++) {
          var dependencyPluginTr = getPluginTR(dependencyIds[i]);
          if (
            dependencyPluginTr &&
            !dependencyPluginTr.jenkinsPluginMetadata.enableInput.checked
          ) {
            // One of the plugins that this plugin depend on, is marked as disabled.
            pluginTR.classList.add("has-disabled-dependency");
            return;
          }
        }
      }

      pluginTR.classList.remove("has-disabled-dependency");
    }

    function setEnableWidgetStates() {
      for (var i = 0; i < pluginTRs.length; i++) {
        var pluginMetadata = pluginTRs[i].jenkinsPluginMetadata;
        if (pluginTRs[i].classList.contains("has-dependents-but-disabled")) {
          if (pluginMetadata.enableInput.checked) {
            pluginTRs[i].classList.remove("has-dependents-but-disabled");
          }
        }
        markAllDependentsDisabled(pluginTRs[i]);
        markHasDisabledDependencies(pluginTRs[i]);
      }
    }

    function addDependencyInfoRow(pluginTR, infoTR) {
      infoTR.classList.add("plugin-dependency-info");
      pluginTR.parentNode.insertBefore(infoTR, pluginTR.nextElementSibling);
    }
    function removeDependencyInfoRow(pluginTR) {
      var nextRow = pluginTR.nextElementSibling;
      if (nextRow && nextRow.classList.contains("plugin-dependency-info")) {
        nextRow.remove();
      }
    }

    function populateEnableDisableInfo(pluginTR, infoContainer) {
      var pluginMetadata = pluginTR.jenkinsPluginMetadata;

      // Remove all existing class info
      infoContainer.removeAttribute("class");
      infoContainer.classList.add("enable-state-info");

      if (pluginTR.classList.contains("has-disabled-dependency")) {
        var dependenciesDiv = pluginMetadata.dependenciesDiv;
        var dependencySpans = pluginMetadata.dependencies;

        infoContainer.innerHTML =
          '<div class="title">' +
          i18n("cannot-enable") +
          '</div><div class="subtitle">' +
          i18n("disabled-dependencies") +
          ".</div>";

        // Go through each dependency <span> element. Show the spans where the dependency is
        // disabled. Hide the others.
        for (var i = 0; i < dependencySpans.length; i++) {
          var dependencySpan = dependencySpans[i];
          var pluginId = dependencySpan.getAttribute("data-plugin-id");
          var depPluginTR = getPluginTR(pluginId);
          var enabled = false;
          if (depPluginTR) {
            var depPluginMetadata = depPluginTR.jenkinsPluginMetadata;
            enabled = depPluginMetadata.enableInput.checked;
          }
          if (enabled) {
            // It's enabled ... hide the span
            dependencySpan.style.display = "none";
          } else {
            // It's disabled ... show the span
            dependencySpan.style.display = "inline-block";
          }
        }

        dependenciesDiv.style.display = "inherit";
        infoContainer.appendChild(dependenciesDiv);

        return true;
      }
      if (pluginTR.classList.contains("has-dependents")) {
        if (!pluginTR.classList.contains("all-dependents-disabled")) {
          var dependentIds = pluginMetadata.dependentIds;

          // If the only dependent is jenkins-core (it's a bundle plugin), then lets
          // treat it like all its dependents are disabled. We're really only interested in
          // dependent plugins in this case.
          // Note: This does not cover "implied" dependencies ala detached plugins. See https://goo.gl/lQHrUh
          if (dependentIds.length === 1 && dependentIds[0] === "jenkins-core") {
            pluginTR.classList.add("all-dependents-disabled");
            return false;
          }

          infoContainer.innerHTML =
            '<div class="title">' +
            i18n("cannot-disable") +
            '</div><div class="subtitle">' +
            i18n("enabled-dependents") +
            ".</div>";
          infoContainer.appendChild(getDependentsDiv(pluginTR, true));
          return true;
        }
      }

      if (pluginTR.classList.contains("possibly-has-implied-dependents")) {
        infoContainer.innerHTML =
          '<div class="title">' +
          i18n("detached-disable") +
          '</div><div class="subtitle">' +
          i18n("detached-possible-dependents") +
          "</div>";
        infoContainer.appendChild(getDependentsDiv(pluginTR, true));
        return true;
      }

      return false;
    }

    function populateUninstallInfo(pluginTR, infoContainer) {
      // Remove all existing class info
      infoContainer.removeAttribute("class");
      infoContainer.classList.add("uninstall-state-info");

      if (pluginTR.classList.contains("has-dependents")) {
        infoContainer.innerHTML =
          '<div class="title">' +
          i18n("cannot-uninstall") +
          '</div><div class="subtitle">' +
          i18n("installed-dependents") +
          ".</div>";
        infoContainer.appendChild(getDependentsDiv(pluginTR, false));
        return true;
      }

      if (pluginTR.classList.contains("possibly-has-implied-dependents")) {
        infoContainer.innerHTML =
          '<div class="title">' +
          i18n("detached-uninstall") +
          '</div><div class="subtitle">' +
          i18n("detached-possible-dependents") +
          "</div>";
        infoContainer.appendChild(getDependentsDiv(pluginTR, false));
        return true;
      }

      return false;
    }

    function getDependentsDiv(pluginTR, hideDisabled) {
      var pluginMetadata = pluginTR.jenkinsPluginMetadata;
      var dependentsDiv = pluginMetadata.dependentsDiv;
      var dependentSpans = pluginMetadata.dependents;

      // Go through each dependent <span> element. If disabled should be hidden, show the spans where
      // the dependent is enabled and hide the others. Otherwise show them all.
      for (var i = 0; i < dependentSpans.length; i++) {
        var dependentSpan = dependentSpans[i];
        var dependentId = dependentSpan.getAttribute("data-plugin-id");

        if (!hideDisabled || dependentId === "jenkins-core") {
          dependentSpan.style.display = "inline-block";
        } else {
          var depPluginTR = getPluginTR(dependentId);
          var depPluginMetadata = depPluginTR.jenkinsPluginMetadata;
          if (depPluginMetadata.enableInput.checked) {
            // It's enabled ... show the span
            dependentSpan.style.display = "inline-block";
          } else {
            // It's disabled ... hide the span
            dependentSpan.style.display = "none";
          }
        }
      }

      dependentsDiv.style.display = "inherit";
      return dependentsDiv;
    }

    function initPluginRowHandling(pluginTR) {
      var enableInput = select(".enable input", pluginTR);
      var dependenciesDiv = select(".dependency-list", pluginTR);
      var dependentsDiv = select(".dependent-list", pluginTR);
      var enableTD = select("td.enable", pluginTR);
      var uninstallTD = select("td.uninstall", pluginTR);

      pluginTR.jenkinsPluginMetadata = {
        enableInput: enableInput,
        dependenciesDiv: dependenciesDiv,
        dependentsDiv: dependentsDiv,
      };

      if (dependenciesDiv) {
        pluginTR.jenkinsPluginMetadata.dependencies = selectAll(
          "span",
          dependenciesDiv
        );
        pluginTR.jenkinsPluginMetadata.dependencyIds = processSpanSet(
          pluginTR.jenkinsPluginMetadata.dependencies
        );
      }
      if (dependentsDiv) {
        pluginTR.jenkinsPluginMetadata.dependents = selectAll(
          "span",
          dependentsDiv
        );
        pluginTR.jenkinsPluginMetadata.dependentIds = processSpanSet(
          pluginTR.jenkinsPluginMetadata.dependents
        );
      }

      // Setup event handlers...
      if (enableInput) {
        // Toggling of the enable/disable checkbox requires a check and possible
        // change of visibility on the same checkbox on other plugins.
        enableInput.addEventListener("click", function () {
          setEnableWidgetStates();
        });
      }

      //
      var infoTR = document.createElement("tr");
      var infoTD = document.createElement("td");
      var infoDiv = document.createElement("div");
      infoTR.appendChild(infoTD);
      infoTD.appendChild(infoDiv);
      infoTD.setAttribute("colspan", "6"); // This is the cell that all info will be added to.
      infoDiv.style.display = "inherit";

      // We don't want the info row to appear immediately. We wait for e.g. 1 second and if the mouse
      // is still in there (hasn't left the cell) then we show. The following code is for clearing the
      // show timeout where the mouse has left before the timeout has fired.
      var showInfoTimeout = undefined;
      function clearShowInfoTimeout() {
        if (showInfoTimeout) {
          clearTimeout(showInfoTimeout);
        }
        showInfoTimeout = undefined;
      }

      // Handle mouse in/out of the enable/disable cell (left most cell).
      if (enableTD) {
        enableTD.addEventListener("mouseenter", function () {
          showInfoTimeout = setTimeout(function () {
            showInfoTimeout = undefined;
            infoDiv.textContent = "";
            if (populateEnableDisableInfo(pluginTR, infoDiv)) {
              addDependencyInfoRow(pluginTR, infoTR);
            }
          }, 1000);
        });
        enableTD.addEventListener("mouseleave", function () {
          clearShowInfoTimeout();
          removeDependencyInfoRow(pluginTR);
        });
      }

      // Handle mouse in/out of the uninstall cell (right most cell).
      if (uninstallTD) {
        uninstallTD.addEventListener("mouseenter", function () {
          showInfoTimeout = setTimeout(function () {
            showInfoTimeout = undefined;
            infoDiv.textContent = "";
            if (populateUninstallInfo(pluginTR, infoDiv)) {
              addDependencyInfoRow(pluginTR, infoTR);
            }
          }, 1000);
        });
        uninstallTD.addEventListener("mouseleave", function () {
          clearShowInfoTimeout();
          removeDependencyInfoRow(pluginTR);
        });
      }
    }

    for (let j = 0; j < pluginTRs.length; j++) {
      initPluginRowHandling(pluginTRs[j]);
    }

    setEnableWidgetStates();
  });
})();

window.addEventListener("load", function () {
  const compatibleCheckbox = document.querySelector(
    "[data-select='compatible']"
  );
  if (compatibleCheckbox) {
    compatibleCheckbox.addEventListener("click", () => {
      const inputs = document.getElementsByTagName("input");
      for (let i = 0; i < inputs.length; i++) {
        const candidate = inputs[i];
        if (candidate.type === "checkbox" && !candidate.disabled) {
          candidate.checked = candidate.dataset.compatWarning === "false";
        }
      }
      window.updateTableHeaderCheckbox();
    });
  }

<<<<<<< HEAD
  const uninstallButtons = document.querySelectorAll(
    "[data-action='uninstall']"
  );
  uninstallButtons.forEach((uninstallButton) => {
    uninstallButton.addEventListener("click", () => {
      const title = uninstallButton.dataset.message;
      const href = uninstallButton.dataset.href;

      const options = {
        message: i18n("uninstall-description"),
        type: "destructive",
      };

      dialog.confirm(title, options).then(
        () => {
          var form = document.createElement("form");
          form.setAttribute("method", "POST");
          form.setAttribute("action", href);
          crumb.appendToForm(form);
          document.body.appendChild(form);
          form.submit();
        },
        () => {}
      );
    });
  });
=======
  // Enable/disable the 'Update' button depending on if any updates are checked
  const anyCheckboxesSelected = () => {
    return (
      document.querySelectorAll("input[type='checkbox']:checked:not(:disabled)")
        .length > 0
    );
  };
  const updateButton = document.querySelector("#button-update");
  const checkboxes = document.querySelectorAll(
    "input[type='checkbox'], [data-select], .jenkins-table__checkbox"
  );
  checkboxes.forEach((checkbox) => {
    checkbox.addEventListener("click", () => {
      setTimeout(() => {
        updateButton.disabled = !anyCheckboxesSelected();
      });
    });
  });

>>>>>>> fbf1e273
  // Show update center error if element exists
  const updateCenterError = document.querySelector("#update-center-error");
  if (updateCenterError) {
    notificationBar.show(
      updateCenterError.content.textContent,
      notificationBar.ERROR
    );
  }
});

function i18n(messageId) {
  return document.querySelector("#i18n").getAttribute("data-" + messageId);
}<|MERGE_RESOLUTION|>--- conflicted
+++ resolved
@@ -477,7 +477,6 @@
     });
   }
 
-<<<<<<< HEAD
   const uninstallButtons = document.querySelectorAll(
     "[data-action='uninstall']"
   );
@@ -504,7 +503,7 @@
       );
     });
   });
-=======
+
   // Enable/disable the 'Update' button depending on if any updates are checked
   const anyCheckboxesSelected = () => {
     return (
@@ -524,7 +523,6 @@
     });
   });
 
->>>>>>> fbf1e273
   // Show update center error if element exists
   const updateCenterError = document.querySelector("#update-center-error");
   if (updateCenterError) {
