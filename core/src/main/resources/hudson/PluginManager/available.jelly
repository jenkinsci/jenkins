--- conflicted
+++ resolved
@@ -75,11 +75,7 @@
             <div class="bottom-sticker-inner">
               <l:isAdmin>
                 <f:submit value="${%Install without restart}" name="dynamicLoad" />
-<<<<<<< HEAD
-                <span style="margin-left:2em;"></span>
-=======
                 <span style="margin-left:2em;"/>
->>>>>>> 2cd42c66
                 <f:submit value="${%Download now and install after restart}"/>
               </l:isAdmin>
               <st:include page="check.jelly"/>
