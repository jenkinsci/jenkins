<!--
The MIT License

Copyright (c) 2004-2009, Sun Microsystems, Inc., Kohsuke Kawaguchi

Permission is hereby granted, free of charge, to any person obtaining a copy
of this software and associated documentation files (the "Software"), to deal
in the Software without restriction, including without limitation the rights
to use, copy, modify, merge, publish, distribute, sublicense, and/or sell
copies of the Software, and to permit persons to whom the Software is
furnished to do so, subject to the following conditions:

The above copyright notice and this permission notice shall be included in
all copies or substantial portions of the Software.

THE SOFTWARE IS PROVIDED "AS IS", WITHOUT WARRANTY OF ANY KIND, EXPRESS OR
IMPLIED, INCLUDING BUT NOT LIMITED TO THE WARRANTIES OF MERCHANTABILITY,
FITNESS FOR A PARTICULAR PURPOSE AND NONINFRINGEMENT. IN NO EVENT SHALL THE
AUTHORS OR COPYRIGHT HOLDERS BE LIABLE FOR ANY CLAIM, DAMAGES OR OTHER
LIABILITY, WHETHER IN AN ACTION OF CONTRACT, TORT OR OTHERWISE, ARISING FROM,
OUT OF OR IN CONNECTION WITH THE SOFTWARE OR THE USE OR OTHER DEALINGS IN
THE SOFTWARE.
-->

<?jelly escape-by-default='true'?>
<j:jelly xmlns:j="jelly:core" xmlns:st="jelly:stapler" xmlns:d="jelly:define" xmlns:l="/lib/layout" xmlns:t="/lib/hudson" xmlns:s="/lib/form">
  <j:choose>
    <j:when test="${data==null}">
      <td align="right" data="-1">N/A</td>
    </j:when>
    <j:otherwise>
<<<<<<< HEAD
      <td align="right" data="${data.freeSize}"><j:out value="${data.toHtml()}" /></td>
=======
      <td align="right" data="${data.freeSize}" data-total="${data.totalSize}">
        <j:choose>
          <j:when test="${data.triggered}">
            <span class="error" tooltip="${data.toString()}">${data.toHtml()}</span>
          </j:when>
          <j:when test="${data.warning}">
            <span class="warning" tooltip="${data.toString()}">${data.toHtml()}</span>
          </j:when>
          <j:otherwise>
            <span tooltip="${data.toString()}">${data.toHtml()}</span>
          </j:otherwise>
        </j:choose>
      </td>
>>>>>>> aad79eff
    </j:otherwise>
  </j:choose>
</j:jelly><|MERGE_RESOLUTION|>--- conflicted
+++ resolved
@@ -29,9 +29,6 @@
       <td align="right" data="-1">N/A</td>
     </j:when>
     <j:otherwise>
-<<<<<<< HEAD
-      <td align="right" data="${data.freeSize}"><j:out value="${data.toHtml()}" /></td>
-=======
       <td align="right" data="${data.freeSize}" data-total="${data.totalSize}">
         <j:choose>
           <j:when test="${data.triggered}">
@@ -45,7 +42,6 @@
           </j:otherwise>
         </j:choose>
       </td>
->>>>>>> aad79eff
     </j:otherwise>
   </j:choose>
 </j:jelly>