<!--
The MIT License

Copyright (c) 2023, CloudBees Inc.

Permission is hereby granted, free of charge, to any person obtaining a copy
of this software and associated documentation files (the "Software"), to deal
in the Software without restriction, including without limitation the rights
to use, copy, modify, merge, publish, distribute, sublicense, and/or sell
copies of the Software, and to permit persons to whom the Software is
furnished to do so, subject to the following conditions:

The above copyright notice and this permission notice shall be included in
all copies or substantial portions of the Software.

THE SOFTWARE IS PROVIDED "AS IS", WITHOUT WARRANTY OF ANY KIND, EXPRESS OR
IMPLIED, INCLUDING BUT NOT LIMITED TO THE WARRANTIES OF MERCHANTABILITY,
FITNESS FOR A PARTICULAR PURPOSE AND NONINFRINGEMENT. IN NO EVENT SHALL THE
AUTHORS OR COPYRIGHT HOLDERS BE LIABLE FOR ANY CLAIM, DAMAGES OR OTHER
LIABILITY, WHETHER IN AN ACTION OF CONTRACT, TORT OR OTHERWISE, ARISING FROM,
OUT OF OR IN CONNECTION WITH THE SOFTWARE OR THE USE OR OTHER DEALINGS IN
THE SOFTWARE.
-->

<?jelly escape-by-default='true'?>
<j:jelly xmlns:j="jelly:core" xmlns:st="jelly:stapler" xmlns:l="/lib/layout" xmlns:f="/lib/form">
  <l:layout permission="${app.SYSTEM_READ}" title="${%title(it.name)}">
    <j:set var="readOnlyMode" value="${!app.hasPermission(app.ADMINISTER)}" />
    <st:include page="sidepanel.jelly" />
    <l:breadcrumb title="${%Configure}" />
    <l:main-panel>
      <h1>${%title(it.name)}</h1>
      <f:form method="post" action="configSubmit" name="config" class="jenkins-form">
        <j:set var="instance" value="${it}" />
        <j:set var="descriptor" value="${instance.descriptor}" />

        <!-- main body of the configuration -->
        <st:include it="${instance}" page="config.jelly" optional="true" />

        <l:isAdmin>
          <f:bottomButtonBar>
<<<<<<< HEAD
            <f:submit value="${%Save}" />
            <f:apply />
=======
            <f:submit value="${%Save}"/>
>>>>>>> cabc8f67
          </f:bottomButtonBar>
        </l:isAdmin>
      </f:form>
      <l:isAdmin>
        <st:adjunct includes="lib.form.confirm" />
      </l:isAdmin>
    </l:main-panel>
  </l:layout>
</j:jelly><|MERGE_RESOLUTION|>--- conflicted
+++ resolved
@@ -25,31 +25,26 @@
 <?jelly escape-by-default='true'?>
 <j:jelly xmlns:j="jelly:core" xmlns:st="jelly:stapler" xmlns:l="/lib/layout" xmlns:f="/lib/form">
   <l:layout permission="${app.SYSTEM_READ}" title="${%title(it.name)}">
-    <j:set var="readOnlyMode" value="${!app.hasPermission(app.ADMINISTER)}" />
-    <st:include page="sidepanel.jelly" />
-    <l:breadcrumb title="${%Configure}" />
+    <j:set var="readOnlyMode" value="${!app.hasPermission(app.ADMINISTER)}"/>
+    <st:include page="sidepanel.jelly"/>
+    <l:breadcrumb title="${%Configure}"/>
     <l:main-panel>
       <h1>${%title(it.name)}</h1>
       <f:form method="post" action="configSubmit" name="config" class="jenkins-form">
-        <j:set var="instance" value="${it}" />
-        <j:set var="descriptor" value="${instance.descriptor}" />
+        <j:set var="instance" value="${it}"/>
+        <j:set var="descriptor" value="${instance.descriptor}"/>
 
         <!-- main body of the configuration -->
-        <st:include it="${instance}" page="config.jelly" optional="true" />
+        <st:include it="${instance}" page="config.jelly" optional="true"/>
 
         <l:isAdmin>
           <f:bottomButtonBar>
-<<<<<<< HEAD
-            <f:submit value="${%Save}" />
-            <f:apply />
-=======
             <f:submit value="${%Save}"/>
->>>>>>> cabc8f67
           </f:bottomButtonBar>
         </l:isAdmin>
       </f:form>
       <l:isAdmin>
-        <st:adjunct includes="lib.form.confirm" />
+        <st:adjunct includes="lib.form.confirm"/>
       </l:isAdmin>
     </l:main-panel>
   </l:layout>
