--- conflicted
+++ resolved
@@ -23,33 +23,6 @@
 -->
 
 <?jelly escape-by-default='true'?>
-<<<<<<< HEAD
-<j:jelly xmlns:j="jelly:core" xmlns:st="jelly:stapler" xmlns:d="jelly:define" xmlns:l="/lib/layout" xmlns:t="/lib/hudson" xmlns:f="/lib/form" xmlns:i="jelly:fmt">
-  <td class="jenkins-table__cell--tight">
-    <j:if test="${job.buildable and job.hasPermission(job.BUILD)}">
-      <j:set var="id" value="${h.generateId()}" />
-      <j:set var="href" value="${jobBaseUrl}${job.shortUrl}build?delay=0sec" />
-      <div class="jenkins-table__cell__button-wrapper">
-        <j:choose>
-          <j:when test="${job.parameterized}">
-            <j:set var="title" value="${%Schedule_a_task_with_parameters(h.getRelativeDisplayNameFrom(job, itemGroup),it.taskNoun(job))}" />
-          </j:when>
-          <j:otherwise>
-            <span class="build-button-column-icon-reference-holder" data-id="${id}" data-url="${href}" data-notification="${%Task_scheduled(it.taskNoun(job))}" />
-            <j:set var="title" value="${%Schedule_a_task(h.getRelativeDisplayNameFrom(job, itemGroup),it.taskNoun(job))}" />
-          </j:otherwise>
-        </j:choose>
-        <j:set var="isQueued" value="${app.queue.contains(job)}" />
-        <a id="${id}" tooltip="${title}" class="jenkins-table__button jenkins-!-build-color" href="${href}">
-          <span class="${isQueued ? 'pulse-animation': ''}">
-            <l:icon src="symbol-play" />
-          </span>
-          <st:adjunct includes="hudson.views.BuildButtonColumn.icon" />
-        </a>
-      </div>
-    </j:if>
-  </td>
-=======
 <j:jelly xmlns:j="jelly:core" xmlns:st="jelly:stapler" xmlns:d="jelly:define" xmlns:l="/lib/layout" xmlns:t="/lib/hudson" xmlns:f="/lib/form" xmlns:i="jelly:fmt" xmlns:x="jelly:xml">
     <x:element name="${jenkins_mobile_show?'div':'td'}">
         <j:if test="${!jenkins_mobile_show}">
@@ -78,5 +51,4 @@
           </div>
         </j:if>
     </x:element>
->>>>>>> 0eed0488
 </j:jelly>