--- conflicted
+++ resolved
@@ -29,7 +29,6 @@
             <j:set var="id" value="${h.generateId()}"/>
             <j:set var="href" value="${jobBaseUrl}${job.shortUrl}build?delay=0sec"/>
             <div class="jenkins-table__cell__button-wrapper">
-<<<<<<< HEAD
               <j:choose>
                 <j:when test="${job.parameterized}">
                   <j:set var="title" value="${%Schedule_a_task_with_parameters(h.getRelativeDisplayNameFrom(job, itemGroup),it.taskNoun(job))}"/>
@@ -40,21 +39,8 @@
                 </j:otherwise>
               </j:choose>
               <a id="${id}" tooltip="${title}" class="jenkins-table__button jenkins-table__button--green" href="${href}">
-                  <l:ionicon name="play-outline" />
-=======
-              <a id="${id}" class="jenkins-table__button jenkins-table__button--green" href="${href}">
-                  <j:choose>
-                      <j:when test="${job.parameterized}">
-                          <j:set var="title" value="${%Schedule_a_task_with_parameters(h.getRelativeDisplayNameFrom(job, itemGroup),it.taskNoun(job))}"/>
-                      </j:when>
-                      <j:otherwise>
-                          <span class="build-button-column-icon-reference-holder" data-id="${id}" data-url="${href}" data-notification="${%Task_scheduled(it.taskNoun(job))}"/>
-                          <j:set var="title" value="${%Schedule_a_task(h.getRelativeDisplayNameFrom(job, itemGroup),it.taskNoun(job))}"/>
-                      </j:otherwise>
-                  </j:choose>
-                  <l:icon src="symbol-play" alt="${title}" />
->>>>>>> 6071d5ab
-                  <st:adjunct includes="hudson.views.BuildButtonColumn.icon"/>
+                <l:icon src="symbol-play" />
+                <st:adjunct includes="hudson.views.BuildButtonColumn.icon"/>
               </a>
             </div>
           </j:if>
