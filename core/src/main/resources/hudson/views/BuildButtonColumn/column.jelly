--- conflicted
+++ resolved
@@ -38,16 +38,11 @@
                   <j:set var="title" value="${%Schedule_a_task(h.getRelativeDisplayNameFrom(job, itemGroup),it.taskNoun(job))}"/>
                 </j:otherwise>
               </j:choose>
-<<<<<<< HEAD
-              <a id="${id}" tooltip="${title}" class="jenkins-table__button jenkins-!-color-green" href="${href}">
-                <l:icon src="symbol-play" />
-=======
               <j:set var="isQueued" value="${app.queue.contains(job)}"/>
               <a id="${id}" tooltip="${title}" class="jenkins-table__button jenkins-table__button--green" href="${href}">
                 <span class="${isQueued ? 'pulse-animation': ''}">
                   <l:icon src="symbol-play" />
                 </span>
->>>>>>> b9fcd2ae
                 <st:adjunct includes="hudson.views.BuildButtonColumn.icon"/>
               </a>
             </div>
