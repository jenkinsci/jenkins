<!--
The MIT License

Copyright (c) 2004-2009, Sun Microsystems, Inc., Kohsuke Kawaguchi, Martin Eigenbrodt

Permission is hereby granted, free of charge, to any person obtaining a copy
of this software and associated documentation files (the "Software"), to deal
in the Software without restriction, including without limitation the rights
to use, copy, modify, merge, publish, distribute, sublicense, and/or sell
copies of the Software, and to permit persons to whom the Software is
furnished to do so, subject to the following conditions:

The above copyright notice and this permission notice shall be included in
all copies or substantial portions of the Software.

THE SOFTWARE IS PROVIDED "AS IS", WITHOUT WARRANTY OF ANY KIND, EXPRESS OR
IMPLIED, INCLUDING BUT NOT LIMITED TO THE WARRANTIES OF MERCHANTABILITY,
FITNESS FOR A PARTICULAR PURPOSE AND NONINFRINGEMENT. IN NO EVENT SHALL THE
AUTHORS OR COPYRIGHT HOLDERS BE LIABLE FOR ANY CLAIM, DAMAGES OR OTHER
LIABILITY, WHETHER IN AN ACTION OF CONTRACT, TORT OR OTHERWISE, ARISING FROM,
OUT OF OR IN CONNECTION WITH THE SOFTWARE OR THE USE OR OTHER DEALINGS IN
THE SOFTWARE.
-->

<?jelly escape-by-default='true'?>
<<<<<<< HEAD
<j:jelly xmlns:j="jelly:core" xmlns:t="/lib/hudson">
  <t:ballColorTd it="${job.iconColor}" />
=======
<j:jelly xmlns:j="jelly:core" xmlns:l="/lib/layout">
  <td class="jenkins-table__cell--tight jenkins-table__icon" data="${job.iconColor.ordinal()}">
    <div class="jenkins-table__cell__button-wrapper">
      <j:choose>
        <j:when test="${job.iconColor.iconName != null}">
          <l:icon src="symbol-status-${job.iconColor.iconName}" tooltip="${job.iconColor.description}" />
        </j:when>
        <j:otherwise>
          <!-- This is for special conditions, such as folders -->
          <l:icon src="${job.iconColor.iconClassName}" />
        </j:otherwise>
      </j:choose>
    </div>
  </td>
>>>>>>> cabc8f67
</j:jelly><|MERGE_RESOLUTION|>--- conflicted
+++ resolved
@@ -23,10 +23,6 @@
 -->
 
 <?jelly escape-by-default='true'?>
-<<<<<<< HEAD
-<j:jelly xmlns:j="jelly:core" xmlns:t="/lib/hudson">
-  <t:ballColorTd it="${job.iconColor}" />
-=======
 <j:jelly xmlns:j="jelly:core" xmlns:l="/lib/layout">
   <td class="jenkins-table__cell--tight jenkins-table__icon" data="${job.iconColor.ordinal()}">
     <div class="jenkins-table__cell__button-wrapper">
@@ -41,5 +37,4 @@
       </j:choose>
     </div>
   </td>
->>>>>>> cabc8f67
 </j:jelly>