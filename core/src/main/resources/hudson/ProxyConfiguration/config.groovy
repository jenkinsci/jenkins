--- conflicted
+++ resolved
@@ -28,12 +28,7 @@
         f.entry(title: _("Test URL"), field: "testUrl") {
             f.textbox()
         }
-        f.validateButton(title: _("Validate Proxy"),
-                method: "validateProxy", with: "testUrl,name,port,userName,password,noProxyHost")
+        f.validateButton(title:_("Validate Proxy"),
+                         method:"validateProxy", with:"testUrl,name,port,userName,secretPassword,noProxyHost")
     }
-<<<<<<< HEAD
-=======
-    f.validateButton(title:_("Validate Proxy"), 
-                     method:"validateProxy", with:"testUrl,name,port,userName,secretPassword,noProxyHost")
->>>>>>> 78aae881
 }