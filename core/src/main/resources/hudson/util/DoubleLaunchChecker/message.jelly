--- conflicted
+++ resolved
@@ -24,25 +24,6 @@
 
 <?jelly escape-by-default='true'?>
 <j:jelly xmlns:j="jelly:core" xmlns:st="jelly:stapler" xmlns:d="jelly:define" xmlns:l="/lib/layout" xmlns:t="/lib/hudson" xmlns:f="/lib/form" xmlns:i="jelly:fmt">
-<<<<<<< HEAD
-  <div class="alert alert-warning">
-    <p>${%message(it.home)}</p>
-    <table>
-      <tr>
-        <td>${%This Jenkins}:</td>
-        <td>${it.id}</td>
-      </tr>
-      <tr>
-        <td>${%Other Jenkins}:</td>
-        <td>${it.collidingId}</td>
-      </tr>
-    </table>
-    <div>
-      <form method="post" action="${rootURL}/${it.url}/disable">
-        <f:submit value="${%label}" />
-      </form>
-    </div>
-=======
   <div class="jenkins-alert jenkins-alert-warning">
       <p>
         ${%message(it.home)}
@@ -62,6 +43,5 @@
           <f:submit value="${%label}" />
         </form>
       </div>
->>>>>>> a6665f89
   </div>
 </j:jelly>