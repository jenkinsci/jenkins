<!--
The MIT License

Copyright (c) 2004-2010, Sun Microsystems, Inc., Kohsuke Kawaguchi,
Seiji Sogabe, id:cactusman, Yahoo! Inc.

Permission is hereby granted, free of charge, to any person obtaining a copy
of this software and associated documentation files (the "Software"), to deal
in the Software without restriction, including without limitation the rights
to use, copy, modify, merge, publish, distribute, sublicense, and/or sell
copies of the Software, and to permit persons to whom the Software is
furnished to do so, subject to the following conditions:

The above copyright notice and this permission notice shall be included in
all copies or substantial portions of the Software.

THE SOFTWARE IS PROVIDED "AS IS", WITHOUT WARRANTY OF ANY KIND, EXPRESS OR
IMPLIED, INCLUDING BUT NOT LIMITED TO THE WARRANTIES OF MERCHANTABILITY,
FITNESS FOR A PARTICULAR PURPOSE AND NONINFRINGEMENT. IN NO EVENT SHALL THE
AUTHORS OR COPYRIGHT HOLDERS BE LIABLE FOR ANY CLAIM, DAMAGES OR OTHER
LIABILITY, WHETHER IN AN ACTION OF CONTRACT, TORT OR OTHERWISE, ARISING FROM,
OUT OF OR IN CONNECTION WITH THE SOFTWARE OR THE USE OR OTHER DEALINGS IN
THE SOFTWARE.
-->
<?jelly escape-by-default='true'?>
<j:jelly xmlns:j="jelly:core" xmlns:st="jelly:stapler" xmlns:d="jelly:define" xmlns:l="/lib/layout" xmlns:t="/lib/hudson" xmlns:f="/lib/form" xmlns:i="jelly:fmt">
  <j:parse var="paneTitle">
    <j:invokeStatic var="currentThread" className="java.lang.Thread" method="currentThread"/>
    <j:invoke var="jobClass" on="${currentThread.contextClassLoader}" method="loadClass">
      <j:arg value="hudson.model.Job"/>
    </j:invoke>

    <div class="jenkins-pane__header--build-history">
      <j:if test="${jobClass.isAssignableFrom(it.owner.class)}">
        <t:buildHealth job="${it.owner}" iconSizeClass="icon-sm" link="${it.baseUrl}/lastBuild"/>
      </j:if>
      ${it.displayName}
      <j:if test="${jobClass.isAssignableFrom(it.owner.class)}">
        <a href="${it.baseUrl}/buildTimeTrend">${%trend}</a>
      </j:if>
    </div>
  </j:parse>

  <j:parse var="paneFooter">
    <!--
      RSS link
    -->
    <span class="build-rss-links">
        <a class="build-rss-all-link" href="${it.baseUrl}/rssAll">
          <span class="build-rss-all-icon">
            <l:icon src="symbol-rss" />
          </span>
          Atom feed ${%for all}
        </a>
        <a class="build-rss-failed-link" href="${it.baseUrl}/rssFailed">
          <span class="build-rss-failed-icon">
            <l:icon src="symbol-rss" />
          </span>
          Atom feed ${%for failures}
        </a>
    </span>
  </j:parse>

  <j:set var="page" value="${it.historyPageFilter}" />
  <div id="buildHistoryPage" page-ajax="${it.baseUrl}/buildHistory/ajax" page-entry-newest="${page.newestOnPage}" page-entry-oldest="${page.oldestOnPage}" page-has-up="${page.hasUpPage}" page-has-down="${page.hasDownPage}">
    <div id="buildHistoryPageNav">
      <div class="buildHistoryPageNav__item buildHistoryPageNav__item--page-one pageOne" title="Page 1 (Newest/Latest Builds)">
        <div class="buildHistoryPageNav__item-page-one-top"></div>
        <l:svgIcon href="${resURL}/images/svgs/go-up.svg#arrow" viewBox="0 0 16 16" />
      </div>
      <div class="buildHistoryPageNav__item pageUp" title="Newer Builds">
        <l:svgIcon href="${resURL}/images/svgs/go-up.svg#arrow" viewBox="0 0 16 16" />
      </div>
      <div class="buildHistoryPageNav__item pageDown" title="Older Builds">
        <l:svgIcon href="${resURL}/images/svgs/go-down.svg#arrow" viewBox="0 0 16 16" />
      </div>
    </div>

    <l:pane width="3" title="${h.runScript(paneTitle)}" footer="${h.runScript(paneFooter)}" id="buildHistory" class="jenkins-pane stripped">
      <tr class="build-search-row">
        <td>
<<<<<<< HEAD
          <l:search-bar placeholder="${%find}" display="${page.runs.isEmpty() and page.queueItems.isEmpty() ? 'false' : 'true'}"/>
=======
          <l:search-bar placeholder="${%find}" clazz="${page.runs.isEmpty() and page.queueItems.isEmpty() ? 'jenkins-hidden' : ''}"/>
>>>>>>> 39cae368
          <div id="no-builds" class="jenkins-pane__information" style="${page.runs.isEmpty() and page.queueItems.isEmpty() ? '' : 'display: none;'}">
            ${%No builds}
          </div>
        </td>
      </tr>

      <st:include page="entries.jelly" it="${page}" />

    </l:pane>

    <!--The value for `page-next-build` is modified inside of `entries.jelly` on render, so set the attribute-->
    <!--after that component has been rendered to get the correct value to use in `filter-build-history.js`-->
    <div id="properties" page-next-build="${it.nextBuildNumberToFetch ?: it.owner.nextBuildNumber}"/>
  </div>
  <script src="${resURL}/jsbundles/filter-build-history.js" type="text/javascript"/>
</j:jelly><|MERGE_RESOLUTION|>--- conflicted
+++ resolved
@@ -79,11 +79,7 @@
     <l:pane width="3" title="${h.runScript(paneTitle)}" footer="${h.runScript(paneFooter)}" id="buildHistory" class="jenkins-pane stripped">
       <tr class="build-search-row">
         <td>
-<<<<<<< HEAD
-          <l:search-bar placeholder="${%find}" display="${page.runs.isEmpty() and page.queueItems.isEmpty() ? 'false' : 'true'}"/>
-=======
           <l:search-bar placeholder="${%find}" clazz="${page.runs.isEmpty() and page.queueItems.isEmpty() ? 'jenkins-hidden' : ''}"/>
->>>>>>> 39cae368
           <div id="no-builds" class="jenkins-pane__information" style="${page.runs.isEmpty() and page.queueItems.isEmpty() ? '' : 'display: none;'}">
             ${%No builds}
           </div>
