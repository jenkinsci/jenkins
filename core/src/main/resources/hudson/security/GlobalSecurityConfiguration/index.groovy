--- conflicted
+++ resolved
@@ -11,19 +11,7 @@
 def l=namespace(lib.LayoutTagLib)
 def st=namespace("jelly:stapler")
 
-<<<<<<< HEAD
-l.layout(permission:app.SYSTEM_READ, title:my.displayName, cssclass:request.getParameter('decorate')) {
-    l.side_panel {
-        l.tasks {
-            l.task(icon: "icon-up icon-md", href: rootURL + '/', title: _("Back to Dashboard"))
-            l.task(icon: "icon-gear icon-md", href: "${rootURL}/manage", title: _("Manage Jenkins"))
-        }
-    }
-=======
 l.layout(permission:app.SYSTEM_READ, title:my.displayName, cssclass:request.getParameter('decorate'), type:"one-column") {
-    l.app_bar(title: my.displayName)
-
->>>>>>> 1afd369d
     l.main_panel {
         l.app_bar(title: my.displayName)
 
