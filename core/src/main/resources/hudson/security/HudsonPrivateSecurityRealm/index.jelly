<!--
The MIT License

Copyright (c) 2004-2010, Sun Microsystems, Inc., Kohsuke Kawaguchi

Permission is hereby granted, free of charge, to any person obtaining a copy
of this software and associated documentation files (the "Software"), to deal
in the Software without restriction, including without limitation the rights
to use, copy, modify, merge, publish, distribute, sublicense, and/or sell
copies of the Software, and to permit persons to whom the Software is
furnished to do so, subject to the following conditions:

The above copyright notice and this permission notice shall be included in
all copies or substantial portions of the Software.

THE SOFTWARE IS PROVIDED "AS IS", WITHOUT WARRANTY OF ANY KIND, EXPRESS OR
IMPLIED, INCLUDING BUT NOT LIMITED TO THE WARRANTIES OF MERCHANTABILITY,
FITNESS FOR A PARTICULAR PURPOSE AND NONINFRINGEMENT. IN NO EVENT SHALL THE
AUTHORS OR COPYRIGHT HOLDERS BE LIABLE FOR ANY CLAIM, DAMAGES OR OTHER
LIABILITY, WHETHER IN AN ACTION OF CONTRACT, TORT OR OTHERWISE, ARISING FROM,
OUT OF OR IN CONNECTION WITH THE SOFTWARE OR THE USE OR OTHER DEALINGS IN
THE SOFTWARE.
-->

<?jelly escape-by-default='true'?>
<j:jelly xmlns:j="jelly:core" xmlns:st="jelly:stapler" xmlns:l="/lib/layout">
  <l:layout permission="${app.ADMINISTER}" title="${%Users}" type="one-column">
    <l:main-panel>
      <l:app-bar title="${%Users}" subtitle="${it.allUsers.size()}">
        <l:isAdmin>
          <a href="addUser" class="jenkins-button jenkins-button--primary">
            <l:icon src="symbol-add" />
            ${%Create User}
          </a>
        </l:isAdmin>
      </l:app-bar>

      <p class="jenkins-description">${%blurb}</p>

      <table class="jenkins-table sortable" id="people">
        <thead>
          <tr>
            <th class="jenkins-table__cell--tight" data-sort-disable="true" />
            <th initialSortDir="down">${%User ID}</th>
            <th>${%Name}</th>
            <th class="jenkins-table__cell--tight" data-sort-disable="true" />
            <th class="jenkins-table__cell--tight" data-sort-disable="true" />
          </tr>
        </thead>
        <tbody>
          <j:forEach var="user" items="${it.allUsers}">
            <tr>
              <td class="jenkins-table__cell--tight jenkins-table__icon">
                <div class="jenkins-table__cell__button-wrapper">
                  <l:icon src="${h.getUserAvatar(user,'32x32')}" />
                </div>
              </td>
              <td>
                <a href="${user.url}/" class="jenkins-table__link model-link inside">${user.id}</a>
              </td>
              <td>${user.fullName}</td>
              <td>
                <div class="jenkins-table__cell__button-wrapper">
                  <a href="${user.url}/configure" class="jenkins-button jenkins-button--tertiary">
                    <l:icon src="symbol-settings" />
                  </a>
                </div>
              </td>
              <td>
                <j:if test="${user.canDelete()}">
                  <div class="jenkins-table__cell__button-wrapper">
<<<<<<< HEAD
                    <l:confirmationLink href="${user.url}/doDelete" class="jenkins-table__button jenkins-!-destructive-color" post="true" message="${%delete.user(user.displayName)}">
=======
                    <l:confirmationLink href="${user.url}/doDelete" class="jenkins-button jenkins-button--tertiary jenkins-!-destructive-color"
                                        post="true" message="${%delete.user(user.displayName)}">
>>>>>>> a6665f89
                      <l:icon src="symbol-trash" />
                    </l:confirmationLink>
                  </div>
                </j:if>
              </td>
            </tr>
          </j:forEach>
        </tbody>
      </table>
    </l:main-panel>
  </l:layout>
</j:jelly><|MERGE_RESOLUTION|>--- conflicted
+++ resolved
@@ -58,7 +58,9 @@
               <td>
                 <a href="${user.url}/" class="jenkins-table__link model-link inside">${user.id}</a>
               </td>
-              <td>${user.fullName}</td>
+              <td>
+                ${user.fullName}
+              </td>
               <td>
                 <div class="jenkins-table__cell__button-wrapper">
                   <a href="${user.url}/configure" class="jenkins-button jenkins-button--tertiary">
@@ -69,12 +71,8 @@
               <td>
                 <j:if test="${user.canDelete()}">
                   <div class="jenkins-table__cell__button-wrapper">
-<<<<<<< HEAD
-                    <l:confirmationLink href="${user.url}/doDelete" class="jenkins-table__button jenkins-!-destructive-color" post="true" message="${%delete.user(user.displayName)}">
-=======
                     <l:confirmationLink href="${user.url}/doDelete" class="jenkins-button jenkins-button--tertiary jenkins-!-destructive-color"
                                         post="true" message="${%delete.user(user.displayName)}">
->>>>>>> a6665f89
                       <l:icon src="symbol-trash" />
                     </l:confirmationLink>
                   </div>
