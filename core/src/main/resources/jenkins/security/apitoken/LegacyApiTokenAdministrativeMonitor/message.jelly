<!--
The MIT License

Copyright (c) 2018, CloudBees, Inc.

Permission is hereby granted, free of charge, to any person obtaining a copy
of this software and associated documentation files (the "Software"), to deal
in the Software without restriction, including without limitation the rights
to use, copy, modify, merge, publish, distribute, sublicense, and/or sell
copies of the Software, and to permit persons to whom the Software is
furnished to do so, subject to the following conditions:

The above copyright notice and this permission notice shall be included in
all copies or substantial portions of the Software.

THE SOFTWARE IS PROVIDED "AS IS", WITHOUT WARRANTY OF ANY KIND, EXPRESS OR
IMPLIED, INCLUDING BUT NOT LIMITED TO THE WARRANTIES OF MERCHANTABILITY,
FITNESS FOR A PARTICULAR PURPOSE AND NONINFRINGEMENT. IN NO EVENT SHALL THE
AUTHORS OR COPYRIGHT HOLDERS BE LIABLE FOR ANY CLAIM, DAMAGES OR OTHER
LIABILITY, WHETHER IN AN ACTION OF CONTRACT, TORT OR OTHERWISE, ARISING FROM,
OUT OF OR IN CONNECTION WITH THE SOFTWARE OR THE USE OR OTHER DEALINGS IN
THE SOFTWARE.
-->
<?jelly escape-by-default='true'?>
<j:jelly xmlns:j="jelly:core">
<<<<<<< HEAD
  <div class="alert alert-warning">${%warningMessage(rootURL, it.url)}</div>
=======
    <div class="jenkins-alert jenkins-alert-warning">
        ${%warningMessage(rootURL, it.url)}
    </div>
>>>>>>> a6665f89
</j:jelly><|MERGE_RESOLUTION|>--- conflicted
+++ resolved
@@ -23,11 +23,7 @@
 -->
 <?jelly escape-by-default='true'?>
 <j:jelly xmlns:j="jelly:core">
-<<<<<<< HEAD
-  <div class="alert alert-warning">${%warningMessage(rootURL, it.url)}</div>
-=======
     <div class="jenkins-alert jenkins-alert-warning">
         ${%warningMessage(rootURL, it.url)}
     </div>
->>>>>>> a6665f89
 </j:jelly>