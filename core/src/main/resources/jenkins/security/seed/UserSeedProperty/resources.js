/*
 * The MIT License
 *
 * Copyright (c) 2018, CloudBees, Inc.
 *
 * Permission is hereby granted, free of charge, to any person obtaining a copy
 * of this software and associated documentation files (the "Software"), to deal
 * in the Software without restriction, including without limitation the rights
 * to use, copy, modify, merge, publish, distribute, sublicense, and/or sell
 * copies of the Software, and to permit persons to whom the Software is
 * furnished to do so, subject to the following conditions:
 *
 * The above copyright notice and this permission notice shall be included in
 * all copies or substantial portions of the Software.
 *
 * THE SOFTWARE IS PROVIDED "AS IS", WITHOUT WARRANTY OF ANY KIND, EXPRESS OR
 * IMPLIED, INCLUDING BUT NOT LIMITED TO THE WARRANTIES OF MERCHANTABILITY,
 * FITNESS FOR A PARTICULAR PURPOSE AND NONINFRINGEMENT. IN NO EVENT SHALL THE
 * AUTHORS OR COPYRIGHT HOLDERS BE LIABLE FOR ANY CLAIM, DAMAGES OR OTHER
 * LIABILITY, WHETHER IN AN ACTION OF CONTRACT, TORT OR OTHERWISE, ARISING FROM,
 * OUT OF OR IN CONNECTION WITH THE SOFTWARE OR THE USE OR OTHER DEALINGS IN
 * THE SOFTWARE.
 */
function resetSeed(button) {
  var userSeedPanel = button.closest(".user-seed-panel");
  var confirmMessage = button.getAttribute("data-confirm");
  var targetUrl = button.getAttribute("data-target-url");
  var redirectAfterClick = button.getAttribute("data-redirect-url");

  var warningMessage = userSeedPanel.querySelector(".display-after-reset");
  if (warningMessage.classList.contains("visible")) {
    warningMessage.classList.remove("visible");
  }

  dialog.confirm(confirmMessage).then(() => {
    fetch(targetUrl, {
      method: "post",
      headers: crumb.wrap({}),
    }).then((rsp) => {
      if (rsp.ok) {
        if (redirectAfterClick) {
          window.location.href = redirectAfterClick;
        } else {
          if (!warningMessage.classList.contains("visible")) {
            warningMessage.classList.add("visible");
          }
        }
      }
    });
<<<<<<< HEAD
  });
};
=======
  }
}

(function () {
  document.addEventListener("DOMContentLoaded", function () {
    document
      .getElementById("user-seed-property-reset-seed")
      .addEventListener("click", function (event) {
        resetSeed(event.target);
      });
  });
})();
>>>>>>> 9934222d
<|MERGE_RESOLUTION|>--- conflicted
+++ resolved
@@ -47,11 +47,7 @@
         }
       }
     });
-<<<<<<< HEAD
   });
-};
-=======
-  }
 }
 
 (function () {
@@ -62,5 +58,4 @@
         resetSeed(event.target);
       });
   });
-})();
->>>>>>> 9934222d
+})();