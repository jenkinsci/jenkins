--- conflicted
+++ resolved
@@ -54,29 +54,6 @@
   var inputUuid = repeatedChunk.querySelector("input.token-uuid-input");
   var tokenUuid = inputUuid.value;
 
-<<<<<<< HEAD
-  if (confirm(confirmMessage)) {
-    fetch(targetUrl, {
-      body: new URLSearchParams({ tokenUuid: tokenUuid }),
-      method: "post",
-      headers: crumb.wrap({}),
-    }).then((rsp) => {
-      if (rsp.ok) {
-        if (repeatedChunk.querySelectorAll(".legacy-token").length > 0) {
-          // we are revoking the legacy token
-          var messageIfLegacyRevoked = anchorRevoke.getAttribute(
-            "data-message-if-legacy-revoked",
-          );
-
-          var legacyInput = document.getElementById("apiToken");
-          legacyInput.value = messageIfLegacyRevoked;
-        }
-        repeatedChunk.remove();
-        adjustTokenEmptyListMessage(tokenList);
-      }
-    });
-  }
-=======
   dialog
     .confirm(confirmTitle, { message: confirmMessage, type: "destructive" })
     .then(
@@ -90,7 +67,7 @@
             if (repeatedChunk.querySelectorAll(".legacy-token").length > 0) {
               // we are revoking the legacy token
               var messageIfLegacyRevoked = anchorRevoke.getAttribute(
-                "data-message-if-legacy-revoked"
+                "data-message-if-legacy-revoked",
               );
 
               var legacyInput = document.getElementById("apiToken");
@@ -101,9 +78,8 @@
           }
         });
       },
-      () => {}
+      () => {},
     );
->>>>>>> a855a50c
 }
 
 function saveApiToken(button) {
