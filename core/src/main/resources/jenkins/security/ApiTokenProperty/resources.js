/*
 * The MIT License
 *
 * Copyright (c) 2018, CloudBees, Inc.
 *
 * Permission is hereby granted, free of charge, to any person obtaining a copy
 * of this software and associated documentation files (the "Software"), to deal
 * in the Software without restriction, including without limitation the rights
 * to use, copy, modify, merge, publish, distribute, sublicense, and/or sell
 * copies of the Software, and to permit persons to whom the Software is
 * furnished to do so, subject to the following conditions:
 *
 * The above copyright notice and this permission notice shall be included in
 * all copies or substantial portions of the Software.
 *
 * THE SOFTWARE IS PROVIDED "AS IS", WITHOUT WARRANTY OF ANY KIND, EXPRESS OR
 * IMPLIED, INCLUDING BUT NOT LIMITED TO THE WARRANTIES OF MERCHANTABILITY,
 * FITNESS FOR A PARTICULAR PURPOSE AND NONINFRINGEMENT. IN NO EVENT SHALL THE
 * AUTHORS OR COPYRIGHT HOLDERS BE LIABLE FOR ANY CLAIM, DAMAGES OR OTHER
 * LIABILITY, WHETHER IN AN ACTION OF CONTRACT, TORT OR OTHERWISE, ARISING FROM,
 * OUT OF OR IN CONNECTION WITH THE SOFTWARE OR THE USE OR OTHER DEALINGS IN
 * THE SOFTWARE.
 */
Behaviour.specify(
  ".api-token-property-token-revoke",
  "api-token-property-token-revoke",
  0,
  function (element) {
    element.addEventListener("click", function (event) {
      event.preventDefault();
      revokeToken(element);
    });
  }
);

Behaviour.specify(
  "#api-token-property-token-save",
  "api-token-property-token-save",
  0,
  function (element) {
    element.addEventListener("click", function () {
      saveApiToken(element);
    });
  }
);

function revokeToken(anchorRevoke) {
  var repeatedChunk = anchorRevoke.closest(".repeated-chunk");
  var tokenList = repeatedChunk.closest(".token-list");
  var confirmMessage = anchorRevoke.getAttribute("data-confirm");
  var targetUrl = anchorRevoke.getAttribute("data-target-url");

  var inputUuid = repeatedChunk.querySelector("input.token-uuid-input");
  var tokenUuid = inputUuid.value;

  dialog.confirm(confirmMessage).then(
    () => {
      fetch(targetUrl, {
        body: new URLSearchParams({ tokenUuid: tokenUuid }),
        method: "post",
        headers: crumb.wrap({}),
      }).then((rsp) => {
        if (rsp.ok) {
          if (repeatedChunk.querySelectorAll(".legacy-token").length > 0) {
            // we are revoking the legacy token
            var messageIfLegacyRevoked = anchorRevoke.getAttribute(
              "data-message-if-legacy-revoked"
            );

            var legacyInput = document.getElementById("apiToken");
            legacyInput.value = messageIfLegacyRevoked;
          }
          repeatedChunk.remove();
          adjustTokenEmptyListMessage(tokenList);
        }
<<<<<<< HEAD
      });
    },
    () => {}
  );
=======
        repeatedChunk.remove();
        adjustTokenEmptyListMessage(tokenList);
      }
    });
  }
}
>>>>>>> 7312c1c0

function saveApiToken(button) {
  if (button.classList.contains("request-pending")) {
    // avoid multiple requests to be sent if user is clicking multiple times
    return;
  }
  button.classList.add("request-pending");
  var targetUrl = button.getAttribute("data-target-url");
  var repeatedChunk = button.closest(".repeated-chunk ");
  var tokenList = repeatedChunk.closest(".token-list");
  var nameInput = repeatedChunk.querySelector('[name="tokenName"]');
  var tokenName = nameInput.value;

  fetch(targetUrl, {
    body: new URLSearchParams({ newTokenName: tokenName }),
    method: "post",
    headers: crumb.wrap({}),
  }).then((rsp) => {
    if (rsp.ok) {
      rsp.json().then((json) => {
        var errorSpan = repeatedChunk.querySelector(".error");
        if (json.status === "error") {
          errorSpan.innerHTML = json.message;
          errorSpan.classList.add("visible");

          button.classList.remove("request-pending");
        } else {
          errorSpan.classList.remove("visible");

          var tokenName = json.data.tokenName;
          // in case the name was empty, the application will propose a default one
          nameInput.value = tokenName;

          var tokenValue = json.data.tokenValue;
          var tokenValueSpan = repeatedChunk.querySelector(".new-token-value");
          tokenValueSpan.innerText = tokenValue;
          tokenValueSpan.classList.add("visible");

          // show the copy button
          var tokenCopyButton = repeatedChunk.querySelector(
            ".jenkins-copy-button"
          );
          tokenCopyButton.setAttribute("text", tokenValue);
          tokenCopyButton.classList.remove("jenkins-hidden");

          var tokenUuid = json.data.tokenUuid;
          var uuidInput = repeatedChunk.querySelector('[name="tokenUuid"]');
          uuidInput.value = tokenUuid;

          var warningMessage = repeatedChunk.querySelector(
            ".display-after-generation"
          );
          warningMessage.classList.add("visible");

          // we do not want to allow user to create twice a token using same name by mistake
          button.remove();

          var revokeButton = repeatedChunk.querySelector(
            ".api-token-property-token-revoke"
          );
          revokeButton.classList.remove("hidden-button");

          var cancelButton = repeatedChunk.querySelector(".token-cancel");
          cancelButton.classList.add("hidden-button");

          repeatedChunk.classList.add("token-list-fresh-item");

          adjustTokenEmptyListMessage(tokenList);
        }
      });
    }
  });
}

function adjustTokenEmptyListMessage(tokenList) {
  var emptyListMessage = tokenList.querySelector(".token-list-empty-item");

  // number of token that are already existing or freshly created
  var numOfToken = tokenList.querySelectorAll(
    ".token-list-existing-item, .token-list-fresh-item"
  ).length;
  if (numOfToken >= 1) {
    if (!emptyListMessage.classList.contains("hidden-message")) {
      emptyListMessage.classList.add("hidden-message");
    }
  } else {
    if (emptyListMessage.classList.contains("hidden-message")) {
      emptyListMessage.classList.remove("hidden-message");
    }
  }
}<|MERGE_RESOLUTION|>--- conflicted
+++ resolved
@@ -73,19 +73,11 @@
           repeatedChunk.remove();
           adjustTokenEmptyListMessage(tokenList);
         }
-<<<<<<< HEAD
       });
     },
     () => {}
   );
-=======
-        repeatedChunk.remove();
-        adjustTokenEmptyListMessage(tokenList);
-      }
-    });
-  }
 }
->>>>>>> 7312c1c0
 
 function saveApiToken(button) {
   if (button.classList.contains("request-pending")) {
