<!--
The MIT License

Copyright (c) 2017, CloudBees, Inc.

Permission is hereby granted, free of charge, to any person obtaining a copy
of this software and associated documentation files (the "Software"), to deal
in the Software without restriction, including without limitation the rights
to use, copy, modify, merge, publish, distribute, sublicense, and/or sell
copies of the Software, and to permit persons to whom the Software is
furnished to do so, subject to the following conditions:

The above copyright notice and this permission notice shall be included in
all copies or substantial portions of the Software.

THE SOFTWARE IS PROVIDED "AS IS", WITHOUT WARRANTY OF ANY KIND, EXPRESS OR
IMPLIED, INCLUDING BUT NOT LIMITED TO THE WARRANTIES OF MERCHANTABILITY,
FITNESS FOR A PARTICULAR PURPOSE AND NONINFRINGEMENT. IN NO EVENT SHALL THE
AUTHORS OR COPYRIGHT HOLDERS BE LIABLE FOR ANY CLAIM, DAMAGES OR OTHER
LIABILITY, WHETHER IN AN ACTION OF CONTRACT, TORT OR OTHERWISE, ARISING FROM,
OUT OF OR IN CONNECTION WITH THE SOFTWARE OR THE USE OR OTHER DEALINGS IN
THE SOFTWARE.
-->
<?jelly escape-by-default='true'?>
<j:jelly xmlns:j="jelly:core" xmlns:f="/lib/form">
<<<<<<< HEAD
  <div class="alert alert-warning">
    <form method="post" action="${rootURL}/${it.url}/disable">
      <f:submit value="${%Dismiss}" />
    </form>
    <j:set var="referenceAnchor">
      <a href="https://www.jenkins.io/redirect/csrf-protection" rel="noopener noreferrer" target="_blank">${%referenceUrlContent}</a>
    </j:set>
    <j:set var="actionAnchor">
      <a href="${rootURL}/configureSecurity">${%actionUrlContent}</a>
    </j:set>
    <j:out value="${%warningMessage(referenceAnchor)}" />
    <p />
    <j:out value="${%actionMessage(actionAnchor)}" />
  </div>
=======
    <div class="jenkins-alert jenkins-alert-warning">
        <form method="post" action="${rootURL}/${it.url}/disable">
            <f:submit value="${%Dismiss}"/>
        </form>
        <j:set var="referenceAnchor">
            <a href="https://www.jenkins.io/redirect/csrf-protection" rel="noopener noreferrer" target="_blank">${%referenceUrlContent}</a>
        </j:set>
        <j:set var="actionAnchor">
            <a href="${rootURL}/configureSecurity">${%actionUrlContent}</a>
        </j:set>
        <j:out value="${%warningMessage(referenceAnchor)}"/>
        <p />
        <j:out value="${%actionMessage(actionAnchor)}"/>
    </div>
>>>>>>> a6665f89
</j:jelly><|MERGE_RESOLUTION|>--- conflicted
+++ resolved
@@ -23,22 +23,6 @@
 -->
 <?jelly escape-by-default='true'?>
 <j:jelly xmlns:j="jelly:core" xmlns:f="/lib/form">
-<<<<<<< HEAD
-  <div class="alert alert-warning">
-    <form method="post" action="${rootURL}/${it.url}/disable">
-      <f:submit value="${%Dismiss}" />
-    </form>
-    <j:set var="referenceAnchor">
-      <a href="https://www.jenkins.io/redirect/csrf-protection" rel="noopener noreferrer" target="_blank">${%referenceUrlContent}</a>
-    </j:set>
-    <j:set var="actionAnchor">
-      <a href="${rootURL}/configureSecurity">${%actionUrlContent}</a>
-    </j:set>
-    <j:out value="${%warningMessage(referenceAnchor)}" />
-    <p />
-    <j:out value="${%actionMessage(actionAnchor)}" />
-  </div>
-=======
     <div class="jenkins-alert jenkins-alert-warning">
         <form method="post" action="${rootURL}/${it.url}/disable">
             <f:submit value="${%Dismiss}"/>
@@ -53,5 +37,4 @@
         <p />
         <j:out value="${%actionMessage(actionAnchor)}"/>
     </div>
->>>>>>> a6665f89
 </j:jelly>