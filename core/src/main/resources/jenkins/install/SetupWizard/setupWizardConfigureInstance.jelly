<!--
The MIT License

Copyright (c) 2018, CloudBees, Inc.

Permission is hereby granted, free of charge, to any person obtaining a copy
of this software and associated documentation files (the "Software"), to deal
in the Software without restriction, including without limitation the rights
to use, copy, modify, merge, publish, distribute, sublicense, and/or sell
copies of the Software, and to permit persons to whom the Software is
furnished to do so, subject to the following conditions:

The above copyright notice and this permission notice shall be included in
all copies or substantial portions of the Software.

THE SOFTWARE IS PROVIDED "AS IS", WITHOUT WARRANTY OF ANY KIND, EXPRESS OR
IMPLIED, INCLUDING BUT NOT LIMITED TO THE WARRANTIES OF MERCHANTABILITY,
FITNESS FOR A PARTICULAR PURPOSE AND NONINFRINGEMENT. IN NO EVENT SHALL THE
AUTHORS OR COPYRIGHT HOLDERS BE LIABLE FOR ANY CLAIM, DAMAGES OR OTHER
LIABILITY, WHETHER IN AN ACTION OF CONTRACT, TORT OR OTHERWISE, ARISING FROM,
OUT OF OR IN CONNECTION WITH THE SOFTWARE OR THE USE OR OTHER DEALINGS IN
THE SOFTWARE.
-->
<?jelly escape-by-default='true'?>
<j:jelly xmlns:j="jelly:core" xmlns:l="/lib/layout">

  <l:layout norefresh="true" type="full-screen" title="${it.displayName}">
    <l:main-panel>
<<<<<<< HEAD
      <style type="text/css">
        #configure-instance {
          padding: 20px 100px 20px 100px;
          margin: 8px;
        }

        #configure-instance form > div {
          margin: 0 !important;
        }

        #configure-instance h1 {
          font-size: 48px;
          margin-top: 30px;
          font-weight: 500;
        }

        #configure-instance tr td {
          padding-bottom: 2px;
        }

        #configure-instance tr td {
          line-height: 25px;
          margin-bottom: 6px;
        }

        #configure-instance tr.has-error label {
          color: #CC0000;
        }

        #configure-instance tr.has-error td input[type=text],
        #configure-instance tr.has-error td input[type=password],
        #configure-instance tr.has-error td textarea {
          border: 1px solid;
          border-color: var(--danger-color, #c4000a);
        }

        #configure-instance tr td .help-text{
          color: #999;
          font-size: 12px;
        }

        #configure-instance tr td .error-panel{
          display: none;
        }
        #configure-instance tr.has-error td .error-panel{
          display: block;
        }
      </style>

     <div id="configure-instance">
=======
     <div class="configure-instance">
>>>>>>> 36739594
       <form action="${rootURL}/setupWizard/configureInstance" method="post">
          <h1>${%Instance Configuration}</h1>
          <div style="margin: 2em;">
            <table>
            <tr>
              <td><label for="root-url">${%Jenkins URL}:</label></td>
              <td>
                <input type="text" name="rootUrl" id="root-url" class="jenkins-input" value="" />
                <div class="error-panel error" />
              </td>
            </tr>
            <tr>
              <td colspan="2">
                <div class="help-text">${%jenkinsURL_help}</div>
              </td>
            </tr>
            </table>
          </div>
         <script>
            var rootUrlField = $('root-url');

            rootUrlField.focus();
            rootUrlField.onkeydown = function(event) {
                if (event.keyCode == 13){
                    event.preventDefault();
                }
            };

            (function setInitialRootUrlFieldValue(){
              var iframeUrl = window.location.href;
              // will let the trailing slash in the rootUrl
              var iframeRelativeUrl = 'setupWizard/setupWizardConfigureInstance';
              var rootUrl = iframeUrl.substr(0, iframeUrl.length - iframeRelativeUrl.length);
              // to keep only the root url
              rootUrlField.value = rootUrl
              // to adjust the width of the input,
              rootUrlField.size = Math.min(50, rootUrl.length);
            })();
          </script>
        </form>
     </div>
    </l:main-panel>
  </l:layout>
</j:jelly><|MERGE_RESOLUTION|>--- conflicted
+++ resolved
@@ -26,60 +26,7 @@
 
   <l:layout norefresh="true" type="full-screen" title="${it.displayName}">
     <l:main-panel>
-<<<<<<< HEAD
-      <style type="text/css">
-        #configure-instance {
-          padding: 20px 100px 20px 100px;
-          margin: 8px;
-        }
-
-        #configure-instance form > div {
-          margin: 0 !important;
-        }
-
-        #configure-instance h1 {
-          font-size: 48px;
-          margin-top: 30px;
-          font-weight: 500;
-        }
-
-        #configure-instance tr td {
-          padding-bottom: 2px;
-        }
-
-        #configure-instance tr td {
-          line-height: 25px;
-          margin-bottom: 6px;
-        }
-
-        #configure-instance tr.has-error label {
-          color: #CC0000;
-        }
-
-        #configure-instance tr.has-error td input[type=text],
-        #configure-instance tr.has-error td input[type=password],
-        #configure-instance tr.has-error td textarea {
-          border: 1px solid;
-          border-color: var(--danger-color, #c4000a);
-        }
-
-        #configure-instance tr td .help-text{
-          color: #999;
-          font-size: 12px;
-        }
-
-        #configure-instance tr td .error-panel{
-          display: none;
-        }
-        #configure-instance tr.has-error td .error-panel{
-          display: block;
-        }
-      </style>
-
-     <div id="configure-instance">
-=======
      <div class="configure-instance">
->>>>>>> 36739594
        <form action="${rootURL}/setupWizard/configureInstance" method="post">
           <h1>${%Instance Configuration}</h1>
           <div style="margin: 2em;">
@@ -87,7 +34,7 @@
             <tr>
               <td><label for="root-url">${%Jenkins URL}:</label></td>
               <td>
-                <input type="text" name="rootUrl" id="root-url" class="jenkins-input" value="" />
+                <input type="text" name="rootUrl" id="root-url" class="root-url" value="" />
                 <div class="error-panel error" />
               </td>
             </tr>
