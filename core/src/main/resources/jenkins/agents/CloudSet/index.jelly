<!--
The MIT License

Copyright (c) 2023, CloudBees Inc.

Permission is hereby granted, free of charge, to any person obtaining a copy
of this software and associated documentation files (the "Software"), to deal
in the Software without restriction, including without limitation the rights
to use, copy, modify, merge, publish, distribute, sublicense, and/or sell
copies of the Software, and to permit persons to whom the Software is
furnished to do so, subject to the following conditions:

The above copyright notice and this permission notice shall be included in
all copies or substantial portions of the Software.

THE SOFTWARE IS PROVIDED "AS IS", WITHOUT WARRANTY OF ANY KIND, EXPRESS OR
IMPLIED, INCLUDING BUT NOT LIMITED TO THE WARRANTIES OF MERCHANTABILITY,
FITNESS FOR A PARTICULAR PURPOSE AND NONINFRINGEMENT. IN NO EVENT SHALL THE
AUTHORS OR COPYRIGHT HOLDERS BE LIABLE FOR ANY CLAIM, DAMAGES OR OTHER
LIABILITY, WHETHER IN AN ACTION OF CONTRACT, TORT OR OTHERWISE, ARISING FROM,
OUT OF OR IN CONNECTION WITH THE SOFTWARE OR THE USE OR OTHER DEALINGS IN
THE SOFTWARE.
-->

<!--
  Entrance to the configuration page
-->
<?jelly escape-by-default='true'?>
<<<<<<< HEAD
<j:jelly xmlns:j="jelly:core" xmlns:st="jelly:stapler" xmlns:l="/lib/layout">
  <l:layout title="${it.displayName}">
    <st:include page="sidepanel.jelly" class="hudson.model.ManagementLink" />

=======
<j:jelly xmlns:j="jelly:core" xmlns:st="jelly:stapler" xmlns:l="/lib/layout" xmlns:f="/lib/form">
  <l:layout title="${it.displayName}" type="one-column">
    <l:isAdmin>
      <l:header>
        <script src="${resURL}/jsbundles/pages/cloud-set.js" type="text/javascript" />
        <link rel="stylesheet" href="${resURL}/jsbundles/pages/cloud-set.css" type="text/css" />
      </l:header>
    </l:isAdmin>
>>>>>>> 5ab5ad07
    <l:main-panel>
      <j:choose>
        <j:when test="${it.cloudAvailable and it.hasClouds()}">
          <l:app-bar title="${%Clouds}">
            <l:isAdmin>
              <a class="jenkins-button jenkins-button--primary" href="new">
                <l:icon src="symbol-add"/>
                ${%newCloud}
              </a>
            </l:isAdmin>
          </l:app-bar>
          <p class="description">${%description}</p>
          <f:form method="post" name="config" action="reorder">
            <table id="clouds" class="jenkins-table">
              <thead>
                <tr>
                  <th tooltip="${%Drag and drop cells to reorder}">${%Order}</th>
                  <th>${%Name}</th>
                  <th/>
                </tr>
              </thead>
              <tbody class="with-drag-drop">
                <j:forEach var="cloud" items="${it.clouds}">
                  <tr class="repeated-chunk" id="cloud_${cloud.name}">
                    <td data="${cloud.icon}" class="jenkins-table__cell--tight jenkins-table__icon">
                      <div class="jenkins-table__cell__button-wrapper dd-handle">
                        <l:icon src="${cloud.iconClassName}" tooltip="${cloud.iconAltText}"/>
                      </div>
                    </td>
                    <td>
                      <input type="hidden" name="name" value="${cloud.name}" />
                      <a href="${it.getCloudUrl(request,app,cloud)}" class="jenkins-table__link model-link inside">${cloud.name}</a>
                    </td>
                    <td class="jenkins-table__cell--tight">
                      <div class="jenkins-table__cell__button-wrapper">
                        <a href="${it.getCloudUrl(request,app,cloud)}configure" class="jenkins-table__button">
                          <l:icon src="symbol-settings"/>
                        </a>
                      </div>
                    </td>
                  </tr>
                </j:forEach>
              </tbody>
            </table>
            <l:isAdmin>
              <f:bottomButtonBar>
                <f:submit id="saveButton" value="${%Save}" clazz="jenkins-hidden" />
              </f:bottomButtonBar>
            </l:isAdmin>
          </f:form>
          <st:adjunct includes="lib.form.confirm" />
        </j:when>
        <j:otherwise>
          <div class="empty-state-block">
            <l:app-bar title="${%Clouds}"/>

            <section class="empty-state-section">
              <j:choose>
                <j:when test="${it.cloudAvailable}">
                  <p>${%noCloudAvailable}</p>
                </j:when>
                <j:otherwise>
                  <p>${%noCloudPlugin}</p>
                </j:otherwise>
              </j:choose>
              <ul class="empty-state-section-list">
                <j:if test="${it.cloudAvailable}">
                  <li class="content-block">
                    <a href="new"
                       class="content-block__link">
                      <span>${%newCloud}</span>
                      <span class="trailing-icon">
                        <l:icon src="symbol-add"/>
                      </span>
                    </a>
                  </li>
                </j:if>
                <li class="content-block">
                  <a href="${rootURL}/manage/pluginManager/available?filter=${it.cloudUpdateCenterCategoryLabel}"
                     class="content-block__link">
                    <span>${%installCloudPlugin}</span>
                    <span class="trailing-icon">
                      <l:icon src="symbol-plugins" />
                    </span>
                  </a>
                </li>
                <li class="content-block">
                  <a href="https://www.jenkins.io/redirect/distributed-builds"
                     class="content-block__link"
                     target="_blank" rel="noopener noreferrer">
                    <span>${%learnMoreDistributedBuilds}</span>
                    <span class="trailing-icon">
                      <l:icon src="symbol-help-circle" />
                    </span>
                  </a>
                </li>
              </ul>
            </section>
          </div>
        </j:otherwise>
      </j:choose>
    </l:main-panel>
  </l:layout>
</j:jelly><|MERGE_RESOLUTION|>--- conflicted
+++ resolved
@@ -26,21 +26,14 @@
   Entrance to the configuration page
 -->
 <?jelly escape-by-default='true'?>
-<<<<<<< HEAD
-<j:jelly xmlns:j="jelly:core" xmlns:st="jelly:stapler" xmlns:l="/lib/layout">
+<j:jelly xmlns:j="jelly:core" xmlns:st="jelly:stapler" xmlns:l="/lib/layout" xmlns:f="/lib/form">
   <l:layout title="${it.displayName}">
-    <st:include page="sidepanel.jelly" class="hudson.model.ManagementLink" />
-
-=======
-<j:jelly xmlns:j="jelly:core" xmlns:st="jelly:stapler" xmlns:l="/lib/layout" xmlns:f="/lib/form">
-  <l:layout title="${it.displayName}" type="one-column">
     <l:isAdmin>
       <l:header>
         <script src="${resURL}/jsbundles/pages/cloud-set.js" type="text/javascript" />
         <link rel="stylesheet" href="${resURL}/jsbundles/pages/cloud-set.css" type="text/css" />
       </l:header>
     </l:isAdmin>
->>>>>>> 5ab5ad07
     <l:main-panel>
       <j:choose>
         <j:when test="${it.cloudAvailable and it.hasClouds()}">
