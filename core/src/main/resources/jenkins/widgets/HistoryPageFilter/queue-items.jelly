<?xml version="1.0" encoding="UTF-8"?>
<!--
The MIT License

Copyright (c) 2004-2009, Sun Microsystems, Inc., Kohsuke Kawaguchi, Seiji Sogabe

Permission is hereby granted, free of charge, to any person obtaining a copy
of this software and associated documentation files (the "Software"), to deal
in the Software without restriction, including without limitation the rights
to use, copy, modify, merge, publish, distribute, sublicense, and/or sell
copies of the Software, and to permit persons to whom the Software is
furnished to do so, subject to the following conditions:

The above copyright notice and this permission notice shall be included in
all copies or substantial portions of the Software.

THE SOFTWARE IS PROVIDED "AS IS", WITHOUT WARRANTY OF ANY KIND, EXPRESS OR
IMPLIED, INCLUDING BUT NOT LIMITED TO THE WARRANTIES OF MERCHANTABILITY,
FITNESS FOR A PARTICULAR PURPOSE AND NONINFRINGEMENT. IN NO EVENT SHALL THE
AUTHORS OR COPYRIGHT HOLDERS BE LIABLE FOR ANY CLAIM, DAMAGES OR OTHER
LIABILITY, WHETHER IN AN ACTION OF CONTRACT, TORT OR OTHERWISE, ARISING FROM,
OUT OF OR IN CONNECTION WITH THE SOFTWARE OR THE USE OR OTHER DEALINGS IN
THE SOFTWARE.
-->

<!--
  Render queued items.
-->
<?jelly escape-by-default='true'?>
<j:jelly xmlns:j="jelly:core" xmlns:st="jelly:stapler" xmlns:l="/lib/layout">
  <!-- pending build -->
  <j:set var="queuedItems" value="${it.queueItems}" />
  <j:if test="${!queuedItems.isEmpty()}">
    <j:forEach var="pageEntry" items="${queuedItems}" indexVar="i">
<<<<<<< HEAD
      <j:set var="item" value="${pageEntry.entry}" />
      <j:set var="id" value="${h.generateId()}" />
      <tr class="build-row build-pending transitive single-line" id="${item.id}" page-entry-id="${pageEntry.entryId}">
        <td class="build-row-cell">
          <div class="pane build-name">
            <div class="build-icon">
              <l:icon class="icon-nobuilt icon-sm" />
            </div>
            <!-- Don't use math unless needed, in case nextBuildNumber is not numeric -->
            <div class="display-name" title="${%Expected build number}">#${queuedItems.size()==1 ? it.widget.owner.nextBuildNumber : it.widget.owner.nextBuildNumber+queuedItems.size()-i-1}</div>
          </div>
          <div class="pane build-details indent-multiline">
            <j:set var="cause" value="${item.getCauseOfBlockage()}" />
            <j:choose>
              <j:when test="${cause!=null}">
                (${%pending}—
                <st:include it="${cause}" page="summary.jelly" />
                )
              </j:when>
              <j:otherwise>(${%pending})</j:otherwise>
            </j:choose>
            <j:if test="${!item.params.isEmpty()}">
              <div style="float: right; margin-right: 10px">
                <a href="#" tooltip="Build Parameters:${item.params}"><l:icon class="icon-notepad icon-sm" /></a>
              </div>
            </j:if>
          </div>
          <div class="pane build-controls">
            <div class="build-stop">
              <j:if test="${item.hasCancelPermission()}">
                <l:stopButton href="${rootURL}/queue/cancelItem?id=${item.id}" alt="${%cancel this build}" />
              </j:if>
            </div>
          </div>
          <div class="left-bar"></div>
        </td>
=======
      <j:set var="item" value="${pageEntry.entry}"/>
      <j:set var="id" value="${h.generateId()}"/>
      <tr class="build-row build-pending transitive single-line" id="${item.id}"  page-entry-id="${pageEntry.entryId}">
	<td class="build-row-cell">
	  <div class="pane build-name">
	    <div class="build-icon">
	      <l:icon class="icon-nobuilt icon-sm"/>
	    </div>
	    <!-- Don't use math unless needed, in case nextBuildNumber is not numeric -->
	    <div class="display-name" title="${%Expected build number}">
	    #${queuedItems.size()==1 ? it.widget.owner.nextBuildNumber
	       : it.widget.owner.nextBuildNumber+queuedItems.size()-i-1}
	    </div>
	  </div>
	  <div class="pane build-details indent-multiline">
	    <j:set var="cause" value="${item.getCauseOfBlockage()}"/>
	    <j:choose>
	      <j:when test="${cause!=null}">
		(${%pending}—<st:include it="${cause}" page="summary.jelly"/>)
	      </j:when>
	      <j:otherwise>
		(${%pending})
	      </j:otherwise>
	    </j:choose>
	  <j:if test="${!item.params.isEmpty()}">
	    <div style="float:right;margin-right:10px;">
	      <l:icon src="symbol-parameters" class="icon-sm" tooltip="Build Parameters:${item.params}"/>
	    </div>
	  </j:if>
	  </div>
	  <div class="pane build-controls">
	    <div class="build-stop">
	      <j:if test="${item.hasCancelPermission()}">
		<l:stopButton href="${rootURL}/queue/cancelItem?id=${item.id}" alt="${%Cancel this build}"/>
	      </j:if>
	    </div>
	  </div>
	  <div class="left-bar"></div>
	</td>
>>>>>>> 0eed0488
      </tr>
    </j:forEach>
  </j:if>
</j:jelly><|MERGE_RESOLUTION|>--- conflicted
+++ resolved
@@ -32,44 +32,6 @@
   <j:set var="queuedItems" value="${it.queueItems}" />
   <j:if test="${!queuedItems.isEmpty()}">
     <j:forEach var="pageEntry" items="${queuedItems}" indexVar="i">
-<<<<<<< HEAD
-      <j:set var="item" value="${pageEntry.entry}" />
-      <j:set var="id" value="${h.generateId()}" />
-      <tr class="build-row build-pending transitive single-line" id="${item.id}" page-entry-id="${pageEntry.entryId}">
-        <td class="build-row-cell">
-          <div class="pane build-name">
-            <div class="build-icon">
-              <l:icon class="icon-nobuilt icon-sm" />
-            </div>
-            <!-- Don't use math unless needed, in case nextBuildNumber is not numeric -->
-            <div class="display-name" title="${%Expected build number}">#${queuedItems.size()==1 ? it.widget.owner.nextBuildNumber : it.widget.owner.nextBuildNumber+queuedItems.size()-i-1}</div>
-          </div>
-          <div class="pane build-details indent-multiline">
-            <j:set var="cause" value="${item.getCauseOfBlockage()}" />
-            <j:choose>
-              <j:when test="${cause!=null}">
-                (${%pending}—
-                <st:include it="${cause}" page="summary.jelly" />
-                )
-              </j:when>
-              <j:otherwise>(${%pending})</j:otherwise>
-            </j:choose>
-            <j:if test="${!item.params.isEmpty()}">
-              <div style="float: right; margin-right: 10px">
-                <a href="#" tooltip="Build Parameters:${item.params}"><l:icon class="icon-notepad icon-sm" /></a>
-              </div>
-            </j:if>
-          </div>
-          <div class="pane build-controls">
-            <div class="build-stop">
-              <j:if test="${item.hasCancelPermission()}">
-                <l:stopButton href="${rootURL}/queue/cancelItem?id=${item.id}" alt="${%cancel this build}" />
-              </j:if>
-            </div>
-          </div>
-          <div class="left-bar"></div>
-        </td>
-=======
       <j:set var="item" value="${pageEntry.entry}"/>
       <j:set var="id" value="${h.generateId()}"/>
       <tr class="build-row build-pending transitive single-line" id="${item.id}"  page-entry-id="${pageEntry.entryId}">
@@ -109,7 +71,6 @@
 	  </div>
 	  <div class="left-bar"></div>
 	</td>
->>>>>>> 0eed0488
       </tr>
     </j:forEach>
   </j:if>
