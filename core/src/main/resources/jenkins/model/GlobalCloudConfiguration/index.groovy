package jenkins.model.GlobalCloudConfiguration

import hudson.slaves.Cloud
import jenkins.model.Jenkins


def f = namespace(lib.FormTagLib)
def l = namespace(lib.LayoutTagLib)
def st = namespace("jelly:stapler")

<<<<<<< HEAD
st.redirect(url: rootURL + "/manage/cloud/")
=======
l.layout(norefresh:true, permission:app.SYSTEM_READ, title:my.displayName) {
    set("readOnlyMode", !app.hasPermission(app.ADMINISTER))
    l.side_panel {
        l.tasks {
            l.task(icon:"symbol-settings", href: "../computer/", title:_("Nodes"))
        }
    }
    l.main_panel {
        l.app_bar(title: my.displayName)
        def clouds = Cloud.all()
        if (!clouds.isEmpty()) {
            p()
            div(class:"behavior-loading") {
                l.spinner(text: _("Loading"))
            }

            f.form(method:"post",name:"config",action:"configure", class: "jenkins-form") {
                f.block {
                    if (app.clouds.size() == 0 && !h.hasPermission(app.ADMINISTER)) {
                        p(_("No clouds have been configured."))
                    }

                    f.hetero_list(name:"cloud", hasHeader:true, descriptors:Cloud.all(), items:app.clouds,
                            addCaption:_("Add a new cloud"), deleteCaption:_("Delete cloud"))
                }

                l.isAdmin {
                    f.bottomButtonBar {
                        f.submit(value: _("Save"))
                        f.apply(value: _("Apply"))
                    }
                }
            }
            l.isAdmin {
                st.adjunct(includes: "lib.form.confirm")
            }
        } else {
            String label = Jenkins.get().updateCenter.getCategoryDisplayName("cloud")

            p(_("There are no cloud implementations for dynamically allocated agents installed. "))
            a(href: rootURL + "/pluginManager/available?filter=" + URLEncoder.encode(label, "UTF-8"), _("Go to plugin manager."))
        }
    }
}
>>>>>>> 953319e6
<|MERGE_RESOLUTION|>--- conflicted
+++ resolved
@@ -1,58 +1,5 @@
 package jenkins.model.GlobalCloudConfiguration
 
-import hudson.slaves.Cloud
-import jenkins.model.Jenkins
-
-
-def f = namespace(lib.FormTagLib)
-def l = namespace(lib.LayoutTagLib)
 def st = namespace("jelly:stapler")
 
-<<<<<<< HEAD
-st.redirect(url: rootURL + "/manage/cloud/")
-=======
-l.layout(norefresh:true, permission:app.SYSTEM_READ, title:my.displayName) {
-    set("readOnlyMode", !app.hasPermission(app.ADMINISTER))
-    l.side_panel {
-        l.tasks {
-            l.task(icon:"symbol-settings", href: "../computer/", title:_("Nodes"))
-        }
-    }
-    l.main_panel {
-        l.app_bar(title: my.displayName)
-        def clouds = Cloud.all()
-        if (!clouds.isEmpty()) {
-            p()
-            div(class:"behavior-loading") {
-                l.spinner(text: _("Loading"))
-            }
-
-            f.form(method:"post",name:"config",action:"configure", class: "jenkins-form") {
-                f.block {
-                    if (app.clouds.size() == 0 && !h.hasPermission(app.ADMINISTER)) {
-                        p(_("No clouds have been configured."))
-                    }
-
-                    f.hetero_list(name:"cloud", hasHeader:true, descriptors:Cloud.all(), items:app.clouds,
-                            addCaption:_("Add a new cloud"), deleteCaption:_("Delete cloud"))
-                }
-
-                l.isAdmin {
-                    f.bottomButtonBar {
-                        f.submit(value: _("Save"))
-                        f.apply(value: _("Apply"))
-                    }
-                }
-            }
-            l.isAdmin {
-                st.adjunct(includes: "lib.form.confirm")
-            }
-        } else {
-            String label = Jenkins.get().updateCenter.getCategoryDisplayName("cloud")
-
-            p(_("There are no cloud implementations for dynamically allocated agents installed. "))
-            a(href: rootURL + "/pluginManager/available?filter=" + URLEncoder.encode(label, "UTF-8"), _("Go to plugin manager."))
-        }
-    }
-}
->>>>>>> 953319e6
+st.redirect(url: rootURL + "/manage/cloud/")