--- conflicted
+++ resolved
@@ -29,98 +29,62 @@
 
   <dl class="app-icon-legend">
     <dt>
-<<<<<<< HEAD
-      <l:icon class="icon-blue icon-lg" />
-=======
       <l:icon src="symbol-status-blue" />
->>>>>>> cabc8f67
     </dt>
-    <dd>${%blue}</dd>
+    <dd>
+      ${%blue}
+    </dd>
 
     <dt>
-<<<<<<< HEAD
-      <l:icon class="icon-blue-anime icon-lg" />
-=======
       <l:icon src="symbol-status-blue-anime" />
->>>>>>> cabc8f67
     </dt>
-    <dd>${%blue_anime}</dd>
+    <dd>
+      ${%blue_anime}
+    </dd>
 
     <dt>
-<<<<<<< HEAD
-      <l:icon class="icon-yellow icon-lg" />
-=======
       <l:icon src="symbol-status-yellow" />
->>>>>>> cabc8f67
     </dt>
-    <dd>${%yellow}</dd>
+    <dd>
+      ${%yellow}
+    </dd>
 
     <dt>
-<<<<<<< HEAD
-      <l:icon class="icon-yellow-anime icon-lg" />
-=======
       <l:icon src="symbol-status-yellow-anime" />
->>>>>>> cabc8f67
     </dt>
-    <dd>${%yellow_anime}</dd>
+    <dd>
+      ${%yellow_anime}
+    </dd>
 
     <dt>
-<<<<<<< HEAD
-      <l:icon class="icon-red icon-lg" />
-=======
       <l:icon src="symbol-status-red" />
->>>>>>> cabc8f67
     </dt>
-    <dd>${%red}</dd>
+    <dd>
+      ${%red}
+    </dd>
 
     <dt>
-<<<<<<< HEAD
-      <l:icon class="icon-red-anime icon-lg" />
-=======
       <l:icon src="symbol-status-red-anime" />
->>>>>>> cabc8f67
     </dt>
-    <dd>${%red_anime}</dd>
+    <dd>
+      ${%red_anime}
+    </dd>
 
     <dt>
-<<<<<<< HEAD
-      <l:icon class="icon-nobuilt icon-lg" />
-=======
       <l:icon src="symbol-status-nobuilt" />
->>>>>>> cabc8f67
     </dt>
-    <dd>${%lightgrey}</dd>
+    <dd>
+      ${%lightgrey}
+    </dd>
 
     <dt>
-<<<<<<< HEAD
-      <l:icon class="icon-nobuilt-anime icon-lg" />
-=======
       <l:icon src="symbol-status-nobuilt-anime" />
->>>>>>> cabc8f67
     </dt>
-    <dd>${%lightgrey_anime}</dd>
+    <dd>
+      ${%lightgrey_anime}
+    </dd>
 
     <dt>
-<<<<<<< HEAD
-      <l:icon class="icon-disabled icon-lg" />
-    </dt>
-    <dd>${%grey}</dd>
-
-    <dt>
-      <l:icon class="icon-disabled-anime icon-lg" />
-    </dt>
-    <dd>${%grey_anime}</dd>
-
-    <dt>
-      <l:icon class="icon-aborted icon-lg" />
-    </dt>
-    <dd>${%darkgrey}</dd>
-
-    <dt>
-      <l:icon class="icon-aborted-anime icon-lg" />
-    </dt>
-    <dd>${%darkgrey_anime}</dd>
-=======
       <l:icon src="symbol-status-aborted" />
     </dt>
     <dd>
@@ -147,7 +111,6 @@
     <dd>
       ${%grey_anime}
     </dd>
->>>>>>> cabc8f67
   </dl>
 
   <h2 class="jenkins-dialog__subtitle">${%Project Health}</h2>
@@ -156,26 +119,36 @@
     <dt>
       <l:icon src="symbol-weather-icon-health-80plus" />
     </dt>
-    <dd>${%health-81plus}</dd>
+    <dd>
+      ${%health-81plus}
+    </dd>
 
     <dt>
       <l:icon src="symbol-weather-icon-health-60to79" />
     </dt>
-    <dd>${%health-61to80}</dd>
+    <dd>
+      ${%health-61to80}
+    </dd>
 
     <dt>
       <l:icon src="symbol-weather-icon-health-40to59" />
     </dt>
-    <dd>${%health-41to60}</dd>
+    <dd>
+      ${%health-41to60}
+    </dd>
 
     <dt>
       <l:icon src="symbol-weather-icon-health-20to39" />
     </dt>
-    <dd>${%health-21to40}</dd>
+    <dd>
+      ${%health-21to40}
+    </dd>
 
     <dt>
       <l:icon src="symbol-weather-icon-health-00to19" />
     </dt>
-    <dd>${%health-00to20}</dd>
+    <dd>
+      ${%health-00to20}
+    </dd>
   </dl>
 </j:jelly>