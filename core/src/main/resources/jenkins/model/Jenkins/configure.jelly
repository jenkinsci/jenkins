--- conflicted
+++ resolved
@@ -39,18 +39,6 @@
       <j:set var="instance" value="${it}" />
       <j:set var="descriptor" value="${instance.descriptor}" />
 
-<<<<<<< HEAD
-      <f:section>
-        <f:entry title="${%Home directory}" description="${%By default, Jenkins stores all of its data in this directory on the file system}" help="/help/system-config/homeDirectory.html">
-          <div class="jenkins-quote jenkins-quote--monospace">${it.rootDir}</div>
-        </f:entry>
-        <f:entry title="${%System Message}" description="${%This message will be displayed at the top of the Jenkins main page. This can be useful for posting notifications to your users}">
-          <j:set var="readOnlyMode" value="${!h.hasPermission(app.MANAGE)}" />
-          <f:textarea name="system_message" value="${it.systemMessage}" disabled="${readOnlyMode?'true':null}" readonly="${readOnlyMode?'true':null}"
-                      codemirror-mode="${app.markupFormatter.codeMirrorMode}" codemirror-config="${app.markupFormatter.codeMirrorConfig}" previewEndpoint="/markupFormatter/previewDescription"/>
-        </f:entry>
-      </f:section>
-=======
       <f:entry title="${%Home directory}" description="${%By default, Jenkins stores all of its data in this directory on the file system}" help="/help/system-config/homeDirectory.html">
         <div class="jenkins-quote jenkins-quote--monospace">
           ${it.rootDir}
@@ -62,7 +50,6 @@
         <f:textarea name="system_message" value="${it.systemMessage}" disabled="${readOnlyMode?'true':null}" readonly="${readOnlyMode?'true':null}"
                     codemirror-mode="${app.markupFormatter.codeMirrorMode}" codemirror-config="${app.markupFormatter.codeMirrorConfig}" previewEndpoint="/markupFormatter/previewDescription"/>
       </f:entry>
->>>>>>> 6e91af05
 
       <!-- global configuration from everyone -->
       <j:set var="editable" value="${h.getSortedDescriptorsForGlobalConfigUnclassified()}"/>
