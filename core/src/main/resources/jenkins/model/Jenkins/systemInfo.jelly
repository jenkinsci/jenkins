<!--
The MIT License

Copyright (c) 2004-2009, Sun Microsystems, Inc., Kohsuke Kawaguchi, Tom Huybrechts, id:cactusman

Permission is hereby granted, free of charge, to any person obtaining a copy
of this software and associated documentation files (the "Software"), to deal
in the Software without restriction, including without limitation the rights
to use, copy, modify, merge, publish, distribute, sublicense, and/or sell
copies of the Software, and to permit persons to whom the Software is
furnished to do so, subject to the following conditions:

The above copyright notice and this permission notice shall be included in
all copies or substantial portions of the Software.

THE SOFTWARE IS PROVIDED "AS IS", WITHOUT WARRANTY OF ANY KIND, EXPRESS OR
IMPLIED, INCLUDING BUT NOT LIMITED TO THE WARRANTIES OF MERCHANTABILITY,
FITNESS FOR A PARTICULAR PURPOSE AND NONINFRINGEMENT. IN NO EVENT SHALL THE
AUTHORS OR COPYRIGHT HOLDERS BE LIABLE FOR ANY CLAIM, DAMAGES OR OTHER
LIABILITY, WHETHER IN AN ACTION OF CONTRACT, TORT OR OTHERWISE, ARISING FROM,
OUT OF OR IN CONNECTION WITH THE SOFTWARE OR THE USE OR OTHER DEALINGS IN
THE SOFTWARE.
-->

<!--
  Various system information for diagnostics
-->
<?jelly escape-by-default='true'?>
<j:jelly xmlns:j="jelly:core" xmlns:st="jelly:stapler" xmlns:d="jelly:define" xmlns:l="/lib/layout" xmlns:t="/lib/hudson" xmlns:f="/lib/form">
  <l:layout permissions="${app.MANAGE_AND_SYSTEM_READ}" title="${%System Information}">
    <st:include page="sidepanel.jelly" />
    <l:breadcrumb title="${%System Information}"/>
    <l:main-panel>
      <l:app-bar title="${%System Information}" />

      <l:hasPermission permission="${app.SYSTEM_READ}">
        <div class="jenkins-tab-pane">
          <h2 class="jenkins-tab-pane__title">${%System Properties}</h2>
          <t:propertyTable items="${h.systemProperties}" />
        </div>
      </l:hasPermission>

      <l:hasPermission permission="${app.SYSTEM_READ}">
        <div class="jenkins-tab-pane">
          <h2 class="jenkins-tab-pane__title">${%Environment Variables}</h2>
          <t:propertyTable items="${h.envVars}" />
        </div>
      </l:hasPermission>

      <div class="jenkins-tab-pane">
        <h2 class="jenkins-tab-pane__title">${%Plugins}</h2>
        <table class="jenkins-table sortable">
          <thead>
            <tr>
              <th initialSortDir="down">${%Name}</th>
              <th>${%Version}</th>
              <th>${%Enabled}</th>
            </tr>
          </thead>
          <tbody>
            <j:choose>
              <j:when test="${empty(app.pluginManager.plugins) and empty(app.pluginManager.failedPlugins)}">
                <tr>
<<<<<<< HEAD
                  <td colspan="3">
                    ${%No plugins installed.}
=======
                  <td>
                    <a href="${p.url}" target="_blank" rel="noopener noreferrer">
                      <st:out value="${p.displayName}"/>
                    </a>
                  </td>
                  <td>
                    <st:out value="${p.version}"/>
                  </td>
                  <td>
                    <st:out value="${state}"/>
>>>>>>> df89aa68
                  </td>
                </tr>
              </j:when>
              <j:otherwise>
                <j:forEach var="p" items="${app.pluginManager.plugins}">
                  <tr>
                    <td>
                      <st:out value="${p.shortName}"/>
                    </td>
                    <td>
                      <st:out value="${p.version}"/>
                    </td>
                    <td>
                      ${p.enabled ? "%Yes" : "%No"}
                    </td>
                  </tr>
                </j:forEach>
              </j:otherwise>
            </j:choose>
          </tbody>
        </table>
      </div>

      <div class="jenkins-tab-pane">
        <h2 class="jenkins-tab-pane__title">${%Memory Usage}</h2>

        <f:entry title="${%Timespan}" class="jenkins-form-item--small">
          <div class="jenkins-select">
            <select id="timespan-select" class="jenkins-select__input">
              <option value="sec10">${%Every ten seconds}</option>
              <option value="min" selected="true">${%Every minute}</option>
              <option value="hour">${%Every hour}</option>
            </select>
          </div>
        </f:entry>

        <div id="graph-host" />
      </div>

      <l:isAdmin>
        <div class="jenkins-tab-pane">
          <h2 class="jenkins-tab-pane__title">${%Thread Dumps}</h2>
          <p>${%threadDump_blurb('threadDump')}</p>
        </div>
      </l:isAdmin>

      <l:js src="jsbundles/section-to-tabs.js" />
      <l:js src="jsbundles/pages/manage-jenkins/system-information.js" />
    </l:main-panel>
  </l:layout>
</j:jelly><|MERGE_RESOLUTION|>--- conflicted
+++ resolved
@@ -61,10 +61,6 @@
             <j:choose>
               <j:when test="${empty(app.pluginManager.plugins) and empty(app.pluginManager.failedPlugins)}">
                 <tr>
-<<<<<<< HEAD
-                  <td colspan="3">
-                    ${%No plugins installed.}
-=======
                   <td>
                     <a href="${p.url}" target="_blank" rel="noopener noreferrer">
                       <st:out value="${p.displayName}"/>
@@ -75,7 +71,6 @@
                   </td>
                   <td>
                     <st:out value="${state}"/>
->>>>>>> df89aa68
                   </td>
                 </tr>
               </j:when>
