--- conflicted
+++ resolved
@@ -1,15 +1,6 @@
-<<<<<<< HEAD
-problemHappened= A problem occurred while processing the request
-checkJIRA= Please check <a href="https://www.jenkins.io/redirect/issue-tracker">our bug tracker</a> to see if a similar problem has already been reported.
-vote= If it is already reported, please vote and put a comment on it to let us gauge the impact of the problem.
-pleaseReport= If you think this is a new issue, please file a new issue.
-stackTracePlease= When you file an issue, make sure to add the entire stack trace, along with the version of Jenkins and relevant plugins.
-checkML= <a href="https://www.jenkins.io/redirect/users-mailing-list">The users list</a> might be also useful in understanding what has happened.
-=======
-problemHappened=A problem occurred while processing the request.
+problemHappened=A problem occurred while processing the request
 checkJIRA=Please check <a href="https://www.jenkins.io/redirect/issue-tracker">our bug tracker</a> to see if a similar problem has already been reported.
 vote=If it is already reported, please vote and put a comment on it to let us gauge the impact of the problem.
 pleaseReport=If you think this is a new issue, please file a new issue.
 stackTracePlease=When you file an issue, make sure to add the entire stack trace, along with the version of Jenkins and relevant plugins.
-checkML=<a href="https://www.jenkins.io/redirect/users-mailing-list">The users list</a> might be also useful in understanding what has happened.
->>>>>>> 3f188017
+checkML=<a href="https://www.jenkins.io/redirect/users-mailing-list">The users list</a> might be also useful in understanding what has happened.