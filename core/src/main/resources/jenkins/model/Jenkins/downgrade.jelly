<!--
The MIT License

Copyright (c) 2004-2010, Sun Microsystems, Inc., Kohsuke Kawaguchi

Permission is hereby granted, free of charge, to any person obtaining a copy
of this software and associated documentation files (the "Software"), to deal
in the Software without restriction, including without limitation the rights
to use, copy, modify, merge, publish, distribute, sublicense, and/or sell
copies of the Software, and to permit persons to whom the Software is
furnished to do so, subject to the following conditions:

The above copyright notice and this permission notice shall be included in
all copies or substantial portions of the Software.

THE SOFTWARE IS PROVIDED "AS IS", WITHOUT WARRANTY OF ANY KIND, EXPRESS OR
IMPLIED, INCLUDING BUT NOT LIMITED TO THE WARRANTIES OF MERCHANTABILITY,
FITNESS FOR A PARTICULAR PURPOSE AND NONINFRINGEMENT. IN NO EVENT SHALL THE
AUTHORS OR COPYRIGHT HOLDERS BE LIABLE FOR ANY CLAIM, DAMAGES OR OTHER
LIABILITY, WHETHER IN AN ACTION OF CONTRACT, TORT OR OTHERWISE, ARISING FROM,
OUT OF OR IN CONNECTION WITH THE SOFTWARE OR THE USE OR OTHER DEALINGS IN
THE SOFTWARE.
-->

<?jelly escape-by-default='true'?>
<j:jelly xmlns:j="jelly:core" xmlns:st="jelly:stapler" xmlns:d="jelly:define" xmlns:l="/lib/layout" xmlns:t="/lib/hudson" xmlns:f="/lib/form">
<<<<<<< HEAD
  <j:if test="${app.updateCenter.downgradable}">
    <div class="alert alert-warning">
      ${%Restore the previous version of Jenkins}
      <form method="post" action="${rootURL}/updateCenter/downgrade">
        <f:submit value="${%buttonText(app.updateCenter.backupVersion)}" />
      </form>
    </div>
  </j:if>
=======
<j:if test="${app.updateCenter.downgradable}">
<div class="jenkins-alert jenkins-alert-warning">
  ${%Restore the previous version of Jenkins}
  <form method="post" action="${rootURL}/updateCenter/downgrade">
    <f:submit value="${%buttonText(app.updateCenter.backupVersion)}"/>
  </form>
</div>
</j:if>
>>>>>>> a6665f89
</j:jelly><|MERGE_RESOLUTION|>--- conflicted
+++ resolved
@@ -24,16 +24,6 @@
 
 <?jelly escape-by-default='true'?>
 <j:jelly xmlns:j="jelly:core" xmlns:st="jelly:stapler" xmlns:d="jelly:define" xmlns:l="/lib/layout" xmlns:t="/lib/hudson" xmlns:f="/lib/form">
-<<<<<<< HEAD
-  <j:if test="${app.updateCenter.downgradable}">
-    <div class="alert alert-warning">
-      ${%Restore the previous version of Jenkins}
-      <form method="post" action="${rootURL}/updateCenter/downgrade">
-        <f:submit value="${%buttonText(app.updateCenter.backupVersion)}" />
-      </form>
-    </div>
-  </j:if>
-=======
 <j:if test="${app.updateCenter.downgradable}">
 <div class="jenkins-alert jenkins-alert-warning">
   ${%Restore the previous version of Jenkins}
@@ -42,5 +32,4 @@
   </form>
 </div>
 </j:if>
->>>>>>> a6665f89
 </j:jelly>