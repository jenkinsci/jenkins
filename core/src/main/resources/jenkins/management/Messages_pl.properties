# The MIT License
#
# Copyright (c) 2012-2023, CloudBees, Intl., Nicolas De loof, Damian Szczepanik
#
# Permission is hereby granted, free of charge, to any person obtaining a copy
# of this software and associated documentation files (the "Software"), to deal
# in the Software without restriction, including without limitation the rights
# to use, copy, modify, merge, publish, distribute, sublicense, and/or sell
# copies of the Software, and to permit persons to whom the Software is
# furnished to do so, subject to the following conditions:
#
# The above copyright notice and this permission notice shall be included in
# all copies or substantial portions of the Software.
#
# THE SOFTWARE IS PROVIDED "AS IS", WITHOUT WARRANTY OF ANY KIND, EXPRESS OR
# IMPLIED, INCLUDING BUT NOT LIMITED TO THE WARRANTIES OF MERCHANTABILITY,
# FITNESS FOR A PARTICULAR PURPOSE AND NONINFRINGEMENT. IN NO EVENT SHALL THE
# AUTHORS OR COPYRIGHT HOLDERS BE LIABLE FOR ANY CLAIM, DAMAGES OR OTHER
# LIABILITY, WHETHER IN AN ACTION OF CONTRACT, TORT OR OTHERWISE, ARISING FROM,
# OUT OF OR IN CONNECTION WITH THE SOFTWARE OR THE USE OR OTHER DEALINGS IN
# THE SOFTWARE.

ConfigureLink.Description=Konfiguruj ustawienia globalne i ścieżki.

ReloadLink.DisplayName=Odczytaj ponownie konfigurację z dysku
ReloadLink.Description=Porzuć wszystkie dane załadowane w pamięci i załaduj wszystko z systemu plików.\n\
                       Opcja użyteczna gdy zmodyfikowano pliki konfiguracyjne bezpośrednio z dysku.

<<<<<<< HEAD
PluginsLink.Description=Dodaj, usuń, wyłącz lub włącz wtyczki które mogą rozszerzyć funkcjonalność Jenkinsa.
=======
PluginsLink.DisplayName=Zarządzaj wtyczkami
PluginsLink.Description=Dodaj, usuń, wyłącz lub włącz wtyczki, które mogą rozszerzyć funkcjonalność Jenkinsa.
>>>>>>> af424b5e

SystemInfoLink.DisplayName=Informacje o systemie
SystemInfoLink.Description=Wyświetla wiele środowiskowych informacji pomocnych przy rozwiązywaniu problemów.

StatisticsLink.DisplayName=Statystyki obciążenia
StatisticsLink.Description=Sprawdź obciążenie zasobów systemowych i dowiedz się, czy nie potrzebujesz więcej maszyn do uruchamiania zadań.

SystemLogLink.DisplayName=Dziennik systemowy
SystemLogLink.Description=Dziennik systemowy gromadzi wywoyłania <code>java.util.logging</code> powiązane z Jenkinsem.

CliLink.DisplayName=Wiersz poleceń Jenkinsa
CliLink.Description=Zarządzaj Jenkinsem poziomu z wiersza poleceń lub systemu.

ConsoleLink.DisplayName=Konsola skryptów
ConsoleLink.Description=Wykonuje dowolny skrypt pomocny do celów administracyjnych, usuwania usterek i diagnostyki.

NodesLink.Description=Dodawaj, usuwaj, kontroluj i monitoruj różne węzły, na których Jenkins uruchamia zadania.

ShutdownLink.DisplayName_prepare=Przygotuj do wyłączenia
ShutdownLink.DisplayName_cancel=Anuluj wyłączenie
ShutdownLink.Description=Zatrzyma wykonanie nowych buildów, tak by system mógłbyć bezpiecznie wyłączony.
# Configure tools, their locations and automatic installers.
ConfigureTools.Description=Konfiguruj narzędzia, ścieżki do nich i automatyczne instalatory<|MERGE_RESOLUTION|>--- conflicted
+++ resolved
@@ -26,12 +26,7 @@
 ReloadLink.Description=Porzuć wszystkie dane załadowane w pamięci i załaduj wszystko z systemu plików.\n\
                        Opcja użyteczna gdy zmodyfikowano pliki konfiguracyjne bezpośrednio z dysku.
 
-<<<<<<< HEAD
-PluginsLink.Description=Dodaj, usuń, wyłącz lub włącz wtyczki które mogą rozszerzyć funkcjonalność Jenkinsa.
-=======
-PluginsLink.DisplayName=Zarządzaj wtyczkami
 PluginsLink.Description=Dodaj, usuń, wyłącz lub włącz wtyczki, które mogą rozszerzyć funkcjonalność Jenkinsa.
->>>>>>> af424b5e
 
 SystemInfoLink.DisplayName=Informacje o systemie
 SystemInfoLink.Description=Wyświetla wiele środowiskowych informacji pomocnych przy rozwiązywaniu problemów.
