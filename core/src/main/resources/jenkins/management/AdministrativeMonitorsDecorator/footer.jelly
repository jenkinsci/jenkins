--- conflicted
+++ resolved
@@ -39,14 +39,8 @@
                    class="am-button"
                    href="#"
                    data-href="${rootURL}/administrativeMonitorsApi/nonSecurityPopupContent"
-<<<<<<< HEAD
-                   tooltip="${%tooltip(activeNonSecurityAMCount)}">
-                    <l:svgIcon
-                            href="${resURL}/images/material-icons/svg-sprite-social-symbol.svg#ic_notifications_24px"/>
-=======
                    title="${%tooltip(activeNonSecurityAMCount)}">
                     <l:icon src="symbol-notifications" class="icon-md"/>
->>>>>>> 7cb5eb78
                     <div class="am-monitor__indicator-mobile"/>
                     <span class="am-monitor__count">
                         ${activeNonSecurityAMCount}
@@ -62,14 +56,8 @@
                    class="am-button security-am"
                    href="#"
                    data-href="${rootURL}/administrativeMonitorsApi/securityPopupContent"
-<<<<<<< HEAD
-                   tooltip="${%tooltipSec(activeSecurityAMCount)}">
-                    <l:svgIcon
-                            href="${resURL}/images/material-icons/svg-sprite-action-symbol.svg#ic_warning_shield_24px"/>
-=======
                    title="${%tooltipSec(activeSecurityAMCount)}">
                     <l:icon src="symbol-shield-warning" class="icon-md"/>
->>>>>>> 7cb5eb78
                     <div class="am-monitor__indicator-mobile"/>
                     <span class="am-monitor__count">
                         ${activeSecurityAMCount}
