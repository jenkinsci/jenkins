--- conflicted
+++ resolved
@@ -31,11 +31,7 @@
 
 f.section(title: _("Administrative monitors"), description: _("blurb")) {
     f.advanced(title: _("Administrative monitors")) {
-<<<<<<< HEAD
-        f.entry(title: _("Enabled administrative monitors"), description: _("blurb")) {
-=======
         f.entry() {
->>>>>>> 554b8079
             for (AdministrativeMonitor am : new ArrayList<>(AdministrativeMonitor.all())
                     .sort({ o1, o2 -> o1.getDisplayName() <=> o2.getDisplayName() })) {
                 div(style: "margin-bottom: 0.625rem") {
@@ -45,11 +41,7 @@
                                 checked: am.enabled,
                                 json: am.id)
                         if (am.isSecurity()) {
-<<<<<<< HEAD
-                            span(style: 'margin-left: 0.5rem', class: 'am-badge', _("Security"))
-=======
                             span(style: 'margin-left: 0.5rem', class: 'jenkins-badge', _("Security"))
->>>>>>> 554b8079
                         }
                     }
                     div(class: "jenkins-checkbox__description") {
