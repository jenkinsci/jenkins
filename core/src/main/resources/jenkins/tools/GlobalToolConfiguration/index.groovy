package jenkins.tools.GlobalToolConfiguration

import hudson.Functions
import hudson.model.Descriptor

def f=namespace(lib.FormTagLib)
def l=namespace(lib.LayoutTagLib)
def st=namespace("jelly:stapler")

<<<<<<< HEAD
l.layout(permission:app.SYSTEM_READ, title:my.displayName) {
    l.side_panel {
        l.tasks {
            l.task(icon:"icon-up icon-md", href:rootURL+'/', title:_("Back to Dashboard"))
            l.task(icon:"symbol-settings", href:"${rootURL}/manage", title:_("Manage Jenkins"))
        }
    }
=======
l.layout(permission:app.SYSTEM_READ, title:my.displayName, type:"one-column") {
    l.app_bar(title: my.displayName)
>>>>>>> 1afd369d
    set("readOnlyMode", !app.hasPermission(app.ADMINISTER))
    l.main_panel {
        l.app_bar(title: my.displayName)

        div(class:"behavior-loading") {
            l.spinner(text: _("LOADING"))
        }

        f.form(method:"post",name:"config",action:"configure", class: "jenkins-form") {
            Functions.getSortedDescriptorsForGlobalConfigByDescriptor(my.FILTER).each { Descriptor descriptor ->
                set("descriptor",descriptor)
                set("instance",descriptor)
                f.rowSet(name:descriptor.jsonSafeClassName, class: "jenkins-!-margin-bottom-0") {
                    st.include(from:descriptor, page:descriptor.globalConfigPage)
                }
            }

            l.isAdmin() {
                f.bottomButtonBar {
                    f.submit(value: _("Save"))
                    f.apply(value: _("Apply"))
                }
            }
        }

        l.isAdmin() {
            st.adjunct(includes: "lib.form.confirm")
        }
    }
}<|MERGE_RESOLUTION|>--- conflicted
+++ resolved
@@ -7,18 +7,7 @@
 def l=namespace(lib.LayoutTagLib)
 def st=namespace("jelly:stapler")
 
-<<<<<<< HEAD
-l.layout(permission:app.SYSTEM_READ, title:my.displayName) {
-    l.side_panel {
-        l.tasks {
-            l.task(icon:"icon-up icon-md", href:rootURL+'/', title:_("Back to Dashboard"))
-            l.task(icon:"symbol-settings", href:"${rootURL}/manage", title:_("Manage Jenkins"))
-        }
-    }
-=======
 l.layout(permission:app.SYSTEM_READ, title:my.displayName, type:"one-column") {
-    l.app_bar(title: my.displayName)
->>>>>>> 1afd369d
     set("readOnlyMode", !app.hasPermission(app.ADMINISTER))
     l.main_panel {
         l.app_bar(title: my.displayName)
