/**
 * Adds a 'path' attribute to form elements in the DOM.
 * This is useful for providing stable selectors for UI testing.
 *
 * Instead of selecting by xpath with something like div/span/input[text() = 'Name']
 * You can use the path attribute: /org-jenkinsci-plugins-workflow-libs-FolderLibraries/libraries/name
 */
document.addEventListener("DOMContentLoaded", function(){
    // most of this is copied from hudson-behaviour.js
    function buildFormTree(form) {
        form.formDom = {}; // root object

        var doms = []; // DOMs that we added 'formDom' for.
        doms.push(form);

        function addProperty(parent, name, value) {
            name = shortenName(name);
            if (parent[name] != null) {
                if (parent[name].push == null) // is this array?
                    parent[name] = [parent[name]];
                parent[name].push(value);
            } else {
                parent[name] = value;
            }
        }

        // find the grouping parent node, which will have @name.
        // then return the corresponding object in the map
        function findParent(e) {
            var p = findFormParent(e, form);
            if (p == null) return {};

            var m = p.formDom;
            if (m == null) {
                // this is a new grouping node
                doms.push(p);
                p.formDom = m = {};
                addProperty(findParent(p), p.getAttribute("name"), p);
            }
            return m;
        }

        var jsonElement = null;

        for (var i = 0; i < form.elements.length; i++) {
            var e = form.elements[i];
            if (e.name == "json") {
                jsonElement = e;
                continue;
            }
            if (e.tagName == "FIELDSET")
                continue;
            if (e.tagName == "SELECT" && e.multiple) {
                addProperty(findParent(e), e.name, e);
                continue;
            }

            var p;
            var type = e.getAttribute("type");
            if (type == null) type = "";
            switch (type.toLowerCase()) {
                case "button":
                    var element
<<<<<<< HEAD
                    // Modern buttons aren't wrapped in spans
                    // hetero-list-add/repeatable-add buttons are still wrapped in spans for compatability, so ignore them
                    if (e.classList.contains('jenkins-button') && !e.classList.contains('hetero-list-add') && !e.classList.contains('repeatable-add')) {
=======
                    // modern buttons aren't wrapped in spans
                    if (e.classList.contains('jenkins-button') || e.classList.contains('repeatable-delete')) {
                        p = findParent(e);
>>>>>>> 0447d164
                        element = e
                    } else {
                        p = findParent(e);
                        element = e.parentNode.parentNode; // YUI's surrounding <SPAN> that has interesting classes
                    }
                    var name = null;
                    ["repeatable-add", "repeatable-delete", "hetero-list-add", "expand-button", "advanced-button", "apply-button", "validate-button"]
                        .forEach(function (clazz) {
                            if (element.classList.contains(clazz)) {
                                name = clazz;
                            }
                        });
                    if (name == null) {
                        if (name == null) {
                            element = element.parentNode.previousSibling;
                            if (element != null && element.classList && element.classList.contains('repeatable-insertion-point')) {
                                name = "hetero-list-add";
                            }
                        }
                    }
                    if (name != null) {
                        addProperty(p, name, e);
                    }
                    break;
                case "submit":
                    break;
                case "checkbox":
                case "radio":
                    p = findParent(e);
                    if (e.groupingNode) {
                        e.formDom = {};
                    }
                    addProperty(p, e.name, e);
                    break;
                case "file":
                    // to support structured form submission with file uploads,
                    // rename form field names to unique ones, and leave this name mapping information
                    // in JSON. this behavior is backward incompatible, so only do
                    // this when
                    p = findParent(e);
                    if (e.getAttribute("jsonAware") != null) {
                        var on = e.getAttribute("originalName");
                        if (on != null) {
                            addProperty(p, on, e);
                        } else {
                            addProperty(p, e.name, e);
                        }
                    }
                    break;
                // otherwise fall through
                default:
                    p = findParent(e);
                    addProperty(p, e.name, e);
                    break;
            }
        }

        function annotate(e, path) {
            e.setAttribute("path", path);
            var o = e.formDom || {};
            for (var key in o) {
                var v = o[key];

                function child(v, i) {
                    var suffix = null;
                    var newKey = key;
                    if (v.parentNode.className && v.parentNode.className.indexOf("one-each") > -1 && v.parentNode.className.indexOf("honor-order") > -1) {
                        suffix = v.getAttribute("descriptorId").split(".").pop()
                    } else if (v.getAttribute("type") == "radio") {
                        suffix = v.value
                        while (newKey.substring(0, 8) == 'removeme')
                            newKey = newKey.substring(newKey.indexOf('_', 8) + 1);
                    } else if (v.getAttribute("suffix") != null) {
                        suffix = v.getAttribute("suffix")
                    } else {
                        if (i > 0)
                            suffix = i;
                    }
                    if (suffix == null) suffix = "";
                    else suffix = '[' + suffix + ']';

                    annotate(v, path + "/" + newKey + suffix);
                }

                if (v instanceof Array) {
                    var i = 0;
                    v.forEach(function (v) {
                        child(v, i++)
                    })
                } else {
                    child(v, 0)
                }
            }

        }

        annotate(form, "");

        // clean up
        for (i = 0; i < doms.length; i++)
            doms[i].formDom = null;

        return true;
    }

    function applyAll() {
        document.querySelectorAll("FORM").forEach(function (e) {
            buildFormTree(e);
        })
    }

    /* JavaScript sometimes re-arranges the DOM and doesn't call layout callback
     * known cases: YUI buttons, CodeMirror.
     * We run apply twice to work around this, once immediately so that most cases work and the tests don't need to wait,
     * and once to catch the edge cases.
      */
    function hardenedApplyAll () {
        applyAll();

        setTimeout(function () {
            applyAll();
        }, 1000);
    }

    hardenedApplyAll();

    layoutUpdateCallback.add(hardenedApplyAll)

    // expose this globally so that Selenium can call it
    window.recomputeFormElementPath = hardenedApplyAll;
});<|MERGE_RESOLUTION|>--- conflicted
+++ resolved
@@ -61,15 +61,9 @@
             switch (type.toLowerCase()) {
                 case "button":
                     var element
-<<<<<<< HEAD
                     // Modern buttons aren't wrapped in spans
                     // hetero-list-add/repeatable-add buttons are still wrapped in spans for compatability, so ignore them
-                    if (e.classList.contains('jenkins-button') && !e.classList.contains('hetero-list-add') && !e.classList.contains('repeatable-add')) {
-=======
-                    // modern buttons aren't wrapped in spans
-                    if (e.classList.contains('jenkins-button') || e.classList.contains('repeatable-delete')) {
-                        p = findParent(e);
->>>>>>> 0447d164
+                    if ((e.classList.contains('jenkins-button') || e.classList.contains('repeatable-delete')) && !e.classList.contains('hetero-list-add') && !e.classList.contains('repeatable-add')) {
                         element = e
                     } else {
                         p = findParent(e);
