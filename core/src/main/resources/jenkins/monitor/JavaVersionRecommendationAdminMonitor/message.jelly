<!--
The MIT License

Copyright (c) 2021 Tim Jacomb.

Permission is hereby granted, free of charge, to any person obtaining a copy
of this software and associated documentation files (the "Software"), to deal
in the Software without restriction, including without limitation the rights
to use, copy, modify, merge, publish, distribute, sublicense, and/or sell
copies of the Software, and to permit persons to whom the Software is
furnished to do so, subject to the following conditions:

The above copyright notice and this permission notice shall be included in
all copies or substantial portions of the Software.

THE SOFTWARE IS PROVIDED "AS IS", WITHOUT WARRANTY OF ANY KIND, EXPRESS OR
IMPLIED, INCLUDING BUT NOT LIMITED TO THE WARRANTIES OF MERCHANTABILITY,
FITNESS FOR A PARTICULAR PURPOSE AND NONINFRINGEMENT. IN NO EVENT SHALL THE
AUTHORS OR COPYRIGHT HOLDERS BE LIABLE FOR ANY CLAIM, DAMAGES OR OTHER
LIABILITY, WHETHER IN AN ACTION OF CONTRACT, TORT OR OTHERWISE, ARISING FROM,
OUT OF OR IN CONNECTION WITH THE SOFTWARE OR THE USE OR OTHER DEALINGS IN
THE SOFTWARE.
-->

<?jelly escape-by-default='true'?>
<j:jelly xmlns:j="jelly:core" xmlns:l="/lib/layout" xmlns:f="/lib/form">
<<<<<<< HEAD
  <div class="alert alert-${it.severityAsString}">
    <form id="JavaVersionRecommendationAdminMonitor" method="post" action="${rootURL}/${it.url}/act" name="${it.id}">
      <f:submit name="yes" value="${%More Info}" />
      <l:isAdmin>
        <f:submit value="${%Ignore}" name="no" />
      </l:isAdmin>
    </form>
    <h2>${%Recommended_Java_Version_Heading(it.javaVersion)}</h2>
    ${%Recommended_Java_Version(it.javaVersion, it.endOfLifeAsDate)}
  </div>
=======
    <div class="jenkins-alert jenkins-alert-${it.severityAsString}">
        <form id="JavaVersionRecommendationAdminMonitor" method="post" action="${rootURL}/${it.url}/act" name="${it.id}">
            <f:submit name="yes" value="${%More Info}"/>
            <l:isAdmin>
                <f:submit value="${%Ignore}" name="no"/>
            </l:isAdmin>
        </form>
        <h2>${%Recommended_Java_Version_Heading(it.javaVersion)}</h2>
        ${%Recommended_Java_Version(it.javaVersion, it.endOfLifeAsDate)}
    </div>
>>>>>>> a6665f89
</j:jelly><|MERGE_RESOLUTION|>--- conflicted
+++ resolved
@@ -24,18 +24,6 @@
 
 <?jelly escape-by-default='true'?>
 <j:jelly xmlns:j="jelly:core" xmlns:l="/lib/layout" xmlns:f="/lib/form">
-<<<<<<< HEAD
-  <div class="alert alert-${it.severityAsString}">
-    <form id="JavaVersionRecommendationAdminMonitor" method="post" action="${rootURL}/${it.url}/act" name="${it.id}">
-      <f:submit name="yes" value="${%More Info}" />
-      <l:isAdmin>
-        <f:submit value="${%Ignore}" name="no" />
-      </l:isAdmin>
-    </form>
-    <h2>${%Recommended_Java_Version_Heading(it.javaVersion)}</h2>
-    ${%Recommended_Java_Version(it.javaVersion, it.endOfLifeAsDate)}
-  </div>
-=======
     <div class="jenkins-alert jenkins-alert-${it.severityAsString}">
         <form id="JavaVersionRecommendationAdminMonitor" method="post" action="${rootURL}/${it.url}/act" name="${it.id}">
             <f:submit name="yes" value="${%More Info}"/>
@@ -46,5 +34,4 @@
         <h2>${%Recommended_Java_Version_Heading(it.javaVersion)}</h2>
         ${%Recommended_Java_Version(it.javaVersion, it.endOfLifeAsDate)}
     </div>
->>>>>>> a6665f89
 </j:jelly>