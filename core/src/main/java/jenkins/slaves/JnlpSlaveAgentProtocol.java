--- conflicted
+++ resolved
@@ -101,17 +101,5 @@
                 ExtensionList.lookup(JnlpAgentReceiver.class));
     }
 
-<<<<<<< HEAD
 
-    /**
-     * A/B test turning off this protocol by default.
-     */
-    private static final boolean OPT_IN;
-
-    static {
-        byte hash = Util.fromHexString(Jenkins.get().getLegacyInstanceId())[0];
-        OPT_IN = (hash % 10) == 0;
-    }
-=======
->>>>>>> a78a6a80
 }