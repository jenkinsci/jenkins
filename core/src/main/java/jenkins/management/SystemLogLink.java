/*
 * The MIT License
 *
 * Copyright (c) 2012, CloudBees, Intl., Nicolas De loof
 *
 * Permission is hereby granted, free of charge, to any person obtaining a copy
 * of this software and associated documentation files (the "Software"), to deal
 * in the Software without restriction, including without limitation the rights
 * to use, copy, modify, merge, publish, distribute, sublicense, and/or sell
 * copies of the Software, and to permit persons to whom the Software is
 * furnished to do so, subject to the following conditions:
 *
 * The above copyright notice and this permission notice shall be included in
 * all copies or substantial portions of the Software.
 *
 * THE SOFTWARE IS PROVIDED "AS IS", WITHOUT WARRANTY OF ANY KIND, EXPRESS OR
 * IMPLIED, INCLUDING BUT NOT LIMITED TO THE WARRANTIES OF MERCHANTABILITY,
 * FITNESS FOR A PARTICULAR PURPOSE AND NONINFRINGEMENT. IN NO EVENT SHALL THE
 * AUTHORS OR COPYRIGHT HOLDERS BE LIABLE FOR ANY CLAIM, DAMAGES OR OTHER
 * LIABILITY, WHETHER IN AN ACTION OF CONTRACT, TORT OR OTHERWISE, ARISING FROM,
 * OUT OF OR IN CONNECTION WITH THE SOFTWARE OR THE USE OR OTHER DEALINGS IN
 * THE SOFTWARE.
 */

package jenkins.management;

import hudson.Extension;
import hudson.model.ManagementLink;
import hudson.security.Permission;
import javax.annotation.Nonnull;
import jenkins.model.Jenkins;
import org.jenkinsci.Symbol;

import edu.umd.cs.findbugs.annotations.NonNull;

/**
 * @author <a href="mailto:nicolas.deloof@gmail.com">Nicolas De Loof</a>
 */
@Extension(ordinal = Integer.MAX_VALUE - 600) @Symbol("log")
public class SystemLogLink extends ManagementLink {

    @Override
    public String getIconFileName() {
        return "clipboard.png";
    }

    public String getDisplayName() {
        return Messages.SystemLogLink_DisplayName();
    }

    @Override
    public String getDescription() {
        return Messages.SystemLogLink_Description();
    }

    @Override
    public String getUrlName() {
        return "log";
    }

<<<<<<< HEAD
    @Nonnull
    @Override
    public Permission getRequiredPermission() {
        return Jenkins.SYSTEM_READ;
=======
    @NonNull
    @Override
    public Category getCategory() {
        return Category.STATUS;
>>>>>>> 7b654b25
    }
}<|MERGE_RESOLUTION|>--- conflicted
+++ resolved
@@ -27,7 +27,6 @@
 import hudson.Extension;
 import hudson.model.ManagementLink;
 import hudson.security.Permission;
-import javax.annotation.Nonnull;
 import jenkins.model.Jenkins;
 import org.jenkinsci.Symbol;
 
@@ -58,16 +57,15 @@
         return "log";
     }
 
-<<<<<<< HEAD
-    @Nonnull
+    @NonNull
     @Override
     public Permission getRequiredPermission() {
         return Jenkins.SYSTEM_READ;
-=======
+    }
+    
     @NonNull
     @Override
     public Category getCategory() {
         return Category.STATUS;
->>>>>>> 7b654b25
     }
 }