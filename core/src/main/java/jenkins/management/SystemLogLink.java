/*
 * The MIT License
 *
 * Copyright (c) 2012, CloudBees, Intl., Nicolas De loof
 *
 * Permission is hereby granted, free of charge, to any person obtaining a copy
 * of this software and associated documentation files (the "Software"), to deal
 * in the Software without restriction, including without limitation the rights
 * to use, copy, modify, merge, publish, distribute, sublicense, and/or sell
 * copies of the Software, and to permit persons to whom the Software is
 * furnished to do so, subject to the following conditions:
 *
 * The above copyright notice and this permission notice shall be included in
 * all copies or substantial portions of the Software.
 *
 * THE SOFTWARE IS PROVIDED "AS IS", WITHOUT WARRANTY OF ANY KIND, EXPRESS OR
 * IMPLIED, INCLUDING BUT NOT LIMITED TO THE WARRANTIES OF MERCHANTABILITY,
 * FITNESS FOR A PARTICULAR PURPOSE AND NONINFRINGEMENT. IN NO EVENT SHALL THE
 * AUTHORS OR COPYRIGHT HOLDERS BE LIABLE FOR ANY CLAIM, DAMAGES OR OTHER
 * LIABILITY, WHETHER IN AN ACTION OF CONTRACT, TORT OR OTHERWISE, ARISING FROM,
 * OUT OF OR IN CONNECTION WITH THE SOFTWARE OR THE USE OR OTHER DEALINGS IN
 * THE SOFTWARE.
 */

package jenkins.management;

import hudson.Extension;
import hudson.model.ManagementLink;
import hudson.security.Permission;
import javax.annotation.Nonnull;
import jenkins.model.Jenkins;
import org.jenkinsci.Symbol;

import javax.annotation.Nonnull;

/**
 * @author <a href="mailto:nicolas.deloof@gmail.com">Nicolas De Loof</a>
 */
@Extension(ordinal = Integer.MAX_VALUE - 600) @Symbol("log")
public class SystemLogLink extends ManagementLink {

    @Override
    public String getIconFileName() {
        return "clipboard.png";
    }

    public String getDisplayName() {
        return Messages.SystemLogLink_DisplayName();
    }

    @Override
    public String getDescription() {
        return Messages.SystemLogLink_Description();
    }

    @Override
    public String getUrlName() {
        return "log";
    }

    @Nonnull
    @Override
<<<<<<< HEAD
    public Permission getRequiredPermission() {
        return Jenkins.SYSTEM_READ;
=======
    public Category getCategory() {
        return Category.STATUS;
>>>>>>> 6de7e5fc
    }
}<|MERGE_RESOLUTION|>--- conflicted
+++ resolved
@@ -60,12 +60,13 @@
 
     @Nonnull
     @Override
-<<<<<<< HEAD
     public Permission getRequiredPermission() {
         return Jenkins.SYSTEM_READ;
-=======
+    }
+  
+    @Nonnull
+    @Override
     public Category getCategory() {
         return Category.STATUS;
->>>>>>> 6de7e5fc
     }
 }