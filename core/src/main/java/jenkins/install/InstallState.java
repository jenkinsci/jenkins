/*
 * The MIT License
 *
 * Copyright (c) 2015, CloudBees, Inc.
 *
 * Permission is hereby granted, free of charge, to any person obtaining a copy
 * of this software and associated documentation files (the "Software"), to deal
 * in the Software without restriction, including without limitation the rights
 * to use, copy, modify, merge, publish, distribute, sublicense, and/or sell
 * copies of the Software, and to permit persons to whom the Software is
 * furnished to do so, subject to the following conditions:
 *
 * The above copyright notice and this permission notice shall be included in
 * all copies or substantial portions of the Software.
 *
 * THE SOFTWARE IS PROVIDED "AS IS", WITHOUT WARRANTY OF ANY KIND, EXPRESS OR
 * IMPLIED, INCLUDING BUT NOT LIMITED TO THE WARRANTIES OF MERCHANTABILITY,
 * FITNESS FOR A PARTICULAR PURPOSE AND NONINFRINGEMENT. IN NO EVENT SHALL THE
 * AUTHORS OR COPYRIGHT HOLDERS BE LIABLE FOR ANY CLAIM, DAMAGES OR OTHER
 * LIABILITY, WHETHER IN AN ACTION OF CONTRACT, TORT OR OTHERWISE, ARISING FROM,
 * OUT OF OR IN CONNECTION WITH THE SOFTWARE OR THE USE OR OTHER DEALINGS IN
 * THE SOFTWARE.
 */
package jenkins.install;

import javax.annotation.CheckForNull;
import javax.annotation.Nonnull;

import hudson.Extension;
import hudson.ExtensionList;
import hudson.ExtensionPoint;
import java.util.logging.Level;
import java.util.logging.Logger;
import jenkins.model.Jenkins;
import jenkins.model.JenkinsLocationConfiguration;
import org.apache.commons.lang.StringUtils;
/**
 * Jenkins install state.
 *
 * In order to hook into the setup wizard lifecycle, you should
 * include something in a script that call
 * to `onSetupWizardInitialized` with a callback, for example:
 * 
 * See <em><code>upgradeWizard.js</code></em> for an example
 * 
 * @author <a href="mailto:tom.fennelly@gmail.com">tom.fennelly@gmail.com</a>
 */
public class InstallState implements ExtensionPoint {

    /**
     * Only here for XStream compatibility.
     * @see #readResolve
     */
    @Deprecated
    @SuppressWarnings("MismatchedReadAndWriteOfArray")
    private static final InstallState[] UNUSED_INNER_CLASSES = {
        new InstallState("UNKNOWN", false) {},
        new InstallState("INITIAL_SETUP_COMPLETED", false) {},
        new InstallState("CREATE_ADMIN_USER", false) {},
        new InstallState("INITIAL_SECURITY_SETUP", false) {},
        new InstallState("RESTART", false) {},
        new InstallState("DOWNGRADE", false) {},
    };

    /**
     * Need InstallState != NEW for tests by default
     */
    @Extension
    public static final InstallState UNKNOWN = new Unknown();
    private static class Unknown extends InstallState {
        Unknown() {
            super("UNKNOWN", true);
        }
        @Override
        public void initializeState() {
            InstallUtil.proceedToNextStateFrom(this);
        }
    }
    
    /**
     * After any setup / restart / etc. hooks are done, states should be running
     */
    @Extension
    public static final InstallState RUNNING = new InstallState("RUNNING", true);
    
    /**
     * The initial set up has been completed
     */
    @Extension
    public static final InstallState INITIAL_SETUP_COMPLETED = new InitialSetupCompleted();
    private static final class InitialSetupCompleted extends InstallState {
        InitialSetupCompleted() {
            super("INITIAL_SETUP_COMPLETED", true);
        }
        public void initializeState() {
            Jenkins j = Jenkins.getInstance();
            try {
                j.getSetupWizard().completeSetup();
            } catch (Exception e) {
                throw new RuntimeException(e);
            }
            j.setInstallState(RUNNING);
        }
    };
    
    /**
     * Creating an admin user for an initial Jenkins install.
     */
    @Extension
    public static final InstallState CREATE_ADMIN_USER = new CreateAdminUser();
    private static final class CreateAdminUser extends InstallState {
        CreateAdminUser() {
            super("CREATE_ADMIN_USER", false);
        }
        public void initializeState() {
            Jenkins j = Jenkins.getInstance();
            // Skip this state if not using the security defaults
            // e.g. in an init script set up security already
            if (!j.getSetupWizard().isUsingSecurityDefaults()) {
                InstallUtil.proceedToNextStateFrom(this);
            }
        }
    };
    
    @Extension
    public static final InstallState CONFIGURE_INSTANCE = new InstallState("CONFIGURE_INSTANCE", false){
        @Override 
        public void initializeState() {
            // Skip this state if a boot script already configured the root URL
            // in case we add more fields in this page, this should be adapted
            if (StringUtils.isNotBlank(JenkinsLocationConfiguration.getOrDie().getUrl())) {
                InstallUtil.proceedToNextStateFrom(this);
            }
        }
    };
    
    /**
     * New Jenkins install. The user has kicked off the process of installing an
     * initial set of plugins (via the install wizard).
     */
    @Extension
    public static final InstallState INITIAL_PLUGINS_INSTALLING = new InstallState("INITIAL_PLUGINS_INSTALLING", false);

    /**
     * Security setup for a new Jenkins install.
     */
    @Extension
    public static final InstallState INITIAL_SECURITY_SETUP = new InitialSecuritySetup();
    private static final class InitialSecuritySetup extends InstallState {
        InitialSecuritySetup() {
            super("INITIAL_SECURITY_SETUP", false);
        }
        public void initializeState() {
            try {
                Jenkins.getInstance().getSetupWizard().init(true);
            } catch (Exception e) {
                throw new RuntimeException(e);
            }

            InstallUtil.proceedToNextStateFrom(INITIAL_SECURITY_SETUP);
        }
    };
    
    /**
     * New Jenkins install.
     */
    @Extension
    public static final InstallState NEW = new InstallState("NEW", false);

    /**
     * Restart of an existing Jenkins install.
     */
    @Extension
    public static final InstallState RESTART = new Restart();
    private static final class Restart extends InstallState {
        Restart() {
            super("RESTART", true);
        }
        public void initializeState() {
            InstallUtil.saveLastExecVersion();
        }
    };
    
    /**
     * Upgrade of an existing Jenkins install.
     */
    @Extension
    public static final InstallState UPGRADE = new UpgradeWizard();
    
    /**
     * Downgrade of an existing Jenkins install.
     */
    @Extension
    public static final InstallState DOWNGRADE = new Downgrade();
    private static final class Downgrade extends InstallState {
        Downgrade() {
            super("DOWNGRADE", true);
        }
        public void initializeState() {
            InstallUtil.saveLastExecVersion();
        }
    };
    
    private static final Logger LOGGER = Logger.getLogger(InstallState.class.getName());
    
    /**
     * Jenkins started in test mode (JenkinsRule).
     */
    public static final InstallState TEST = new InstallState("TEST", true);
    
    /**
     * Jenkins started in development mode: Boolean.getBoolean("hudson.Main.development").
     * Can be run normally with the -Djenkins.install.runSetupWizard=true
     */
    public static final InstallState DEVELOPMENT = new InstallState("DEVELOPMENT", true);

<<<<<<< HEAD
    private final boolean isSetupComplete;

    /**
     * Link with the pluginSetupWizardGui.js map: "statsHandlers"
     */
=======
    private final transient boolean isSetupComplete;
>>>>>>> c84cbf32
    private final String name;

    public InstallState(@Nonnull String name, boolean isSetupComplete) {
        this.name = name;
        this.isSetupComplete = isSetupComplete;
    }
    
    /**
     * Process any initialization this install state requires
     */
    public void initializeState() {
    }

    /**
     * The actual class name is irrelevant; this is functionally an enum.
     * <p>Creating a {@code writeReplace} does not help much since XStream then just saves:
     * {@code <installState class="jenkins.install.InstallState$CreateAdminUser" resolves-to="jenkins.install.InstallState">}
     * @see #UNUSED_INNER_CLASSES
     */
    public Object readResolve() {
        // If we get invalid state from the configuration, fallback to unknown
        if (StringUtils.isBlank(name)) {
            LOGGER.log(Level.WARNING, "Read install state with blank name: ''{0}''. It will be ignored", name);
            return UNKNOWN;
        }
        
        InstallState state = InstallState.valueOf(name);
        if (state == null) {
            LOGGER.log(Level.WARNING, "Cannot locate an extension point for the state ''{0}''. It will be ignored", name);
            return UNKNOWN;
        }
        
        // Otherwise we return the actual state
        return state;
    }

    /**
     * Indicates the initial setup is complete
     */
    public boolean isSetupComplete() {
        return isSetupComplete;
    }
    
    public String name() {
        return name;
    }
    
    @Override
    public int hashCode() {
        return name.hashCode();
    }
    
    @Override
    public boolean equals(Object obj) {
        if(obj instanceof InstallState) {
            return name.equals(((InstallState)obj).name());
        }
        return false;
    }
    
    @Override
    public String toString() {
        return "InstallState (" + name + ")";
    }

    /**
     * Find an install state by name
     * @param name
     * @return
     */
    @CheckForNull
    public static InstallState valueOf(@Nonnull String name) {
        for (InstallState state : all()) {
            if (name.equals(state.name)) {
                return state;
            }
        }
        return null;
    }

    /**
     * Returns all install states in the system
     */
    static ExtensionList<InstallState> all() {
        return ExtensionList.lookup(InstallState.class);
    }
}<|MERGE_RESOLUTION|>--- conflicted
+++ resolved
@@ -214,15 +214,11 @@
      */
     public static final InstallState DEVELOPMENT = new InstallState("DEVELOPMENT", true);
 
-<<<<<<< HEAD
-    private final boolean isSetupComplete;
+    private final transient boolean isSetupComplete;
 
     /**
      * Link with the pluginSetupWizardGui.js map: "statsHandlers"
      */
-=======
-    private final transient boolean isSetupComplete;
->>>>>>> c84cbf32
     private final String name;
 
     public InstallState(@Nonnull String name, boolean isSetupComplete) {
