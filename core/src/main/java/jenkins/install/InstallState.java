--- conflicted
+++ resolved
@@ -29,8 +29,6 @@
 import hudson.Extension;
 import hudson.ExtensionList;
 import hudson.ExtensionPoint;
-
-import java.util.concurrent.TimeUnit;
 import java.util.logging.Level;
 import java.util.logging.Logger;
 
@@ -46,11 +44,7 @@
  *
  * In order to hook into the setup wizard lifecycle, you should
  * include something in a script that call
-<<<<<<< HEAD
- * to `onSetupWizardInitialized` with a callback
-=======
  * to {@code onSetupWizardInitialized} with a callback
->>>>>>> 01b3f172
  * 
  * @author <a href="mailto:tom.fennelly@gmail.com">tom.fennelly@gmail.com</a>
  */
@@ -215,14 +209,8 @@
         public void initializeState() {
             applyForcedChanges();
 
-<<<<<<< HEAD
             // Schedule an update of the update center after a Jenkins upgrade
             reloadUpdateSiteData();
-
-
-=======
->>>>>>> 01b3f172
-            InstallUtil.saveLastExecVersion();
         }
 
         /**
@@ -241,15 +229,11 @@
         }
 
     }
-<<<<<<< HEAD
 
     private static void reloadUpdateSiteData() {
         Timer.get().submit(UpdateCenter::updateDefaultSite);
     }
 
-=======
-    
->>>>>>> 01b3f172
     /**
      * Downgrade of an existing Jenkins install.
      */
