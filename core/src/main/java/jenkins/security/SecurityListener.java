--- conflicted
+++ resolved
@@ -26,11 +26,6 @@
 
 import hudson.ExtensionList;
 import hudson.ExtensionPoint;
-<<<<<<< HEAD
-import hudson.model.UserProperty;
-import hudson.security.AbstractPasswordBasedSecurityRealm;
-=======
->>>>>>> 1c9eb432
 import hudson.security.SecurityRealm;
 import java.util.ArrayList;
 import java.util.List;
@@ -83,16 +78,6 @@
     protected void userCreated(@Nonnull String username) {}
 
     /**
-     * @since TODO
-     *
-     * Fired after an existing user object property has been updated.
-     *
-     * @param p the user object property
-     * @param username the username
-     */
-    protected void userPropertyUpdated(@Nonnull UserProperty p, @Nonnull String username){}
-
-    /**
      * Fired when a user has failed to log in.
      * Would be called after {@link #failedToAuthenticate}.
      * @param username the user
@@ -126,14 +111,6 @@
         LOGGER.log(Level.FINE, "new user created: {0}", username);
         for (SecurityListener l : all()) {
             l.userCreated(username);
-        }
-    }
-
-    /** @since TODO */
-    public static void fireUserPropertyUpdated(@Nonnull UserProperty p, @Nonnull String username) {
-        LOGGER.log(Level.FINE, "user {0} property updated", username);
-        for (SecurityListener l : all()) {
-            l.userPropertyUpdated(p, username);
         }
     }
 
