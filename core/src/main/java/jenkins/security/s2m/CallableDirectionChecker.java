--- conflicted
+++ resolved
@@ -47,20 +47,8 @@
             return;    // known to be safe
         }
 
-<<<<<<< HEAD
-        if (isWhitelisted(subject,expected)) {
-            // this subject is dubious, but we are letting it through as per whitelisting
-            LOGGER.log(Level.FINE, "Explicitly allowing {0} to be sent from agent to controller", name);
-=======
-        if (expected.isEmpty() && SystemProperties.getBoolean(ALLOW_ANY_ROLE_PROP, true)) {
-            // TODO Is this even something we want to support, or should all infrastructure callables be exempted from the required role check?
-            LOGGER.log(Level.FINE, "Executing {0} is allowed since it is targeted for any role", name);
-            return;
-        }
-
         if (BYPASS) {
             LOGGER.log(Level.FINE, "Allowing {0} to be sent from agent to controller because bypass is set", name);
->>>>>>> 1ce5adfc
             return;
         }
 
