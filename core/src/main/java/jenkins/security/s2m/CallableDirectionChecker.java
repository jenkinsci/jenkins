package jenkins.security.s2m;

import edu.umd.cs.findbugs.annotations.NonNull;
import edu.umd.cs.findbugs.annotations.SuppressFBWarnings;
import hudson.Extension;
import hudson.remoting.Callable;
import hudson.remoting.ChannelBuilder;
import java.util.Collection;
import java.util.logging.Level;
import java.util.logging.Logger;
import jenkins.security.ChannelConfigurator;
import jenkins.security.Roles;
import jenkins.util.SystemProperties;
import org.jenkinsci.remoting.Role;
import org.jenkinsci.remoting.RoleChecker;
import org.jenkinsci.remoting.RoleSensitive;
import org.kohsuke.accmod.Restricted;
import org.kohsuke.accmod.restrictions.DoNotUse;
import org.kohsuke.accmod.restrictions.NoExternalUse;

/**
 * Inspects {@link Callable}s that run on the controller.
 *
 * @author Kohsuke Kawaguchi
 * @since 1.587 / 1.580.1
 */
@Restricted(NoExternalUse.class) // used implicitly via listener
public class CallableDirectionChecker extends RoleChecker {

    private static final String BYPASS_PROP = CallableDirectionChecker.class.getName() + ".allow";

<<<<<<< HEAD
=======
    private static final String ALLOW_ANY_ROLE_PROP = CallableDirectionChecker.class.getName() + ".allowAnyRole";

>>>>>>> e27b3100
    /**
     * Switch to disable all the defense mechanism completely.
     *
     * This is an escape hatch in case the fix breaks something critical, to allow the user
     * to keep operation.
     */
    @SuppressFBWarnings(value = "MS_SHOULD_BE_FINAL", justification = "for script console")
    public static boolean BYPASS = SystemProperties.getBoolean(BYPASS_PROP);

    @Override
    public void check(RoleSensitive subject, @NonNull Collection<Role> expected) throws SecurityException {
        final String name = subject.getClass().getName();

        if (expected.contains(Roles.MASTER)) {
            LOGGER.log(Level.FINE, "Executing {0} is allowed since it is targeted for the controller role", name);
            return;    // known to be safe
        }

        if (BYPASS) {
            LOGGER.log(Level.FINE, "Allowing {0} to be sent from agent to controller because bypass is set", name);
            return;
        }

        throw new SecurityException("Sending " + name + " from agent to controller is prohibited.\nSee https://www.jenkins.io/redirect/security-144 for more details");
    }

    /**
     * Installs {@link CallableDirectionChecker} to every channel.
     */
    @Restricted(DoNotUse.class) // impl
    @Extension
    public static class ChannelConfiguratorImpl extends ChannelConfigurator {
        @Override
        public void onChannelBuilding(ChannelBuilder builder, Object context) {
            // if the big red emergency button is pressed, then we need to disable the defense mechanism,
            // including enabling classloading.
            if (!BYPASS) {
                builder.withRemoteClassLoadingAllowed(false);
            }
            // In either of the above cases, the check method will return normally, but may log things.
            builder.withRoleChecker(new CallableDirectionChecker());
        }
    }

    private static final Logger LOGGER = Logger.getLogger(CallableDirectionChecker.class.getName());
}<|MERGE_RESOLUTION|>--- conflicted
+++ resolved
@@ -29,11 +29,6 @@
 
     private static final String BYPASS_PROP = CallableDirectionChecker.class.getName() + ".allow";
 
-<<<<<<< HEAD
-=======
-    private static final String ALLOW_ANY_ROLE_PROP = CallableDirectionChecker.class.getName() + ".allowAnyRole";
-
->>>>>>> e27b3100
     /**
      * Switch to disable all the defense mechanism completely.
      *
