--- conflicted
+++ resolved
@@ -34,16 +34,10 @@
         if (t!=null && t.matchesPassword(password)) {
             Authentication auth;
             try {
-<<<<<<< HEAD
-                auth = u.impersonate();
-=======
                 UserDetails userDetails = u.getUserDetailsForImpersonation();
-                Authentication auth = u.impersonate(userDetails);
+                auth = u.impersonate(userDetails);
 
                 SecurityListener.fireAuthenticated(userDetails);
-
-                return auth;
->>>>>>> 09bcc5d6
             } catch (UsernameNotFoundException x) {
                 // The token was valid, but the impersonation failed. This token is clearly not his real password,
                 // so there's no point in continuing the request processing. Report this error and abort.
