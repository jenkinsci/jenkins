--- conflicted
+++ resolved
@@ -220,15 +220,9 @@
         if (current == null) { // Anonymous
             return false;
         }
-<<<<<<< HEAD
-        
-        // SYSTEM2 user is always eligible to see tokens
+
+        // SYSTEM user is always eligible to see tokens
         if (Jenkins.getAuthentication2().equals(ACL.SYSTEM2)) {
-=======
-
-        // SYSTEM user is always eligible to see tokens
-        if (Jenkins.getAuthentication() == ACL.SYSTEM) {
->>>>>>> a0c9a062
             return true;
         }
 
@@ -424,28 +418,8 @@
     
         // for Jelly view
         @Restricted(NoExternalUse.class)
-<<<<<<< HEAD
-        public boolean hasCurrentUserRightToGenerateNewToken(User propertyOwner){
-            if (ADMIN_CAN_GENERATE_NEW_TOKENS && Jenkins.get().hasPermission(Jenkins.ADMINISTER)) {
-                return true;
-            }
-
-            User currentUser = User.current();
-            if (currentUser == null) {
-                // Anonymous
-                return false;
-            }
-
-            if (Jenkins.getAuthentication2().equals(ACL.SYSTEM2)) {
-                // SYSTEM2 user is always eligible to see tokens
-                return true;
-            }
-
-            return User.idStrategy().equals(propertyOwner.getId(), currentUser.getId());
-=======
         public boolean hasCurrentUserRightToGenerateNewToken(User propertyOwner) {
             return canCurrentUserControlObject(ADMIN_CAN_GENERATE_NEW_TOKENS, propertyOwner);
->>>>>>> a0c9a062
         }
 
         /**
