/*
 * The MIT License
 *
 * Copyright 2019 CloudBees, Inc.
 *
 * Permission is hereby granted, free of charge, to any person obtaining a copy
 * of this software and associated documentation files (the "Software"), to deal
 * in the Software without restriction, including without limitation the rights
 * to use, copy, modify, merge, publish, distribute, sublicense, and/or sell
 * copies of the Software, and to permit persons to whom the Software is
 * furnished to do so, subject to the following conditions:
 *
 * The above copyright notice and this permission notice shall be included in
 * all copies or substantial portions of the Software.
 *
 * THE SOFTWARE IS PROVIDED "AS IS", WITHOUT WARRANTY OF ANY KIND, EXPRESS OR
 * IMPLIED, INCLUDING BUT NOT LIMITED TO THE WARRANTIES OF MERCHANTABILITY,
 * FITNESS FOR A PARTICULAR PURPOSE AND NONINFRINGEMENT. IN NO EVENT SHALL THE
 * AUTHORS OR COPYRIGHT HOLDERS BE LIABLE FOR ANY CLAIM, DAMAGES OR OTHER
 * LIABILITY, WHETHER IN AN ACTION OF CONTRACT, TORT OR OTHERWISE, ARISING FROM,
 * OUT OF OR IN CONNECTION WITH THE SOFTWARE OR THE USE OR OTHER DEALINGS IN
 * THE SOFTWARE.
 */

package jenkins.security;

<<<<<<< HEAD
import hudson.Functions;
import hudson.init.InitMilestone;
import hudson.init.Initializer;
import hudson.util.PluginServletFilter;
=======
import hudson.Extension;
>>>>>>> 21468b0d
import java.io.IOException;
import java.util.Arrays;
import java.util.HashSet;
import java.util.Set;
import java.util.logging.Logger;
import javax.servlet.ServletException;
import javax.servlet.http.HttpServletRequest;
import javax.servlet.http.HttpServletResponse;
import jenkins.util.HttpServletFilter;
import org.kohsuke.accmod.Restricted;
import org.kohsuke.accmod.restrictions.NoExternalUse;

/**
 * Prohibit requests to Jenkins coming through a resource domain URL configured with
 * {@link ResourceDomainConfiguration}, except anything going to {@link ResourceDomainRootAction}.
 *
 * @since 2.200
 */
@Extension
@Restricted(NoExternalUse.class)
public class ResourceDomainFilter implements HttpServletFilter {

    private static final Logger LOGGER = Logger.getLogger(ResourceDomainFilter.class.getName());

    private static final Set<String> ALLOWED_PATHS = new HashSet<>(Arrays.asList("/" + ResourceDomainRootAction.URL, "/favicon.ico", "/favicon.svg", "/robots.txt"));
    public static final String ERROR_RESPONSE = "Jenkins serves only static files on this domain.";

    @Override
<<<<<<< HEAD
    public void doFilter(ServletRequest servletRequest, ServletResponse servletResponse, FilterChain filterChain)
            throws IOException, ServletException {
        if (servletRequest instanceof HttpServletRequest) {
            HttpServletRequest httpServletRequest = (HttpServletRequest) servletRequest;
            HttpServletResponse httpServletResponse = (HttpServletResponse) servletResponse;
            if (ResourceDomainConfiguration.isResourceRequest(httpServletRequest)) {
                String path = httpServletRequest.getPathInfo();
                if (!path.startsWith("/" + ResourceDomainRootAction.URL + "/") && !ALLOWED_PATHS.contains(path) && !isImageResource(path)) {
                    LOGGER.fine(() -> "Rejecting request to " + httpServletRequest.getRequestURL() + " from " + httpServletRequest.getRemoteAddr() + " on resource domain");
                    httpServletResponse.sendError(404, ERROR_RESPONSE);
                    return;
                }
                LOGGER.finer(() -> "Accepting request to " + httpServletRequest.getRequestURL() + " from " + httpServletRequest.getRemoteAddr() + " on resource domain");
=======
    public boolean handle(HttpServletRequest req, HttpServletResponse rsp) throws IOException, ServletException {
        if (ResourceDomainConfiguration.isResourceRequest(req)) {
            String path = req.getPathInfo();
            if (!path.startsWith("/" + ResourceDomainRootAction.URL + "/") && !ALLOWED_PATHS.contains(path)) {
                LOGGER.fine(() -> "Rejecting request to " + req.getRequestURL() + " from " + req.getRemoteAddr() + " on resource domain");
                rsp.sendError(404, ERROR_RESPONSE);
                return true;
>>>>>>> 21468b0d
            }
            LOGGER.finer(() -> "Accepting request to " + req.getRequestURL() + " from " + req.getRemoteAddr() + " on resource domain");
        }
        return false;
    }

<<<<<<< HEAD
    @Override
    public void init(FilterConfig filterConfig) throws ServletException {

    }

    private boolean isImageResource(String path) {
        if (path.startsWith(Functions.getResourcePath() + "/images")) {
            return true;
        }
        return false;
    }

    @Override
    public void destroy() {

    }
=======
>>>>>>> 21468b0d
}<|MERGE_RESOLUTION|>--- conflicted
+++ resolved
@@ -24,14 +24,8 @@
 
 package jenkins.security;
 
-<<<<<<< HEAD
+import hudson.Extension;
 import hudson.Functions;
-import hudson.init.InitMilestone;
-import hudson.init.Initializer;
-import hudson.util.PluginServletFilter;
-=======
-import hudson.Extension;
->>>>>>> 21468b0d
 import java.io.IOException;
 import java.util.Arrays;
 import java.util.HashSet;
@@ -60,39 +54,17 @@
     public static final String ERROR_RESPONSE = "Jenkins serves only static files on this domain.";
 
     @Override
-<<<<<<< HEAD
-    public void doFilter(ServletRequest servletRequest, ServletResponse servletResponse, FilterChain filterChain)
-            throws IOException, ServletException {
-        if (servletRequest instanceof HttpServletRequest) {
-            HttpServletRequest httpServletRequest = (HttpServletRequest) servletRequest;
-            HttpServletResponse httpServletResponse = (HttpServletResponse) servletResponse;
-            if (ResourceDomainConfiguration.isResourceRequest(httpServletRequest)) {
-                String path = httpServletRequest.getPathInfo();
-                if (!path.startsWith("/" + ResourceDomainRootAction.URL + "/") && !ALLOWED_PATHS.contains(path) && !isImageResource(path)) {
-                    LOGGER.fine(() -> "Rejecting request to " + httpServletRequest.getRequestURL() + " from " + httpServletRequest.getRemoteAddr() + " on resource domain");
-                    httpServletResponse.sendError(404, ERROR_RESPONSE);
-                    return;
-                }
-                LOGGER.finer(() -> "Accepting request to " + httpServletRequest.getRequestURL() + " from " + httpServletRequest.getRemoteAddr() + " on resource domain");
-=======
     public boolean handle(HttpServletRequest req, HttpServletResponse rsp) throws IOException, ServletException {
         if (ResourceDomainConfiguration.isResourceRequest(req)) {
             String path = req.getPathInfo();
-            if (!path.startsWith("/" + ResourceDomainRootAction.URL + "/") && !ALLOWED_PATHS.contains(path)) {
+            if (!path.startsWith("/" + ResourceDomainRootAction.URL + "/") && !ALLOWED_PATHS.contains(path) && !isImageResource(path)) {
                 LOGGER.fine(() -> "Rejecting request to " + req.getRequestURL() + " from " + req.getRemoteAddr() + " on resource domain");
                 rsp.sendError(404, ERROR_RESPONSE);
                 return true;
->>>>>>> 21468b0d
             }
             LOGGER.finer(() -> "Accepting request to " + req.getRequestURL() + " from " + req.getRemoteAddr() + " on resource domain");
         }
         return false;
-    }
-
-<<<<<<< HEAD
-    @Override
-    public void init(FilterConfig filterConfig) throws ServletException {
-
     }
 
     private boolean isImageResource(String path) {
@@ -101,11 +73,4 @@
         }
         return false;
     }
-
-    @Override
-    public void destroy() {
-
-    }
-=======
->>>>>>> 21468b0d
 }