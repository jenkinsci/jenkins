/*
 * The MIT License
 *
 * Copyright 2015 Johannes Ernst http://upon2020.com/
 *
 * Permission is hereby granted, free of charge, to any person obtaining a copy
 * of this software and associated documentation files (the "Software"), to deal
 * in the Software without restriction, including without limitation the rights
 * to use, copy, modify, merge, publish, distribute, sublicense, and/or sell
 * copies of the Software, and to permit persons to whom the Software is
 * furnished to do so, subject to the following conditions:
 *
 * The above copyright notice and this permission notice shall be included in
 * all copies or substantial portions of the Software.
 *
 * THE SOFTWARE IS PROVIDED "AS IS", WITHOUT WARRANTY OF ANY KIND, EXPRESS OR
 * IMPLIED, INCLUDING BUT NOT LIMITED TO THE WARRANTIES OF MERCHANTABILITY,
 * FITNESS FOR A PARTICULAR PURPOSE AND NONINFRINGEMENT. IN NO EVENT SHALL THE
 * AUTHORS OR COPYRIGHT HOLDERS BE LIABLE FOR ANY CLAIM, DAMAGES OR OTHER
 * LIABILITY, WHETHER IN AN ACTION OF CONTRACT, TORT OR OTHERWISE, ARISING FROM,
 * OUT OF OR IN CONNECTION WITH THE SOFTWARE OR THE USE OR OTHER DEALINGS IN
 * THE SOFTWARE.
 */
package jenkins.util;

import edu.umd.cs.findbugs.annotations.SuppressFBWarnings;
import hudson.EnvVars;
import hudson.Extension;
import hudson.FilePath;
import hudson.model.Computer;
import hudson.model.TaskListener;
import hudson.remoting.Channel;
import hudson.slaves.ComputerListener;
import java.io.IOException;
import java.time.Instant;
import java.util.Collections;
import java.util.HashMap;
import java.util.HashSet;
import java.util.Map;
import java.util.Objects;
import java.util.Set;
import java.util.concurrent.ConcurrentHashMap;
import java.util.logging.Level;
import java.util.logging.Logger;
import java.util.stream.Collectors;

import edu.umd.cs.findbugs.annotations.CheckForNull;
import edu.umd.cs.findbugs.annotations.NonNull;
import javax.servlet.ServletContext;
import javax.servlet.ServletContextEvent;
import javax.servlet.ServletContextListener;
import jenkins.security.MasterToSlaveCallable;

import jenkins.util.io.OnMaster;
import org.apache.commons.lang.StringUtils;
import org.kohsuke.accmod.Restricted;
import org.kohsuke.accmod.restrictions.NoExternalUse;

/**
 * Centralizes calls to {@link System#getProperty(String)} and related calls.
 * This allows us to get values not just from environment variables but also from
 * the {@link ServletContext}, so properties like {@code hudson.DNSMultiCast.disabled}
 * can be set in {@code context.xml} and the app server's boot script does not
 * have to be changed.
 *
 * <p>This should be used to obtain hudson/jenkins "app"-level parameters
 * (e.g. {@code hudson.DNSMultiCast.disabled}), but not for system parameters
 * (e.g. {@code os.name}).
 *
 * <p>If you run multiple instances of Jenkins in the same virtual machine and wish
 * to obtain properties from {@code context.xml}, make sure these Jenkins instances use
 * different ClassLoaders. Tomcat, for example, does this automatically. If you do
 * not use different ClassLoaders, the values of properties specified in
 * {@code context.xml} is undefined.
 *
 * <p>Property access is logged on {@link Level#CONFIG}. Note that some properties
 * may be accessed by Jenkins before logging is configured properly, so early access to
 * some properties may not be logged.
 *
 * <p>While it looks like it on first glance, this cannot be mapped to {@link EnvVars},
 * because {@link EnvVars} is only for build variables, not Jenkins itself variables.
 *
 * @since TODO
 */
@SuppressFBWarnings(value = "ST_WRITE_TO_STATIC_FROM_INSTANCE_METHOD", justification = "Currently Jenkins instance may have one ond only one context")
public class SystemProperties {

    @FunctionalInterface
    private interface Handler {
        @CheckForNull
        String getString(String key);
    }

    public static class Access {
        public final Instant lastAccessTime;
        public final long accessCount;
        public final String lastAccessValue;
        public final Set<StackTraceElement> accessingCode = new HashSet<>();

        private Access(Instant lastAccessTime, String lastAccessValue, long accessCount) {
            this.lastAccessTime = lastAccessTime;
            this.lastAccessValue = lastAccessValue;
            this.accessCount = accessCount;
        }

        private Access accessedBy(StackTraceElement ste) {
            if (ste != null) {
                accessingCode.add(ste);
            }
            return this;
        }

        private static Access replacing(Access access, String value) {
            final Instant now = Instant.now();
            final StackTraceElement caller = findAccessingCall();
            if (access == null) {
                return new Access(now, value, 1).accessedBy(caller);
            }
            return new Access(now, value, access.accessCount + 1).accessedBy(caller);
        }

        @Override
        public String toString() {
            return "Access[lastAccessTime=" + lastAccessTime.toString() +
                    ";lastAccessValue=" + lastAccessValue +
                    ";accessCount=" + accessCount +
                    ";accessingCode=" + accessingCode.stream().map(Objects::toString).collect(Collectors.joining(",")) + "]";
        }
    }

    private static final Map<String, Access> accesses = new ConcurrentHashMap<>();

    private static String recordingAccess(String property, String value) {
        accesses.compute(property, (k, v) -> Access.replacing(v, value));
        return value;
    }

    public static Map<String, Access> getAccesses() {
        return new HashMap<>(accesses);
    }

    private static StackTraceElement findAccessingCall() {
        Exception e = new Exception();
        StackTraceElement firstOutsideThisClass = null;
        for (StackTraceElement ste : e.getStackTrace()) {
            if (ste.getClassName().startsWith(SystemProperties.class.getName())) {
                firstOutsideThisClass = null;
            } else if (firstOutsideThisClass == null) {
                firstOutsideThisClass = ste;
            }
        }
        return firstOutsideThisClass;
    }

    private static final Handler NULL_HANDLER = key -> null;

    private static @NonNull Handler handler = NULL_HANDLER;

    // declared in WEB-INF/web.xml
    @Restricted(NoExternalUse.class)
    public static final class Listener implements ServletContextListener, OnMaster {

        /**
         * Called by the servlet container to initialize the {@link ServletContext}.
         */
        @Override
        public void contextInitialized(ServletContextEvent event) {
            ServletContext theContext = event.getServletContext();
            handler = key -> {
                if (StringUtils.isNotBlank(key)) {
                    try {
                        return theContext.getInitParameter(key);
                    } catch (SecurityException ex) {
                        // Log exception and go on
                        LOGGER.log(Level.CONFIG, "Access to the property {0} is prohibited", key);
                    }
                }
                return null;
            };
        }

        @Override
        public void contextDestroyed(ServletContextEvent event) {
            handler = NULL_HANDLER;
        }

    }

    private static final Set<String> ALLOW_ON_AGENT = Collections.synchronizedSet(new HashSet<>());

    /**
     * Mark a key whose value should be made accessible in agent JVMs.
     *
     * @param key Property key to be explicitly allowed
     */
    public static void allowOnAgent(String key) {
        ALLOW_ON_AGENT.add(key);
    }

    @Extension
    @Restricted(NoExternalUse.class)
    public static final class AgentCopier extends ComputerListener {
        @Override
        public void preOnline(Computer c, Channel channel, FilePath root, TaskListener listener) throws IOException, InterruptedException {
            channel.call(new CopySystemProperties());
        }
        private static final class CopySystemProperties extends MasterToSlaveCallable<Void, RuntimeException> {
            private static final long serialVersionUID = 1;
            private final Map<String, String> snapshot;
            CopySystemProperties() {
                // Take a snapshot of those system properties and context variables available on the master at the time the agent starts which have been whitelisted for that purpose.
                snapshot = new HashMap<>();
                for (String key : ALLOW_ON_AGENT) {
                    snapshot.put(key, getString(key));
                }
                LOGGER.log(Level.FINE, "taking snapshot of {0}", snapshot);
            }
            @Override
            public Void call() throws RuntimeException {
                handler = new CopiedHandler(snapshot);
                return null;
            }
        }
        private static final class CopiedHandler implements Handler {
            private final Map<String, String> snapshot;
            CopiedHandler(Map<String, String> snapshot) {
                this.snapshot = snapshot;
            }
            @Override
            public String getString(String key) {
                return snapshot.get(key);
            }
        }
    }

    /**
     * Logger.
     */
    private static final Logger LOGGER = Logger.getLogger(SystemProperties.class.getName());

    private SystemProperties() {}

    /**
     * Gets the system property indicated by the specified key.
     * This behaves just like {@link System#getProperty(java.lang.String)}, except that it
     * also consults the {@link ServletContext}'s "init" parameters.
     * 
     * @param      key   the name of the system property.
     * @return     the string value of the system property,
     *             or {@code null} if there is no property with that key.
     *
     * @exception  NullPointerException if {@code key} is {@code null}.
     * @exception  IllegalArgumentException if {@code key} is empty.
     */
    @CheckForNull
    public static String getString(String key) {
<<<<<<< HEAD
        String value = System.getProperty(key); // keep passing on any exceptions
        if (value != null) {
            if (LOGGER.isLoggable(Level.CONFIG)) {
                LOGGER.log(Level.CONFIG, "Property (system): {0} => {1}", new Object[] {key, value});
            }
            return recordingAccess(key, value);
        }
        
        value = handler.getString(key);
        if (value != null) {
            if (LOGGER.isLoggable(Level.CONFIG)) {
                LOGGER.log(Level.CONFIG, "Property (context): {0} => {1}", new Object[]{key, value});
            }
            return recordingAccess(key, value);
        }
        
        if (LOGGER.isLoggable(Level.CONFIG)) {
            LOGGER.log(Level.CONFIG, "Property (not found): {0}", key);
        }
        return recordingAccess(key, null);
=======
        return getString(key, null);
>>>>>>> 3fd66ff2
    }

    /**
     * Gets the system property indicated by the specified key, or a default value.
     * This behaves just like {@link System#getProperty(java.lang.String, java.lang.String)}, except
     * that it also consults the {@link ServletContext}'s "init" parameters.
     * 
     * @param      key   the name of the system property.
     * @param      def   a default value.
     * @return     the string value of the system property,
     *             or {@code null} if the property is missing and the default value is {@code null}.
     *
     * @exception  NullPointerException if {@code key} is {@code null}.
     * @exception  IllegalArgumentException if {@code key} is empty.
     */
    public static String getString(String key, @CheckForNull String def) {
        return getString(key, def, Level.CONFIG);
    }

    /**
     * Gets the system property indicated by the specified key, or a default value.
     * This behaves just like {@link System#getProperty(java.lang.String, java.lang.String)}, except
     * that it also consults the {@link ServletContext}'s "init" parameters.
     *
     * @param      key   the name of the system property.
     * @param      def   a default value.
     * @param      logLevel the level of the log if the provided key is not found.
     * @return     the string value of the system property,
     *             or {@code null} if the property is missing and the default value is {@code null}.
     *
     * @exception  NullPointerException if {@code key} is {@code null}.
     * @exception  IllegalArgumentException if {@code key} is empty.
     */
    public static String getString(String key, @CheckForNull String def, Level logLevel) {
        String value = System.getProperty(key); // keep passing on any exceptions
        if (value != null) {
            if (LOGGER.isLoggable(logLevel)) {
                LOGGER.log(logLevel, "Property (system): {0} => {1}", new Object[] {key, value});
            }
            return recordingAccess(key, value);
        } 
        
        value = handler.getString(key);
        if (value != null) {
            if (LOGGER.isLoggable(logLevel)) {
                LOGGER.log(logLevel, "Property (context): {0} => {1}", new Object[]{key, value});
            }
            return recordingAccess(key, value);
        }
        
        value = def;
        if (LOGGER.isLoggable(logLevel)) {
            LOGGER.log(logLevel, "Property (default): {0} => {1}", new Object[] {key, value});
        }
        return recordingAccess(key, value);
    }

    /**
      * Returns {@code true} if the system property
      * named by the argument exists and is equal to the string
      * {@code "true"}. If the system property does not exist, return
      * {@code "false"}. if a property by this name exists in the {@link ServletContext}
      * and is equal to the string {@code "true"}.
      * 
      * This behaves just like {@link Boolean#getBoolean(java.lang.String)}, except that it
      * also consults the {@link ServletContext}'s "init" parameters.
      * 
      * @param   name   the system property name.
      * @return  the {@code boolean} value of the system property.
      */  
    public static boolean getBoolean(String name) {
        return getBoolean(name, false);
    }

    /**
      * Returns {@code true} if the system property
      * named by the argument exists and is equal to the string
      * {@code "true"}, or a default value. If the system property does not exist, return
      * {@code "true"} if a property by this name exists in the {@link ServletContext}
      * and is equal to the string {@code "true"}. If that property does not
      * exist either, return the default value.
      * 
      * This behaves just like {@link Boolean#getBoolean(java.lang.String)} with a default
      * value, except that it also consults the {@link ServletContext}'s "init" parameters.
      * 
      * @param   name   the system property name.
      * @param   def   a default value.
      * @return  the {@code boolean} value of the system property.
      */
    public static boolean getBoolean(String name, boolean def) {
        String v = getString(name, Boolean.toString(def));
       
        return Boolean.parseBoolean(v);
    }

    /**
     * Returns {@link Boolean#TRUE} if the named system property exists and is equal to the string {@code "true}
     * (ignoring case), returns {@link Boolean#FALSE} if the system property exists and doesn't equal {@code "true}
     * otherwise returns {@code null} if the named system property does not exist.
     *
     * @param name the system property name.
     * @return {@link Boolean#TRUE}, {@link Boolean#FALSE} or {@code null}
     * @since 2.16
     */
    @CheckForNull
    public static Boolean optBoolean(String name) {
        String v = getString(name);
        return v == null ? null : Boolean.parseBoolean(v);
    }
    
    /**
      * Determines the integer value of the system property with the
      * specified name.
      * 
      * This behaves just like {@link Integer#getInteger(java.lang.String)}, except that it
      * also consults the {@link ServletContext}'s "init" parameters.
      * 
      * @param   name property name.
      * @return  the {@code Integer} value of the property.
      */
    @CheckForNull
    public static Integer getInteger(String name) {
        return getInteger(name, null);
    }

    /**
     * Determines the integer value of the system property with the
     * specified name, or a default value.
     *
     * This behaves just like {@code Integer.getInteger(String,Integer)}, except that it
     * also consults the {@code ServletContext}'s "init" parameters. If neither exist,
     * return the default value.
     *
     * @param   name property name.
     * @param   def   a default value.
     * @return  the {@code Integer} value of the property.
     *          If the property is missing, return the default value.
     *          Result may be {@code null} only if the default value is {@code null}.
     */
    public static Integer getInteger(String name, Integer def) {
        return getInteger(name, def, Level.CONFIG);
    }

    /**
      * Determines the integer value of the system property with the
      * specified name, or a default value.
      * 
      * This behaves just like {@code Integer.getInteger(String,Integer)}, except that it
      * also consults the {@code ServletContext}'s "init" parameters. If neither exist,
      * return the default value. 
      * 
      * @param   name property name.
      * @param   def   a default value.
      * @param   logLevel the level of the log if the provided system property name cannot be decoded into Integer.
      * @return  the {@code Integer} value of the property.
      *          If the property is missing, return the default value.
      *          Result may be {@code null} only if the default value is {@code null}.
      */
    public static Integer getInteger(String name, Integer def, Level logLevel) {
        String v = getString(name, def == null ? null : def.toString());
       
        if (v != null) {
            try {
                return Integer.decode(v);
            } catch (NumberFormatException e) {
                // Ignore, fallback to default
                if (LOGGER.isLoggable(logLevel)) {
                    LOGGER.log(logLevel, "Property. Value is not integer: {0} => {1}", new Object[] {name, v});
                }
            }
        }
        return def;
    }
    
    /**
      * Determines the long value of the system property with the
      * specified name.
      * 
      * This behaves just like {@link Long#getLong(java.lang.String)}, except that it
      * also consults the {@link ServletContext}'s "init" parameters.
      * 
      * @param   name property name.
      * @return  the {@code Long} value of the property.
      */
    @CheckForNull
    public static Long getLong(String name) {
        return getLong(name, null);
    }

    /**
     * Determines the integer value of the system property with the
     * specified name, or a default value.
     *
     * This behaves just like {@code Long.getLong(String,Long)}, except that it
     * also consults the {@link ServletContext}'s "init" parameters. If neither exist,
     * return the default value.
     *
     * @param   name property name.
     * @param   def   a default value.
     * @return  the {@code Long} value of the property.
     *          If the property is missing, return the default value.
     *          Result may be {@code null} only if the default value is {@code null}.
     */
    public static Long getLong(String name, Long def) {
        return getLong(name, def, Level.CONFIG);
    }

    /**
      * Determines the integer value of the system property with the
      * specified name, or a default value.
      * 
      * This behaves just like {@link Long#getLong(String, Long)}, except that it
      * also consults the {@link ServletContext}'s "init" parameters. If neither exist,
      * return the default value. 
      * 
      * @param   name property name.
      * @param   def   a default value.
      * @param   logLevel the level of the log if the provided system property name cannot be decoded into Long.
      * @return  the {@code Long} value of the property.
      *          If the property is missing, return the default value.
      *          Result may be {@code null} only if the default value is {@code null}.
      */
    public static Long getLong(String name, Long def, Level logLevel) {
        String v = getString(name, def == null ? null : def.toString());
       
        if (v != null) {
            try {
                return Long.decode(v);
            } catch (NumberFormatException e) {
                // Ignore, fallback to default
                if (LOGGER.isLoggable(logLevel)) {
                    LOGGER.log(logLevel, "Property. Value is not long: {0} => {1}", new Object[] {name, v});
                }
            }
        }
        return def;
    }

}<|MERGE_RESOLUTION|>--- conflicted
+++ resolved
@@ -254,30 +254,7 @@
      */
     @CheckForNull
     public static String getString(String key) {
-<<<<<<< HEAD
-        String value = System.getProperty(key); // keep passing on any exceptions
-        if (value != null) {
-            if (LOGGER.isLoggable(Level.CONFIG)) {
-                LOGGER.log(Level.CONFIG, "Property (system): {0} => {1}", new Object[] {key, value});
-            }
-            return recordingAccess(key, value);
-        }
-        
-        value = handler.getString(key);
-        if (value != null) {
-            if (LOGGER.isLoggable(Level.CONFIG)) {
-                LOGGER.log(Level.CONFIG, "Property (context): {0} => {1}", new Object[]{key, value});
-            }
-            return recordingAccess(key, value);
-        }
-        
-        if (LOGGER.isLoggable(Level.CONFIG)) {
-            LOGGER.log(Level.CONFIG, "Property (not found): {0}", key);
-        }
-        return recordingAccess(key, null);
-=======
         return getString(key, null);
->>>>>>> 3fd66ff2
     }
 
     /**
