--- conflicted
+++ resolved
@@ -32,12 +32,8 @@
 import org.kohsuke.accmod.Restricted;
 import org.kohsuke.accmod.restrictions.NoExternalUse;
 
-<<<<<<< HEAD
 import edu.umd.cs.findbugs.annotations.CheckForNull;
-=======
-import javax.annotation.Nonnull;
-import javax.annotation.CheckForNull;
->>>>>>> 653243a0
+import edu.umd.cs.findbugs.annotations.NonNull;
 import java.io.ByteArrayOutputStream;
 import java.io.File;
 import java.io.IOException;
@@ -773,7 +769,7 @@
 
     @FunctionalInterface
     private interface Converter<T> {
-        T convert(@Nonnull JarFile jarFile, @Nonnull JarEntry entry) throws IOException;
+        T convert(@NonNull JarFile jarFile, @NonNull JarEntry entry) throws IOException;
     }
 
     @CheckForNull
