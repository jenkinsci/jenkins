--- conflicted
+++ resolved
@@ -2,11 +2,7 @@
 
 import hudson.util.FormValidation;
 
-<<<<<<< HEAD
 import java.nio.charset.StandardCharsets;
-=======
-import java.io.UnsupportedEncodingException;
->>>>>>> a78312ea
 import java.nio.file.Files;
 import java.nio.file.InvalidPathException;
 import jenkins.model.Jenkins;
@@ -95,37 +91,6 @@
 
             if (certs.isEmpty()) {
                 return FormValidation.error("No certificate found in %s. Cannot verify the signature", name);
-<<<<<<< HEAD
-            } else {    
-                sig.initVerify(certs.get(0));
-            }
-            SignatureOutputStream sos = new SignatureOutputStream(sig);
-
-            // until JENKINS-11110 fix, UC used to serve invalid digest (and therefore unverifiable signature)
-            // that only covers the earlier portion of the file. This was caused by the lack of close() call
-            // in the canonical writing, which apparently leave some bytes somewhere that's not flushed to
-            // the digest output stream. This affects Jenkins [1.424,1,431].
-            // Jenkins 1.432 shipped with the "fix" (1eb0c64abb3794edce29cbb1de50c93fa03a8229) that made it
-            // compute the correct digest, but it breaks all the existing UC json metadata out there. We then
-            // quickly discovered ourselves in the catch-22 situation. If we generate UC with the correct signature,
-            // it'll cut off [1.424,1.431] from the UC. But if we don't, we'll cut off [1.432,*).
-            //
-            // In 1.433, we revisited 1eb0c64abb3794edce29cbb1de50c93fa03a8229 so that the original "digest"/"signature"
-            // pair continues to be generated in a buggy form, while "correct_digest"/"correct_signature" are generated
-            // correctly.
-            //
-            // Jenkins should ignore "digest"/"signature" pair. Accepting it creates a vulnerability that allows
-            // the attacker to inject a fragment at the end of the json.
-            o.writeCanonical(new OutputStreamWriter(new TeeOutputStream(dos,sos),"UTF-8")).close();
-
-            // did the digest match? this is not a part of the signature validation, but if we have a bug in the c14n
-            // (which is more likely than someone tampering with update center), we can tell
-            String computedDigest = new String(Base64.getEncoder().encode(sha1.digest()));
-            String providedDigest = signature.optString("correct_digest");
-            if (providedDigest==null) {
-                return FormValidation.error("No correct_digest parameter in "+name+". This metadata appears to be old.");
-=======
->>>>>>> a78312ea
             }
 
             // check the better digest first
@@ -148,11 +113,6 @@
                 LOGGER.log(Level.WARNING, "Failed to verify potential SHA-512 digest/signature, falling back to SHA-1", nsa);
             }
 
-<<<<<<< HEAD
-            String providedSignature = signature.getString("correct_signature");
-            if (!sig.verify(Base64.getDecoder().decode(providedSignature.getBytes(StandardCharsets.UTF_8)))) {
-                return FormValidation.error("Signature in the update center doesn't match with the certificate in "+name);
-=======
             // if we get here, SHA-512 passed, wasn't provided, or the JRE is terrible.
 
             MessageDigest digest = MessageDigest.getInstance("SHA1");
@@ -170,18 +130,12 @@
                     }
                 case OK:
                     // fall through
->>>>>>> a78312ea
             }
 
             if (warning!=null)  return warning;
             return FormValidation.ok();
-<<<<<<< HEAD
-        } catch (GeneralSecurityException | IllegalArgumentException e) {
-            return FormValidation.error(e,"Signature verification failed in "+name);
-=======
         } catch (GeneralSecurityException e) {
             return FormValidation.error(e, "Signature verification failed in "+name);
->>>>>>> a78312ea
         }
     }
 
