/*
 * The MIT License
 *
 * Copyright (c) 2020, Sumit Sarin and Jenkins project contributors
 *
 * Permission is hereby granted, free of charge, to any person obtaining a copy
 * of this software and associated documentation files (the "Software"), to deal
 * in the Software without restriction, including without limitation the rights
 * to use, copy, modify, merge, publish, distribute, sublicense, and/or sell
 * copies of the Software, and to permit persons to whom the Software is
 * furnished to do so, subject to the following conditions:
 *
 * The above copyright notice and this permission notice shall be included in
 * all copies or substantial portions of the Software.
 *
 * THE SOFTWARE IS PROVIDED "AS IS", WITHOUT WARRANTY OF ANY KIND, EXPRESS OR
 * IMPLIED, INCLUDING BUT NOT LIMITED TO THE WARRANTIES OF MERCHANTABILITY,
 * FITNESS FOR A PARTICULAR PURPOSE AND NONINFRINGEMENT. IN NO EVENT SHALL THE
 * AUTHORS OR COPYRIGHT HOLDERS BE LIABLE FOR ANY CLAIM, DAMAGES OR OTHER
 * LIABILITY, WHETHER IN AN ACTION OF CONTRACT, TORT OR OTHERWISE, ARISING FROM,
 * OUT OF OR IN CONNECTION WITH THE SOFTWARE OR THE USE OR OTHER DEALINGS IN
 * THE SOFTWARE.
 */
package jenkins.fingerprints;

import edu.umd.cs.findbugs.annotations.CheckForNull;
import edu.umd.cs.findbugs.annotations.NonNull;
import hudson.ExtensionList;
import hudson.ExtensionPoint;

import java.io.IOException;
import java.util.Date;

import hudson.Functions;
import hudson.model.AbstractDescribableImpl;
import hudson.model.Fingerprint;
import hudson.model.TaskListener;
import jenkins.model.FingerprintFacet;
import jenkins.model.Jenkins;
import org.kohsuke.accmod.restrictions.Beta;
import org.kohsuke.accmod.Restricted;

/**
 * Pluggable fingerprint storage API for fingerprints.
 *
 * @author Sumit Sarin
 */
@Restricted(Beta.class)
public abstract class FingerprintStorage extends AbstractDescribableImpl<FingerprintStorage> implements ExtensionPoint {

    /**
     * Returns the configured {@link FingerprintStorage} engine chosen by the user for the system.
     */
    public static FingerprintStorage get() {
        return ExtensionList.lookupSingleton(GlobalFingerprintConfiguration.class).getStorage();
    }

    /**
<<<<<<< HEAD
     * Returns the instance of local file based storage {@link FileFingerprintStorage} configured on the system.
     */
    public static FingerprintStorage getFileFingerprintStorage() {
        return ExtensionList.lookup(FingerprintStorage.class).get(FileFingerprintStorage.class);
=======
     * Returns the file system based {@link FileFingerprintStorage} configured on the system.
     */
    public static FingerprintStorage getFileFingerprintStorage() {
        return ExtensionList.lookup(FingerprintStorage.class).get(ExtensionList.lookup(FingerprintStorage.class).size()-1);
>>>>>>> be28d586
    }

    /**
     * Saves the given Fingerprint in the storage.
     * This acts as a blocking operation. For file system based default storage, throws IOException when it fails.
     *
     * @throws IOException Save error
     */
    public abstract void save(Fingerprint fp) throws IOException;

    /**
     * Returns the Fingerprint with the given unique ID.
     * The unique ID for a fingerprint is defined by {@link Fingerprint#getHashString()}.
     *
     * @throws IOException Load error
     */
    public abstract @CheckForNull Fingerprint load(String id) throws IOException;

    /**
     * Deletes the Fingerprint with the given unique ID.
     * This acts as a blocking operation. For file system based default storage, throws IOException when it fails.
     * The unique ID for a fingerprint is defined by {@link Fingerprint#getHashString()}.
     * TODO: Needed for external storage fingerprint cleanup.
     *
     * @throws IOException Deletion error
     */
    public abstract void delete(String id) throws IOException;

    /**
     * Returns true if there's some data in the fingerprint database.
     */
    public abstract boolean isReady();

    /**
     * Iterates a set of fingerprints, and cleans them up. Cleaning up a fingerprint implies deleting the builds
     * associated with the fingerprints, once they are no longer available on the system. If all the builds have been
     * deleted, the fingerprint itself is deleted.
     *
     * This method is called periodically by {@link hudson.model.FingerprintCleanupThread}.
     * For reference, see {@link FileFingerprintStorage#iterateAndCleanupFingerprints(TaskListener)}
     * For cleaning up the fingerprint {@link #cleanFingerprint(Fingerprint, TaskListener)} may be used.
     *
     * @since TODO
     */
    public abstract void iterateAndCleanupFingerprints(TaskListener taskListener);

    /**
     * This method performs the cleanup of the given fingerprint.
     *
     * @since TODO
     */
    public boolean cleanFingerprint(@NonNull Fingerprint fingerprint, TaskListener taskListener) {
        try {
            if (!fingerprint.isAlive() && fingerprint.getFacetBlockingDeletion() == null) {
                taskListener.getLogger().println("deleting obsolete " + fingerprint.toString());
                Fingerprint.delete(fingerprint.getHashString());
                return true;
            } else {
                if (!fingerprint.isAlive()) {
                    FingerprintFacet deletionBlockerFacet = fingerprint.getFacetBlockingDeletion();
                    taskListener.getLogger().println(deletionBlockerFacet.getClass().getName() + " created on " +
                            new Date(deletionBlockerFacet.getTimestamp()) + " blocked deletion of " +
                            fingerprint.getHashString());
                }
                // get the fingerprint in the official map so have the changes visible to Jenkins
                // otherwise the mutation made in FingerprintMap can override our trimming.
                fingerprint = getFingerprint(fingerprint);
                return fingerprint.trim();
            }
        } catch (IOException e) {
            Functions.printStackTrace(e, taskListener.error("Failed to process " + fingerprint.getHashString()));
            return false;
        }
    }

    protected Fingerprint getFingerprint(Fingerprint fp) throws IOException {
        return Jenkins.get()._getFingerprint(fp.getHashString());
    }

    /**
     * @since TODO
     */
    @Override public FingerprintStorageDescriptor getDescriptor() {
        return (FingerprintStorageDescriptor) super.getDescriptor();

    }

}<|MERGE_RESOLUTION|>--- conflicted
+++ resolved
@@ -56,17 +56,10 @@
     }
 
     /**
-<<<<<<< HEAD
-     * Returns the instance of local file based storage {@link FileFingerprintStorage} configured on the system.
-     */
-    public static FingerprintStorage getFileFingerprintStorage() {
-        return ExtensionList.lookup(FingerprintStorage.class).get(FileFingerprintStorage.class);
-=======
      * Returns the file system based {@link FileFingerprintStorage} configured on the system.
      */
     public static FingerprintStorage getFileFingerprintStorage() {
         return ExtensionList.lookup(FingerprintStorage.class).get(ExtensionList.lookup(FingerprintStorage.class).size()-1);
->>>>>>> be28d586
     }
 
     /**
