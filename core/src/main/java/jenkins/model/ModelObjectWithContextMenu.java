package jenkins.model;

import edu.umd.cs.findbugs.annotations.SuppressFBWarnings;
import hudson.Functions;
import hudson.Util;
import hudson.model.Action;
import hudson.model.Actionable;
import hudson.model.BallColor;
import hudson.model.Computer;
import hudson.model.Job;
import hudson.model.ModelObject;
import hudson.model.Node;
import java.io.IOException;
import java.net.URI;
import java.net.URISyntaxException;
import java.util.ArrayList;
import java.util.Collection;
import java.util.List;
import javax.servlet.ServletException;
import org.apache.commons.jelly.JellyContext;
import org.apache.commons.jelly.JellyException;
import org.apache.commons.jelly.JellyTagException;
import org.apache.commons.jelly.Script;
import org.apache.commons.jelly.XMLOutput;
import org.jenkins.ui.icon.Icon;
import org.jenkins.ui.icon.IconSet;
import org.kohsuke.accmod.Restricted;
import org.kohsuke.accmod.restrictions.DoNotUse;
import org.kohsuke.stapler.HttpResponse;
import org.kohsuke.stapler.Stapler;
import org.kohsuke.stapler.StaplerRequest;
import org.kohsuke.stapler.StaplerResponse;
import org.kohsuke.stapler.WebApp;
import org.kohsuke.stapler.export.Exported;
import org.kohsuke.stapler.export.ExportedBean;
import org.kohsuke.stapler.export.Flavor;
import org.kohsuke.stapler.jelly.JellyClassTearOff;
import org.kohsuke.stapler.jelly.JellyFacet;
import org.xml.sax.helpers.DefaultHandler;

/**
 * {@link ModelObject} that has context menu in the breadcrumb.
 *
 * <p>
 * When the user is visiting a particular page, all the ancestor objects that has {@link ModelObject}
 * appears in the breadcrumbs. Among those which that also implements {@link ModelObjectWithContextMenu}
 * shows the drop-down menu for providing quicker access to the actions to those objects.
 *
 * @author Kohsuke Kawaguchi
 * @see ModelObjectWithChildren
 */
public interface ModelObjectWithContextMenu extends ModelObject {
    /**
     * Generates the context menu.
     *
     * The typical implementation is {@code return new ContextMenu().from(this,request,response);},
     * which implements the default behaviour. See {@link ContextMenu#from(ModelObjectWithContextMenu, StaplerRequest, StaplerResponse)}
     * for more details of what it does. This should suit most implementations.
     */
    ContextMenu doContextMenu(StaplerRequest request, StaplerResponse response) throws Exception;

    /**
     * Data object that represents the context menu.
     *
     * Via {@link HttpResponse}, this class is capable of converting itself to JSON that {@code <l:breadcrumb/>} understands.
     */
    @ExportedBean
    class ContextMenu implements HttpResponse {
        /**
         * The actual contents of the menu.
         */
        @Exported(inline = true)
        public final List<MenuItem> items = new ArrayList<>();

        @Override
        public void generateResponse(StaplerRequest req, StaplerResponse rsp, Object o) throws IOException, ServletException {
            rsp.serveExposedBean(req, this, Flavor.JSON);
        }

        public ContextMenu add(String url, String text) {
            items.add(new MenuItem(url, null, text));
            return this;
        }

        public ContextMenu addAll(Collection<? extends Action> actions) {
            for (Action a : actions)
                add(a);
            return this;
        }

        /**
         * @see ContextMenuVisibility
         */
        public ContextMenu add(Action a) {
            if (!Functions.isContextMenuVisible(a)) {
                return this;
            }
            StaplerRequest req = Stapler.getCurrentRequest();
            String text = a.getDisplayName();
            String base = Functions.getIconFilePath(a);
            if (base == null)     return this;
            String icon = Stapler.getCurrentRequest().getContextPath() + (base.startsWith("images/") ? Functions.getResourcePath() : "") + '/' + base;

            String url =  Functions.getActionUrl(req.findAncestor(ModelObject.class).getUrl(), a);

            return add(url, icon, text);
        }

        public ContextMenu add(String url, String icon, String text) {
            if (text != null && icon != null && url != null)
                items.add(new MenuItem(url, icon, text));
            return this;
        }

        /** @since 1.504 */
        public ContextMenu add(String url, String icon, String text, boolean post) {
            if (text != null && icon != null && url != null) {
                MenuItem item = new MenuItem(url, icon, text);
                item.post = post;
                items.add(item);
            }
            return this;
        }

        /** @since 1.512 */
        public ContextMenu add(String url, String icon, String text, boolean post, boolean requiresConfirmation) {
            if (text != null && icon != null && url != null) {
                MenuItem item = new MenuItem(url, icon, text);
                item.post = post;
                item.requiresConfirmation = requiresConfirmation;
                items.add(item);
            }
            return this;
        }

        /**
         * Add a header row (no icon, no URL, rendered in header style).
         *
         * @since 2.231
         */
        @Restricted(DoNotUse.class) // manage.jelly only
        public ContextMenu addHeader(String title) {
            final MenuItem item = new MenuItem().withDisplayName(title);
            item.header = true;
            return add(item);
        }

        /**
         * Adds a manually constructed {@link MenuItem}
         *
         * @since 1.513
         */
        public ContextMenu add(MenuItem item) {
            items.add(item);
            return this;
        }

        /**
         * Adds a node
         *
         * @since 1.513
         */
        public ContextMenu add(Node n) {
            Computer c = n.toComputer();
            return add(new MenuItem()
                .withDisplayName(n.getDisplayName())
                .withIconClass(c == null ? "icon-computer" : c.getIconClassName())
                .withContextRelativeUrl(n.getSearchUrl()));
        }

        /**
         * Adds a computer
         *
         * @since 1.513
         */
        public ContextMenu add(Computer c) {
            return add(new MenuItem()
                .withDisplayName(c.getDisplayName())
                .withIconClass(c.getIconClassName())
                .withContextRelativeUrl(c.getUrl()));
        }

        /**
         * Adds a child item when rendering context menu of its parent.
         *
         * @since 1.513
         */
        public ContextMenu add(Job job) {
            return add(new MenuItem()
                .withDisplayName(job.getDisplayName())
                .withIcon(job.getIconColor())
                .withUrl(job.getSearchUrl()));
        }

        /**
         * Default implementation of the context menu generation.
         *
         * <p>
         * This method uses {@code sidepanel.groovy} to run the side panel generation, captures
         * the use of {@code <l:task>} tags, and then converts those into {@link MenuItem}s. This is
         * supposed to make this work with most existing {@link ModelObject}s that follow the standard
         * convention.
         *
         * <p>
         * Unconventional {@link ModelObject} implementations that do not use {@code sidepanel.groovy}
         * can override {@link ModelObjectWithContextMenu#doContextMenu(StaplerRequest, StaplerResponse)}
         * directly to provide alternative semantics.
         */
        public ContextMenu from(ModelObjectWithContextMenu self, StaplerRequest request, StaplerResponse response) throws JellyException, IOException {
            return from(self, request, response, "sidepanel");
        }

        public ContextMenu from(ModelObjectWithContextMenu self, StaplerRequest request, StaplerResponse response, String view) throws JellyException, IOException {
            WebApp webApp = WebApp.getCurrent();
            final Script s = webApp.getMetaClass(self).getTearOff(JellyClassTearOff.class).findScript(view);
            if (s != null) {
                JellyFacet facet = webApp.getFacet(JellyFacet.class);
                request.setAttribute("taskTags", this); // <l:task> will look for this variable and populate us
                request.setAttribute("mode", "side-panel");
                // run sidepanel but ignore generated HTML
                facet.scriptInvoker.invokeScript(request, response, new Script() {
                    @Override
                    public Script compile() throws JellyException {
                        return this;
                    }

                    @Override
                    public void run(JellyContext context, XMLOutput output) throws JellyTagException {
                        Functions.initPageVariables(context);
                        s.run(context, output);
                    }
                }, self, new XMLOutput(new DefaultHandler()));
            } else
            if (self instanceof Actionable) {
                // fallback
                this.addAll(((Actionable) self).getAllActions());
            }

            return this;
        }
    }

    /**
     * Menu item in {@link ContextMenu}
     */
    @ExportedBean
    class MenuItem {
        /**
         * Target of the link.
         *
         * This can start with '/', but it must not be a relative URL, since
         * you cannot really tell which page this context menu is used.
         */
        @Exported
        public String url;

        /**
         * Human readable caption of the menu item. Do not use HTML.
         */
        @Exported
        @SuppressFBWarnings(value = "URF_UNREAD_PUBLIC_OR_PROTECTED_FIELD", justification = "read by Stapler")
        public String displayName;

        /**
         * Optional URL to the icon image. Rendered as 24x24.
         */
        @Exported
        @SuppressFBWarnings(value = "URF_UNREAD_PUBLIC_OR_PROTECTED_FIELD", justification = "read by Stapler")
        public String icon;

        /**
         * True to make a POST request rather than GET.
         * @since 1.504
         */
        @Exported
        @SuppressFBWarnings(value = "URF_UNREAD_PUBLIC_OR_PROTECTED_FIELD", justification = "read by Stapler")
        public boolean post;

        /**
         * True to require confirmation after a click.
         * @since 1.512
         */
        @Exported
        @SuppressFBWarnings(value = "URF_UNREAD_PUBLIC_OR_PROTECTED_FIELD", justification = "read by Stapler")
        public boolean requiresConfirmation;


        /**
         * True to display this item as a section header.
         * @since 2.231
         */
        @Exported
        @SuppressFBWarnings(value = "URF_UNREAD_PUBLIC_OR_PROTECTED_FIELD", justification = "read by Stapler")
        public boolean header;

        /**
         * If this is a submenu, definition of subitems.
         */
        @Exported(inline = true)
        @SuppressFBWarnings(value = "URF_UNREAD_PUBLIC_OR_PROTECTED_FIELD", justification = "read by Stapler")
        public ContextMenu subMenu;

        public MenuItem(String url, String icon, String displayName) {
            withUrl(url).withIcon(icon).withDisplayName(displayName);
        }

        public MenuItem() {
        }

        public MenuItem withUrl(String url) {
            try {
                this.url = new URI(Stapler.getCurrentRequest().getRequestURI()).resolve(new URI(url)).toString();
            } catch (URISyntaxException x) {
                throw new IllegalArgumentException("Bad URI from " + Stapler.getCurrentRequest().getRequestURI() + " vs. " + url, x);
            }
            return this;
        }

        /**
         * Sets the URL by passing in a URL relative to the context path of Jenkins
         */
        public MenuItem withContextRelativeUrl(String url) {
            if (!url.startsWith("/"))   url = '/' + url;
            this.url = Stapler.getCurrentRequest().getContextPath() + url;
            return this;
        }

        public MenuItem withIcon(String icon) {
            this.icon = icon;
            return this;
        }

        public MenuItem withIcon(BallColor color) {
            return withStockIcon(color.getImage());
        }

        /**
         * Sets the icon from core's stock icon
         *
         * @param icon
         *      String like "gear.png" that resolves to 24x24 stock icon in the core
         */
        public MenuItem withStockIcon(String icon) {
<<<<<<< HEAD
            this.icon = Stapler.getCurrentRequest().getContextPath() + Jenkins.RESOURCE_PATH + "/images/24x24/" + icon;
=======
            this.icon = getResourceUrl() + "/images/24x24/" + icon;
            return this;
        }

        public MenuItem withIconClass(String iconClass) {
            Icon iconByClass = IconSet.icons.getIconByClassSpec(iconClass + " icon-md");
            this.icon = iconByClass == null ? null : iconByClass.getQualifiedUrl(getResourceUrl());
>>>>>>> e61ade14
            return this;
        }

        public MenuItem withDisplayName(String displayName) {
            this.displayName = Util.escape(displayName);
            return this;
        }

        public MenuItem withDisplayName(ModelObject o) {
            return withDisplayName(o.getDisplayName());
        }

        private String getResourceUrl() {
            return Stapler.getCurrentRequest().getContextPath() + Jenkins.RESOURCE_PATH;
        }

    }

    /**
     * Allows an action to decide whether it will be visible in a context menu.
     * @since 1.538
     */
    interface ContextMenuVisibility extends Action {

        /**
         * Determines whether to show this action right now.
         * Can always return false, for an action which should never be in the context menu;
         * or could examine {@link Stapler#getCurrentRequest}.
         * @return true to display it, false to hide
         * @see ContextMenu#add(Action)
         */
        boolean isVisible();

    }

}<|MERGE_RESOLUTION|>--- conflicted
+++ resolved
@@ -341,9 +341,6 @@
          *      String like "gear.png" that resolves to 24x24 stock icon in the core
          */
         public MenuItem withStockIcon(String icon) {
-<<<<<<< HEAD
-            this.icon = Stapler.getCurrentRequest().getContextPath() + Jenkins.RESOURCE_PATH + "/images/24x24/" + icon;
-=======
             this.icon = getResourceUrl() + "/images/24x24/" + icon;
             return this;
         }
@@ -351,7 +348,6 @@
         public MenuItem withIconClass(String iconClass) {
             Icon iconByClass = IconSet.icons.getIconByClassSpec(iconClass + " icon-md");
             this.icon = iconByClass == null ? null : iconByClass.getQualifiedUrl(getResourceUrl());
->>>>>>> e61ade14
             return this;
         }
 
