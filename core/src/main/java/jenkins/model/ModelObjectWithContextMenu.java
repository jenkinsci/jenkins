--- conflicted
+++ resolved
@@ -19,14 +19,11 @@
 import java.util.Collection;
 import java.util.List;
 import jenkins.management.Badge;
-<<<<<<< HEAD
 import jenkins.model.menu.Group;
 import jenkins.model.menu.Semantic;
 import jenkins.model.menu.event.Event;
 import jenkins.model.menu.event.LinkEvent;
-=======
 import jenkins.security.stapler.StaplerNotDispatchable;
->>>>>>> 7a028289
 import org.apache.commons.jelly.JellyContext;
 import org.apache.commons.jelly.JellyException;
 import org.apache.commons.jelly.JellyTagException;
@@ -131,38 +128,34 @@
         /**
          * @see ContextMenuVisibility
          */
-<<<<<<< HEAD
         public ContextMenu add(Action action) {
             MenuItem menuItem = new MenuItem()
                     .withDisplayName(action.getDisplayName());
-=======
-        public ContextMenu add(Action a) {
-            if (!Functions.isContextMenuVisible(a)) {
-                return this;
-            }
-            StaplerRequest2 req = Stapler.getCurrentRequest2();
-            String text = a.getDisplayName();
-            String base = Functions.getIconFilePath(a);
-            if (base == null)     return this;
-            String url =  Functions.getActionUrl(req.findAncestor(ModelObject.class).getUrl(), a);
-
-            if (base.startsWith("symbol-")) {
-                Icon icon = Functions.tryGetIcon(base);
-                return add(url, icon.getClassSpec(), text);
-            } else {
-                String icon = Stapler.getCurrentRequest2().getContextPath() + (base.startsWith("images/") ? Functions.getResourcePath() : "") + '/' + base;
-                return add(url, icon, text);
-            }
-        }
->>>>>>> 7a028289
 
             menuItem.semantic = action.getSemantic();
             menuItem.group = action.getGroup();
             menuItem.event = action.getEvent();
-
-            if (action.getEvent().getClass() == LinkEvent.class) {
-                menuItem.url = ((LinkEvent)action.getEvent()).getUrl();
-            }
+            if (!Functions.isContextMenuVisible(action)) {
+                return this;
+            }
+            StaplerRequest2 req = Stapler.getCurrentRequest2();
+            String text = action.getDisplayName();
+            String base = Functions.getIconFilePath(action);
+            if (base == null)     return this;
+            String url =  Functions.getActionUrl(req.findAncestor(ModelObject.class).getUrl(), action);
+
+            if (base.startsWith("symbol-")) {
+                Icon icon = Functions.tryGetIcon(base);
+//                return add(url, icon.getClassSpec(), text);
+            } else {
+                String icon = Stapler.getCurrentRequest2().getContextPath() + (base.startsWith("images/") ? Functions.getResourcePath() : "") + '/' + base;
+//                return add(url, icon, text);
+            }
+//        }
+
+//            if (action.getEvent().getClass() == LinkEvent.class) {
+//                menuItem.url = ((LinkEvent)action.getEvent()).getUrl();
+//            }
 
             String icon = action.getIconFileName();
             if (action instanceof IconSpec) {
@@ -303,21 +296,13 @@
             return from(self, request, response, "sidepanel");
         }
 
-<<<<<<< HEAD
-        public ContextMenu from(ModelObjectWithContextMenu self, StaplerRequest request, StaplerResponse response, String view) throws JellyException, IOException {
+        public ContextMenu from(ModelObjectWithContextMenu self, StaplerRequest2 request, StaplerResponse2 response, String view) throws JellyException, IOException {
             // TODO - refactor this
             if (self instanceof Run) {
                 this.addAll(((Actionable) self).getMagic());
                 return this;
             }
 
-=======
-        public ContextMenu from(ModelObjectWithContextMenu self, StaplerRequest request, StaplerResponse response) throws JellyException, IOException {
-            return from(self, StaplerRequest.toStaplerRequest2(request), StaplerResponse.toStaplerResponse2(response), "sidepanel");
-        }
-
-        public ContextMenu from(ModelObjectWithContextMenu self, StaplerRequest2 request, StaplerResponse2 response, String view) throws JellyException, IOException {
->>>>>>> 7a028289
             WebApp webApp = WebApp.getCurrent();
             final Script s = webApp.getMetaClass(self).getTearOff(JellyClassTearOff.class).findScript(view);
             if (s != null) {
