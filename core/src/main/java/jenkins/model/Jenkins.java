/*
 * The MIT License
 *
 * Copyright (c) 2004-2011, Sun Microsystems, Inc., Kohsuke Kawaguchi,
 * Erik Ramfelt, Koichi Fujikawa, Red Hat, Inc., Seiji Sogabe,
 * Stephen Connolly, Tom Huybrechts, Yahoo! Inc., Alan Harder, CloudBees, Inc.,
 * Yahoo!, Inc.
 *
 * Permission is hereby granted, free of charge, to any person obtaining a copy
 * of this software and associated documentation files (the "Software"), to deal
 * in the Software without restriction, including without limitation the rights
 * to use, copy, modify, merge, publish, distribute, sublicense, and/or sell
 * copies of the Software, and to permit persons to whom the Software is
 * furnished to do so, subject to the following conditions:
 *
 * The above copyright notice and this permission notice shall be included in
 * all copies or substantial portions of the Software.
 *
 * THE SOFTWARE IS PROVIDED "AS IS", WITHOUT WARRANTY OF ANY KIND, EXPRESS OR
 * IMPLIED, INCLUDING BUT NOT LIMITED TO THE WARRANTIES OF MERCHANTABILITY,
 * FITNESS FOR A PARTICULAR PURPOSE AND NONINFRINGEMENT. IN NO EVENT SHALL THE
 * AUTHORS OR COPYRIGHT HOLDERS BE LIABLE FOR ANY CLAIM, DAMAGES OR OTHER
 * LIABILITY, WHETHER IN AN ACTION OF CONTRACT, TORT OR OTHERWISE, ARISING FROM,
 * OUT OF OR IN CONNECTION WITH THE SOFTWARE OR THE USE OR OTHER DEALINGS IN
 * THE SOFTWARE.
 */
package jenkins.model;

import antlr.ANTLRException;
import com.google.common.collect.ImmutableMap;
import com.google.common.collect.ImmutableSet;
import com.google.common.collect.Lists;
import com.google.inject.Inject;
import com.google.inject.Injector;
import com.thoughtworks.xstream.XStream;
import hudson.*;
import hudson.Launcher.LocalLauncher;
import jenkins.AgentProtocol;
import jenkins.diagnostics.URICheckEncodingMonitor;
import jenkins.util.SystemProperties;
import hudson.cli.declarative.CLIMethod;
import hudson.cli.declarative.CLIResolver;
import hudson.init.InitMilestone;
import hudson.init.InitStrategy;
import hudson.init.TermMilestone;
import hudson.init.TerminatorFinder;
import hudson.lifecycle.Lifecycle;
import hudson.lifecycle.RestartNotSupportedException;
import hudson.logging.LogRecorderManager;
import hudson.markup.EscapedMarkupFormatter;
import hudson.markup.MarkupFormatter;
import hudson.model.AbstractCIBase;
import hudson.model.AbstractProject;
import hudson.model.Action;
import hudson.model.AdministrativeMonitor;
import hudson.model.AllView;
import hudson.model.Api;
import hudson.model.Computer;
import hudson.model.ComputerSet;
import hudson.model.DependencyGraph;
import hudson.model.Describable;
import hudson.model.Descriptor;
import hudson.model.Descriptor.FormException;
import hudson.model.DescriptorByNameOwner;
import hudson.model.DirectoryBrowserSupport;
import hudson.model.Failure;
import hudson.model.Fingerprint;
import hudson.model.FingerprintCleanupThread;
import hudson.model.FingerprintMap;
import hudson.model.Hudson;
import hudson.model.Item;
import hudson.model.ItemGroup;
import hudson.model.ItemGroupMixIn;
import hudson.model.Items;
import hudson.model.JDK;
import hudson.model.Job;
import hudson.model.JobPropertyDescriptor;
import hudson.model.Label;
import hudson.model.ListView;
import hudson.model.LoadBalancer;
import hudson.model.LoadStatistics;
import hudson.model.ManagementLink;
import hudson.model.Messages;
import hudson.model.ModifiableViewGroup;
import hudson.model.NoFingerprintMatch;
import hudson.model.Node;
import hudson.model.OverallLoadStatistics;
import hudson.model.PaneStatusProperties;
import hudson.model.Project;
import hudson.model.Queue;
import hudson.model.Queue.FlyweightTask;
import hudson.model.RestartListener;
import hudson.model.RootAction;
import hudson.model.Slave;
import hudson.model.TaskListener;
import hudson.model.TopLevelItem;
import hudson.model.TopLevelItemDescriptor;
import hudson.model.UnprotectedRootAction;
import hudson.model.UpdateCenter;
import hudson.model.User;
import hudson.model.View;
import hudson.model.ViewGroupMixIn;
import hudson.model.WorkspaceCleanupThread;
import hudson.model.labels.LabelAtom;
import hudson.model.listeners.ItemListener;
import hudson.model.listeners.SCMListener;
import hudson.model.listeners.SaveableListener;
import hudson.remoting.Callable;
import hudson.remoting.LocalChannel;
import hudson.remoting.VirtualChannel;
import hudson.scm.RepositoryBrowser;
import hudson.scm.SCM;
import hudson.search.CollectionSearchIndex;
import hudson.search.SearchIndexBuilder;
import hudson.search.SearchItem;
import hudson.security.ACL;
import hudson.security.AccessControlled;
import hudson.security.AuthorizationStrategy;
import hudson.security.BasicAuthenticationFilter;
import hudson.security.FederatedLoginService;
import hudson.security.HudsonFilter;
import hudson.security.LegacyAuthorizationStrategy;
import hudson.security.LegacySecurityRealm;
import hudson.security.Permission;
import hudson.security.PermissionGroup;
import hudson.security.PermissionScope;
import hudson.security.SecurityMode;
import hudson.security.SecurityRealm;
import hudson.security.csrf.CrumbIssuer;
import hudson.slaves.Cloud;
import hudson.slaves.ComputerListener;
import hudson.slaves.DumbSlave;
import hudson.slaves.NodeDescriptor;
import hudson.slaves.NodeList;
import hudson.slaves.NodeProperty;
import hudson.slaves.NodePropertyDescriptor;
import hudson.slaves.NodeProvisioner;
import hudson.slaves.OfflineCause;
import hudson.slaves.RetentionStrategy;
import hudson.tasks.BuildWrapper;
import hudson.tasks.Builder;
import hudson.tasks.Publisher;
import hudson.triggers.SafeTimerTask;
import hudson.triggers.Trigger;
import hudson.triggers.TriggerDescriptor;
import hudson.util.AdministrativeError;
import hudson.util.CaseInsensitiveComparator;
import hudson.util.ClockDifference;
import hudson.util.CopyOnWriteList;
import hudson.util.CopyOnWriteMap;
import hudson.util.DaemonThreadFactory;
import hudson.util.DescribableList;
import hudson.util.FormApply;
import hudson.util.FormValidation;
import hudson.util.Futures;
import hudson.util.HudsonIsLoading;
import hudson.util.HudsonIsRestarting;
import hudson.util.IOUtils;
import hudson.util.Iterators;
import hudson.util.JenkinsReloadFailed;
import hudson.util.Memoizer;
import hudson.util.MultipartFormDataParser;
import hudson.util.NamingThreadFactory;
import hudson.util.PluginServletFilter;
import hudson.util.RemotingDiagnostics;
import hudson.util.RemotingDiagnostics.HeapDump;
import hudson.util.TextFile;
import hudson.util.TimeUnit2;
import hudson.util.VersionNumber;
import hudson.util.XStream2;
import hudson.views.DefaultMyViewsTabBar;
import hudson.views.DefaultViewsTabBar;
import hudson.views.MyViewsTabBar;
import hudson.views.ViewsTabBar;
import hudson.widgets.Widget;

import java.util.Objects;
import java.util.TimerTask;
import java.util.concurrent.CountDownLatch;
import jenkins.ExtensionComponentSet;
import jenkins.ExtensionRefreshException;
import jenkins.InitReactorRunner;
import jenkins.install.InstallState;
import jenkins.install.InstallUtil;
import jenkins.install.SetupWizard;
import jenkins.model.ProjectNamingStrategy.DefaultProjectNamingStrategy;
import jenkins.security.ConfidentialKey;
import jenkins.security.ConfidentialStore;
import jenkins.security.SecurityListener;
import jenkins.security.MasterToSlaveCallable;
import jenkins.slaves.WorkspaceLocator;
import jenkins.util.JenkinsJVM;
import jenkins.util.Timer;
import jenkins.util.io.FileBoolean;
import jenkins.util.io.OnMaster;
import jenkins.util.xml.XMLUtils;
import net.jcip.annotations.GuardedBy;
import net.sf.json.JSONObject;
import org.acegisecurity.AccessDeniedException;
import org.acegisecurity.AcegiSecurityException;
import org.acegisecurity.Authentication;
import org.acegisecurity.GrantedAuthority;
import org.acegisecurity.GrantedAuthorityImpl;
import org.acegisecurity.context.SecurityContextHolder;
import org.acegisecurity.providers.anonymous.AnonymousAuthenticationToken;
import org.acegisecurity.ui.AbstractProcessingFilter;
import org.apache.commons.jelly.JellyException;
import org.apache.commons.jelly.Script;
import org.apache.commons.logging.LogFactory;
import org.jvnet.hudson.reactor.Executable;
import org.jvnet.hudson.reactor.Milestone;
import org.jvnet.hudson.reactor.Reactor;
import org.jvnet.hudson.reactor.ReactorException;
import org.jvnet.hudson.reactor.ReactorListener;
import org.jvnet.hudson.reactor.Task;
import org.jvnet.hudson.reactor.TaskBuilder;
import org.jvnet.hudson.reactor.TaskGraphBuilder;
import org.jvnet.hudson.reactor.TaskGraphBuilder.Handle;
import org.kohsuke.accmod.Restricted;
import org.kohsuke.accmod.restrictions.NoExternalUse;
import org.kohsuke.args4j.Argument;
import org.kohsuke.stapler.HttpRedirect;
import org.kohsuke.stapler.HttpResponse;
import org.kohsuke.stapler.HttpResponses;
import org.kohsuke.stapler.MetaClass;
import org.kohsuke.stapler.QueryParameter;
import org.kohsuke.stapler.Stapler;
import org.kohsuke.stapler.StaplerFallback;
import org.kohsuke.stapler.StaplerProxy;
import org.kohsuke.stapler.StaplerRequest;
import org.kohsuke.stapler.StaplerResponse;
import org.kohsuke.stapler.WebApp;
import org.kohsuke.stapler.export.Exported;
import org.kohsuke.stapler.export.ExportedBean;
import org.kohsuke.stapler.framework.adjunct.AdjunctManager;
import org.kohsuke.stapler.interceptor.RequirePOST;
import org.kohsuke.stapler.jelly.JellyClassLoaderTearOff;
import org.kohsuke.stapler.jelly.JellyRequestDispatcher;
import org.xml.sax.InputSource;

import javax.annotation.CheckForNull;
import javax.annotation.Nonnull;
import javax.annotation.Nullable;
import javax.crypto.SecretKey;
import javax.servlet.RequestDispatcher;
import javax.servlet.ServletContext;
import javax.servlet.ServletException;
import javax.servlet.http.Cookie;
import javax.servlet.http.HttpServletResponse;
import java.io.File;
import java.io.IOException;
import java.io.InputStream;
import java.io.PrintWriter;
import java.net.BindException;
import java.net.HttpURLConnection;
import java.net.URL;
import java.nio.charset.Charset;
import java.security.SecureRandom;
import java.util.ArrayList;
import java.util.Arrays;
import java.util.Collection;
import java.util.Collections;
import java.util.Comparator;
import java.util.HashMap;
import java.util.HashSet;
import java.util.Iterator;
import java.util.List;
import java.util.Map;
import java.util.Map.Entry;
import java.util.Properties;
import java.util.Set;
import java.util.StringTokenizer;
import java.util.TreeSet;
import java.util.TreeMap;
import java.util.concurrent.ConcurrentHashMap;
import java.util.concurrent.CopyOnWriteArrayList;
import java.util.concurrent.ExecutionException;
import java.util.concurrent.Executor;
import java.util.concurrent.ExecutorService;
import java.util.concurrent.Future;
import java.util.concurrent.LinkedBlockingQueue;
import java.util.concurrent.ThreadPoolExecutor;
import java.util.concurrent.TimeUnit;
import java.util.concurrent.TimeoutException;
import java.util.concurrent.atomic.AtomicBoolean;
import java.util.logging.Level;
import java.util.logging.LogRecord;
import java.util.logging.Logger;

import static hudson.Util.*;
import static hudson.init.InitMilestone.*;
import hudson.init.Initializer;
import hudson.util.LogTaskListener;
import static java.util.logging.Level.*;
import static javax.servlet.http.HttpServletResponse.*;
import org.kohsuke.stapler.WebMethod;

/**
 * Root object of the system.
 *
 * @author Kohsuke Kawaguchi
 */
@ExportedBean
public class Jenkins extends AbstractCIBase implements DirectlyModifiableTopLevelItemGroup, StaplerProxy, StaplerFallback,
        ModifiableViewGroup, AccessControlled, DescriptorByNameOwner,
        ModelObjectWithContextMenu, ModelObjectWithChildren, OnMaster {
    private transient final Queue queue;

    /**
     * Stores various objects scoped to {@link Jenkins}.
     */
    public transient final Lookup lookup = new Lookup();

    /**
     * We update this field to the current version of Jenkins whenever we save {@code config.xml}.
     * This can be used to detect when an upgrade happens from one version to next.
     *
     * <p>
     * Since this field is introduced starting 1.301, "1.0" is used to represent every version
     * up to 1.300. This value may also include non-standard versions like "1.301-SNAPSHOT" or
     * "?", etc., so parsing needs to be done with a care.
     *
     * @since 1.301
     */
    // this field needs to be at the very top so that other components can look at this value even during unmarshalling
    private String version = "1.0";

    /**
     * The Jenkins instance startup type i.e. NEW, UPGRADE etc
     */
    private transient InstallState installState = InstallState.UNKNOWN;
    
    /**
     * If we're in the process of an initial setup, 
     * this will be set
     */
    private transient SetupWizard setupWizard;

    /**
     * Number of executors of the master node.
     */
    private int numExecutors = 2;

    /**
     * Job allocation strategy.
     */
    private Mode mode = Mode.NORMAL;

    /**
     * False to enable anyone to do anything.
     * Left as a field so that we can still read old data that uses this flag.
     *
     * @see #authorizationStrategy
     * @see #securityRealm
     */
    private Boolean useSecurity;

    /**
     * Controls how the
     * <a href="http://en.wikipedia.org/wiki/Authorization">authorization</a>
     * is handled in Jenkins.
     * <p>
     * This ultimately controls who has access to what.
     *
     * Never null.
     */
    private volatile AuthorizationStrategy authorizationStrategy = AuthorizationStrategy.UNSECURED;

    /**
     * Controls a part of the
     * <a href="http://en.wikipedia.org/wiki/Authentication">authentication</a>
     * handling in Jenkins.
     * <p>
     * Intuitively, this corresponds to the user database.
     *
     * See {@link HudsonFilter} for the concrete authentication protocol.
     *
     * Never null. Always use {@link #setSecurityRealm(SecurityRealm)} to
     * update this field.
     *
     * @see #getSecurity()
     * @see #setSecurityRealm(SecurityRealm)
     */
    private volatile SecurityRealm securityRealm = SecurityRealm.NO_AUTHENTICATION;

    /**
     * Disables the remember me on this computer option in the standard login screen.
     *
     * @since 1.534
     */
    private volatile boolean disableRememberMe;

    /**
     * The project naming strategy defines/restricts the names which can be given to a project/job. e.g. does the name have to follow a naming convention?
     */
    private ProjectNamingStrategy projectNamingStrategy = DefaultProjectNamingStrategy.DEFAULT_NAMING_STRATEGY;

    /**
     * Root directory for the workspaces.
     * This value will be variable-expanded as per {@link #expandVariablesForDirectory}.
     * @see #getWorkspaceFor(TopLevelItem)
     */
    private String workspaceDir = "${ITEM_ROOTDIR}/"+WORKSPACE_DIRNAME;

    /**
     * Root directory for the builds.
     * This value will be variable-expanded as per {@link #expandVariablesForDirectory}.
     * @see #getBuildDirFor(Job)
     */
    private String buildsDir = "${ITEM_ROOTDIR}/builds";

    /**
     * Message displayed in the top page.
     */
    private String systemMessage;

    private MarkupFormatter markupFormatter;

    /**
     * Root directory of the system.
     */
    public transient final File root;

    /**
     * Where are we in the initialization?
     */
    private transient volatile InitMilestone initLevel = InitMilestone.STARTED;

    /**
     * All {@link Item}s keyed by their {@link Item#getName() name}s.
     */
    /*package*/ transient final Map<String,TopLevelItem> items = new CopyOnWriteMap.Tree<String,TopLevelItem>(CaseInsensitiveComparator.INSTANCE);

    /**
     * The sole instance.
     */
    private static Jenkins theInstance;

    private transient volatile boolean isQuietingDown;
    private transient volatile boolean terminating;
    @GuardedBy("Jenkins.class")
    private transient boolean cleanUpStarted;

    private volatile List<JDK> jdks = new ArrayList<JDK>();

    private transient volatile DependencyGraph dependencyGraph;
    private final transient AtomicBoolean dependencyGraphDirty = new AtomicBoolean();

    /**
     * Currently active Views tab bar.
     */
    private volatile ViewsTabBar viewsTabBar = new DefaultViewsTabBar();

    /**
     * Currently active My Views tab bar.
     */
    private volatile MyViewsTabBar myViewsTabBar = new DefaultMyViewsTabBar();

    /**
     * All {@link ExtensionList} keyed by their {@link ExtensionList#extensionType}.
     */
    private transient final Memoizer<Class,ExtensionList> extensionLists = new Memoizer<Class,ExtensionList>() {
        public ExtensionList compute(Class key) {
            return ExtensionList.create(Jenkins.this,key);
        }
    };

    /**
     * All {@link DescriptorExtensionList} keyed by their {@link DescriptorExtensionList#describableType}.
     */
    private transient final Memoizer<Class,DescriptorExtensionList> descriptorLists = new Memoizer<Class,DescriptorExtensionList>() {
        public DescriptorExtensionList compute(Class key) {
            return DescriptorExtensionList.createDescriptorList(Jenkins.this,key);
        }
    };

    /**
     * {@link Computer}s in this Jenkins system. Read-only.
     */
    protected transient final Map<Node,Computer> computers = new CopyOnWriteMap.Hash<Node,Computer>();

    /**
     * Active {@link Cloud}s.
     */
    public final Hudson.CloudList clouds = new Hudson.CloudList(this);

    public static class CloudList extends DescribableList<Cloud,Descriptor<Cloud>> {
        public CloudList(Jenkins h) {
            super(h);
        }

        public CloudList() {// needed for XStream deserialization
        }

        public Cloud getByName(String name) {
            for (Cloud c : this)
                if (c.name.equals(name))
                    return c;
            return null;
        }

        @Override
        protected void onModified() throws IOException {
            super.onModified();
            Jenkins.getInstance().trimLabels();
        }
    }

    /**
     * Legacy store of the set of installed cluster nodes.
     * @deprecated in favour of {@link Nodes}
     */
    @Deprecated
    protected transient volatile NodeList slaves;

    /**
     * The holder of the set of installed cluster nodes.
     *
     * @since 1.607
     */
    private transient final Nodes nodes = new Nodes(this);

    /**
     * Quiet period.
     *
     * This is {@link Integer} so that we can initialize it to '5' for upgrading users.
     */
    /*package*/ Integer quietPeriod;

    /**
     * Global default for {@link AbstractProject#getScmCheckoutRetryCount()}
     */
    /*package*/ int scmCheckoutRetryCount;

    /**
     * {@link View}s.
     */
    private final CopyOnWriteArrayList<View> views = new CopyOnWriteArrayList<View>();

    /**
     * Name of the primary view.
     * <p>
     * Start with null, so that we can upgrade pre-1.269 data well.
     * @since 1.269
     */
    private volatile String primaryView;

    private transient final ViewGroupMixIn viewGroupMixIn = new ViewGroupMixIn(this) {
        protected List<View> views() { return views; }
        protected String primaryView() { return primaryView; }
        protected void primaryView(String name) { primaryView=name; }
    };


    private transient final FingerprintMap fingerprintMap = new FingerprintMap();

    /**
     * Loaded plugins.
     */
    public transient final PluginManager pluginManager;

    public transient volatile TcpSlaveAgentListener tcpSlaveAgentListener;

    private transient final Object tcpSlaveAgentListenerLock = new Object();

    private transient UDPBroadcastThread udpBroadcastThread;

    private transient DNSMultiCast dnsMultiCast;

    /**
     * List of registered {@link SCMListener}s.
     */
    private transient final CopyOnWriteList<SCMListener> scmListeners = new CopyOnWriteList<SCMListener>();

    /**
     * TCP agent port.
     * 0 for random, -1 to disable.
     */
    private int slaveAgentPort = getSlaveAgentPortInitialValue(0);

    private static int getSlaveAgentPortInitialValue(int def) {
        return SystemProperties.getInteger(Jenkins.class.getName()+".slaveAgentPort", def);
    }

    /**
     * If -Djenkins.model.Jenkins.slaveAgentPort is defined, enforce it on every start instead of only the first one.
     */
    private static final boolean SLAVE_AGENT_PORT_ENFORCE = SystemProperties.getBoolean(Jenkins.class.getName()+".slaveAgentPortEnforce", false);

    /**
     * The TCP agent protocols that are explicitly disabled (we store the disabled ones so that newer protocols
     * are enabled by default). Will be {@code null} instead of empty to simplify XML format.
     *
     * @since 2.16
     */
    @CheckForNull
    private List<String> disabledAgentProtocols;
    /**
     * @deprecated Just a temporary buffer for XSTream migration code from JENKINS-39465, do not use
     */
    @Deprecated
    private transient String[] _disabledAgentProtocols;

    /**
     * The TCP agent protocols that are {@link AgentProtocol#isOptIn()} and explicitly enabled.
     * Will be {@code null} instead of empty to simplify XML format.
     *
     * @since 2.16
     */
    @CheckForNull
    private List<String> enabledAgentProtocols;
    /**
     * @deprecated Just a temporary buffer for XSTream migration code from JENKINS-39465, do not use
     */
    @Deprecated
    private transient String[] _enabledAgentProtocols;

    /**
     * The TCP agent protocols that are enabled. Built from {@link #disabledAgentProtocols} and
     * {@link #enabledAgentProtocols}.
     *
     * @since 2.16
     * @see #setAgentProtocols(Set)
     * @see #getAgentProtocols()
     */
    private transient Set<String> agentProtocols;

    /**
     * Whitespace-separated labels assigned to the master as a {@link Node}.
     */
    private String label="";

    /**
     * {@link hudson.security.csrf.CrumbIssuer}
     */
    private volatile CrumbIssuer crumbIssuer;

    /**
     * All labels known to Jenkins. This allows us to reuse the same label instances
     * as much as possible, even though that's not a strict requirement.
     */
    private transient final ConcurrentHashMap<String,Label> labels = new ConcurrentHashMap<String,Label>();

    /**
     * Load statistics of the entire system.
     *
     * This includes every executor and every job in the system.
     */
    @Exported
    public transient final OverallLoadStatistics overallLoad = new OverallLoadStatistics();

    /**
     * Load statistics of the free roaming jobs and agents.
     *
     * This includes all executors on {@link hudson.model.Node.Mode#NORMAL} nodes and jobs that do not have any assigned nodes.
     *
     * @since 1.467
     */
    @Exported
    public transient final LoadStatistics unlabeledLoad = new UnlabeledLoadStatistics();

    /**
     * {@link NodeProvisioner} that reacts to {@link #unlabeledLoad}.
     * @since 1.467
     */
    public transient final NodeProvisioner unlabeledNodeProvisioner = new NodeProvisioner(null,unlabeledLoad);

    /**
     * @deprecated as of 1.467
     *      Use {@link #unlabeledNodeProvisioner}.
     *      This was broken because it was tracking all the executors in the system, but it was only tracking
     *      free-roaming jobs in the queue. So {@link Cloud} fails to launch nodes when you have some exclusive
     *      agents and free-roaming jobs in the queue.
     */
    @Restricted(NoExternalUse.class)
    @Deprecated
    public transient final NodeProvisioner overallNodeProvisioner = unlabeledNodeProvisioner;


    public transient final ServletContext servletContext;

    /**
     * Transient action list. Useful for adding navigation items to the navigation bar
     * on the left.
     */
    private transient final List<Action> actions = new CopyOnWriteArrayList<Action>();

    /**
     * List of master node properties
     */
    private DescribableList<NodeProperty<?>,NodePropertyDescriptor> nodeProperties = new DescribableList<NodeProperty<?>,NodePropertyDescriptor>(this);

    /**
     * List of global properties
     */
    private DescribableList<NodeProperty<?>,NodePropertyDescriptor> globalNodeProperties = new DescribableList<NodeProperty<?>,NodePropertyDescriptor>(this);

    /**
     * {@link AdministrativeMonitor}s installed on this system.
     *
     * @see AdministrativeMonitor
     */
    public transient final List<AdministrativeMonitor> administrativeMonitors = getExtensionList(AdministrativeMonitor.class);

    /**
     * Widgets on Jenkins.
     */
    private transient final List<Widget> widgets = getExtensionList(Widget.class);

    /**
     * {@link AdjunctManager}
     */
    private transient final AdjunctManager adjuncts;

    /**
     * Code that handles {@link ItemGroup} work.
     */
    private transient final ItemGroupMixIn itemGroupMixIn = new ItemGroupMixIn(this,this) {
        @Override
        protected void add(TopLevelItem item) {
            items.put(item.getName(),item);
        }

        @Override
        protected File getRootDirFor(String name) {
            return Jenkins.this.getRootDirFor(name);
        }
    };


    /**
     * Hook for a test harness to intercept Jenkins.getInstance()
     *
     * Do not use in the production code as the signature may change.
     */
    public interface JenkinsHolder {
        @CheckForNull Jenkins getInstance();
    }

    static JenkinsHolder HOLDER = new JenkinsHolder() {
        public @CheckForNull Jenkins getInstance() {
            return theInstance;
        }
    };

    /**
     * Gets the {@link Jenkins} singleton.
     * {@link #getInstanceOrNull()} provides the unchecked versions of the method.
     * @return {@link Jenkins} instance
     * @throws IllegalStateException {@link Jenkins} has not been started, or was already shut down
     * @since 1.590
     * @deprecated use {@link #getInstance()}
     */
    @Deprecated
    @Nonnull
    public static Jenkins getActiveInstance() throws IllegalStateException {
        Jenkins instance = HOLDER.getInstance();
        if (instance == null) {
            throw new IllegalStateException("Jenkins has not been started, or was already shut down");
        }
        return instance;
    }

    /**
     * Gets the {@link Jenkins} singleton.
     * {@link #getActiveInstance()} provides the checked versions of the method.
     * @return The instance. Null if the {@link Jenkins} instance has not been started,
     * or was already shut down
     * @since 1.653
     */
    @CheckForNull
    public static Jenkins getInstanceOrNull() {
        return HOLDER.getInstance();
    }

    /**
     * Gets the {@link Jenkins} singleton. In certain rare cases you may have code that is intended to run before
     * Jenkins starts or while Jenkins is being shut-down. For those rare cases use {@link #getInstanceOrNull()}.
     * In other cases you may have code that might end up running on a remote JVM and not on the Jenkins master,
     * for those cases you really should rewrite your code so that when the {@link Callable} is sent over the remoting
     * channel it uses a {@code writeReplace} method or similar to ensure that the {@link Jenkins} class is not being
     * loaded into the remote class loader
     * @return The instance.
     * @throws IllegalStateException {@link Jenkins} has not been started, or was already shut down
     */
    @CLIResolver
    @Nonnull
    public static Jenkins getInstance() {
        Jenkins instance = HOLDER.getInstance();
        if (instance == null) {
            if(SystemProperties.getBoolean(Jenkins.class.getName()+".enableExceptionOnNullInstance")) {
                // TODO: remove that second block around 2.20 (that is: ~20 versions to battle test it)
                // See https://github.com/jenkinsci/jenkins/pull/2297#issuecomment-216710150
                throw new IllegalStateException("Jenkins has not been started, or was already shut down");
            }
        }
        return instance;
    }

    /**
     * Secret key generated once and used for a long time, beyond
     * container start/stop. Persisted outside <tt>config.xml</tt> to avoid
     * accidental exposure.
     */
    private transient final String secretKey;

    private transient final UpdateCenter updateCenter = UpdateCenter.createUpdateCenter(null);

    /**
     * True if the user opted out from the statistics tracking. We'll never send anything if this is true.
     */
    private Boolean noUsageStatistics;

    /**
     * HTTP proxy configuration.
     */
    public transient volatile ProxyConfiguration proxy;

    /**
     * Bound to "/log".
     */
    private transient final LogRecorderManager log = new LogRecorderManager();

    private transient final boolean oldJenkinsJVM;

    protected Jenkins(File root, ServletContext context) throws IOException, InterruptedException, ReactorException {
        this(root, context, null);
    }

    /**
     * @param pluginManager
     *      If non-null, use existing plugin manager.  create a new one.
     */
    @edu.umd.cs.findbugs.annotations.SuppressFBWarnings({
        "SC_START_IN_CTOR", // bug in FindBugs. It flags UDPBroadcastThread.start() call but that's for another class
        "ST_WRITE_TO_STATIC_FROM_INSTANCE_METHOD" // Trigger.timer
    })
    protected Jenkins(File root, ServletContext context, PluginManager pluginManager) throws IOException, InterruptedException, ReactorException {
        oldJenkinsJVM = JenkinsJVM.isJenkinsJVM(); // capture to restore in cleanUp()
        JenkinsJVMAccess._setJenkinsJVM(true); // set it for unit tests as they will not have gone through WebAppMain
        long start = System.currentTimeMillis();

        // As Jenkins is starting, grant this process full control
        ACL.impersonate(ACL.SYSTEM);
        try {
            this.root = root;
            this.servletContext = context;
            computeVersion(context);
            if(theInstance!=null)
                throw new IllegalStateException("second instance");
            theInstance = this;

            if (!new File(root,"jobs").exists()) {
                // if this is a fresh install, use more modern default layout that's consistent with agents
                workspaceDir = "${JENKINS_HOME}/workspace/${ITEM_FULLNAME}";
            }

            // doing this early allows InitStrategy to set environment upfront
            final InitStrategy is = InitStrategy.get(Thread.currentThread().getContextClassLoader());

            Trigger.timer = new java.util.Timer("Jenkins cron thread");
            queue = new Queue(LoadBalancer.CONSISTENT_HASH);

            try {
                dependencyGraph = DependencyGraph.EMPTY;
            } catch (InternalError e) {
                if(e.getMessage().contains("window server")) {
                    throw new Error("Looks like the server runs without X. Please specify -Djava.awt.headless=true as JVM option",e);
                }
                throw e;
            }

            // get or create the secret
            TextFile secretFile = new TextFile(new File(getRootDir(),"secret.key"));
            if(secretFile.exists()) {
                secretKey = secretFile.readTrim();
            } else {
                SecureRandom sr = new SecureRandom();
                byte[] random = new byte[32];
                sr.nextBytes(random);
                secretKey = Util.toHexString(random);
                secretFile.write(secretKey);

                // this marker indicates that the secret.key is generated by the version of Jenkins post SECURITY-49.
                // this indicates that there's no need to rewrite secrets on disk
                new FileBoolean(new File(root,"secret.key.not-so-secret")).on();
            }

            try {
                proxy = ProxyConfiguration.load();
            } catch (IOException e) {
                LOGGER.log(SEVERE, "Failed to load proxy configuration", e);
            }

            if (pluginManager==null)
                pluginManager = PluginManager.createDefault(this);
            this.pluginManager = pluginManager;
            // JSON binding needs to be able to see all the classes from all the plugins
            WebApp.get(servletContext).setClassLoader(pluginManager.uberClassLoader);

            adjuncts = new AdjunctManager(servletContext, pluginManager.uberClassLoader,"adjuncts/"+SESSION_HASH, TimeUnit2.DAYS.toMillis(365));

            // initialization consists of ...
            executeReactor( is,
                    pluginManager.initTasks(is),    // loading and preparing plugins
                    loadTasks(),                    // load jobs
                    InitMilestone.ordering()        // forced ordering among key milestones
            );

            // Ensure we reached the final initialization state. Log the error otherwise
            if (initLevel != InitMilestone.COMPLETED) {
                LOGGER.log(SEVERE, "Jenkins initialization has not reached the COMPLETED initialization milestone after the startup. " +
                                "Current state: {0}. " +
                                "It may cause undefined incorrect behavior in Jenkins plugin relying on this state. " +
                                "It is likely an issue with the Initialization task graph. " +
                                "Example: usage of @Initializer(after = InitMilestone.COMPLETED) in a plugin (JENKINS-37759). " +
                                "Please create a bug in Jenkins bugtracker. ",
                        initLevel);
            }


            if(KILL_AFTER_LOAD)
                System.exit(0);

            setupWizard = new SetupWizard();
            InstallUtil.proceedToNextStateFrom(InstallState.UNKNOWN);

            launchTcpSlaveAgentListener();

            if (UDPBroadcastThread.PORT != -1) {
                try {
                    udpBroadcastThread = new UDPBroadcastThread(this);
                    udpBroadcastThread.start();
                } catch (IOException e) {
                    LOGGER.log(Level.WARNING, "Failed to broadcast over UDP (use -Dhudson.udp=-1 to disable)", e);
                }
            }
            dnsMultiCast = new DNSMultiCast(this);

            Timer.get().scheduleAtFixedRate(new SafeTimerTask() {
                @Override
                protected void doRun() throws Exception {
                    trimLabels();
                }
            }, TimeUnit2.MINUTES.toMillis(5), TimeUnit2.MINUTES.toMillis(5), TimeUnit.MILLISECONDS);

            updateComputerList();

            {// master is online now, it's instance must always exist
                final Computer c = toComputer();
                if(c != null) {
                    for (ComputerListener cl : ComputerListener.all()) {
                        try {
                            cl.onOnline(c, new LogTaskListener(LOGGER, INFO));
                        } catch (Throwable t) {
                            if (t instanceof Error) {
                                // We propagate Runtime errors, because they are fatal.
                                throw t;
                            }

                            // Other exceptions should be logged instead of failing the Jenkins startup (See listener's Javadoc)
                            // We also throw it for InterruptedException since it's what is expected according to the javadoc
                            LOGGER.log(SEVERE, String.format("Invocation of the computer listener %s failed for the Jenkins master node",
                                    cl.getClass()), t);
                        }
                    }
                }
            }

            for (ItemListener l : ItemListener.all()) {
                long itemListenerStart = System.currentTimeMillis();
                try {
                    l.onLoaded();
                } catch (RuntimeException x) {
                    LOGGER.log(Level.WARNING, null, x);
                }
                if (LOG_STARTUP_PERFORMANCE)
                    LOGGER.info(String.format("Took %dms for item listener %s startup",
                            System.currentTimeMillis()-itemListenerStart,l.getClass().getName()));
            }

            if (LOG_STARTUP_PERFORMANCE)
                LOGGER.info(String.format("Took %dms for complete Jenkins startup",
                        System.currentTimeMillis()-start));
        } finally {
            SecurityContextHolder.clearContext();
        }
    }

    /**
     * Maintains backwards compatibility. Invoked by XStream when this object is de-serialized.
     */
    @SuppressWarnings({"unused"})
    private Object readResolve() {
        if (jdks == null) {
            jdks = new ArrayList<>();
        }
        if (SLAVE_AGENT_PORT_ENFORCE) {
            slaveAgentPort = getSlaveAgentPortInitialValue(slaveAgentPort);
        }
        if (disabledAgentProtocols == null && _disabledAgentProtocols != null) {
            disabledAgentProtocols = Arrays.asList(_disabledAgentProtocols);
            _disabledAgentProtocols = null;
        }
        if (enabledAgentProtocols == null && _enabledAgentProtocols != null) {
            enabledAgentProtocols = Arrays.asList(_enabledAgentProtocols);
            _enabledAgentProtocols = null;
        }
        // Invalidate the protocols cache after the reload
        agentProtocols = null;
        return this;
    }
    
    /**
     * Get the Jenkins {@link jenkins.install.InstallState install state}.
     * @return The Jenkins {@link jenkins.install.InstallState install state}.
     */
    @Nonnull
    @Restricted(NoExternalUse.class)
    public InstallState getInstallState() {
        if (installState == null || installState.name() == null) {
            return InstallState.UNKNOWN;
        }
        return installState;
    }

    /**
     * Update the current install state. This will invoke state.initializeState() 
     * when the state has been transitioned.
     */
    @Restricted(NoExternalUse.class)
    public void setInstallState(@Nonnull InstallState newState) {
        InstallState prior = installState;
        installState = newState;
        if (!prior.equals(newState)) {
            newState.initializeState();
        }
    }

    /**
     * Executes a reactor.
     *
     * @param is
     *      If non-null, this can be consulted for ignoring some tasks. Only used during the initialization of Jenkins.
     */
    private void executeReactor(final InitStrategy is, TaskBuilder... builders) throws IOException, InterruptedException, ReactorException {
        Reactor reactor = new Reactor(builders) {
            /**
             * Sets the thread name to the task for better diagnostics.
             */
            @Override
            protected void runTask(Task task) throws Exception {
                if (is!=null && is.skipInitTask(task))  return;

                ACL.impersonate(ACL.SYSTEM); // full access in the initialization thread
                String taskName = InitReactorRunner.getDisplayName(task);

                Thread t = Thread.currentThread();
                String name = t.getName();
                if (taskName !=null)
                    t.setName(taskName);
                try {
                    long start = System.currentTimeMillis();
                    super.runTask(task);
                    if(LOG_STARTUP_PERFORMANCE)
                        LOGGER.info(String.format("Took %dms for %s by %s",
                                System.currentTimeMillis()-start, taskName, name));
                } catch (Exception | Error x) {
                    if (containsLinkageError(x)) {
                        LOGGER.log(Level.WARNING, taskName + " failed perhaps due to plugin dependency issues", x);
                    } else {
                        throw x;
                    }
                } finally {
                    t.setName(name);
                    SecurityContextHolder.clearContext();
                }
            }
            private boolean containsLinkageError(Throwable x) {
                if (x instanceof LinkageError) {
                    return true;
                }
                Throwable x2 = x.getCause();
                return x2 != null && containsLinkageError(x2);
            }
        };

        new InitReactorRunner() {
            @Override
            protected void onInitMilestoneAttained(InitMilestone milestone) {
                initLevel = milestone;
                if (milestone==PLUGINS_PREPARED) {
                    // set up Guice to enable injection as early as possible
                    // before this milestone, ExtensionList.ensureLoaded() won't actually try to locate instances
                    ExtensionList.lookup(ExtensionFinder.class).getComponents();
                }
            }
        }.run(reactor);
    }


    public TcpSlaveAgentListener getTcpSlaveAgentListener() {
        return tcpSlaveAgentListener;
    }

    /**
     * Makes {@link AdjunctManager} URL-bound.
     * The dummy parameter allows us to use different URLs for the same adjunct,
     * for proper cache handling.
     */
    public AdjunctManager getAdjuncts(String dummy) {
        return adjuncts;
    }

    @Exported
    public int getSlaveAgentPort() {
        return slaveAgentPort;
    }

    /**
     * @since 2.24
     */
    public boolean isSlaveAgentPortEnforced() {
        return Jenkins.SLAVE_AGENT_PORT_ENFORCE;
    }

    /**
     * @param port
     *      0 to indicate random available TCP port. -1 to disable this service.
     */
    public void setSlaveAgentPort(int port) throws IOException {
        if (SLAVE_AGENT_PORT_ENFORCE) {
            LOGGER.log(Level.WARNING, "setSlaveAgentPort({0}) call ignored because system property {1} is true", new String[] { Integer.toString(port), Jenkins.class.getName()+".slaveAgentPortEnforce" });
        } else {
            forceSetSlaveAgentPort(port);
        }
    }

    private void forceSetSlaveAgentPort(int port) throws IOException {
        this.slaveAgentPort = port;
        launchTcpSlaveAgentListener();
    }

    /**
     * Returns the enabled agent protocols.
     *
     * @return the enabled agent protocols.
     * @since 2.16
     */
    public Set<String> getAgentProtocols() {
        if (agentProtocols == null) {
            // idempotent, so don't care if we do this concurrently, should all get same result
            Set<String> result = new TreeSet<>();
            Set<String> disabled = new TreeSet<>();
            for (String p : Util.fixNull(disabledAgentProtocols)) {
                disabled.add(p.trim());
            }
            Set<String> enabled = new TreeSet<>();
            for (String p : Util.fixNull(enabledAgentProtocols)) {
                enabled.add(p.trim());
            }
            for (AgentProtocol p : AgentProtocol.all()) {
                String name = p.getName();
                if (name != null && (p.isRequired()
                        || (!disabled.contains(name) && (!p.isOptIn() || enabled.contains(name))))) {
                    result.add(name);
                }
            }
            agentProtocols = result;
            return result;
        }
        return agentProtocols;
    }

    /**
     * Sets the enabled agent protocols.
     *
     * @param protocols the enabled agent protocols.
     * @since 2.16
     */
    public void setAgentProtocols(Set<String> protocols) {
        Set<String> disabled = new TreeSet<>();
        Set<String> enabled = new TreeSet<>();
        for (AgentProtocol p : AgentProtocol.all()) {
            String name = p.getName();
            if (name != null && !p.isRequired()) {
                // we want to record the protocols where the admin has made a conscious decision
                // thus, if a protocol is opt-in, we record the admin enabling it
                // if a protocol is opt-out, we record the admin disabling it
                // We should not transition rapidly from opt-in -> opt-out -> opt-in
                // the scenario we want to have work is:
                // 1. We introduce a new protocol, it starts off as opt-in. Some admins decide to test and opt-in
                // 2. We decide that the protocol is ready for general use. It gets marked as opt-out. Any admins
                //    that took part in early testing now have their config switched to not mention the new protocol
                //    at all when they save their config as the protocol is now opt-out. Any admins that want to
                //    disable it can do so and will have their preference recorded.
                // 3. We decide that the protocol needs to be retired. It gets switched back to opt-in. At this point
                //    the initial opt-in admins, assuming they visited an upgrade to a master with step 2, will
                //    have the protocol disabled for them. This is what we want. If they didn't upgrade to a master
                //    with step 2, well there is not much we can do to differentiate them from somebody who is upgrading
                //    from a previous step 3 master and had needed to keep the protocol turned on.
                //
                // What we should never do is flip-flop: opt-in -> opt-out -> opt-in -> opt-out as that will basically
                // clear any preference that an admin has set, but this should be ok as we only ever will be
                // adding new protocols and retiring old ones.
                if (p.isOptIn()) {
                    if (protocols.contains(name)) {
                        enabled.add(name);
                    }
                } else {
                    if (!protocols.contains(name)) {
                        disabled.add(name);
                    }
                }
            }
        }
        disabledAgentProtocols = disabled.isEmpty() ? null : new ArrayList<>(disabled);
        enabledAgentProtocols = enabled.isEmpty() ? null : new ArrayList<>(enabled);
        agentProtocols = null;
    }

    private void launchTcpSlaveAgentListener() throws IOException {
        synchronized(tcpSlaveAgentListenerLock) {
            // shutdown previous agent if the port has changed
            if (tcpSlaveAgentListener != null && tcpSlaveAgentListener.configuredPort != slaveAgentPort) {
                tcpSlaveAgentListener.shutdown();
                tcpSlaveAgentListener = null;
            }
            if (slaveAgentPort != -1 && tcpSlaveAgentListener == null) {
                final String administrativeMonitorId = getClass().getName() + ".tcpBind";
                try {
                    tcpSlaveAgentListener = new TcpSlaveAgentListener(slaveAgentPort);
                    // remove previous monitor in case of previous error
                    AdministrativeMonitor toBeRemoved = null;
                    ExtensionList<AdministrativeMonitor> all = AdministrativeMonitor.all();
                    for (AdministrativeMonitor am : all) {
                        if (administrativeMonitorId.equals(am.id)) {
                            toBeRemoved = am;
                            break;
                        }
                    }
                    all.remove(toBeRemoved);
                } catch (BindException e) {
                    LOGGER.log(Level.WARNING, String.format("Failed to listen to incoming agent connections through JNLP port %s. Change the JNLP port number", slaveAgentPort), e);
                    new AdministrativeError(administrativeMonitorId,
                            "Failed to listen to incoming agent connections through JNLP",
                            "Failed to listen to incoming agent connections through JNLP. <a href='configureSecurity'>Change the JNLP port number</a> to solve the problem.", e);
                }
            }
        }
    }

    @Extension
    @Restricted(NoExternalUse.class)
    public static class EnforceSlaveAgentPortAdministrativeMonitor extends AdministrativeMonitor {
        @Inject
        Jenkins j;

        @Override
        public String getDisplayName() {
            return jenkins.model.Messages.EnforceSlaveAgentPortAdministrativeMonitor_displayName();
        }

        public String getSystemPropertyName() {
            return Jenkins.class.getName() + ".slaveAgentPort";
        }

        public int getExpectedPort() {
            int slaveAgentPort = j.slaveAgentPort;
            return Jenkins.getSlaveAgentPortInitialValue(slaveAgentPort);
        }

        public void doAct(StaplerRequest req, StaplerResponse rsp) throws IOException {
            j.forceSetSlaveAgentPort(getExpectedPort());
            rsp.sendRedirect2(req.getContextPath() + "/manage");
        }

        @Override
        public boolean isActivated() {
            int slaveAgentPort = Jenkins.getInstance().slaveAgentPort;
            return SLAVE_AGENT_PORT_ENFORCE && slaveAgentPort != Jenkins.getSlaveAgentPortInitialValue(slaveAgentPort);
        }
    }

    public void setNodeName(String name) {
        throw new UnsupportedOperationException(); // not allowed
    }

    public String getNodeDescription() {
        return Messages.Hudson_NodeDescription();
    }

    @Exported
    public String getDescription() {
        return systemMessage;
    }

    public PluginManager getPluginManager() {
        return pluginManager;
    }

    public UpdateCenter getUpdateCenter() {
        return updateCenter;
    }

    public boolean isUsageStatisticsCollected() {
        return noUsageStatistics==null || !noUsageStatistics;
    }

    public void setNoUsageStatistics(Boolean noUsageStatistics) throws IOException {
        this.noUsageStatistics = noUsageStatistics;
        save();
    }

    public View.People getPeople() {
        return new View.People(this);
    }

    /**
     * @since 1.484
     */
    public View.AsynchPeople getAsynchPeople() {
        return new View.AsynchPeople(this);
    }

    /**
     * Does this {@link View} has any associated user information recorded?
     * @deprecated Potentially very expensive call; do not use from Jelly views.
     */
    @Deprecated
    public boolean hasPeople() {
        return View.People.isApplicable(items.values());
    }

    public Api getApi() {
        return new Api(this);
    }

    /**
     * Returns a secret key that survives across container start/stop.
     * <p>
     * This value is useful for implementing some of the security features.
     *
     * @deprecated
     *      Due to the past security advisory, this value should not be used any more to protect sensitive information.
     *      See {@link ConfidentialStore} and {@link ConfidentialKey} for how to store secrets.
     */
    @Deprecated
    public String getSecretKey() {
        return secretKey;
    }

    /**
     * Gets {@linkplain #getSecretKey() the secret key} as a key for AES-128.
     * @since 1.308
     * @deprecated
     *       See {@link #getSecretKey()}.
     */
    @Deprecated
    public SecretKey getSecretKeyAsAES128() {
        return Util.toAes128Key(secretKey);
    }

    /**
     * Returns the unique identifier of this Jenkins that has been historically used to identify
     * this Jenkins to the outside world.
     *
     * <p>
     * This form of identifier is weak in that it can be impersonated by others. See
     * https://wiki.jenkins-ci.org/display/JENKINS/Instance+Identity for more modern form of instance ID
     * that can be challenged and verified.
     *
     * @since 1.498
     */
    @SuppressWarnings("deprecation")
    public String getLegacyInstanceId() {
        return Util.getDigestOf(getSecretKey());
    }

    /**
     * Gets the SCM descriptor by name. Primarily used for making them web-visible.
     */
    public Descriptor<SCM> getScm(String shortClassName) {
        return findDescriptor(shortClassName, SCM.all());
    }

    /**
     * Gets the repository browser descriptor by name. Primarily used for making them web-visible.
     */
    public Descriptor<RepositoryBrowser<?>> getRepositoryBrowser(String shortClassName) {
        return findDescriptor(shortClassName,RepositoryBrowser.all());
    }

    /**
     * Gets the builder descriptor by name. Primarily used for making them web-visible.
     */
    public Descriptor<Builder> getBuilder(String shortClassName) {
        return findDescriptor(shortClassName, Builder.all());
    }

    /**
     * Gets the build wrapper descriptor by name. Primarily used for making them web-visible.
     */
    public Descriptor<BuildWrapper> getBuildWrapper(String shortClassName) {
        return findDescriptor(shortClassName, BuildWrapper.all());
    }

    /**
     * Gets the publisher descriptor by name. Primarily used for making them web-visible.
     */
    public Descriptor<Publisher> getPublisher(String shortClassName) {
        return findDescriptor(shortClassName, Publisher.all());
    }

    /**
     * Gets the trigger descriptor by name. Primarily used for making them web-visible.
     */
    public TriggerDescriptor getTrigger(String shortClassName) {
        return (TriggerDescriptor) findDescriptor(shortClassName, Trigger.all());
    }

    /**
     * Gets the retention strategy descriptor by name. Primarily used for making them web-visible.
     */
    public Descriptor<RetentionStrategy<?>> getRetentionStrategy(String shortClassName) {
        return findDescriptor(shortClassName, RetentionStrategy.all());
    }

    /**
     * Gets the {@link JobPropertyDescriptor} by name. Primarily used for making them web-visible.
     */
    public JobPropertyDescriptor getJobProperty(String shortClassName) {
        // combining these two lines triggers javac bug. See issue #610.
        Descriptor d = findDescriptor(shortClassName, JobPropertyDescriptor.all());
        return (JobPropertyDescriptor) d;
    }

    /**
     * @deprecated
     *      UI method. Not meant to be used programatically.
     */
    @Deprecated
    public ComputerSet getComputer() {
        return new ComputerSet();
    }

    /**
     * Exposes {@link Descriptor} by its name to URL.
     *
     * After doing all the {@code getXXX(shortClassName)} methods, I finally realized that
     * this just doesn't scale.
     *
     * @param id
     *      Either {@link Descriptor#getId()} (recommended) or the short name of a {@link Describable} subtype (for compatibility)
     * @throws IllegalArgumentException if a short name was passed which matches multiple IDs (fail fast)
     */
    @SuppressWarnings({"unchecked", "rawtypes"}) // too late to fix
    public Descriptor getDescriptor(String id) {
        // legacy descriptors that are reigstered manually doesn't show up in getExtensionList, so check them explicitly.
        Iterable<Descriptor> descriptors = Iterators.sequence(getExtensionList(Descriptor.class), DescriptorExtensionList.listLegacyInstances());
        for (Descriptor d : descriptors) {
            if (d.getId().equals(id)) {
                return d;
            }
        }
        Descriptor candidate = null;
        for (Descriptor d : descriptors) {
            String name = d.getId();
            if (name.substring(name.lastIndexOf('.') + 1).equals(id)) {
                if (candidate == null) {
                    candidate = d;
                } else {
                    throw new IllegalArgumentException(id + " is ambiguous; matches both " + name + " and " + candidate.getId());
                }
            }
        }
        return candidate;
    }

    /**
     * Alias for {@link #getDescriptor(String)}.
     */
    public Descriptor getDescriptorByName(String id) {
        return getDescriptor(id);
    }

    /**
     * Gets the {@link Descriptor} that corresponds to the given {@link Describable} type.
     * <p>
     * If you have an instance of {@code type} and call {@link Describable#getDescriptor()},
     * you'll get the same instance that this method returns.
     */
    @CheckForNull
    public Descriptor getDescriptor(Class<? extends Describable> type) {
        for( Descriptor d : getExtensionList(Descriptor.class) )
            if(d.clazz==type)
                return d;
        return null;
    }

    /**
     * Works just like {@link #getDescriptor(Class)} but don't take no for an answer.
     *
     * @throws AssertionError
     *      If the descriptor is missing.
     * @since 1.326
     */
    public Descriptor getDescriptorOrDie(Class<? extends Describable> type) {
        Descriptor d = getDescriptor(type);
        if (d==null)
            throw new AssertionError(type+" is missing its descriptor");
        return d;
    }

    /**
     * Gets the {@link Descriptor} instance in the current Jenkins by its type.
     */
    public <T extends Descriptor> T getDescriptorByType(Class<T> type) {
        for( Descriptor d : getExtensionList(Descriptor.class) )
            if(d.getClass()==type)
                return type.cast(d);
        return null;
    }

    /**
     * Gets the {@link SecurityRealm} descriptors by name. Primarily used for making them web-visible.
     */
    public Descriptor<SecurityRealm> getSecurityRealms(String shortClassName) {
        return findDescriptor(shortClassName, SecurityRealm.all());
    }

    /**
     * Finds a descriptor that has the specified name.
     */
    private <T extends Describable<T>>
    Descriptor<T> findDescriptor(String shortClassName, Collection<? extends Descriptor<T>> descriptors) {
        String name = '.'+shortClassName;
        for (Descriptor<T> d : descriptors) {
            if(d.clazz.getName().endsWith(name))
                return d;
        }
        return null;
    }

    protected void updateComputerList() {
        updateComputerList(AUTOMATIC_SLAVE_LAUNCH);
    }

    /** @deprecated Use {@link SCMListener#all} instead. */
    @Deprecated
    public CopyOnWriteList<SCMListener> getSCMListeners() {
        return scmListeners;
    }

    /**
     * Gets the plugin object from its short name.
     * This allows URL <tt>hudson/plugin/ID</tt> to be served by the views
     * of the plugin class.
     * @param shortName Short name of the plugin
     * @return The plugin singleton or {@code null} if for some reason the plugin is not loaded.
     *         The fact the plugin is loaded does not mean it is enabled and fully initialized for the current Jenkins session.
     *         Use {@link Plugin#getWrapper()} and then {@link PluginWrapper#isActive()} to check it.
     */
    @CheckForNull
    public Plugin getPlugin(String shortName) {
        PluginWrapper p = pluginManager.getPlugin(shortName);
        if(p==null)     return null;
        return p.getPlugin();
    }

    /**
     * Gets the plugin object from its class.
     *
     * <p>
     * This allows easy storage of plugin information in the plugin singleton without
     * every plugin reimplementing the singleton pattern.
     *
     * @param <P> Class of the plugin
     * @param clazz The plugin class (beware class-loader fun, this will probably only work
     * from within the jpi that defines the plugin class, it may or may not work in other cases)
     * @return The plugin singleton or {@code null} if for some reason the plugin is not loaded.
     *         The fact the plugin is loaded does not mean it is enabled and fully initialized for the current Jenkins session.
     *         Use {@link Plugin#getWrapper()} and then {@link PluginWrapper#isActive()} to check it.
     */
    @SuppressWarnings("unchecked")
    @CheckForNull
    public <P extends Plugin> P getPlugin(Class<P> clazz) {
        PluginWrapper p = pluginManager.getPlugin(clazz);
        if(p==null)     return null;
        return (P) p.getPlugin();
    }

    /**
     * Gets the plugin objects from their super-class.
     *
     * @param clazz The plugin class (beware class-loader fun)
     *
     * @return The plugin instances.
     */
    public <P extends Plugin> List<P> getPlugins(Class<P> clazz) {
        List<P> result = new ArrayList<P>();
        for (PluginWrapper w: pluginManager.getPlugins(clazz)) {
            result.add((P)w.getPlugin());
        }
        return Collections.unmodifiableList(result);
    }

    /**
     * Synonym for {@link #getDescription}.
     */
    public String getSystemMessage() {
        return systemMessage;
    }

    /**
     * Gets the markup formatter used in the system.
     *
     * @return
     *      never null.
     * @since 1.391
     */
    public @Nonnull MarkupFormatter getMarkupFormatter() {
        MarkupFormatter f = markupFormatter;
        return f != null ? f : new EscapedMarkupFormatter();
    }

    /**
     * Sets the markup formatter used in the system globally.
     *
     * @since 1.391
     */
    public void setMarkupFormatter(MarkupFormatter f) {
        this.markupFormatter = f;
    }

    /**
     * Sets the system message.
     */
    public void setSystemMessage(String message) throws IOException {
        this.systemMessage = message;
        save();
    }

    public FederatedLoginService getFederatedLoginService(String name) {
        for (FederatedLoginService fls : FederatedLoginService.all()) {
            if (fls.getUrlName().equals(name))
                return fls;
        }
        return null;
    }

    public List<FederatedLoginService> getFederatedLoginServices() {
        return FederatedLoginService.all();
    }

    public Launcher createLauncher(TaskListener listener) {
        return new LocalLauncher(listener).decorateFor(this);
    }


    public String getFullName() {
        return "";
    }

    public String getFullDisplayName() {
        return "";
    }

    /**
     * Returns the transient {@link Action}s associated with the top page.
     *
     * <p>
     * Adding {@link Action} is primarily useful for plugins to contribute
     * an item to the navigation bar of the top page. See existing {@link Action}
     * implementation for it affects the GUI.
     *
     * <p>
     * To register an {@link Action}, implement {@link RootAction} extension point, or write code like
     * {@code Jenkins.getInstance().getActions().add(...)}.
     *
     * @return
     *      Live list where the changes can be made. Can be empty but never null.
     * @since 1.172
     */
    public List<Action> getActions() {
        return actions;
    }

    /**
     * Gets just the immediate children of {@link Jenkins}.
     *
     * @see #getAllItems(Class)
     */
    @Exported(name="jobs")
    public List<TopLevelItem> getItems() {
        List<TopLevelItem> viewableItems = new ArrayList<TopLevelItem>();
        for (TopLevelItem item : items.values()) {
            if (item.hasPermission(Item.READ))
                viewableItems.add(item);
        }

        return viewableItems;
    }

    /**
     * Returns the read-only view of all the {@link TopLevelItem}s keyed by their names.
     * <p>
     * This method is efficient, as it doesn't involve any copying.
     *
     * @since 1.296
     */
    public Map<String,TopLevelItem> getItemMap() {
        return Collections.unmodifiableMap(items);
    }

    /**
     * Gets just the immediate children of {@link Jenkins} but of the given type.
     */
    public <T> List<T> getItems(Class<T> type) {
        List<T> r = new ArrayList<T>();
        for (TopLevelItem i : getItems())
            if (type.isInstance(i))
                 r.add(type.cast(i));
        return r;
    }

    /**
     * Gets all the {@link Item}s recursively in the {@link ItemGroup} tree
     * and filter them by the given type.
     */
    public <T extends Item> List<T> getAllItems(Class<T> type) {
        return Items.getAllItems(this, type);
    }

    /**
     * Gets all the {@link Item}s unordered, lazily and recursively in the {@link ItemGroup} tree
     * and filter them by the given type.
     *
     * @since FIXME
     */
    public <T extends Item> Iterable<T> allItems(Class<T> type) {
        return Items.allItems(this, type);
    }

    /**
     * Gets all the items recursively.
     *
     * @since 1.402
     */
    public List<Item> getAllItems() {
        return getAllItems(Item.class);
    }

    /**
     * Gets all the items unordered, lazily and recursively.
     *
     * @since FIXME
     */
    public Iterable<Item> allItems() {
        return allItems(Item.class);
    }

    /**
     * Gets a list of simple top-level projects.
     * @deprecated This method will ignore Maven and matrix projects, as well as projects inside containers such as folders.
     * You may prefer to call {@link #getAllItems(Class)} on {@link AbstractProject},
     * perhaps also using {@link Util#createSubList} to consider only {@link TopLevelItem}s.
     * (That will also consider the caller's permissions.)
     * If you really want to get just {@link Project}s at top level, ignoring permissions,
     * you can filter the values from {@link #getItemMap} using {@link Util#createSubList}.
     */
    @Deprecated
    public List<Project> getProjects() {
        return Util.createSubList(items.values(), Project.class);
    }

    /**
     * Gets the names of all the {@link Job}s.
     */
    public Collection<String> getJobNames() {
        List<String> names = new ArrayList<String>();
        for (Job j : allItems(Job.class))
            names.add(j.getFullName());
        Collections.sort(names, String.CASE_INSENSITIVE_ORDER);
        return names;
    }

    public List<Action> getViewActions() {
        return getActions();
    }

    /**
     * Gets the names of all the {@link TopLevelItem}s.
     */
    public Collection<String> getTopLevelItemNames() {
        List<String> names = new ArrayList<String>();
        for (TopLevelItem j : items.values())
            names.add(j.getName());
        return names;
    }

    public View getView(String name) {
        return viewGroupMixIn.getView(name);
    }

    /**
     * Gets the read-only list of all {@link View}s.
     */
    @Exported
    public Collection<View> getViews() {
        return viewGroupMixIn.getViews();
    }

    @Override
    public void addView(View v) throws IOException {
        viewGroupMixIn.addView(v);
    }

    /**
     * Completely replaces views.
     *
     * <p>
     * This operation is NOT provided as an atomic operation, but rather
     * the sole purpose of this is to define a setter for this to help
     * introspecting code, such as system-config-dsl plugin
     */
    // even if we want to offer this atomic operation, CopyOnWriteArrayList
    // offers no such operation
    public void setViews(Collection<View> views) throws IOException {
        BulkChange bc = new BulkChange(this);
        try {
            this.views.clear();
            for (View v : views) {
                addView(v);
            }
        } finally {
            bc.commit();
        }
    }

    public boolean canDelete(View view) {
        return viewGroupMixIn.canDelete(view);
    }

    public synchronized void deleteView(View view) throws IOException {
        viewGroupMixIn.deleteView(view);
    }

    public void onViewRenamed(View view, String oldName, String newName) {
        viewGroupMixIn.onViewRenamed(view, oldName, newName);
    }

    /**
     * Returns the primary {@link View} that renders the top-page of Jenkins.
     */
    @Exported
    public View getPrimaryView() {
        return viewGroupMixIn.getPrimaryView();
     }

    public void setPrimaryView(View v) {
        this.primaryView = v.getViewName();
    }

    public ViewsTabBar getViewsTabBar() {
        return viewsTabBar;
    }

    public void setViewsTabBar(ViewsTabBar viewsTabBar) {
        this.viewsTabBar = viewsTabBar;
    }

    public Jenkins getItemGroup() {
        return this;
   }

    public MyViewsTabBar getMyViewsTabBar() {
        return myViewsTabBar;
    }

    public void setMyViewsTabBar(MyViewsTabBar myViewsTabBar) {
        this.myViewsTabBar = myViewsTabBar;
    }

    /**
     * Returns true if the current running Jenkins is upgraded from a version earlier than the specified version.
     *
     * <p>
     * This method continues to return true until the system configuration is saved, at which point
     * {@link #version} will be overwritten and Jenkins forgets the upgrade history.
     *
     * <p>
     * To handle SNAPSHOTS correctly, pass in "1.N.*" to test if it's upgrading from the version
     * equal or younger than N. So say if you implement a feature in 1.301 and you want to check
     * if the installation upgraded from pre-1.301, pass in "1.300.*"
     *
     * @since 1.301
     */
    public boolean isUpgradedFromBefore(VersionNumber v) {
        try {
            return new VersionNumber(version).isOlderThan(v);
        } catch (IllegalArgumentException e) {
            // fail to parse this version number
            return false;
        }
    }

    /**
     * Gets the read-only list of all {@link Computer}s.
     */
    public Computer[] getComputers() {
        Computer[] r = computers.values().toArray(new Computer[computers.size()]);
        Arrays.sort(r,new Comparator<Computer>() {
            @Override public int compare(Computer lhs, Computer rhs) {
                if(lhs.getNode()==Jenkins.this)  return -1;
                if(rhs.getNode()==Jenkins.this)  return 1;
                return lhs.getName().compareTo(rhs.getName());
            }
        });
        return r;
    }

    @CLIResolver
    public @CheckForNull Computer getComputer(@Argument(required=true,metaVar="NAME",usage="Node name") @Nonnull String name) {
        if(name.equals("(master)"))
            name = "";

        for (Computer c : computers.values()) {
            if(c.getName().equals(name))
                return c;
        }
        return null;
    }

    /**
     * Gets the label that exists on this system by the name.
     *
     * @return null if name is null.
     * @see Label#parseExpression(String) (String)
     */
    public Label getLabel(String expr) {
        if(expr==null)  return null;
        expr = hudson.util.QuotedStringTokenizer.unquote(expr);
        while(true) {
            Label l = labels.get(expr);
            if(l!=null)
                return l;

            // non-existent
            try {
                labels.putIfAbsent(expr,Label.parseExpression(expr));
            } catch (ANTLRException e) {
                // laxly accept it as a single label atom for backward compatibility
                return getLabelAtom(expr);
            }
        }
    }

    /**
     * Returns the label atom of the given name.
     * @return non-null iff name is non-null
     */
    public @Nullable LabelAtom getLabelAtom(@CheckForNull String name) {
        if (name==null)  return null;

        while(true) {
            Label l = labels.get(name);
            if(l!=null)
                return (LabelAtom)l;

            // non-existent
            LabelAtom la = new LabelAtom(name);
            if (labels.putIfAbsent(name, la)==null)
                la.load();
        }
    }

    /**
     * Gets all the active labels in the current system.
     */
    public Set<Label> getLabels() {
        Set<Label> r = new TreeSet<Label>();
        for (Label l : labels.values()) {
            if(!l.isEmpty())
                r.add(l);
        }
        return r;
    }

    public Set<LabelAtom> getLabelAtoms() {
        Set<LabelAtom> r = new TreeSet<LabelAtom>();
        for (Label l : labels.values()) {
            if(!l.isEmpty() && l instanceof LabelAtom)
                r.add((LabelAtom)l);
        }
        return r;
    }

    public Queue getQueue() {
        return queue;
    }

    @Override
    public String getDisplayName() {
        return Messages.Hudson_DisplayName();
    }

    public List<JDK> getJDKs() {
        return jdks;
    }

    /**
     * Replaces all JDK installations with those from the given collection.
     *
     * Use {@link hudson.model.JDK.DescriptorImpl#setInstallations(JDK...)} to
     * set JDK installations from external code.
     */
    @Restricted(NoExternalUse.class)
    public void setJDKs(Collection<? extends JDK> jdks) {
        this.jdks = new ArrayList<JDK>(jdks);
    }

    /**
     * Gets the JDK installation of the given name, or returns null.
     */
    public JDK getJDK(String name) {
        if(name==null) {
            // if only one JDK is configured, "default JDK" should mean that JDK.
            List<JDK> jdks = getJDKs();
            if(jdks.size()==1)  return jdks.get(0);
            return null;
        }
        for (JDK j : getJDKs()) {
            if(j.getName().equals(name))
                return j;
        }
        return null;
    }



    /**
     * Gets the agent node of the give name, hooked under this Jenkins.
     */
    public @CheckForNull Node getNode(String name) {
        return nodes.getNode(name);
    }

    /**
     * Gets a {@link Cloud} by {@link Cloud#name its name}, or null.
     */
    public Cloud getCloud(String name) {
        return clouds.getByName(name);
    }

    protected Map<Node,Computer> getComputerMap() {
        return computers;
    }

    /**
     * Returns all {@link Node}s in the system, excluding {@link Jenkins} instance itself which
     * represents the master.
     */
    public List<Node> getNodes() {
        return nodes.getNodes();
    }

    /**
     * Get the {@link Nodes} object that handles maintaining individual {@link Node}s.
     * @return The Nodes object.
     */
    @Restricted(NoExternalUse.class)
    public Nodes getNodesObject() {
        // TODO replace this with something better when we properly expose Nodes.
        return nodes;
    }

    /**
     * Adds one more {@link Node} to Jenkins.
     */
    public void addNode(Node n) throws IOException {
        nodes.addNode(n);
    }

    /**
     * Removes a {@link Node} from Jenkins.
     */
    public void removeNode(@Nonnull Node n) throws IOException {
        nodes.removeNode(n);
    }

    /**
     * Saves an existing {@link Node} on disk, called by {@link Node#save()}. This method is preferred in those cases
     * where you need to determine atomically that the node being saved is actually in the list of nodes.
     *
     * @param n the node to be updated.
     * @return {@code true}, if the node was updated. {@code false}, if the node was not in the list of nodes.
     * @throws IOException if the node could not be persisted.
     * @see Nodes#updateNode
     * @since 1.634
     */
    public boolean updateNode(Node n) throws IOException {
        return nodes.updateNode(n);
    }

    public void setNodes(final List<? extends Node> n) throws IOException {
        nodes.setNodes(n);
    }

    public DescribableList<NodeProperty<?>, NodePropertyDescriptor> getNodeProperties() {
        return nodeProperties;
    }

    public DescribableList<NodeProperty<?>, NodePropertyDescriptor> getGlobalNodeProperties() {
        return globalNodeProperties;
    }

    /**
     * Resets all labels and remove invalid ones.
     *
     * This should be called when the assumptions behind label cache computation changes,
     * but we also call this periodically to self-heal any data out-of-sync issue.
     */
    /*package*/ void trimLabels() {
        for (Iterator<Label> itr = labels.values().iterator(); itr.hasNext();) {
            Label l = itr.next();
            resetLabel(l);
            if(l.isEmpty())
                itr.remove();
        }
    }

    /**
     * Binds {@link AdministrativeMonitor}s to URL.
     */
    public AdministrativeMonitor getAdministrativeMonitor(String id) {
        for (AdministrativeMonitor m : administrativeMonitors)
            if(m.id.equals(id))
                return m;
        return null;
    }

    public NodeDescriptor getDescriptor() {
        return DescriptorImpl.INSTANCE;
    }

    public static final class DescriptorImpl extends NodeDescriptor {
        @Extension
        public static final DescriptorImpl INSTANCE = new DescriptorImpl();

        @Override
        public boolean isInstantiable() {
            return false;
        }

        public FormValidation doCheckNumExecutors(@QueryParameter String value) {
            return FormValidation.validateNonNegativeInteger(value);
        }

        public FormValidation doCheckRawBuildsDir(@QueryParameter String value) {
            // do essentially what expandVariablesForDirectory does, without an Item
            String replacedValue = expandVariablesForDirectory(value,
                    "doCheckRawBuildsDir-Marker:foo",
                    Jenkins.getInstance().getRootDir().getPath() + "/jobs/doCheckRawBuildsDir-Marker$foo");

            File replacedFile = new File(replacedValue);
            if (!replacedFile.isAbsolute()) {
                return FormValidation.error(value + " does not resolve to an absolute path");
            }

            if (!replacedValue.contains("doCheckRawBuildsDir-Marker")) {
                return FormValidation.error(value + " does not contain ${ITEM_FULL_NAME} or ${ITEM_ROOTDIR}, cannot distinguish between projects");
            }

            if (replacedValue.contains("doCheckRawBuildsDir-Marker:foo")) {
                // make sure platform can handle colon
                try {
                    File tmp = File.createTempFile("Jenkins-doCheckRawBuildsDir", "foo:bar");
                    tmp.delete();
                } catch (IOException e) {
                    return FormValidation.error(value + " contains ${ITEM_FULLNAME} but your system does not support it (JENKINS-12251). Use ${ITEM_FULL_NAME} instead");
                }
            }

            File d = new File(replacedValue);
            if (!d.isDirectory()) {
                // if dir does not exist (almost guaranteed) need to make sure nearest existing ancestor can be written to
                d = d.getParentFile();
                while (!d.exists()) {
                    d = d.getParentFile();
                }
                if (!d.canWrite()) {
                    return FormValidation.error(value + " does not exist and probably cannot be created");
                }
            }

            return FormValidation.ok();
        }

        // to route /descriptor/FQCN/xxx to getDescriptor(FQCN).xxx
        public Object getDynamic(String token) {
            return Jenkins.getInstance().getDescriptor(token);
        }
    }

    /**
     * Gets the system default quiet period.
     */
    public int getQuietPeriod() {
        return quietPeriod!=null ? quietPeriod : 5;
    }

    /**
     * Sets the global quiet period.
     *
     * @param quietPeriod
     *      null to the default value.
     */
    public void setQuietPeriod(Integer quietPeriod) throws IOException {
        this.quietPeriod = quietPeriod;
        save();
    }

    /**
     * Gets the global SCM check out retry count.
     */
    public int getScmCheckoutRetryCount() {
        return scmCheckoutRetryCount;
    }

    public void setScmCheckoutRetryCount(int scmCheckoutRetryCount) throws IOException {
        this.scmCheckoutRetryCount = scmCheckoutRetryCount;
        save();
    }

    @Override
    public String getSearchUrl() {
        return "";
    }

    @Override
    public SearchIndexBuilder makeSearchIndex() {
        SearchIndexBuilder builder = super.makeSearchIndex();
        if (hasPermission(ADMINISTER)) {
                builder.add("configure", "config", "configure")
                    .add("manage")
                    .add("log");
        }
        builder.add(new CollectionSearchIndex<TopLevelItem>() {
                    protected SearchItem get(String key) { return getItemByFullName(key, TopLevelItem.class); }
                    protected Collection<TopLevelItem> all() { return getAllItems(TopLevelItem.class); }
                    @Nonnull
                    @Override
                    protected Iterable<TopLevelItem> allAsIterable() {
                        return allItems(TopLevelItem.class);
                    }
                })
                .add(getPrimaryView().makeSearchIndex())
                .add(new CollectionSearchIndex() {// for computers
                    protected Computer get(String key) { return getComputer(key); }
                    protected Collection<Computer> all() { return computers.values(); }
                })
                .add(new CollectionSearchIndex() {// for users
                    protected User get(String key) { return User.get(key,false); }
                    protected Collection<User> all() { return User.getAll(); }
                })
                .add(new CollectionSearchIndex() {// for views
                    protected View get(String key) { return getView(key); }
<<<<<<< HEAD
                    protected Collection<View> all() { return viewGroupMixIn.getViews(); }
=======
                    protected Collection<View> all() { return views; }
>>>>>>> e612721e
                });
        return builder;
    }

    public String getUrlChildPrefix() {
        return "job";
    }

    /**
     * Gets the absolute URL of Jenkins, such as {@code http://localhost/jenkins/}.
     *
     * <p>
     * This method first tries to use the manually configured value, then
     * fall back to {@link #getRootUrlFromRequest}.
     * It is done in this order so that it can work correctly even in the face
     * of a reverse proxy.
     *
     * @return null if this parameter is not configured by the user and the calling thread is not in an HTTP request; otherwise the returned URL will always have the trailing {@code /}
     * @since 1.66
     * @see <a href="https://wiki.jenkins-ci.org/display/JENKINS/Hyperlinks+in+HTML">Hyperlinks in HTML</a>
     */
    public @Nullable String getRootUrl() {
        String url = JenkinsLocationConfiguration.get().getUrl();
        if(url!=null) {
            return Util.ensureEndsWith(url,"/");
        }
        StaplerRequest req = Stapler.getCurrentRequest();
        if(req!=null)
            return getRootUrlFromRequest();
        return null;
    }

    /**
     * Is Jenkins running in HTTPS?
     *
     * Note that we can't really trust {@link StaplerRequest#isSecure()} because HTTPS might be terminated
     * in the reverse proxy.
     */
    public boolean isRootUrlSecure() {
        String url = getRootUrl();
        return url!=null && url.startsWith("https");
    }

    /**
     * Gets the absolute URL of Jenkins top page, such as {@code http://localhost/jenkins/}.
     *
     * <p>
     * Unlike {@link #getRootUrl()}, which uses the manually configured value,
     * this one uses the current request to reconstruct the URL. The benefit is
     * that this is immune to the configuration mistake (users often fail to set the root URL
     * correctly, especially when a migration is involved), but the downside
     * is that unless you are processing a request, this method doesn't work.
     *
     * <p>Please note that this will not work in all cases if Jenkins is running behind a
     * reverse proxy which has not been fully configured.
     * Specifically the {@code Host} and {@code X-Forwarded-Proto} headers must be set.
     * <a href="https://wiki.jenkins-ci.org/display/JENKINS/Running+Jenkins+behind+Apache">Running Jenkins behind Apache</a>
     * shows some examples of configuration.
     * @since 1.263
     */
    public @Nonnull String getRootUrlFromRequest() {
        StaplerRequest req = Stapler.getCurrentRequest();
        if (req == null) {
            throw new IllegalStateException("cannot call getRootUrlFromRequest from outside a request handling thread");
        }
        StringBuilder buf = new StringBuilder();
        String scheme = getXForwardedHeader(req, "X-Forwarded-Proto", req.getScheme());
        buf.append(scheme).append("://");
        String host = getXForwardedHeader(req, "X-Forwarded-Host", req.getServerName());
        int index = host.indexOf(':');
        int port = req.getServerPort();
        if (index == -1) {
            // Almost everyone else except Nginx put the host and port in separate headers
            buf.append(host);
        } else {
            // Nginx uses the same spec as for the Host header, i.e. hostanme:port
            buf.append(host.substring(0, index));
            if (index + 1 < host.length()) {
                try {
                    port = Integer.parseInt(host.substring(index + 1));
                } catch (NumberFormatException e) {
                    // ignore
                }
            }
            // but if a user has configured Nginx with an X-Forwarded-Port, that will win out.
        }
        String forwardedPort = getXForwardedHeader(req, "X-Forwarded-Port", null);
        if (forwardedPort != null) {
            try {
                port = Integer.parseInt(forwardedPort);
            } catch (NumberFormatException e) {
                // ignore
            }
        }
        if (port != ("https".equals(scheme) ? 443 : 80)) {
            buf.append(':').append(port);
        }
        buf.append(req.getContextPath()).append('/');
        return buf.toString();
    }

    /**
     * Gets the originating "X-Forwarded-..." header from the request. If there are multiple headers the originating
     * header is the first header. If the originating header contains a comma separated list, the originating entry
     * is the first one.
     * @param req the request
     * @param header the header name
     * @param defaultValue the value to return if the header is absent.
     * @return the originating entry of the header or the default value if the header was not present.
     */
    private static String getXForwardedHeader(StaplerRequest req, String header, String defaultValue) {
        String value = req.getHeader(header);
        if (value != null) {
            int index = value.indexOf(',');
            return index == -1 ? value.trim() : value.substring(0,index).trim();
        }
        return defaultValue;
    }

    public File getRootDir() {
        return root;
    }

    public FilePath getWorkspaceFor(TopLevelItem item) {
        for (WorkspaceLocator l : WorkspaceLocator.all()) {
            FilePath workspace = l.locate(item, this);
            if (workspace != null) {
                return workspace;
            }
        }

        return new FilePath(expandVariablesForDirectory(workspaceDir, item));
    }

    public File getBuildDirFor(Job job) {
        return expandVariablesForDirectory(buildsDir, job);
    }

    private File expandVariablesForDirectory(String base, Item item) {
        return new File(expandVariablesForDirectory(base, item.getFullName(), item.getRootDir().getPath()));
    }

    @Restricted(NoExternalUse.class)
    static String expandVariablesForDirectory(String base, String itemFullName, String itemRootDir) {
        return Util.replaceMacro(base, ImmutableMap.of(
                "JENKINS_HOME", Jenkins.getInstance().getRootDir().getPath(),
                "ITEM_ROOTDIR", itemRootDir,
                "ITEM_FULLNAME", itemFullName,   // legacy, deprecated
                "ITEM_FULL_NAME", itemFullName.replace(':','$'))); // safe, see JENKINS-12251

    }

    public String getRawWorkspaceDir() {
        return workspaceDir;
    }

    public String getRawBuildsDir() {
        return buildsDir;
    }

    @Restricted(NoExternalUse.class)
    public void setRawBuildsDir(String buildsDir) {
        this.buildsDir = buildsDir;
    }

    @Override public @Nonnull FilePath getRootPath() {
        return new FilePath(getRootDir());
    }

    @Override
    public FilePath createPath(String absolutePath) {
        return new FilePath((VirtualChannel)null,absolutePath);
    }

    public ClockDifference getClockDifference() {
        return ClockDifference.ZERO;
    }

    @Override
    public Callable<ClockDifference, IOException> getClockDifferenceCallable() {
        return new MasterToSlaveCallable<ClockDifference, IOException>() {
            public ClockDifference call() throws IOException {
                return new ClockDifference(0);
            }
        };
    }

    /**
     * For binding {@link LogRecorderManager} to "/log".
     * Everything below here is admin-only, so do the check here.
     */
    public LogRecorderManager getLog() {
        checkPermission(ADMINISTER);
        return log;
    }

    /**
     * A convenience method to check if there's some security
     * restrictions in place.
     */
    @Exported
    public boolean isUseSecurity() {
        return securityRealm!=SecurityRealm.NO_AUTHENTICATION || authorizationStrategy!=AuthorizationStrategy.UNSECURED;
    }

    public boolean isUseProjectNamingStrategy(){
        return projectNamingStrategy != DefaultProjectNamingStrategy.DEFAULT_NAMING_STRATEGY;
    }

    /**
     * If true, all the POST requests to Jenkins would have to have crumb in it to protect
     * Jenkins from CSRF vulnerabilities.
     */
    @Exported
    public boolean isUseCrumbs() {
        return crumbIssuer!=null;
    }

    /**
     * Returns the constant that captures the three basic security modes in Jenkins.
     */
    public SecurityMode getSecurity() {
        // fix the variable so that this code works under concurrent modification to securityRealm.
        SecurityRealm realm = securityRealm;

        if(realm==SecurityRealm.NO_AUTHENTICATION)
            return SecurityMode.UNSECURED;
        if(realm instanceof LegacySecurityRealm)
            return SecurityMode.LEGACY;
        return SecurityMode.SECURED;
    }

    /**
     * @return
     *      never null.
     */
    public SecurityRealm getSecurityRealm() {
        return securityRealm;
    }

    public void setSecurityRealm(SecurityRealm securityRealm) {
        if(securityRealm==null)
            securityRealm= SecurityRealm.NO_AUTHENTICATION;
        this.useSecurity = true;
        IdStrategy oldUserIdStrategy = this.securityRealm == null
                ? securityRealm.getUserIdStrategy() // don't trigger rekey on Jenkins load
                : this.securityRealm.getUserIdStrategy();
        this.securityRealm = securityRealm;
        // reset the filters and proxies for the new SecurityRealm
        try {
            HudsonFilter filter = HudsonFilter.get(servletContext);
            if (filter == null) {
                // Fix for #3069: This filter is not necessarily initialized before the servlets.
                // when HudsonFilter does come back, it'll initialize itself.
                LOGGER.fine("HudsonFilter has not yet been initialized: Can't perform security setup for now");
            } else {
                LOGGER.fine("HudsonFilter has been previously initialized: Setting security up");
                filter.reset(securityRealm);
                LOGGER.fine("Security is now fully set up");
            }
            if (!oldUserIdStrategy.equals(this.securityRealm.getUserIdStrategy())) {
                User.rekey();
            }
        } catch (ServletException e) {
            // for binary compatibility, this method cannot throw a checked exception
            throw new AcegiSecurityException("Failed to configure filter",e) {};
        }
    }

    public void setAuthorizationStrategy(AuthorizationStrategy a) {
        if (a == null)
            a = AuthorizationStrategy.UNSECURED;
        useSecurity = true;
        authorizationStrategy = a;
    }

    public boolean isDisableRememberMe() {
        return disableRememberMe;
    }

    public void setDisableRememberMe(boolean disableRememberMe) {
        this.disableRememberMe = disableRememberMe;
    }

    public void disableSecurity() {
        useSecurity = null;
        setSecurityRealm(SecurityRealm.NO_AUTHENTICATION);
        authorizationStrategy = AuthorizationStrategy.UNSECURED;
    }

    public void setProjectNamingStrategy(ProjectNamingStrategy ns) {
        if(ns == null){
            ns = DefaultProjectNamingStrategy.DEFAULT_NAMING_STRATEGY;
        }
        projectNamingStrategy = ns;
    }

    public Lifecycle getLifecycle() {
        return Lifecycle.get();
    }

    /**
     * Gets the dependency injection container that hosts all the extension implementations and other
     * components in Jenkins.
     *
     * @since 1.433
     */
    public Injector getInjector() {
        return lookup(Injector.class);
    }

    /**
     * Returns {@link ExtensionList} that retains the discovered instances for the given extension type.
     *
     * @param extensionType
     *      The base type that represents the extension point. Normally {@link ExtensionPoint} subtype
     *      but that's not a hard requirement.
     * @return
     *      Can be an empty list but never null.
     * @see ExtensionList#lookup
     */
    @SuppressWarnings({"unchecked"})
    public <T> ExtensionList<T> getExtensionList(Class<T> extensionType) {
        return extensionLists.get(extensionType);
    }

    /**
     * Used to bind {@link ExtensionList}s to URLs.
     *
     * @since 1.349
     */
    public ExtensionList getExtensionList(String extensionType) throws ClassNotFoundException {
        return getExtensionList(pluginManager.uberClassLoader.loadClass(extensionType));
    }

    /**
     * Returns {@link ExtensionList} that retains the discovered {@link Descriptor} instances for the given
     * kind of {@link Describable}.
     *
     * @return
     *      Can be an empty list but never null.
     */
    @SuppressWarnings({"unchecked"})
    public <T extends Describable<T>,D extends Descriptor<T>> DescriptorExtensionList<T,D> getDescriptorList(Class<T> type) {
        return descriptorLists.get(type);
    }

    /**
     * Refresh {@link ExtensionList}s by adding all the newly discovered extensions.
     *
     * Exposed only for {@link PluginManager#dynamicLoad(File)}.
     */
    public void refreshExtensions() throws ExtensionRefreshException {
        ExtensionList<ExtensionFinder> finders = getExtensionList(ExtensionFinder.class);
        for (ExtensionFinder ef : finders) {
            if (!ef.isRefreshable())
                throw new ExtensionRefreshException(ef+" doesn't support refresh");
        }

        List<ExtensionComponentSet> fragments = Lists.newArrayList();
        for (ExtensionFinder ef : finders) {
            fragments.add(ef.refresh());
        }
        ExtensionComponentSet delta = ExtensionComponentSet.union(fragments).filtered();

        // if we find a new ExtensionFinder, we need it to list up all the extension points as well
        List<ExtensionComponent<ExtensionFinder>> newFinders = Lists.newArrayList(delta.find(ExtensionFinder.class));
        while (!newFinders.isEmpty()) {
            ExtensionFinder f = newFinders.remove(newFinders.size()-1).getInstance();

            ExtensionComponentSet ecs = ExtensionComponentSet.allOf(f).filtered();
            newFinders.addAll(ecs.find(ExtensionFinder.class));
            delta = ExtensionComponentSet.union(delta, ecs);
        }

        for (ExtensionList el : extensionLists.values()) {
            el.refresh(delta);
        }
        for (ExtensionList el : descriptorLists.values()) {
            el.refresh(delta);
        }

        // TODO: we need some generalization here so that extension points can be notified when a refresh happens?
        for (ExtensionComponent<RootAction> ea : delta.find(RootAction.class)) {
            Action a = ea.getInstance();
            if (!actions.contains(a)) actions.add(a);
        }
    }

    /**
     * Returns the root {@link ACL}.
     *
     * @see AuthorizationStrategy#getRootACL()
     */
    @Override
    public ACL getACL() {
        return authorizationStrategy.getRootACL();
    }

    /**
     * @return
     *      never null.
     */
    public AuthorizationStrategy getAuthorizationStrategy() {
        return authorizationStrategy;
    }

    /**
     * The strategy used to check the project names.
     * @return never <code>null</code>
     */
    public ProjectNamingStrategy getProjectNamingStrategy() {
        return projectNamingStrategy == null ? ProjectNamingStrategy.DEFAULT_NAMING_STRATEGY : projectNamingStrategy;
    }

    /**
     * Returns true if Jenkins is quieting down.
     * <p>
     * No further jobs will be executed unless it
     * can be finished while other current pending builds
     * are still in progress.
     */
    @Exported
    public boolean isQuietingDown() {
        return isQuietingDown;
    }

    /**
     * Returns true if the container initiated the termination of the web application.
     */
    public boolean isTerminating() {
        return terminating;
    }

    /**
     * Gets the initialization milestone that we've already reached.
     *
     * @return
     *      {@link InitMilestone#STARTED} even if the initialization hasn't been started, so that this method
     *      never returns null.
     */
    public InitMilestone getInitLevel() {
        return initLevel;
    }

    public void setNumExecutors(int n) throws IOException {
        if (this.numExecutors != n) {
            this.numExecutors = n;
            updateComputerList();
            save();
        }
    }



    /**
     * {@inheritDoc}.
     *
     * Note that the look up is case-insensitive.
     */
    @Override public TopLevelItem getItem(String name) throws AccessDeniedException {
        if (name==null)    return null;
        TopLevelItem item = items.get(name);
        if (item==null)
            return null;
        if (!item.hasPermission(Item.READ)) {
            if (item.hasPermission(Item.DISCOVER)) {
                throw new AccessDeniedException("Please login to access job " + name);
            }
            return null;
        }
        return item;
    }

    /**
     * Gets the item by its path name from the given context
     *
     * <h2>Path Names</h2>
     * <p>
     * If the name starts from '/', like "/foo/bar/zot", then it's interpreted as absolute.
     * Otherwise, the name should be something like "foo/bar" and it's interpreted like
     * relative path name in the file system is, against the given context.
     * <p>For compatibility, as a fallback when nothing else matches, a simple path
     * like {@code foo/bar} can also be treated with {@link #getItemByFullName}.
     * @param context
     *      null is interpreted as {@link Jenkins}. Base 'directory' of the interpretation.
     * @since 1.406
     */
    public Item getItem(String pathName, ItemGroup context) {
        if (context==null)  context = this;
        if (pathName==null) return null;

        if (pathName.startsWith("/"))   // absolute
            return getItemByFullName(pathName);

        Object/*Item|ItemGroup*/ ctx = context;

        StringTokenizer tokens = new StringTokenizer(pathName,"/");
        while (tokens.hasMoreTokens()) {
            String s = tokens.nextToken();
            if (s.equals("..")) {
                if (ctx instanceof Item) {
                    ctx = ((Item)ctx).getParent();
                    continue;
                }

                ctx=null;    // can't go up further
                break;
            }
            if (s.equals(".")) {
                continue;
            }

            if (ctx instanceof ItemGroup) {
                ItemGroup g = (ItemGroup) ctx;
                Item i = g.getItem(s);
                if (i==null || !i.hasPermission(Item.READ)) { // TODO consider DISCOVER
                    ctx=null;    // can't go up further
                    break;
                }
                ctx=i;
            } else {
                return null;
            }
        }

        if (ctx instanceof Item)
            return (Item)ctx;

        // fall back to the classic interpretation
        return getItemByFullName(pathName);
    }

    public final Item getItem(String pathName, Item context) {
        return getItem(pathName,context!=null?context.getParent():null);
    }

    public final <T extends Item> T getItem(String pathName, ItemGroup context, @Nonnull Class<T> type) {
        Item r = getItem(pathName, context);
        if (type.isInstance(r))
            return type.cast(r);
        return null;
    }

    public final <T extends Item> T getItem(String pathName, Item context, Class<T> type) {
        return getItem(pathName,context!=null?context.getParent():null,type);
    }

    public File getRootDirFor(TopLevelItem child) {
        return getRootDirFor(child.getName());
    }

    private File getRootDirFor(String name) {
        return new File(new File(getRootDir(),"jobs"), name);
    }

    /**
     * Gets the {@link Item} object by its full name.
     * Full names are like path names, where each name of {@link Item} is
     * combined by '/'.
     *
     * @return
     *      null if either such {@link Item} doesn't exist under the given full name,
     *      or it exists but it's no an instance of the given type.
     * @throws AccessDeniedException as per {@link ItemGroup#getItem}
     */
    public @CheckForNull <T extends Item> T getItemByFullName(String fullName, Class<T> type) throws AccessDeniedException {
        StringTokenizer tokens = new StringTokenizer(fullName,"/");
        ItemGroup parent = this;

        if(!tokens.hasMoreTokens()) return null;    // for example, empty full name.

        while(true) {
            Item item = parent.getItem(tokens.nextToken());
            if(!tokens.hasMoreTokens()) {
                if(type.isInstance(item))
                    return type.cast(item);
                else
                    return null;
            }

            if(!(item instanceof ItemGroup))
                return null;    // this item can't have any children

            if (!item.hasPermission(Item.READ))
                return null; // TODO consider DISCOVER

            parent = (ItemGroup) item;
        }
    }

    public @CheckForNull Item getItemByFullName(String fullName) {
        return getItemByFullName(fullName,Item.class);
    }

    /**
     * Gets the user of the given name.
     *
     * @return the user of the given name (which may or may not be an id), if that person exists; else null
     * @see User#get(String,boolean), {@link User#getById(String, boolean)}
     */
    public @CheckForNull User getUser(String name) {
        return User.get(name, User.ALLOW_USER_CREATION_VIA_URL && hasPermission(ADMINISTER));
    }

    public synchronized TopLevelItem createProject( TopLevelItemDescriptor type, String name ) throws IOException {
        return createProject(type, name, true);
    }

    public synchronized TopLevelItem createProject( TopLevelItemDescriptor type, String name, boolean notify ) throws IOException {
        return itemGroupMixIn.createProject(type,name,notify);
    }

    /**
     * Overwrites the existing item by new one.
     *
     * <p>
     * This is a short cut for deleting an existing job and adding a new one.
     */
    public synchronized void putItem(TopLevelItem item) throws IOException, InterruptedException {
        String name = item.getName();
        TopLevelItem old = items.get(name);
        if (old ==item)  return; // noop

        checkPermission(Item.CREATE);
        if (old!=null)
            old.delete();
        items.put(name,item);
        ItemListener.fireOnCreated(item);
    }

    /**
     * Creates a new job.
     *
     * <p>
     * This version infers the descriptor from the type of the top-level item.
     *
     * @throws IllegalArgumentException
     *      if the project of the given name already exists.
     */
    public synchronized <T extends TopLevelItem> T createProject( Class<T> type, String name ) throws IOException {
        return type.cast(createProject((TopLevelItemDescriptor)getDescriptor(type),name));
    }

    /**
     * Called by {@link Job#renameTo(String)} to update relevant data structure.
     * assumed to be synchronized on Jenkins by the caller.
     */
    public void onRenamed(TopLevelItem job, String oldName, String newName) throws IOException {
        items.remove(oldName);
        items.put(newName,job);

        // For compatibility with old views:
        for (View v : views)
            v.onJobRenamed(job, oldName, newName);
    }

    /**
     * Called in response to {@link Job#doDoDelete(StaplerRequest, StaplerResponse)}
     */
    public void onDeleted(TopLevelItem item) throws IOException {
        ItemListener.fireOnDeleted(item);

        items.remove(item.getName());
        // For compatibility with old views:
        for (View v : views)
            v.onJobRenamed(item, item.getName(), null);
    }

    @Override public boolean canAdd(TopLevelItem item) {
        return true;
    }

    @Override synchronized public <I extends TopLevelItem> I add(I item, String name) throws IOException, IllegalArgumentException {
        if (items.containsKey(name)) {
            throw new IllegalArgumentException("already an item '" + name + "'");
        }
        items.put(name, item);
        return item;
    }

    @Override public void remove(TopLevelItem item) throws IOException, IllegalArgumentException {
        items.remove(item.getName());
    }

    public FingerprintMap getFingerprintMap() {
        return fingerprintMap;
    }

    // if no finger print matches, display "not found page".
    public Object getFingerprint( String md5sum ) throws IOException {
        Fingerprint r = fingerprintMap.get(md5sum);
        if(r==null)     return new NoFingerprintMatch(md5sum);
        else            return r;
    }

    /**
     * Gets a {@link Fingerprint} object if it exists.
     * Otherwise null.
     */
    public Fingerprint _getFingerprint( String md5sum ) throws IOException {
        return fingerprintMap.get(md5sum);
    }

    /**
     * The file we save our configuration.
     */
    private XmlFile getConfigFile() {
        return new XmlFile(XSTREAM, new File(root,"config.xml"));
    }

    public int getNumExecutors() {
        return numExecutors;
    }

    public Mode getMode() {
        return mode;
    }

    public void setMode(Mode m) throws IOException {
        this.mode = m;
        save();
    }

    public String getLabelString() {
        return fixNull(label).trim();
    }

    @Override
    public void setLabelString(String label) throws IOException {
        this.label = label;
        save();
    }

    @Override
    public LabelAtom getSelfLabel() {
        return getLabelAtom("master");
    }

    public Computer createComputer() {
        return new Hudson.MasterComputer();
    }

    private void loadConfig() throws IOException {
        XmlFile cfg = getConfigFile();
        if (cfg.exists()) {
            // reset some data that may not exist in the disk file
            // so that we can take a proper compensation action later.
            primaryView = null;
            views.clear();

            // load from disk
            cfg.unmarshal(Jenkins.this);
        }
    }

    private synchronized TaskBuilder loadTasks() throws IOException {
        File projectsDir = new File(root,"jobs");
        if(!projectsDir.getCanonicalFile().isDirectory() && !projectsDir.mkdirs()) {
            if(projectsDir.exists())
                throw new IOException(projectsDir+" is not a directory");
            throw new IOException("Unable to create "+projectsDir+"\nPermission issue? Please create this directory manually.");
        }
        File[] subdirs = projectsDir.listFiles();

        final Set<String> loadedNames = Collections.synchronizedSet(new HashSet<String>());

        TaskGraphBuilder g = new TaskGraphBuilder();
        Handle loadJenkins = g.requires(EXTENSIONS_AUGMENTED).attains(JOB_LOADED).add("Loading global config", new Executable() {
            public void run(Reactor session) throws Exception {
                loadConfig();
                // if we are loading old data that doesn't have this field
                if (slaves != null && !slaves.isEmpty() && nodes.isLegacy()) {
                    nodes.setNodes(slaves);
                    slaves = null;
                } else {
                    nodes.load();
                }

                clouds.setOwner(Jenkins.this);
            }
        });

        for (final File subdir : subdirs) {
            g.requires(loadJenkins).attains(JOB_LOADED).notFatal().add("Loading item " + subdir.getName(), new Executable() {
                public void run(Reactor session) throws Exception {
                    if(!Items.getConfigFile(subdir).exists()) {
                        //Does not have job config file, so it is not a jenkins job hence skip it
                        return;
                    }
                    TopLevelItem item = (TopLevelItem) Items.load(Jenkins.this, subdir);
                    items.put(item.getName(), item);
                    loadedNames.add(item.getName());
                }
            });
        }

        g.requires(JOB_LOADED).add("Cleaning up obsolete items deleted from the disk", new Executable() {
            public void run(Reactor reactor) throws Exception {
                // anything we didn't load from disk, throw them away.
                // doing this after loading from disk allows newly loaded items
                // to inspect what already existed in memory (in case of reloading)

                // retainAll doesn't work well because of CopyOnWriteMap implementation, so remove one by one
                // hopefully there shouldn't be too many of them.
                for (String name : items.keySet()) {
                    if (!loadedNames.contains(name))
                        items.remove(name);
                }
            }
        });

        g.requires(JOB_LOADED).add("Finalizing set up",new Executable() {
            public void run(Reactor session) throws Exception {
                rebuildDependencyGraph();

                {// recompute label objects - populates the labels mapping.
                    for (Node slave : nodes.getNodes())
                        // Note that not all labels are visible until the agents have connected.
                        slave.getAssignedLabels();
                    getAssignedLabels();
                }

                // initialize views by inserting the default view if necessary
                // this is both for clean Jenkins and for backward compatibility.
                if(views.size()==0 || primaryView==null) {
                    View v = new AllView(AllView.DEFAULT_VIEW_NAME);
                    setViewOwner(v);
                    views.add(0,v);
                    primaryView = v.getViewName();
                }
                primaryView = AllView.migrateLegacyPrimaryAllViewLocalizedName(views, primaryView);

                if (useSecurity!=null && !useSecurity) {
                    // forced reset to the unsecure mode.
                    // this works as an escape hatch for people who locked themselves out.
                    authorizationStrategy = AuthorizationStrategy.UNSECURED;
                    setSecurityRealm(SecurityRealm.NO_AUTHENTICATION);
                } else {
                    // read in old data that doesn't have the security field set
                    if(authorizationStrategy==null) {
                        if(useSecurity==null)
                            authorizationStrategy = AuthorizationStrategy.UNSECURED;
                        else
                            authorizationStrategy = new LegacyAuthorizationStrategy();
                    }
                    if(securityRealm==null) {
                        if(useSecurity==null)
                            setSecurityRealm(SecurityRealm.NO_AUTHENTICATION);
                        else
                            setSecurityRealm(new LegacySecurityRealm());
                    } else {
                        // force the set to proxy
                        setSecurityRealm(securityRealm);
                    }
                }


                // Initialize the filter with the crumb issuer
                setCrumbIssuer(crumbIssuer);

                // auto register root actions
                for (Action a : getExtensionList(RootAction.class))
                    if (!actions.contains(a)) actions.add(a);
            }
        });

        return g;
    }

    /**
     * Save the settings to a file.
     */
    public synchronized void save() throws IOException {
        if(BulkChange.contains(this))   return;
        getConfigFile().write(this);
        SaveableListener.fireOnChange(this, getConfigFile());
    }


    /**
     * Called to shut down the system.
     */
    @edu.umd.cs.findbugs.annotations.SuppressFBWarnings("ST_WRITE_TO_STATIC_FROM_INSTANCE_METHOD")
    public void cleanUp() {
        if (theInstance != this && theInstance != null) {
            LOGGER.log(Level.WARNING, "This instance is no longer the singleton, ignoring cleanUp()");
            return;
        }
        synchronized (Jenkins.class) {
            if (cleanUpStarted) {
                LOGGER.log(Level.WARNING, "Jenkins.cleanUp() already started, ignoring repeated cleanUp()");
                return;
            }
            cleanUpStarted = true;
        }
        try {
            LOGGER.log(Level.INFO, "Stopping Jenkins");

            final List<Throwable> errors = new ArrayList<>();

            fireBeforeShutdown(errors);

            _cleanUpRunTerminators(errors);

            terminating = true;

            final Set<Future<?>> pending = _cleanUpDisconnectComputers(errors);

            _cleanUpShutdownUDPBroadcast(errors);

            _cleanUpCloseDNSMulticast(errors);

            _cleanUpInterruptReloadThread(errors);

            _cleanUpShutdownTriggers(errors);

            _cleanUpShutdownTimer(errors);

            _cleanUpShutdownTcpSlaveAgent(errors);

            _cleanUpShutdownPluginManager(errors);

            _cleanUpPersistQueue(errors);

            _cleanUpShutdownThreadPoolForLoad(errors);

            _cleanUpAwaitDisconnects(errors, pending);

            _cleanUpPluginServletFilters(errors);

            _cleanUpReleaseAllLoggers(errors);

            LOGGER.log(Level.INFO, "Jenkins stopped");

            if (!errors.isEmpty()) {
                StringBuilder message = new StringBuilder("Unexpected issues encountered during cleanUp: ");
                Iterator<Throwable> iterator = errors.iterator();
                message.append(iterator.next().getMessage());
                while (iterator.hasNext()) {
                    message.append("; ");
                    message.append(iterator.next().getMessage());
                }
                iterator = errors.iterator();
                RuntimeException exception = new RuntimeException(message.toString(), iterator.next());
                while (iterator.hasNext()) {
                    exception.addSuppressed(iterator.next());
                }
                throw exception;
            }
        } finally {
            theInstance = null;
            if (JenkinsJVM.isJenkinsJVM()) {
                JenkinsJVMAccess._setJenkinsJVM(oldJenkinsJVM);
            }
        }
    }

    private void fireBeforeShutdown(List<Throwable> errors) {
        LOGGER.log(Level.FINE, "Notifying termination");
        for (ItemListener l : ItemListener.all()) {
            try {
                l.onBeforeShutdown();
            } catch (OutOfMemoryError e) {
                // we should just propagate this, no point trying to log
                throw e;
            } catch (LinkageError e) {
                LOGGER.log(Level.WARNING, "ItemListener " + l + ": " + e.getMessage(), e);
                // safe to ignore and continue for this one
            } catch (Throwable e) {
                LOGGER.log(Level.WARNING, "ItemListener " + l + ": " + e.getMessage(), e);
                // save for later
                errors.add(e);
            }
        }
    }

    private void _cleanUpRunTerminators(List<Throwable> errors) {
        try {
            final TerminatorFinder tf = new TerminatorFinder(
                    pluginManager != null ? pluginManager.uberClassLoader : Thread.currentThread().getContextClassLoader());
            new Reactor(tf).execute(new Executor() {
                @Override
                public void execute(Runnable command) {
                    command.run();
                }
            }, new ReactorListener() {
                final Level level = Level.parse(Configuration.getStringConfigParameter("termLogLevel", "FINE"));

                public void onTaskStarted(Task t) {
                    LOGGER.log(level, "Started {0}", InitReactorRunner.getDisplayName(t));
                }

                public void onTaskCompleted(Task t) {
                    LOGGER.log(level, "Completed {0}", InitReactorRunner.getDisplayName(t));
                }

                public void onTaskFailed(Task t, Throwable err, boolean fatal) {
                    LOGGER.log(SEVERE, "Failed " + InitReactorRunner.getDisplayName(t), err);
                }

                public void onAttained(Milestone milestone) {
                    Level lv = level;
                    String s = "Attained " + milestone.toString();
                    if (milestone instanceof TermMilestone) {
                        lv = Level.INFO; // noteworthy milestones --- at least while we debug problems further
                        s = milestone.toString();
                    }
                    LOGGER.log(lv, s);
                }
            });
        } catch (InterruptedException | ReactorException | IOException e) {
            LOGGER.log(SEVERE, "Failed to execute termination",e);
            errors.add(e);
        } catch (OutOfMemoryError e) {
            // we should just propagate this, no point trying to log
            throw e;
        } catch (LinkageError e) {
            LOGGER.log(SEVERE, "Failed to execute termination", e);
            // safe to ignore and continue for this one
        } catch (Throwable e) {
            LOGGER.log(SEVERE, "Failed to execute termination", e);
            // save for later
            errors.add(e);
        }
    }

    private Set<Future<?>> _cleanUpDisconnectComputers(final List<Throwable> errors) {
        LOGGER.log(Level.INFO, "Starting node disconnection");
        final Set<Future<?>> pending = new HashSet<Future<?>>();
        // JENKINS-28840 we know we will be interrupting all the Computers so get the Queue lock once for all
        Queue.withLock(new Runnable() {
            @Override
            public void run() {
                for( Computer c : computers.values() ) {
                    try {
                        c.interrupt();
                        killComputer(c);
                        pending.add(c.disconnect(null));
                    } catch (OutOfMemoryError e) {
                        // we should just propagate this, no point trying to log
                        throw e;
                    } catch (LinkageError e) {
                        LOGGER.log(Level.WARNING, "Could not disconnect " + c + ": " + e.getMessage(), e);
                        // safe to ignore and continue for this one
                    } catch (Throwable e) {
                        LOGGER.log(Level.WARNING, "Could not disconnect " + c + ": " + e.getMessage(), e);
                        // save for later
                        errors.add(e);
                    }
                }
            }
        });
        return pending;
    }

    private void _cleanUpShutdownUDPBroadcast(List<Throwable> errors) {
        if(udpBroadcastThread!=null) {
            LOGGER.log(Level.FINE, "Shutting down {0}", udpBroadcastThread.getName());
            try {
                udpBroadcastThread.shutdown();
            } catch (OutOfMemoryError e) {
                // we should just propagate this, no point trying to log
                throw e;
            } catch (LinkageError e) {
                LOGGER.log(SEVERE, "Failed to shutdown UDP Broadcast Thread", e);
                // safe to ignore and continue for this one
            } catch (Throwable e) {
                LOGGER.log(SEVERE, "Failed to shutdown UDP Broadcast Thread", e);
                // save for later
                errors.add(e);
            }
        }
    }

    private void _cleanUpCloseDNSMulticast(List<Throwable> errors) {
        if(dnsMultiCast!=null) {
            LOGGER.log(Level.FINE, "Closing DNS Multicast service");
            try {
                dnsMultiCast.close();
            } catch (OutOfMemoryError e) {
                // we should just propagate this, no point trying to log
                throw e;
            } catch (LinkageError e) {
                LOGGER.log(SEVERE, "Failed to close DNS Multicast service", e);
                // safe to ignore and continue for this one
            } catch (Throwable e) {
                LOGGER.log(SEVERE, "Failed to close DNS Multicast service", e);
                // save for later
                errors.add(e);
            }
        }
    }

    private void _cleanUpInterruptReloadThread(List<Throwable> errors) {
        LOGGER.log(Level.FINE, "Interrupting reload thread");
        try {
            interruptReloadThread();
        } catch (SecurityException e) {
            LOGGER.log(WARNING, "Not permitted to interrupt reload thread", e);
            errors.add(e);
        } catch (OutOfMemoryError e) {
            // we should just propagate this, no point trying to log
            throw e;
        } catch (LinkageError e) {
            LOGGER.log(SEVERE, "Failed to interrupt reload thread", e);
            // safe to ignore and continue for this one
        } catch (Throwable e) {
            LOGGER.log(SEVERE, "Failed to interrupt reload thread", e);
            // save for later
            errors.add(e);
        }
    }

    private void _cleanUpShutdownTriggers(List<Throwable> errors) {
        LOGGER.log(Level.FINE, "Shutting down triggers");
        try {
            final java.util.Timer timer = Trigger.timer;
            if (timer != null) {
                final CountDownLatch latch = new CountDownLatch(1);
                timer.schedule(new TimerTask() {
                    @Override
                    public void run() {
                        timer.cancel();
                        latch.countDown();
                    }
                }, 0);
                if (latch.await(10, TimeUnit.SECONDS)) {
                    LOGGER.log(Level.FINE, "Triggers shut down successfully");
                } else {
                    timer.cancel();
                    LOGGER.log(Level.INFO, "Gave up waiting for triggers to finish running");
                }
            }
            Trigger.timer = null;
        } catch (OutOfMemoryError e) {
            // we should just propagate this, no point trying to log
            throw e;
        } catch (LinkageError e) {
            LOGGER.log(SEVERE, "Failed to shut down triggers", e);
            // safe to ignore and continue for this one
        } catch (Throwable e) {
            LOGGER.log(SEVERE, "Failed to shut down triggers", e);
            // save for later
            errors.add(e);
        }
    }

    private void _cleanUpShutdownTimer(List<Throwable> errors) {
        LOGGER.log(Level.FINE, "Shutting down timer");
        try {
            Timer.shutdown();
        } catch (SecurityException e) {
            LOGGER.log(WARNING, "Not permitted to shut down Timer", e);
            errors.add(e);
        } catch (OutOfMemoryError e) {
            // we should just propagate this, no point trying to log
            throw e;
        } catch (LinkageError e) {
            LOGGER.log(SEVERE, "Failed to shut down Timer", e);
            // safe to ignore and continue for this one
        } catch (Throwable e) {
            LOGGER.log(SEVERE, "Failed to shut down Timer", e);
            // save for later
            errors.add(e);
        }
    }

    private void _cleanUpShutdownTcpSlaveAgent(List<Throwable> errors) {
        if(tcpSlaveAgentListener!=null) {
            LOGGER.log(FINE, "Shutting down TCP/IP slave agent listener");
            try {
                tcpSlaveAgentListener.shutdown();
            } catch (OutOfMemoryError e) {
                // we should just propagate this, no point trying to log
                throw e;
            } catch (LinkageError e) {
                LOGGER.log(SEVERE, "Failed to shut down TCP/IP slave agent listener", e);
                // safe to ignore and continue for this one
            } catch (Throwable e) {
                LOGGER.log(SEVERE, "Failed to shut down TCP/IP slave agent listener", e);
                // save for later
                errors.add(e);
            }
        }
    }

    private void _cleanUpShutdownPluginManager(List<Throwable> errors) {
        if(pluginManager!=null) {// be defensive. there could be some ugly timing related issues
            LOGGER.log(Level.INFO, "Stopping plugin manager");
            try {
                pluginManager.stop();
            } catch (OutOfMemoryError e) {
                // we should just propagate this, no point trying to log
                throw e;
            } catch (LinkageError e) {
                LOGGER.log(SEVERE, "Failed to stop plugin manager", e);
                // safe to ignore and continue for this one
            } catch (Throwable e) {
                LOGGER.log(SEVERE, "Failed to stop plugin manager", e);
                // save for later
                errors.add(e);
            }
        }
    }

    private void _cleanUpPersistQueue(List<Throwable> errors) {
        if(getRootDir().exists()) {
            // if we are aborting because we failed to create JENKINS_HOME,
            // don't try to save. Issue #536
            LOGGER.log(Level.INFO, "Persisting build queue");
            try {
                getQueue().save();
            } catch (OutOfMemoryError e) {
                // we should just propagate this, no point trying to log
                throw e;
            } catch (LinkageError e) {
                LOGGER.log(SEVERE, "Failed to persist build queue", e);
                // safe to ignore and continue for this one
            } catch (Throwable e) {
                LOGGER.log(SEVERE, "Failed to persist build queue", e);
                // save for later
                errors.add(e);
            }
        }
    }

    private void _cleanUpShutdownThreadPoolForLoad(List<Throwable> errors) {
        LOGGER.log(FINE, "Shuting down Jenkins load thread pool");
        try {
            threadPoolForLoad.shutdown();
        } catch (SecurityException e) {
            LOGGER.log(WARNING, "Not permitted to shut down Jenkins load thread pool", e);
            errors.add(e);
        } catch (OutOfMemoryError e) {
            // we should just propagate this, no point trying to log
            throw e;
        } catch (LinkageError e) {
            LOGGER.log(SEVERE, "Failed to shut down Jenkins load thread pool", e);
            // safe to ignore and continue for this one
        } catch (Throwable e) {
            LOGGER.log(SEVERE, "Failed to shut down Jenkins load thread pool", e);
            // save for later
            errors.add(e);
        }
    }

    private void _cleanUpAwaitDisconnects(List<Throwable> errors, Set<Future<?>> pending) {
        if (!pending.isEmpty()) {
            LOGGER.log(Level.INFO, "Waiting for node disconnection completion");
        }
        for (Future<?> f : pending) {
            try {
                f.get(10, TimeUnit.SECONDS);    // if clean up operation didn't complete in time, we fail the test
            } catch (InterruptedException e) {
                Thread.currentThread().interrupt();
                break;  // someone wants us to die now. quick!
            } catch (ExecutionException e) {
                LOGGER.log(Level.WARNING, "Failed to shut down remote computer connection cleanly", e);
            } catch (TimeoutException e) {
                LOGGER.log(Level.WARNING, "Failed to shut down remote computer connection within 10 seconds", e);
            } catch (OutOfMemoryError e) {
                // we should just propagate this, no point trying to log
                throw e;
            } catch (LinkageError e) {
                LOGGER.log(Level.WARNING, "Failed to shut down remote computer connection", e);
            } catch (Throwable e) {
                LOGGER.log(Level.SEVERE, "Unexpected error while waiting for remote computer connection disconnect", e);
                errors.add(e);
            }
        }
    }

    private void _cleanUpPluginServletFilters(List<Throwable> errors) {
        LOGGER.log(Level.FINE, "Stopping filters");
        try {
            PluginServletFilter.cleanUp();
        } catch (OutOfMemoryError e) {
            // we should just propagate this, no point trying to log
            throw e;
        } catch (LinkageError e) {
            LOGGER.log(SEVERE, "Failed to stop filters", e);
            // safe to ignore and continue for this one
        } catch (Throwable e) {
            LOGGER.log(SEVERE, "Failed to stop filters", e);
            // save for later
            errors.add(e);
        }
    }

    private void _cleanUpReleaseAllLoggers(List<Throwable> errors) {
        LOGGER.log(Level.FINE, "Releasing all loggers");
        try {
            LogFactory.releaseAll();
        } catch (OutOfMemoryError e) {
            // we should just propagate this, no point trying to log
            throw e;
        } catch (LinkageError e) {
            LOGGER.log(SEVERE, "Failed to release all loggers", e);
            // safe to ignore and continue for this one
        } catch (Throwable e) {
            LOGGER.log(SEVERE, "Failed to release all loggers", e);
            // save for later
            errors.add(e);
        }
    }

    public Object getDynamic(String token) {
        for (Action a : getActions()) {
            String url = a.getUrlName();
            if (url==null)  continue;
            if (url.equals(token) || url.equals('/' + token))
                return a;
        }
        for (Action a : getManagementLinks())
            if (Objects.equals(a.getUrlName(), token))
                return a;
        return null;
    }


//
//
// actions
//
//
    /**
     * Accepts submission from the configuration page.
     */
    public synchronized void doConfigSubmit( StaplerRequest req, StaplerResponse rsp ) throws IOException, ServletException, FormException {
        BulkChange bc = new BulkChange(this);
        try {
            checkPermission(ADMINISTER);

            JSONObject json = req.getSubmittedForm();

            workspaceDir = json.getString("rawWorkspaceDir");
            buildsDir = json.getString("rawBuildsDir");

            systemMessage = Util.nullify(req.getParameter("system_message"));

            boolean result = true;
            for (Descriptor<?> d : Functions.getSortedDescriptorsForGlobalConfigUnclassified())
                result &= configureDescriptor(req,json,d);

            version = VERSION;

            save();
            updateComputerList();
            if(result)
                FormApply.success(req.getContextPath()+'/').generateResponse(req, rsp, null);
            else
                FormApply.success("configure").generateResponse(req, rsp, null);    // back to config
        } finally {
            bc.commit();
        }
    }

    /**
     * Gets the {@link CrumbIssuer} currently in use.
     *
     * @return null if none is in use.
     */
    public CrumbIssuer getCrumbIssuer() {
        return crumbIssuer;
    }

    public void setCrumbIssuer(CrumbIssuer issuer) {
        crumbIssuer = issuer;
    }

    public synchronized void doTestPost( StaplerRequest req, StaplerResponse rsp ) throws IOException, ServletException {
        rsp.sendRedirect("foo");
    }

    private boolean configureDescriptor(StaplerRequest req, JSONObject json, Descriptor<?> d) throws FormException {
        // collapse the structure to remain backward compatible with the JSON structure before 1.
        String name = d.getJsonSafeClassName();
        JSONObject js = json.has(name) ? json.getJSONObject(name) : new JSONObject(); // if it doesn't have the property, the method returns invalid null object.
        json.putAll(js);
        return d.configure(req, js);
    }

    /**
     * Accepts submission from the node configuration page.
     */
    @RequirePOST
    public synchronized void doConfigExecutorsSubmit( StaplerRequest req, StaplerResponse rsp ) throws IOException, ServletException, FormException {
        checkPermission(ADMINISTER);

        BulkChange bc = new BulkChange(this);
        try {
            JSONObject json = req.getSubmittedForm();

            MasterBuildConfiguration mbc = MasterBuildConfiguration.all().get(MasterBuildConfiguration.class);
            if (mbc!=null)
                mbc.configure(req,json);

            getNodeProperties().rebuild(req, json.optJSONObject("nodeProperties"), NodeProperty.all());
        } finally {
            bc.commit();
        }

        updateComputerList();

        rsp.sendRedirect(req.getContextPath()+'/'+toComputer().getUrl());  // back to the computer page
    }

    /**
     * Accepts the new description.
     */
    @RequirePOST
    public synchronized void doSubmitDescription( StaplerRequest req, StaplerResponse rsp ) throws IOException, ServletException {
        getPrimaryView().doSubmitDescription(req, rsp);
    }

    @RequirePOST // TODO does not seem to work on _either_ overload!
    public synchronized HttpRedirect doQuietDown() throws IOException {
        try {
            return doQuietDown(false,0);
        } catch (InterruptedException e) {
            throw new AssertionError(); // impossible
        }
    }

    /**
     * Quiet down Jenkins - preparation for a restart
     *
     * @param block Block until the system really quiets down and no builds are running
     * @param timeout If non-zero, only block up to the specified number of milliseconds
     */
    @RequirePOST
    public HttpRedirect doQuietDown(@QueryParameter boolean block, @QueryParameter int timeout) throws InterruptedException, IOException {
        synchronized (this) {
            checkPermission(ADMINISTER);
            isQuietingDown = true;
        }
        if (block) {
            long waitUntil = timeout;
            if (timeout > 0) waitUntil += System.currentTimeMillis();
            while (isQuietingDown
                   && (timeout <= 0 || System.currentTimeMillis() < waitUntil)
                   && !RestartListener.isAllReady()) {
                Thread.sleep(1000);
            }
        }
        return new HttpRedirect(".");
    }

    /**
     * Cancel previous quiet down Jenkins - preparation for a restart
     */
    @RequirePOST // TODO the cancel link needs to be updated accordingly
    public synchronized HttpRedirect doCancelQuietDown() {
        checkPermission(ADMINISTER);
        isQuietingDown = false;
        getQueue().scheduleMaintenance();
        return new HttpRedirect(".");
    }

    public HttpResponse doToggleCollapse() throws ServletException, IOException {
        final StaplerRequest request = Stapler.getCurrentRequest();
        final String paneId = request.getParameter("paneId");

        PaneStatusProperties.forCurrentUser().toggleCollapsed(paneId);

        return HttpResponses.forwardToPreviousPage();
    }

    /**
     * Backward compatibility. Redirect to the thread dump.
     */
    public void doClassicThreadDump(StaplerResponse rsp) throws IOException, ServletException {
        rsp.sendRedirect2("threadDump");
    }

    /**
     * Obtains the thread dump of all agents (including the master.)
     *
     * <p>
     * Since this is for diagnostics, it has a built-in precautionary measure against hang agents.
     */
    public Map<String,Map<String,String>> getAllThreadDumps() throws IOException, InterruptedException {
        checkPermission(ADMINISTER);

        // issue the requests all at once
        Map<String,Future<Map<String,String>>> future = new HashMap<String, Future<Map<String, String>>>();

        for (Computer c : getComputers()) {
            try {
                future.put(c.getName(), RemotingDiagnostics.getThreadDumpAsync(c.getChannel()));
            } catch(Exception e) {
                LOGGER.info("Failed to get thread dump for node " + c.getName() + ": " + e.getMessage());
            }
        }
        if (toComputer() == null) {
            future.put("master", RemotingDiagnostics.getThreadDumpAsync(FilePath.localChannel));
        }

        // if the result isn't available in 5 sec, ignore that.
        // this is a precaution against hang nodes
        long endTime = System.currentTimeMillis() + 5000;

        Map<String,Map<String,String>> r = new HashMap<String, Map<String, String>>();
        for (Entry<String, Future<Map<String, String>>> e : future.entrySet()) {
            try {
                r.put(e.getKey(), e.getValue().get(endTime-System.currentTimeMillis(), TimeUnit.MILLISECONDS));
            } catch (Exception x) {
                r.put(e.getKey(), Collections.singletonMap("Failed to retrieve thread dump", Functions.printThrowable(x)));
            }
        }
        return Collections.unmodifiableSortedMap(new TreeMap<String, Map<String, String>>(r));
    }

    @RequirePOST
    public synchronized TopLevelItem doCreateItem( StaplerRequest req, StaplerResponse rsp ) throws IOException, ServletException {
        return itemGroupMixIn.createTopLevelItem(req, rsp);
    }

    /**
     * @since 1.319
     */
    public TopLevelItem createProjectFromXML(String name, InputStream xml) throws IOException {
        return itemGroupMixIn.createProjectFromXML(name, xml);
    }


    @SuppressWarnings({"unchecked"})
    public <T extends TopLevelItem> T copy(T src, String name) throws IOException {
        return itemGroupMixIn.copy(src, name);
    }

    // a little more convenient overloading that assumes the caller gives us the right type
    // (or else it will fail with ClassCastException)
    public <T extends AbstractProject<?,?>> T copy(T src, String name) throws IOException {
        return (T)copy((TopLevelItem)src,name);
    }

    @RequirePOST
    public synchronized void doCreateView( StaplerRequest req, StaplerResponse rsp ) throws IOException, ServletException, FormException {
        checkPermission(View.CREATE);
        addView(View.create(req,rsp, this));
    }

    /**
     * Check if the given name is suitable as a name
     * for job, view, etc.
     *
     * @throws Failure
     *      if the given name is not good
     */
    public static void checkGoodName(String name) throws Failure {
        if(name==null || name.length()==0)
            throw new Failure(Messages.Hudson_NoName());

        if(".".equals(name.trim()))
            throw new Failure(Messages.Jenkins_NotAllowedName("."));
        if("..".equals(name.trim()))
            throw new Failure(Messages.Jenkins_NotAllowedName(".."));
        for( int i=0; i<name.length(); i++ ) {
            char ch = name.charAt(i);
            if(Character.isISOControl(ch)) {
                throw new Failure(Messages.Hudson_ControlCodeNotAllowed(toPrintableName(name)));
            }
            if("?*/\\%!@#$^&|<>[]:;".indexOf(ch)!=-1)
                throw new Failure(Messages.Hudson_UnsafeChar(ch));
        }

        // looks good
    }

    private static String toPrintableName(String name) {
        StringBuilder printableName = new StringBuilder();
        for( int i=0; i<name.length(); i++ ) {
            char ch = name.charAt(i);
            if(Character.isISOControl(ch))
                printableName.append("\\u").append((int)ch).append(';');
            else
                printableName.append(ch);
        }
        return printableName.toString();
    }

    /**
     * Checks if the user was successfully authenticated.
     *
     * @see BasicAuthenticationFilter
     */
    public void doSecured( StaplerRequest req, StaplerResponse rsp ) throws IOException, ServletException {
        // TODO fire something in SecurityListener? (seems to be used only for REST calls when LegacySecurityRealm is active)

        if(req.getUserPrincipal()==null) {
            // authentication must have failed
            rsp.setStatus(HttpServletResponse.SC_UNAUTHORIZED);
            return;
        }

        // the user is now authenticated, so send him back to the target
        String path = req.getContextPath()+req.getOriginalRestOfPath();
        String q = req.getQueryString();
        if(q!=null)
            path += '?'+q;

        rsp.sendRedirect2(path);
    }

    /**
     * Called once the user logs in. Just forward to the top page.
     * Used only by {@link LegacySecurityRealm}.
     */
    public void doLoginEntry( StaplerRequest req, StaplerResponse rsp ) throws IOException {
        if(req.getUserPrincipal()==null) {
            rsp.sendRedirect2("noPrincipal");
            return;
        }

        // TODO fire something in SecurityListener?

        String from = req.getParameter("from");
        if(from!=null && from.startsWith("/") && !from.equals("/loginError")) {
            rsp.sendRedirect2(from);    // I'm bit uncomfortable letting users redircted to other sites, make sure the URL falls into this domain
            return;
        }

        String url = AbstractProcessingFilter.obtainFullRequestUrl(req);
        if(url!=null) {
            // if the login redirect is initiated by Acegi
            // this should send the user back to where s/he was from.
            rsp.sendRedirect2(url);
            return;
        }

        rsp.sendRedirect2(".");
    }

    /**
     * Logs out the user.
     */
    public void doLogout( StaplerRequest req, StaplerResponse rsp ) throws IOException, ServletException {
        String user = getAuthentication().getName();
        securityRealm.doLogout(req, rsp);
        SecurityListener.fireLoggedOut(user);
    }

    /**
     * Serves jar files for JNLP agents.
     */
    public Slave.JnlpJar getJnlpJars(String fileName) {
        return new Slave.JnlpJar(fileName);
    }

    public Slave.JnlpJar doJnlpJars(StaplerRequest req) {
        return new Slave.JnlpJar(req.getRestOfPath().substring(1));
    }

    /**
     * Reloads the configuration.
     */
    @RequirePOST
    public synchronized HttpResponse doReload() throws IOException {
        checkPermission(ADMINISTER);
        LOGGER.log(Level.WARNING, "Reloading Jenkins as requested by {0}", getAuthentication().getName());

        // engage "loading ..." UI and then run the actual task in a separate thread
        servletContext.setAttribute("app", new HudsonIsLoading());

        new Thread("Jenkins config reload thread") {
            @Override
            public void run() {
                try {
                    ACL.impersonate(ACL.SYSTEM);
                    reload();
                } catch (Exception e) {
                    LOGGER.log(SEVERE,"Failed to reload Jenkins config",e);
                    new JenkinsReloadFailed(e).publish(servletContext,root);
                }
            }
        }.start();

        return HttpResponses.redirectViaContextPath("/");
    }

    /**
     * Reloads the configuration synchronously.
     * Beware that this calls neither {@link ItemListener#onLoaded} nor {@link Initializer}s.
     */
    public void reload() throws IOException, InterruptedException, ReactorException {
        queue.save();
        executeReactor(null, loadTasks());

        // Ensure we reached the final initialization state. Log the error otherwise
        if (initLevel != InitMilestone.COMPLETED) {
            LOGGER.log(SEVERE, "Jenkins initialization has not reached the COMPLETED initialization milestone after the configuration reload. " +
                            "Current state: {0}. " +
                            "It may cause undefined incorrect behavior in Jenkins plugin relying on this state. " +
                            "It is likely an issue with the Initialization task graph. " +
                            "Example: usage of @Initializer(after = InitMilestone.COMPLETED) in a plugin (JENKINS-37759). " +
                            "Please create a bug in Jenkins bugtracker.",
                    initLevel);
        }

        User.reload();
        queue.load();
        servletContext.setAttribute("app", this);
    }

    /**
     * Do a finger-print check.
     */
    public void doDoFingerprintCheck( StaplerRequest req, StaplerResponse rsp ) throws IOException, ServletException {
        // Parse the request
        MultipartFormDataParser p = new MultipartFormDataParser(req);
        if(isUseCrumbs() && !getCrumbIssuer().validateCrumb(req, p)) {
            rsp.sendError(HttpServletResponse.SC_FORBIDDEN,"No crumb found");
        }
        try {
            rsp.sendRedirect2(req.getContextPath()+"/fingerprint/"+
                Util.getDigestOf(p.getFileItem("name").getInputStream())+'/');
        } finally {
            p.cleanUp();
        }
    }

    /**
     * For debugging. Expose URL to perform GC.
     */
    @edu.umd.cs.findbugs.annotations.SuppressFBWarnings("DM_GC")
    @RequirePOST
    public void doGc(StaplerResponse rsp) throws IOException {
        checkPermission(Jenkins.ADMINISTER);
        System.gc();
        rsp.setStatus(HttpServletResponse.SC_OK);
        rsp.setContentType("text/plain");
        rsp.getWriter().println("GCed");
    }

    /**
     * End point that intentionally throws an exception to test the error behaviour.
     * @since 1.467
     */
    public void doException() {
        throw new RuntimeException();
    }

    public ContextMenu doContextMenu(StaplerRequest request, StaplerResponse response) throws IOException, JellyException {
        ContextMenu menu = new ContextMenu().from(this, request, response);
        for (MenuItem i : menu.items) {
            if (i.url.equals(request.getContextPath() + "/manage")) {
                // add "Manage Jenkins" subitems
                i.subMenu = new ContextMenu().from(this, request, response, "manage");
            }
        }
        return menu;
    }

    public ContextMenu doChildrenContextMenu(StaplerRequest request, StaplerResponse response) throws Exception {
        ContextMenu menu = new ContextMenu();
        for (View view : getViews()) {
            menu.add(view.getViewUrl(),view.getDisplayName());
        }
        return menu;
    }

    /**
     * Obtains the heap dump.
     */
    public HeapDump getHeapDump() throws IOException {
        return new HeapDump(this,FilePath.localChannel);
    }

    /**
     * Simulates OutOfMemoryError.
     * Useful to make sure OutOfMemoryHeapDump setting.
     */
    @RequirePOST
    public void doSimulateOutOfMemory() throws IOException {
        checkPermission(ADMINISTER);

        System.out.println("Creating artificial OutOfMemoryError situation");
        List<Object> args = new ArrayList<Object>();
        while (true)
            args.add(new byte[1024*1024]);
    }

    /**
     * Binds /userContent/... to $JENKINS_HOME/userContent.
     */
    public DirectoryBrowserSupport doUserContent() {
        return new DirectoryBrowserSupport(this,getRootPath().child("userContent"),"User content","folder.png",true);
    }

    /**
     * Perform a restart of Jenkins, if we can.
     *
     * This first replaces "app" to {@link HudsonIsRestarting}
     */
    @CLIMethod(name="restart")
    public void doRestart(StaplerRequest req, StaplerResponse rsp) throws IOException, ServletException, RestartNotSupportedException {
        checkPermission(ADMINISTER);
        if (req != null && req.getMethod().equals("GET")) {
            req.getView(this,"_restart.jelly").forward(req,rsp);
            return;
        }

        restart();

        if (rsp != null) // null for CLI
            rsp.sendRedirect2(".");
    }

    /**
     * Queues up a restart of Jenkins for when there are no builds running, if we can.
     *
     * This first replaces "app" to {@link HudsonIsRestarting}
     *
     * @since 1.332
     */
    @CLIMethod(name="safe-restart")
    public HttpResponse doSafeRestart(StaplerRequest req) throws IOException, ServletException, RestartNotSupportedException {
        checkPermission(ADMINISTER);
        if (req != null && req.getMethod().equals("GET"))
            return HttpResponses.forwardToView(this,"_safeRestart.jelly");

        safeRestart();

        return HttpResponses.redirectToDot();
    }

    /**
     * Performs a restart.
     */
    public void restart() throws RestartNotSupportedException {
        final Lifecycle lifecycle = Lifecycle.get();
        lifecycle.verifyRestartable(); // verify that Jenkins is restartable
        servletContext.setAttribute("app", new HudsonIsRestarting());

        new Thread("restart thread") {
            final String exitUser = getAuthentication().getName();
            @Override
            public void run() {
                try {
                    ACL.impersonate(ACL.SYSTEM);

                    // give some time for the browser to load the "reloading" page
                    Thread.sleep(5000);
                    LOGGER.severe(String.format("Restarting VM as requested by %s",exitUser));
                    for (RestartListener listener : RestartListener.all())
                        listener.onRestart();
                    lifecycle.restart();
                } catch (InterruptedException | IOException e) {
                    LOGGER.log(Level.WARNING, "Failed to restart Jenkins",e);
                }
            }
        }.start();
    }

    /**
     * Queues up a restart to be performed once there are no builds currently running.
     * @since 1.332
     */
    public void safeRestart() throws RestartNotSupportedException {
        final Lifecycle lifecycle = Lifecycle.get();
        lifecycle.verifyRestartable(); // verify that Jenkins is restartable
        // Quiet down so that we won't launch new builds.
        isQuietingDown = true;

        new Thread("safe-restart thread") {
            final String exitUser = getAuthentication().getName();
            @Override
            public void run() {
                try {
                    ACL.impersonate(ACL.SYSTEM);

                    // Wait 'til we have no active executors.
                    doQuietDown(true, 0);

                    // Make sure isQuietingDown is still true.
                    if (isQuietingDown) {
                        servletContext.setAttribute("app",new HudsonIsRestarting());
                        // give some time for the browser to load the "reloading" page
                        LOGGER.info("Restart in 10 seconds");
                        Thread.sleep(10000);
                        LOGGER.severe(String.format("Restarting VM as requested by %s",exitUser));
                        for (RestartListener listener : RestartListener.all())
                            listener.onRestart();
                        lifecycle.restart();
                    } else {
                        LOGGER.info("Safe-restart mode cancelled");
                    }
                } catch (Throwable e) {
                    LOGGER.log(Level.WARNING, "Failed to restart Jenkins",e);
                }
            }
        }.start();
    }

    @Extension @Restricted(NoExternalUse.class)
    public static class MasterRestartNotifyier extends RestartListener {

        @Override
        public void onRestart() {
            Computer computer = Jenkins.getInstance().toComputer();
            if (computer == null) return;
            RestartCause cause = new RestartCause();
            for (ComputerListener listener: ComputerListener.all()) {
                listener.onOffline(computer, cause);
            }
        }

        @Override
        public boolean isReadyToRestart() throws IOException, InterruptedException {
            return true;
        }

        private static class RestartCause extends OfflineCause.SimpleOfflineCause {
            protected RestartCause() {
                super(Messages._Jenkins_IsRestarting());
            }
        }
    }

    /**
     * Shutdown the system.
     * @since 1.161
     */
    @CLIMethod(name="shutdown")
    @RequirePOST
    public void doExit( StaplerRequest req, StaplerResponse rsp ) throws IOException {
        checkPermission(ADMINISTER);
        LOGGER.severe(String.format("Shutting down VM as requested by %s from %s",
                getAuthentication().getName(), req!=null?req.getRemoteAddr():"???"));
        if (rsp!=null) {
            rsp.setStatus(HttpServletResponse.SC_OK);
            rsp.setContentType("text/plain");
            try (PrintWriter w = rsp.getWriter()) {
                w.println("Shutting down");
            }
        }

        System.exit(0);
    }


    /**
     * Shutdown the system safely.
     * @since 1.332
     */
    @CLIMethod(name="safe-shutdown")
    @RequirePOST
    public HttpResponse doSafeExit(StaplerRequest req) throws IOException {
        checkPermission(ADMINISTER);
        isQuietingDown = true;
        final String exitUser = getAuthentication().getName();
        final String exitAddr = req!=null ? req.getRemoteAddr() : "unknown";
        new Thread("safe-exit thread") {
            @Override
            public void run() {
                try {
                    ACL.impersonate(ACL.SYSTEM);
                    LOGGER.severe(String.format("Shutting down VM as requested by %s from %s",
                                                exitUser, exitAddr));
                    // Wait 'til we have no active executors.
                    doQuietDown(true, 0);
                    // Make sure isQuietingDown is still true.
                    if (isQuietingDown) {
                        cleanUp();
                        System.exit(0);
                    }
                } catch (Exception e) {
                    LOGGER.log(Level.WARNING, "Failed to shut down Jenkins", e);
                }
            }
        }.start();

        return HttpResponses.plainText("Shutting down as soon as all jobs are complete");
    }

    /**
     * Gets the {@link Authentication} object that represents the user
     * associated with the current request.
     */
    public static @Nonnull Authentication getAuthentication() {
        Authentication a = SecurityContextHolder.getContext().getAuthentication();
        // on Tomcat while serving the login page, this is null despite the fact
        // that we have filters. Looking at the stack trace, Tomcat doesn't seem to
        // run the request through filters when this is the login request.
        // see http://www.nabble.com/Matrix-authorization-problem-tp14602081p14886312.html
        if(a==null)
            a = ANONYMOUS;
        return a;
    }

    /**
     * For system diagnostics.
     * Run arbitrary Groovy script.
     */
    public void doScript(StaplerRequest req, StaplerResponse rsp) throws IOException, ServletException {
        _doScript(req, rsp, req.getView(this, "_script.jelly"), FilePath.localChannel, getACL());
    }

    /**
     * Run arbitrary Groovy script and return result as plain text.
     */
    public void doScriptText(StaplerRequest req, StaplerResponse rsp) throws IOException, ServletException {
        _doScript(req, rsp, req.getView(this, "_scriptText.jelly"), FilePath.localChannel, getACL());
    }

    /**
     * @since 1.509.1
     */
    public static void _doScript(StaplerRequest req, StaplerResponse rsp, RequestDispatcher view, VirtualChannel channel, ACL acl) throws IOException, ServletException {
        // ability to run arbitrary script is dangerous
        acl.checkPermission(RUN_SCRIPTS);

        String text = req.getParameter("script");
        if (text != null) {
            if (!"POST".equals(req.getMethod())) {
                throw HttpResponses.error(HttpURLConnection.HTTP_BAD_METHOD, "requires POST");
            }

            if (channel == null) {
                throw HttpResponses.error(HttpURLConnection.HTTP_NOT_FOUND, "Node is offline");
            }

            try {
                req.setAttribute("output",
                        RemotingDiagnostics.executeGroovy(text, channel));
            } catch (InterruptedException e) {
                throw new ServletException(e);
            }
        }

        view.forward(req, rsp);
    }

    /**
     * Evaluates the Jelly script submitted by the client.
     *
     * This is useful for system administration as well as unit testing.
     */
    @RequirePOST
    public void doEval(StaplerRequest req, StaplerResponse rsp) throws IOException, ServletException {
        checkPermission(RUN_SCRIPTS);

        try {
            MetaClass mc = WebApp.getCurrent().getMetaClass(getClass());
            Script script = mc.classLoader.loadTearOff(JellyClassLoaderTearOff.class).createContext().compileScript(new InputSource(req.getReader()));
            new JellyRequestDispatcher(this,script).forward(req,rsp);
        } catch (JellyException e) {
            throw new ServletException(e);
        }
    }

    /**
     * Sign up for the user account.
     */
    public void doSignup( StaplerRequest req, StaplerResponse rsp ) throws IOException, ServletException {
        if (getSecurityRealm().allowsSignup()) {
            req.getView(getSecurityRealm(), "signup.jelly").forward(req, rsp);
            return;
        }
        req.getView(SecurityRealm.class, "signup.jelly").forward(req, rsp);
    }

    /**
     * Changes the icon size by changing the cookie
     */
    public void doIconSize( StaplerRequest req, StaplerResponse rsp ) throws IOException, ServletException {
        String qs = req.getQueryString();
        if(qs==null)
            throw new ServletException();
        Cookie cookie = new Cookie("iconSize", Functions.validateIconSize(qs));
        cookie.setMaxAge(/* ~4 mo. */9999999); // #762
        rsp.addCookie(cookie);
        String ref = req.getHeader("Referer");
        if(ref==null)   ref=".";
        rsp.sendRedirect2(ref);
    }

    @RequirePOST
    public void doFingerprintCleanup(StaplerResponse rsp) throws IOException {
        checkPermission(ADMINISTER);
        FingerprintCleanupThread.invoke();
        rsp.setStatus(HttpServletResponse.SC_OK);
        rsp.setContentType("text/plain");
        rsp.getWriter().println("Invoked");
    }

    @RequirePOST
    public void doWorkspaceCleanup(StaplerResponse rsp) throws IOException {
        checkPermission(ADMINISTER);
        WorkspaceCleanupThread.invoke();
        rsp.setStatus(HttpServletResponse.SC_OK);
        rsp.setContentType("text/plain");
        rsp.getWriter().println("Invoked");
    }

    /**
     * If the user chose the default JDK, make sure we got 'java' in PATH.
     */
    public FormValidation doDefaultJDKCheck(StaplerRequest request, @QueryParameter String value) {
        if(!JDK.isDefaultName(value))
            // assume the user configured named ones properly in system config ---
            // or else system config should have reported form field validation errors.
            return FormValidation.ok();

        // default JDK selected. Does such java really exist?
        if(JDK.isDefaultJDKValid(Jenkins.this))
            return FormValidation.ok();
        else
            return FormValidation.errorWithMarkup(Messages.Hudson_NoJavaInPath(request.getContextPath()));
    }

    /**
     * Checks if a top-level view with the given name exists and
     * make sure that the name is good as a view name.
     */
    public FormValidation doCheckViewName(@QueryParameter String value) {
        checkPermission(View.CREATE);

        String name = fixEmpty(value);
        if (name == null)
            return FormValidation.ok();

        // already exists?
        if (getView(name) != null)
            return FormValidation.error(Messages.Hudson_ViewAlreadyExists(name));

        // good view name?
        try {
            checkGoodName(name);
        } catch (Failure e) {
            return FormValidation.error(e.getMessage());
        }

        return FormValidation.ok();
    }

    /**
     * Checks if a top-level view with the given name exists.
     * @deprecated 1.512
     */
    @Deprecated
    public FormValidation doViewExistsCheck(@QueryParameter String value) {
        checkPermission(View.CREATE);

        String view = fixEmpty(value);
        if(view==null) return FormValidation.ok();

        if(getView(view)==null)
            return FormValidation.ok();
        else
            return FormValidation.error(Messages.Hudson_ViewAlreadyExists(view));
    }

    /**
     * Serves static resources placed along with Jelly view files.
     * <p>
     * This method can serve a lot of files, so care needs to be taken
     * to make this method secure. It's not clear to me what's the best
     * strategy here, though the current implementation is based on
     * file extensions.
     */
    public void doResources(StaplerRequest req, StaplerResponse rsp) throws IOException, ServletException {
        String path = req.getRestOfPath();
        // cut off the "..." portion of /resources/.../path/to/file
        // as this is only used to make path unique (which in turn
        // allows us to set a long expiration date
        path = path.substring(path.indexOf('/',1)+1);

        int idx = path.lastIndexOf('.');
        String extension = path.substring(idx+1);
        if(ALLOWED_RESOURCE_EXTENSIONS.contains(extension)) {
            URL url = pluginManager.uberClassLoader.getResource(path);
            if(url!=null) {
                long expires = MetaClass.NO_CACHE ? 0 : 365L * 24 * 60 * 60 * 1000; /*1 year*/
                rsp.serveFile(req,url,expires);
                return;
            }
        }
        rsp.sendError(HttpServletResponse.SC_NOT_FOUND);
    }

    /**
     * Extension list that {@link #doResources(StaplerRequest, StaplerResponse)} can serve.
     * This set is mutable to allow plugins to add additional extensions.
     */
    public static final Set<String> ALLOWED_RESOURCE_EXTENSIONS = new HashSet<String>(Arrays.asList(
        "js|css|jpeg|jpg|png|gif|html|htm".split("\\|")
    ));

    /**
     * Checks if container uses UTF-8 to decode URLs. See
     * http://wiki.jenkins-ci.org/display/JENKINS/Tomcat#Tomcat-i18n
     */
    @Restricted(NoExternalUse.class)
    @RestrictedSince("since TODO")
    @Deprecated
    public FormValidation doCheckURIEncoding(StaplerRequest request) throws IOException {
        return ExtensionList.lookup(URICheckEncodingMonitor.class).get(0).doCheckURIEncoding(request);
    }

    /**
     * Does not check when system default encoding is "ISO-8859-1".
     */
    @Restricted(NoExternalUse.class)
    @RestrictedSince("since TODO")
    @Deprecated
    public static boolean isCheckURIEncodingEnabled() {
        return ExtensionList.lookup(URICheckEncodingMonitor.class).get(0).isCheckEnabled();
    }

    /**
     * Rebuilds the dependency map.
     */
    public void rebuildDependencyGraph() {
        DependencyGraph graph = new DependencyGraph();
        graph.build();
        // volatile acts a as a memory barrier here and therefore guarantees
        // that graph is fully build, before it's visible to other threads
        dependencyGraph = graph;
        dependencyGraphDirty.set(false);
    }

    /**
     * Rebuilds the dependency map asynchronously.
     *
     * <p>
     * This would keep the UI thread more responsive and helps avoid the deadlocks,
     * as dependency graph recomputation tends to touch a lot of other things.
     *
     * @since 1.522
     */
    public Future<DependencyGraph> rebuildDependencyGraphAsync() {
        dependencyGraphDirty.set(true);
        return Timer.get().schedule(new java.util.concurrent.Callable<DependencyGraph>() {
            @Override
            public DependencyGraph call() throws Exception {
                if (dependencyGraphDirty.get()) {
                    rebuildDependencyGraph();
                }
                return dependencyGraph;
            }
        }, 500, TimeUnit.MILLISECONDS);
    }

    public DependencyGraph getDependencyGraph() {
        return dependencyGraph;
    }

    // for Jelly
    public List<ManagementLink> getManagementLinks() {
        return ManagementLink.all();
    }
    
    /**
     * If set, a currently active setup wizard - e.g. installation
     *
     * @since 2.0
     */
    @Restricted(NoExternalUse.class)
    public SetupWizard getSetupWizard() {
        return setupWizard;
    }
    
    /**
     * Exposes the current user to <tt>/me</tt> URL.
     */
    public User getMe() {
        User u = User.current();
        if (u == null)
            throw new AccessDeniedException("/me is not available when not logged in");
        return u;
    }

    /**
     * Gets the {@link Widget}s registered on this object.
     *
     * <p>
     * Plugins who wish to contribute boxes on the side panel can add widgets
     * by {@code getWidgets().add(new MyWidget())} from {@link Plugin#start()}.
     */
    public List<Widget> getWidgets() {
        return widgets;
    }

    public Object getTarget() {
        try {
            checkPermission(READ);
        } catch (AccessDeniedException e) {
            if (!isSubjectToMandatoryReadPermissionCheck(Stapler.getCurrentRequest().getRestOfPath())) {
                return this;
            }

            throw e;
        }
        return this;
    }
    
    /**
     * Test a path to see if it is subject to mandatory read permission checks by container-managed security
     * @param restOfPath the URI, excluding the Jenkins root URI and query string
     * @return true if the path is subject to mandatory read permission checks
     * @since TODO
     */
    public boolean isSubjectToMandatoryReadPermissionCheck(String restOfPath) {
        for (String name : ALWAYS_READABLE_PATHS) {
            if (restOfPath.startsWith(name)) {
                return false;
            }
        }

        for (String name : getUnprotectedRootActions()) {
            if (restOfPath.startsWith("/" + name + "/") || restOfPath.equals("/" + name)) {
                return false;
            }
        }

        // TODO SlaveComputer.doSlaveAgentJnlp; there should be an annotation to request unprotected access
        if (restOfPath.matches("/computer/[^/]+/slave-agent[.]jnlp")
            && "true".equals(Stapler.getCurrentRequest().getParameter("encrypt"))) {
            return false;
        }

        return true;
    }

    /**
     * Gets a list of unprotected root actions.
     * These URL prefixes should be exempted from access control checks by container-managed security.
     * Ideally would be synchronized with {@link #getTarget}.
     * @return a list of {@linkplain Action#getUrlName URL names}
     * @since 1.495
     */
    public Collection<String> getUnprotectedRootActions() {
        Set<String> names = new TreeSet<String>();
        names.add("jnlpJars"); // TODO cleaner to refactor doJnlpJars into a URA
        // TODO consider caching (expiring cache when actions changes)
        for (Action a : getActions()) {
            if (a instanceof UnprotectedRootAction) {
                String url = a.getUrlName();
                if (url == null) continue;
                names.add(url);
            }
        }
        return names;
    }

    /**
     * Fallback to the primary view.
     */
    public View getStaplerFallback() {
        return getPrimaryView();
    }

    /**
     * This method checks all existing jobs to see if displayName is
     * unique. It does not check the displayName against the displayName of the
     * job that the user is configuring though to prevent a validation warning
     * if the user sets the displayName to what it currently is.
     * @param displayName
     * @param currentJobName
     */
    boolean isDisplayNameUnique(String displayName, String currentJobName) {
        Collection<TopLevelItem> itemCollection = items.values();

        // if there are a lot of projects, we'll have to store their
        // display names in a HashSet or something for a quick check
        for(TopLevelItem item : itemCollection) {
            if(item.getName().equals(currentJobName)) {
                // we won't compare the candidate displayName against the current
                // item. This is to prevent an validation warning if the user
                // sets the displayName to what the existing display name is
                continue;
            }
            else if(displayName.equals(item.getDisplayName())) {
                return false;
            }
        }

        return true;
    }

    /**
     * True if there is no item in Jenkins that has this name
     * @param name The name to test
     * @param currentJobName The name of the job that the user is configuring
     */
    boolean isNameUnique(String name, String currentJobName) {
        Item item = getItem(name);

        if(null==item) {
            // the candidate name didn't return any items so the name is unique
            return true;
        }
        else if(item.getName().equals(currentJobName)) {
            // the candidate name returned an item, but the item is the item
            // that the user is configuring so this is ok
            return true;
        }
        else {
            // the candidate name returned an item, so it is not unique
            return false;
        }
    }

    /**
     * Checks to see if the candidate displayName collides with any
     * existing display names or project names
     * @param displayName The display name to test
     * @param jobName The name of the job the user is configuring
     */
    public FormValidation doCheckDisplayName(@QueryParameter String displayName,
            @QueryParameter String jobName) {
        displayName = displayName.trim();

        if(LOGGER.isLoggable(Level.FINE)) {
            LOGGER.log(Level.FINE, "Current job name is " + jobName);
        }

        if(!isNameUnique(displayName, jobName)) {
            return FormValidation.warning(Messages.Jenkins_CheckDisplayName_NameNotUniqueWarning(displayName));
        }
        else if(!isDisplayNameUnique(displayName, jobName)){
            return FormValidation.warning(Messages.Jenkins_CheckDisplayName_DisplayNameNotUniqueWarning(displayName));
        }
        else {
            return FormValidation.ok();
        }
    }

    public static class MasterComputer extends Computer {
        protected MasterComputer() {
            super(Jenkins.getInstance());
        }

        /**
         * Returns "" to match with {@link Jenkins#getNodeName()}.
         */
        @Override
        public String getName() {
            return "";
        }

        @Override
        public boolean isConnecting() {
            return false;
        }

        @Override
        public String getDisplayName() {
            return Messages.Hudson_Computer_DisplayName();
        }

        @Override
        public String getCaption() {
            return Messages.Hudson_Computer_Caption();
        }

        @Override
        public String getUrl() {
            return "computer/(master)/";
        }

        public RetentionStrategy getRetentionStrategy() {
            return RetentionStrategy.NOOP;
        }

        /**
         * Will always keep this guy alive so that it can function as a fallback to
         * execute {@link FlyweightTask}s. See JENKINS-7291.
         */
        @Override
        protected boolean isAlive() {
            return true;
        }

        @Override
        public Boolean isUnix() {
            return !Functions.isWindows();
        }

        /**
         * Report an error.
         */
        @Override
        public HttpResponse doDoDelete() throws IOException {
            throw HttpResponses.status(SC_BAD_REQUEST);
        }

        @Override
        public void doConfigSubmit(StaplerRequest req, StaplerResponse rsp) throws IOException, ServletException, FormException {
            Jenkins.getInstance().doConfigExecutorsSubmit(req, rsp);
        }

        @WebMethod(name="config.xml")
        @Override
        public void doConfigDotXml(StaplerRequest req, StaplerResponse rsp) throws IOException, ServletException {
            throw HttpResponses.status(SC_BAD_REQUEST);
        }

        @Override
        public boolean hasPermission(Permission permission) {
            // no one should be allowed to delete the master.
            // this hides the "delete" link from the /computer/(master) page.
            if(permission==Computer.DELETE)
                return false;
            // Configuration of master node requires ADMINISTER permission
            return super.hasPermission(permission==Computer.CONFIGURE ? Jenkins.ADMINISTER : permission);
        }

        @Override
        public VirtualChannel getChannel() {
            return FilePath.localChannel;
        }

        @Override
        public Charset getDefaultCharset() {
            return Charset.defaultCharset();
        }

        public List<LogRecord> getLogRecords() throws IOException, InterruptedException {
            return logRecords;
        }

        @RequirePOST
        public void doLaunchSlaveAgent(StaplerRequest req, StaplerResponse rsp) throws IOException, ServletException {
            // this computer never returns null from channel, so
            // this method shall never be invoked.
            rsp.sendError(SC_NOT_FOUND);
        }

        protected Future<?> _connect(boolean forceReconnect) {
            return Futures.precomputed(null);
        }

        /**
         * {@link LocalChannel} instance that can be used to execute programs locally.
         *
         * @deprecated as of 1.558
         *      Use {@link FilePath#localChannel}
         */
        @Deprecated
        public static final LocalChannel localChannel = FilePath.localChannel;
    }

    /**
     * Shortcut for {@code Jenkins.getInstanceOrNull()?.lookup.get(type)}
     */
    public static @CheckForNull <T> T lookup(Class<T> type) {
        Jenkins j = Jenkins.getInstanceOrNull();
        return j != null ? j.lookup.get(type) : null;
    }

    /**
     * Live view of recent {@link LogRecord}s produced by Jenkins.
     */
    public static List<LogRecord> logRecords = Collections.emptyList(); // initialized to dummy value to avoid NPE

    /**
     * Thread-safe reusable {@link XStream}.
     */
    public static final XStream XSTREAM;

    /**
     * Alias to {@link #XSTREAM} so that one can access additional methods on {@link XStream2} more easily.
     */
    public static final XStream2 XSTREAM2;

    private static final int TWICE_CPU_NUM = Math.max(4, Runtime.getRuntime().availableProcessors() * 2);

    /**
     * Thread pool used to load configuration in parallel, to improve the start up time.
     * <p>
     * The idea here is to overlap the CPU and I/O, so we want more threads than CPU numbers.
     */
    /*package*/ transient final ExecutorService threadPoolForLoad = new ThreadPoolExecutor(
        TWICE_CPU_NUM, TWICE_CPU_NUM,
        5L, TimeUnit.SECONDS, new LinkedBlockingQueue<Runnable>(), new NamingThreadFactory(new DaemonThreadFactory(), "Jenkins load"));


    private static void computeVersion(ServletContext context) {
        // set the version
        Properties props = new Properties();
        InputStream is = null;
        try {
            is = Jenkins.class.getResourceAsStream("jenkins-version.properties");
            if(is!=null)
                props.load(is);
        } catch (IOException e) {
            e.printStackTrace(); // if the version properties is missing, that's OK.
        } finally {
            IOUtils.closeQuietly(is);
        }
        String ver = props.getProperty("version");
        if(ver==null)   ver = UNCOMPUTED_VERSION;
        if(Main.isDevelopmentMode && "${build.version}".equals(ver)) {
            // in dev mode, unable to get version (ahem Eclipse)
            try {
                File dir = new File(".").getAbsoluteFile();
                while(dir != null) {
                    File pom = new File(dir, "pom.xml");
                    if (pom.exists() && "pom".equals(XMLUtils.getValue("/project/artifactId", pom))) {
                        pom =  pom.getCanonicalFile();
                        LOGGER.info("Reading version from: " + pom.getAbsolutePath());
                        ver = XMLUtils.getValue("/project/version", pom);
                        break;
                    }
                    dir = dir.getParentFile();
                }
                LOGGER.info("Jenkins is in dev mode, using version: " + ver);
            } catch (Exception e) {
                LOGGER.log(Level.WARNING, "Unable to read Jenkins version: " + e.getMessage(), e);
            }
        }
        
        VERSION = ver;
        context.setAttribute("version",ver);

        VERSION_HASH = Util.getDigestOf(ver).substring(0, 8);
        SESSION_HASH = Util.getDigestOf(ver+System.currentTimeMillis()).substring(0, 8);

        if(ver.equals(UNCOMPUTED_VERSION) || SystemProperties.getBoolean("hudson.script.noCache"))
            RESOURCE_PATH = "";
        else
            RESOURCE_PATH = "/static/"+SESSION_HASH;

        VIEW_RESOURCE_PATH = "/resources/"+ SESSION_HASH;
    }

    /**
     * The version number before it is "computed" (by a call to computeVersion()).
     * @since 2.0
     */
    @Restricted(NoExternalUse.class)
    public static final String UNCOMPUTED_VERSION = "?";

    /**
     * Version number of this Jenkins.
     */
    public static String VERSION = UNCOMPUTED_VERSION;

    /**
     * Parses {@link #VERSION} into {@link VersionNumber}, or null if it's not parseable as a version number
     * (such as when Jenkins is run with "mvn hudson-dev:run")
     */
    public @CheckForNull static VersionNumber getVersion() {
        return toVersion(VERSION);
    }

    /**
     * Get the stored version of Jenkins, as stored by
     * {@link #doConfigSubmit(org.kohsuke.stapler.StaplerRequest, org.kohsuke.stapler.StaplerResponse)}.
     * <p>
     * Parses the version into {@link VersionNumber}, or null if it's not parseable as a version number
     * (such as when Jenkins is run with "mvn hudson-dev:run")
     * @since 2.0
     */
    @Restricted(NoExternalUse.class)
    public @CheckForNull static VersionNumber getStoredVersion() {
        return toVersion(Jenkins.getActiveInstance().version);
    }

    /**
     * Parses a version string into {@link VersionNumber}, or null if it's not parseable as a version number
     * (such as when Jenkins is run with "mvn hudson-dev:run")
     */
    private static @CheckForNull VersionNumber toVersion(@CheckForNull String versionString) {
        if (versionString == null) {
            return null;
        }

        try {
            return new VersionNumber(versionString);
        } catch (NumberFormatException e) {
            try {
                // for non-released version of Jenkins, this looks like "1.345 (private-foobar), so try to approximate.
                int idx = versionString.indexOf(' ');
                if (idx > 0) {
                    return new VersionNumber(versionString.substring(0,idx));
                }
            } catch (NumberFormatException _) {
                // fall through
            }

            // totally unparseable
            return null;
        } catch (IllegalArgumentException e) {
            // totally unparseable
            return null;
        }
    }

    /**
     * Hash of {@link #VERSION}.
     */
    public static String VERSION_HASH;

    /**
     * Unique random token that identifies the current session.
     * Used to make {@link #RESOURCE_PATH} unique so that we can set long "Expires" header.
     *
     * We used to use {@link #VERSION_HASH}, but making this session local allows us to
     * reuse the same {@link #RESOURCE_PATH} for static resources in plugins.
     */
    public static String SESSION_HASH;

    /**
     * Prefix to static resources like images and javascripts in the war file.
     * Either "" or strings like "/static/VERSION", which avoids Jenkins to pick up
     * stale cache when the user upgrades to a different version.
     * <p>
     * Value computed in {@link WebAppMain}.
     */
    public static String RESOURCE_PATH = "";

    /**
     * Prefix to resources alongside view scripts.
     * Strings like "/resources/VERSION", which avoids Jenkins to pick up
     * stale cache when the user upgrades to a different version.
     * <p>
     * Value computed in {@link WebAppMain}.
     */
    public static String VIEW_RESOURCE_PATH = "/resources/TBD";

    public static boolean PARALLEL_LOAD = Configuration.getBooleanConfigParameter("parallelLoad", true);
    public static boolean KILL_AFTER_LOAD = Configuration.getBooleanConfigParameter("killAfterLoad", false);
    /**
     * @deprecated No longer used.
     */
    @Deprecated
    public static boolean FLYWEIGHT_SUPPORT = true;

    /**
     * Tentative switch to activate the concurrent build behavior.
     * When we merge this back to the trunk, this allows us to keep
     * this feature hidden for a while until we iron out the kinks.
     * @see AbstractProject#isConcurrentBuild()
     * @deprecated as of 1.464
     *      This flag will have no effect.
     */
    @Restricted(NoExternalUse.class)
    @Deprecated
    public static boolean CONCURRENT_BUILD = true;

    /**
     * Switch to enable people to use a shorter workspace name.
     */
    private static final String WORKSPACE_DIRNAME = Configuration.getStringConfigParameter("workspaceDirName", "workspace");

    /**
     * Automatically try to launch an agent when Jenkins is initialized or a new agent computer is created.
     */
    public static boolean AUTOMATIC_SLAVE_LAUNCH = true;

    private static final Logger LOGGER = Logger.getLogger(Jenkins.class.getName());

    public static final PermissionGroup PERMISSIONS = Permission.HUDSON_PERMISSIONS;
    public static final Permission ADMINISTER = Permission.HUDSON_ADMINISTER;
    public static final Permission READ = new Permission(PERMISSIONS,"Read",Messages._Hudson_ReadPermission_Description(),Permission.READ,PermissionScope.JENKINS);
    public static final Permission RUN_SCRIPTS = new Permission(PERMISSIONS, "RunScripts", Messages._Hudson_RunScriptsPermission_Description(),ADMINISTER,PermissionScope.JENKINS);

    /**
     * Urls that are always visible without READ permission.
     *
     * <p>See also:{@link #getUnprotectedRootActions}.
     */
    private static final ImmutableSet<String> ALWAYS_READABLE_PATHS = ImmutableSet.of(
        "/login",
        "/logout",
        "/accessDenied",
        "/adjuncts/",
        "/error",
        "/oops",
        "/signup",
        "/tcpSlaveAgentListener",
        "/federatedLoginService/",
        "/securityRealm",
        "/instance-identity"
    );

    /**
     * {@link Authentication} object that represents the anonymous user.
     * Because Acegi creates its own {@link AnonymousAuthenticationToken} instances, the code must not
     * expect the singleton semantics. This is just a convenient instance.
     *
     * @since 1.343
     */
    public static final Authentication ANONYMOUS;

    static {
        try {
            ANONYMOUS = new AnonymousAuthenticationToken(
                    "anonymous", "anonymous", new GrantedAuthority[]{new GrantedAuthorityImpl("anonymous")});
            XSTREAM = XSTREAM2 = new XStream2();

            XSTREAM.alias("jenkins", Jenkins.class);
            XSTREAM.alias("slave", DumbSlave.class);
            XSTREAM.alias("jdk", JDK.class);
            // for backward compatibility with <1.75, recognize the tag name "view" as well.
            XSTREAM.alias("view", ListView.class);
            XSTREAM.alias("listView", ListView.class);
            XSTREAM.addImplicitArray(Jenkins.class, "_disabledAgentProtocols", "disabledAgentProtocol");
            XSTREAM.addImplicitArray(Jenkins.class, "_enabledAgentProtocols", "enabledAgentProtocol");
            XSTREAM2.addCriticalField(Jenkins.class, "securityRealm");
            XSTREAM2.addCriticalField(Jenkins.class, "authorizationStrategy");
            // this seems to be necessary to force registration of converter early enough
            Mode.class.getEnumConstants();

            // double check that initialization order didn't do any harm
            assert PERMISSIONS != null;
            assert ADMINISTER != null;

        } catch (RuntimeException | Error e) {
            // when loaded on an agent and this fails, subsequent NoClassDefFoundError will fail to chain the cause.
            // see http://bugs.java.com/bugdatabase/view_bug.do?bug_id=8051847
            // As we don't know where the first exception will go, let's also send this to logging so that
            // we have a known place to look at.
            LOGGER.log(SEVERE, "Failed to load Jenkins.class", e);
            throw e;
        }
    }

    private static final class JenkinsJVMAccess extends JenkinsJVM {
        private static void _setJenkinsJVM(boolean jenkinsJVM) {
            JenkinsJVM.setJenkinsJVM(jenkinsJVM);
        }
    }

}<|MERGE_RESOLUTION|>--- conflicted
+++ resolved
@@ -2266,11 +2266,7 @@
                 })
                 .add(new CollectionSearchIndex() {// for views
                     protected View get(String key) { return getView(key); }
-<<<<<<< HEAD
                     protected Collection<View> all() { return viewGroupMixIn.getViews(); }
-=======
-                    protected Collection<View> all() { return views; }
->>>>>>> e612721e
                 });
         return builder;
     }
