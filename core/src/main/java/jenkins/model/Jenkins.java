--- conflicted
+++ resolved
@@ -5030,11 +5030,7 @@
                 if (idx > 0) {
                     return new VersionNumber(versionString.substring(0,idx));
                 }
-<<<<<<< HEAD
-            } catch (NumberFormatException ex) {
-=======
             } catch (NumberFormatException ignored) {
->>>>>>> 9801bd96
                 // fall through
             }
 
