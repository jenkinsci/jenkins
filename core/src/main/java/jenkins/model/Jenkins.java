--- conflicted
+++ resolved
@@ -2235,34 +2235,6 @@
 
     @Override
     public SearchIndexBuilder makeSearchIndex() {
-<<<<<<< HEAD
-        return super.makeSearchIndex()
-            .add("configure", "config","configure")
-            .add("manage")
-            .add("log")
-            .add(new CollectionSearchIndex<TopLevelItem>() {
-                protected SearchItem get(String key) { return getItemByFullName(key, TopLevelItem.class); }
-                protected Collection<TopLevelItem> all() { return getAllItems(TopLevelItem.class); }
-                @Nonnull
-                @Override
-                protected Iterable<TopLevelItem> allAsIterable() {
-                    return allItems(TopLevelItem.class);
-                }
-            })
-            .add(getPrimaryView().makeSearchIndex())
-            .add(new CollectionSearchIndex() {// for computers
-                protected Computer get(String key) { return getComputer(key); }
-                protected Collection<Computer> all() { return computers.values(); }
-            })
-            .add(new CollectionSearchIndex() {// for users
-                protected User get(String key) { return User.get(key,false); }
-                protected Collection<User> all() { return User.getAll(); }
-            })
-            .add(new CollectionSearchIndex() {// for views
-                protected View get(String key) { return getView(key); }
-                protected Collection<View> all() { return viewGroupMixIn.getViews(); }
-            });
-=======
         SearchIndexBuilder builder = super.makeSearchIndex();
         if (hasPermission(ADMINISTER)) {
                 builder.add("configure", "config", "configure")
@@ -2289,10 +2261,9 @@
                 })
                 .add(new CollectionSearchIndex() {// for views
                     protected View get(String key) { return getView(key); }
-                    protected Collection<View> all() { return views; }
+                    protected Collection<View> all() { return viewGroupMixIn.getViews(); }
                 });
         return builder;
->>>>>>> e663b315
     }
 
     public String getUrlChildPrefix() {
