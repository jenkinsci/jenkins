/*
 * The MIT License
 *
 * Copyright (c) 2004-2011, Sun Microsystems, Inc., Kohsuke Kawaguchi,
 * Erik Ramfelt, Koichi Fujikawa, Red Hat, Inc., Seiji Sogabe,
 * Stephen Connolly, Tom Huybrechts, Yahoo! Inc., Alan Harder, CloudBees, Inc.,
 * Yahoo!, Inc.
 *
 * Permission is hereby granted, free of charge, to any person obtaining a copy
 * of this software and associated documentation files (the "Software"), to deal
 * in the Software without restriction, including without limitation the rights
 * to use, copy, modify, merge, publish, distribute, sublicense, and/or sell
 * copies of the Software, and to permit persons to whom the Software is
 * furnished to do so, subject to the following conditions:
 *
 * The above copyright notice and this permission notice shall be included in
 * all copies or substantial portions of the Software.
 *
 * THE SOFTWARE IS PROVIDED "AS IS", WITHOUT WARRANTY OF ANY KIND, EXPRESS OR
 * IMPLIED, INCLUDING BUT NOT LIMITED TO THE WARRANTIES OF MERCHANTABILITY,
 * FITNESS FOR A PARTICULAR PURPOSE AND NONINFRINGEMENT. IN NO EVENT SHALL THE
 * AUTHORS OR COPYRIGHT HOLDERS BE LIABLE FOR ANY CLAIM, DAMAGES OR OTHER
 * LIABILITY, WHETHER IN AN ACTION OF CONTRACT, TORT OR OTHERWISE, ARISING FROM,
 * OUT OF OR IN CONNECTION WITH THE SOFTWARE OR THE USE OR OTHER DEALINGS IN
 * THE SOFTWARE.
 */
package jenkins.model;

import antlr.ANTLRException;
import com.google.common.annotations.VisibleForTesting;
import com.google.common.collect.ImmutableMap;
import com.google.common.collect.ImmutableSet;
import com.google.common.collect.Lists;
import com.google.inject.Inject;
import com.google.inject.Injector;
import com.thoughtworks.xstream.XStream;
import edu.umd.cs.findbugs.annotations.SuppressFBWarnings;
import hudson.*;
import hudson.Launcher.LocalLauncher;
import jenkins.AgentProtocol;
import jenkins.diagnostics.URICheckEncodingMonitor;
import jenkins.security.stapler.DoActionFilter;
import jenkins.security.stapler.StaplerDispatchValidator;
import jenkins.security.stapler.StaplerFilteredActionListener;
import jenkins.security.stapler.StaplerDispatchable;
import jenkins.security.RedactSecretJsonInErrorMessageSanitizer;
import jenkins.security.stapler.TypedFilter;
import jenkins.telemetry.impl.java11.CatcherClassLoader;
import jenkins.telemetry.impl.java11.MissingClassTelemetry;
import jenkins.util.SystemProperties;
import hudson.cli.declarative.CLIMethod;
import hudson.cli.declarative.CLIResolver;
import hudson.init.InitMilestone;
import hudson.init.InitStrategy;
import hudson.init.TermMilestone;
import hudson.init.TerminatorFinder;
import hudson.lifecycle.Lifecycle;
import hudson.lifecycle.RestartNotSupportedException;
import hudson.logging.LogRecorderManager;
import hudson.markup.EscapedMarkupFormatter;
import hudson.markup.MarkupFormatter;
import hudson.model.AbstractCIBase;
import hudson.model.AbstractProject;
import hudson.model.Action;
import hudson.model.AdministrativeMonitor;
import hudson.model.AllView;
import hudson.model.Api;
import hudson.model.Computer;
import hudson.model.ComputerSet;
import hudson.model.DependencyGraph;
import hudson.model.Describable;
import hudson.model.Descriptor;
import hudson.model.Descriptor.FormException;
import hudson.model.DescriptorByNameOwner;
import hudson.model.DirectoryBrowserSupport;
import hudson.model.Failure;
import hudson.model.Fingerprint;
import hudson.model.FingerprintCleanupThread;
import hudson.model.FingerprintMap;
import hudson.model.Hudson;
import hudson.model.Item;
import hudson.model.ItemGroup;
import hudson.model.ItemGroupMixIn;
import hudson.model.Items;
import hudson.model.JDK;
import hudson.model.Job;
import hudson.model.JobPropertyDescriptor;
import hudson.model.Label;
import hudson.model.ListView;
import hudson.model.LoadBalancer;
import hudson.model.LoadStatistics;
import hudson.model.ManagementLink;
import hudson.model.Messages;
import hudson.model.ModifiableViewGroup;
import hudson.model.NoFingerprintMatch;
import hudson.model.Node;
import hudson.model.OverallLoadStatistics;
import hudson.model.PaneStatusProperties;
import hudson.model.Project;
import hudson.model.Queue;
import hudson.model.Queue.FlyweightTask;
import hudson.model.RestartListener;
import hudson.model.RootAction;
import hudson.model.Slave;
import hudson.model.TaskListener;
import hudson.model.TopLevelItem;
import hudson.model.TopLevelItemDescriptor;
import hudson.model.UnprotectedRootAction;
import hudson.model.UpdateCenter;
import hudson.model.User;
import hudson.model.View;
import hudson.model.ViewGroupMixIn;
import hudson.model.WorkspaceCleanupThread;
import hudson.model.labels.LabelAtom;
import hudson.model.listeners.ItemListener;
import hudson.model.listeners.SCMListener;
import hudson.model.listeners.SaveableListener;
import hudson.remoting.Callable;
import hudson.remoting.LocalChannel;
import hudson.remoting.VirtualChannel;
import hudson.scm.RepositoryBrowser;
import hudson.scm.SCM;
import hudson.search.CollectionSearchIndex;
import hudson.search.SearchIndexBuilder;
import hudson.search.SearchItem;
import hudson.security.ACL;
import hudson.security.AccessControlled;
import hudson.security.AuthorizationStrategy;
import hudson.security.BasicAuthenticationFilter;
import hudson.security.FederatedLoginService;
import hudson.security.HudsonFilter;
import hudson.security.LegacyAuthorizationStrategy;
import hudson.security.LegacySecurityRealm;
import hudson.security.Permission;
import hudson.security.PermissionGroup;
import hudson.security.PermissionScope;
import hudson.security.SecurityMode;
import hudson.security.SecurityRealm;
import hudson.security.csrf.CrumbIssuer;
import hudson.slaves.Cloud;
import hudson.slaves.ComputerListener;
import hudson.slaves.DumbSlave;
import hudson.slaves.NodeDescriptor;
import hudson.slaves.NodeList;
import hudson.slaves.NodeProperty;
import hudson.slaves.NodePropertyDescriptor;
import hudson.slaves.NodeProvisioner;
import hudson.slaves.OfflineCause;
import hudson.slaves.RetentionStrategy;
import hudson.tasks.BuildWrapper;
import hudson.tasks.Builder;
import hudson.tasks.Publisher;
import hudson.triggers.SafeTimerTask;
import hudson.triggers.Trigger;
import hudson.triggers.TriggerDescriptor;
import hudson.util.AdministrativeError;
import hudson.util.CaseInsensitiveComparator;
import hudson.util.ClockDifference;
import hudson.util.CopyOnWriteList;
import hudson.util.CopyOnWriteMap;
import hudson.util.DaemonThreadFactory;
import hudson.util.DescribableList;
import hudson.util.FormApply;
import hudson.util.FormValidation;
import hudson.util.Futures;
import hudson.util.HudsonIsLoading;
import hudson.util.HudsonIsRestarting;
import hudson.util.Iterators;
import hudson.util.JenkinsReloadFailed;
import hudson.util.MultipartFormDataParser;
import hudson.util.NamingThreadFactory;
import hudson.util.PluginServletFilter;
import hudson.util.RemotingDiagnostics;
import hudson.util.RemotingDiagnostics.HeapDump;
import hudson.util.TextFile;
import hudson.util.VersionNumber;
import hudson.util.XStream2;
import hudson.views.DefaultMyViewsTabBar;
import hudson.views.DefaultViewsTabBar;
import hudson.views.MyViewsTabBar;
import hudson.views.ViewsTabBar;
import hudson.widgets.Widget;

import java.util.Objects;
import java.util.TimerTask;
import java.util.concurrent.CountDownLatch;
import jenkins.ExtensionComponentSet;
import jenkins.ExtensionRefreshException;
import jenkins.InitReactorRunner;
import jenkins.install.InstallState;
import jenkins.install.SetupWizard;
import jenkins.model.ProjectNamingStrategy.DefaultProjectNamingStrategy;
import jenkins.security.ClassFilterImpl;
import jenkins.security.ConfidentialKey;
import jenkins.security.ConfidentialStore;
import jenkins.security.SecurityListener;
import jenkins.security.MasterToSlaveCallable;
import jenkins.slaves.WorkspaceLocator;
import jenkins.util.JenkinsJVM;
import jenkins.util.Timer;
import jenkins.util.io.FileBoolean;
import jenkins.util.io.OnMaster;
import jenkins.util.xml.XMLUtils;
import net.jcip.annotations.GuardedBy;
import net.sf.json.JSONObject;
import org.acegisecurity.AccessDeniedException;
import org.acegisecurity.AcegiSecurityException;
import org.acegisecurity.Authentication;
import org.acegisecurity.GrantedAuthority;
import org.acegisecurity.GrantedAuthorityImpl;
import org.acegisecurity.context.SecurityContextHolder;
import org.acegisecurity.providers.anonymous.AnonymousAuthenticationToken;
import org.acegisecurity.ui.AbstractProcessingFilter;
import org.apache.commons.jelly.JellyException;
import org.apache.commons.jelly.Script;
import org.apache.commons.logging.LogFactory;
import org.jvnet.hudson.reactor.Executable;
import org.jvnet.hudson.reactor.Milestone;
import org.jvnet.hudson.reactor.Reactor;
import org.jvnet.hudson.reactor.ReactorException;
import org.jvnet.hudson.reactor.ReactorListener;
import org.jvnet.hudson.reactor.Task;
import org.jvnet.hudson.reactor.TaskBuilder;
import org.jvnet.hudson.reactor.TaskGraphBuilder;
import org.jvnet.hudson.reactor.TaskGraphBuilder.Handle;
import org.kohsuke.accmod.Restricted;
import org.kohsuke.accmod.restrictions.NoExternalUse;
import org.kohsuke.args4j.Argument;
import org.kohsuke.stapler.HttpRedirect;
import org.kohsuke.stapler.HttpResponse;
import org.kohsuke.stapler.HttpResponses;
import org.kohsuke.stapler.MetaClass;
import org.kohsuke.stapler.QueryParameter;
import org.kohsuke.stapler.Stapler;
import org.kohsuke.stapler.StaplerFallback;
import org.kohsuke.stapler.StaplerProxy;
import org.kohsuke.stapler.StaplerRequest;
import org.kohsuke.stapler.StaplerResponse;
import org.kohsuke.stapler.WebApp;
import org.kohsuke.stapler.export.Exported;
import org.kohsuke.stapler.export.ExportedBean;
import org.kohsuke.stapler.framework.adjunct.AdjunctManager;
import org.kohsuke.stapler.interceptor.RequirePOST;
import org.kohsuke.stapler.jelly.JellyClassLoaderTearOff;
import org.kohsuke.stapler.jelly.JellyRequestDispatcher;
import org.kohsuke.stapler.verb.POST;
import org.xml.sax.InputSource;

import javax.annotation.CheckForNull;
import javax.annotation.Nonnull;
import javax.annotation.Nullable;
import javax.crypto.SecretKey;
import javax.servlet.RequestDispatcher;
import javax.servlet.ServletContext;
import javax.servlet.ServletException;
import javax.servlet.http.Cookie;
import javax.servlet.http.HttpServletResponse;
import java.io.File;
import java.io.IOException;
import java.io.InputStream;
import java.io.PrintWriter;
import java.net.BindException;
import java.net.HttpURLConnection;
import java.net.URL;
import java.nio.charset.Charset;
import java.security.SecureRandom;
import java.util.ArrayList;
import java.util.Arrays;
import java.util.Collection;
import java.util.Collections;
import java.util.Comparator;
import java.util.HashMap;
import java.util.HashSet;
import java.util.Iterator;
import java.util.List;
import java.util.Map;
import java.util.Map.Entry;
import java.util.Properties;
import java.util.Set;
import java.util.StringTokenizer;
import java.util.TreeSet;
import java.util.TreeMap;
import java.util.concurrent.ConcurrentHashMap;
import java.util.concurrent.CopyOnWriteArrayList;
import java.util.concurrent.ExecutionException;
import java.util.concurrent.Executor;
import java.util.concurrent.ExecutorService;
import java.util.concurrent.Future;
import java.util.concurrent.LinkedBlockingQueue;
import java.util.concurrent.ThreadPoolExecutor;
import java.util.concurrent.TimeUnit;
import java.util.concurrent.TimeoutException;
import java.util.concurrent.atomic.AtomicBoolean;
import java.util.logging.Level;
import java.util.logging.LogRecord;
import java.util.logging.Logger;
import java.util.stream.Collectors;

import static hudson.Util.*;
import static hudson.init.InitMilestone.*;
import hudson.init.Initializer;
import hudson.util.LogTaskListener;
import static java.util.logging.Level.*;
import javax.annotation.Nonnegative;
import static javax.servlet.http.HttpServletResponse.*;
import org.kohsuke.stapler.WebMethod;

/**
 * Root object of the system.
 *
 * @author Kohsuke Kawaguchi
 */
@ExportedBean
public class Jenkins extends AbstractCIBase implements DirectlyModifiableTopLevelItemGroup, StaplerProxy, StaplerFallback,
        ModifiableViewGroup, AccessControlled, DescriptorByNameOwner,
        ModelObjectWithContextMenu, ModelObjectWithChildren, OnMaster {
    private transient final Queue queue;

    // flag indicating if we have loaded the jenkins configuration or not yet.
    private transient volatile boolean configLoaded = false;

    /**
     * Stores various objects scoped to {@link Jenkins}.
     */
    public transient final Lookup lookup = new Lookup();

    /**
     * We update this field to the current version of Jenkins whenever we save {@code config.xml}.
     * This can be used to detect when an upgrade happens from one version to next.
     *
     * <p>
     * Since this field is introduced starting 1.301, "1.0" is used to represent every version
     * up to 1.300. This value may also include non-standard versions like "1.301-SNAPSHOT" or
     * "?", etc., so parsing needs to be done with a care.
     *
     * @since 1.301
     */
    // this field needs to be at the very top so that other components can look at this value even during unmarshalling
    private String version = "1.0";

    /**
     * The Jenkins instance startup type i.e. NEW, UPGRADE etc
     */
    private String installStateName;

    @Deprecated
    private InstallState installState;
    
    /**
     * If we're in the process of an initial setup, 
     * this will be set
     */
    private transient SetupWizard setupWizard;

    /**
     * Number of executors of the master node.
     */
    private int numExecutors = 2;

    /**
     * Job allocation strategy.
     */
    private Mode mode = Mode.NORMAL;

    /**
     * False to enable anyone to do anything.
     * Left as a field so that we can still read old data that uses this flag.
     *
     * @see #authorizationStrategy
     * @see #securityRealm
     */
    private Boolean useSecurity;

    /**
     * Controls how the
     * <a href="http://en.wikipedia.org/wiki/Authorization">authorization</a>
     * is handled in Jenkins.
     * <p>
     * This ultimately controls who has access to what.
     *
     * Never null.
     */
    private volatile AuthorizationStrategy authorizationStrategy = AuthorizationStrategy.UNSECURED;

    /**
     * Controls a part of the
     * <a href="http://en.wikipedia.org/wiki/Authentication">authentication</a>
     * handling in Jenkins.
     * <p>
     * Intuitively, this corresponds to the user database.
     *
     * See {@link HudsonFilter} for the concrete authentication protocol.
     *
     * Never null. Always use {@link #setSecurityRealm(SecurityRealm)} to
     * update this field.
     *
     * @see #getSecurity()
     * @see #setSecurityRealm(SecurityRealm)
     */
    private volatile SecurityRealm securityRealm = SecurityRealm.NO_AUTHENTICATION;

    /**
     * Disables the remember me on this computer option in the standard login screen.
     *
     * @since 1.534
     */
    private volatile boolean disableRememberMe;

    /**
     * The project naming strategy defines/restricts the names which can be given to a project/job. e.g. does the name have to follow a naming convention?
     */
    private ProjectNamingStrategy projectNamingStrategy = DefaultProjectNamingStrategy.DEFAULT_NAMING_STRATEGY;

    /**
     * Root directory for the workspaces.
     * This value will be variable-expanded as per {@link #expandVariablesForDirectory}.
     * @see #getWorkspaceFor(TopLevelItem)
     */
    private String workspaceDir = OLD_DEFAULT_WORKSPACES_DIR;

    /**
     * Root directory for the builds.
     * This value will be variable-expanded as per {@link #expandVariablesForDirectory}.
     * @see #getBuildDirFor(Job)
     */
    private String buildsDir = DEFAULT_BUILDS_DIR;

    /**
     * Message displayed in the top page.
     */
    private String systemMessage;

    private MarkupFormatter markupFormatter;

    /**
     * Root directory of the system.
     */
    public transient final File root;

    /**
     * Where are we in the initialization?
     */
    private transient volatile InitMilestone initLevel = InitMilestone.STARTED;

    /**
     * All {@link Item}s keyed by their {@link Item#getName() name}s.
     */
    /*package*/ transient final Map<String,TopLevelItem> items = new CopyOnWriteMap.Tree<>(CaseInsensitiveComparator.INSTANCE);

    /**
     * The sole instance.
     */
    private static Jenkins theInstance;

    private transient volatile boolean isQuietingDown;
    private transient volatile boolean terminating;
    @GuardedBy("Jenkins.class")
    private transient boolean cleanUpStarted;

    /**
     * Use this to know during startup if this is a fresh one, aka first-time, startup, or a later one.
     * A file will be created at the very end of the Jenkins initialization process.
     * I.e. if the file is present, that means this is *NOT* a fresh startup.
     *
     * <code>
     *     STARTUP_MARKER_FILE.get(); // returns false if we are on a fresh startup. True for next startups.
     * </code>
     */
    private transient static FileBoolean STARTUP_MARKER_FILE;

    private volatile List<JDK> jdks = new ArrayList<>();

    private transient volatile DependencyGraph dependencyGraph;
    private final transient AtomicBoolean dependencyGraphDirty = new AtomicBoolean();

    /**
     * Currently active Views tab bar.
     */
    private volatile ViewsTabBar viewsTabBar = new DefaultViewsTabBar();

    /**
     * Currently active My Views tab bar.
     */
    private volatile MyViewsTabBar myViewsTabBar = new DefaultMyViewsTabBar();

    /**
     * All {@link ExtensionList} keyed by their {@link ExtensionList#extensionType}.
     */
    @SuppressWarnings("rawtypes")
    private transient final Map<Class, ExtensionList> extensionLists = new ConcurrentHashMap<>();

    /**
     * All {@link DescriptorExtensionList} keyed by their {@link DescriptorExtensionList#describableType}.
     */
    @SuppressWarnings("rawtypes")
    private transient final Map<Class, DescriptorExtensionList> descriptorLists = new ConcurrentHashMap<>();

    /**
     * {@link Computer}s in this Jenkins system. Read-only.
     */
    protected transient final Map<Node,Computer> computers = new CopyOnWriteMap.Hash<>();

    /**
     * Active {@link Cloud}s.
     */
    public final Hudson.CloudList clouds = new Hudson.CloudList(this);

    public static class CloudList extends DescribableList<Cloud,Descriptor<Cloud>> {
        public CloudList(Jenkins h) {
            super(h);
        }

        public CloudList() {// needed for XStream deserialization
        }

        public Cloud getByName(String name) {
            for (Cloud c : this)
                if (c.name.equals(name))
                    return c;
            return null;
        }

        @Override
        protected void onModified() throws IOException {
            super.onModified();
            Jenkins.get().trimLabels();
        }
    }

    /**
     * Legacy store of the set of installed cluster nodes.
     * @deprecated in favour of {@link Nodes}
     */
    @Deprecated
    protected transient volatile NodeList slaves;

    /**
     * The holder of the set of installed cluster nodes.
     *
     * @since 1.607
     */
    private transient final Nodes nodes = new Nodes(this);

    /**
     * Quiet period.
     *
     * This is {@link Integer} so that we can initialize it to '5' for upgrading users.
     */
    /*package*/ Integer quietPeriod;

    /**
     * Global default for {@link AbstractProject#getScmCheckoutRetryCount()}
     */
    /*package*/ int scmCheckoutRetryCount;

    /**
     * {@link View}s.
     */
    private final CopyOnWriteArrayList<View> views = new CopyOnWriteArrayList<>();

    /**
     * Name of the primary view.
     * <p>
     * Start with null, so that we can upgrade pre-1.269 data well.
     * @since 1.269
     */
    private volatile String primaryView;

    private transient final ViewGroupMixIn viewGroupMixIn = new ViewGroupMixIn(this) {
        protected List<View> views() { return views; }
        protected String primaryView() { return primaryView; }
        protected void primaryView(String name) { primaryView=name; }
    };


    private transient final FingerprintMap fingerprintMap = new FingerprintMap();

    /**
     * Loaded plugins.
     */
    public transient final PluginManager pluginManager;

    public transient volatile TcpSlaveAgentListener tcpSlaveAgentListener;

    private transient final Object tcpSlaveAgentListenerLock = new Object();

    private transient UDPBroadcastThread udpBroadcastThread;

    private transient DNSMultiCast dnsMultiCast;

    /**
     * List of registered {@link SCMListener}s.
     */
    private transient final CopyOnWriteList<SCMListener> scmListeners = new CopyOnWriteList<>();

    /**
     * TCP agent port.
     * 0 for random, -1 to disable.
     */
    private int slaveAgentPort = getSlaveAgentPortInitialValue(0);

    private static int getSlaveAgentPortInitialValue(int def) {
        return SystemProperties.getInteger(Jenkins.class.getName()+".slaveAgentPort", def);
    }

    /**
     * If -Djenkins.model.Jenkins.slaveAgentPort is defined, enforce it on every start instead of only the first one.
     */
    private static final boolean SLAVE_AGENT_PORT_ENFORCE = SystemProperties.getBoolean(Jenkins.class.getName()+".slaveAgentPortEnforce", false);

    /**
     * The TCP agent protocols that are explicitly disabled (we store the disabled ones so that newer protocols
     * are enabled by default). Will be {@code null} instead of empty to simplify XML format.
     *
     * @since 2.16
     */
    @CheckForNull
    private List<String> disabledAgentProtocols;
    /**
     * @deprecated Just a temporary buffer for XSTream migration code from JENKINS-39465, do not use
     */
    @Deprecated
    private transient String[] _disabledAgentProtocols;

    /**
     * The TCP agent protocols that are {@link AgentProtocol#isOptIn()} and explicitly enabled.
     * Will be {@code null} instead of empty to simplify XML format.
     *
     * @since 2.16
     */
    @CheckForNull
    private List<String> enabledAgentProtocols;
    /**
     * @deprecated Just a temporary buffer for XSTream migration code from JENKINS-39465, do not use
     */
    @Deprecated
    private transient String[] _enabledAgentProtocols;

    /**
     * The TCP agent protocols that are enabled. Built from {@link #disabledAgentProtocols} and
     * {@link #enabledAgentProtocols}.
     *
     * @since 2.16
     * @see #setAgentProtocols(Set)
     * @see #getAgentProtocols()
     */
    private transient Set<String> agentProtocols;

    /**
     * Whitespace-separated labels assigned to the master as a {@link Node}.
     */
    private String label="";

    /**
     * {@link hudson.security.csrf.CrumbIssuer}
     */
    private volatile CrumbIssuer crumbIssuer;

    /**
     * All labels known to Jenkins. This allows us to reuse the same label instances
     * as much as possible, even though that's not a strict requirement.
     */
    private transient final ConcurrentHashMap<String,Label> labels = new ConcurrentHashMap<>();

    /**
     * Load statistics of the entire system.
     *
     * This includes every executor and every job in the system.
     */
    @Exported
    public transient final OverallLoadStatistics overallLoad = new OverallLoadStatistics();

    /**
     * Load statistics of the free roaming jobs and agents.
     *
     * This includes all executors on {@link hudson.model.Node.Mode#NORMAL} nodes and jobs that do not have any assigned nodes.
     *
     * @since 1.467
     */
    @Exported
    public transient final LoadStatistics unlabeledLoad = new UnlabeledLoadStatistics();

    /**
     * {@link NodeProvisioner} that reacts to {@link #unlabeledLoad}.
     * @since 1.467
     */
    public transient final NodeProvisioner unlabeledNodeProvisioner = new NodeProvisioner(null,unlabeledLoad);

    /**
     * @deprecated as of 1.467
     *      Use {@link #unlabeledNodeProvisioner}.
     *      This was broken because it was tracking all the executors in the system, but it was only tracking
     *      free-roaming jobs in the queue. So {@link Cloud} fails to launch nodes when you have some exclusive
     *      agents and free-roaming jobs in the queue.
     */
    @Restricted(NoExternalUse.class)
    @Deprecated
    public transient final NodeProvisioner overallNodeProvisioner = unlabeledNodeProvisioner;


    public transient final ServletContext servletContext;

    /**
     * Transient action list. Useful for adding navigation items to the navigation bar
     * on the left.
     */
    private transient final List<Action> actions = new CopyOnWriteArrayList<>();

    /**
     * List of master node properties
     */
    private DescribableList<NodeProperty<?>,NodePropertyDescriptor> nodeProperties = new DescribableList<>(this);

    /**
     * List of global properties
     */
    private DescribableList<NodeProperty<?>,NodePropertyDescriptor> globalNodeProperties = new DescribableList<>(this);

    /**
     * {@link AdministrativeMonitor}s installed on this system.
     *
     * @see AdministrativeMonitor
     */
    public transient final List<AdministrativeMonitor> administrativeMonitors = getExtensionList(AdministrativeMonitor.class);

    /**
     * Widgets on Jenkins.
     */
    private transient final List<Widget> widgets = getExtensionList(Widget.class);

    /**
     * {@link AdjunctManager}
     */
    private transient final AdjunctManager adjuncts;

    /**
     * Code that handles {@link ItemGroup} work.
     */
    private transient final ItemGroupMixIn itemGroupMixIn = new ItemGroupMixIn(this,this) {
        @Override
        protected void add(TopLevelItem item) {
            items.put(item.getName(),item);
        }

        @Override
        protected File getRootDirFor(String name) {
            return Jenkins.this.getRootDirFor(name);
        }
    };


    /**
     * Hook for a test harness to intercept Jenkins.get()
     *
     * Do not use in the production code as the signature may change.
     */
    public interface JenkinsHolder {
        @CheckForNull Jenkins getInstance();
    }

    static JenkinsHolder HOLDER = new JenkinsHolder() {
        public @CheckForNull Jenkins getInstance() {
            return theInstance;
        }
    };

    /**
     * Gets the {@link Jenkins} singleton.
     * @return {@link Jenkins} instance
     * @throws IllegalStateException for the reasons that {@link #getInstanceOrNull} might return null
     * @since 2.98
     */
    @Nonnull
    public static Jenkins get() throws IllegalStateException {
        Jenkins instance = getInstanceOrNull();
        if (instance == null) {
            throw new IllegalStateException("Jenkins.instance is missing. Read the documentation of Jenkins.getInstanceOrNull to see what you are doing wrong.");
        }
        return instance;
    }

    /**
     * @deprecated This is a verbose historical alias for {@link #get}.
     * @since 1.590
     */
    @Deprecated
    @Nonnull
    public static Jenkins getActiveInstance() throws IllegalStateException {
        return get();
    }

    /**
     * Gets the {@link Jenkins} singleton.
     * {@link #get} is what you normally want.
     * <p>In certain rare cases you may have code that is intended to run before Jenkins starts or while Jenkins is being shut down.
     * For those rare cases use this method.
     * <p>In other cases you may have code that might end up running on a remote JVM and not on the Jenkins master.
     * For those cases you really should rewrite your code so that when the {@link Callable} is sent over the remoting channel
     * it can do whatever it needs without ever referring to {@link Jenkins};
     * for example, gather any information you need on the master side before constructing the callable.
     * If you must do a runtime check whether you are in the master or agent, use {@link JenkinsJVM} rather than this method,
     * as merely loading the {@link Jenkins} class file into an agent JVM can cause linkage errors under some conditions.
     * @return The instance. Null if the {@link Jenkins} service has not been started, or was already shut down,
     *         or we are running on an unrelated JVM, typically an agent.
     * @since 1.653
     */
    @CLIResolver
    @CheckForNull
    public static Jenkins getInstanceOrNull() {
        return HOLDER.getInstance();
    }

    /**
     * @deprecated This is a historical alias for {@link #getInstanceOrNull} but with ambiguous nullability. Use {@link #get} in typical cases.
     */
    @Nullable
    @Deprecated
    public static Jenkins getInstance() {
        return getInstanceOrNull();
    }

    /**
     * Secret key generated once and used for a long time, beyond
     * container start/stop. Persisted outside {@code config.xml} to avoid
     * accidental exposure.
     */
    private transient final String secretKey;

    private transient final UpdateCenter updateCenter = UpdateCenter.createUpdateCenter(null);

    /**
     * True if the user opted out from the statistics tracking. We'll never send anything if this is true.
     */
    private Boolean noUsageStatistics;

    /**
     * HTTP proxy configuration.
     */
    public transient volatile ProxyConfiguration proxy;

    /**
     * Bound to "/log".
     */
    private transient final LogRecorderManager log = new LogRecorderManager();

    private transient final boolean oldJenkinsJVM;

    protected Jenkins(File root, ServletContext context) throws IOException, InterruptedException, ReactorException {
        this(root, context, null);
    }

    /**
     * @param pluginManager
     *      If non-null, use existing plugin manager.  create a new one.
     */
    @SuppressFBWarnings({
        "SC_START_IN_CTOR", // bug in FindBugs. It flags UDPBroadcastThread.start() call but that's for another class
        "ST_WRITE_TO_STATIC_FROM_INSTANCE_METHOD", // Trigger.timer
        "DM_EXIT" // Exit is wanted here
    })
    protected Jenkins(File root, ServletContext context, PluginManager pluginManager) throws IOException, InterruptedException, ReactorException {
        oldJenkinsJVM = JenkinsJVM.isJenkinsJVM(); // capture to restore in cleanUp()
        JenkinsJVMAccess._setJenkinsJVM(true); // set it for unit tests as they will not have gone through WebAppMain
        long start = System.currentTimeMillis();
        STARTUP_MARKER_FILE = new FileBoolean(new File(root, ".lastStarted"));
        // As Jenkins is starting, grant this process full control
        ACL.impersonate(ACL.SYSTEM);
        try {
            this.root = root;
            this.servletContext = context;
            computeVersion(context);
            if(theInstance!=null)
                throw new IllegalStateException("second instance");
            theInstance = this;

            if (!new File(root,"jobs").exists()) {
                // if this is a fresh install, use more modern default layout that's consistent with agents
                workspaceDir = DEFAULT_WORKSPACES_DIR;
            }

            // doing this early allows InitStrategy to set environment upfront
            //Telemetry: add interceptor classloader
            //These lines allow the catcher to be present on Thread.currentThread().getContextClassLoader() in every plugin which
            //allow us to detect failures in every plugin loading classes by this way.
            if (MissingClassTelemetry.enabled() && !(Thread.currentThread().getContextClassLoader() instanceof CatcherClassLoader)) {
                Thread.currentThread().setContextClassLoader(new CatcherClassLoader(Thread.currentThread().getContextClassLoader()));
            }
            final InitStrategy is = InitStrategy.get(Thread.currentThread().getContextClassLoader());

            Trigger.timer = new java.util.Timer("Jenkins cron thread");
            queue = new Queue(LoadBalancer.CONSISTENT_HASH);

            try {
                dependencyGraph = DependencyGraph.EMPTY;
            } catch (InternalError e) {
                if(e.getMessage().contains("window server")) {
                    throw new Error("Looks like the server runs without X. Please specify -Djava.awt.headless=true as JVM option",e);
                }
                throw e;
            }

            // get or create the secret
            TextFile secretFile = new TextFile(new File(getRootDir(),"secret.key"));
            if(secretFile.exists()) {
                secretKey = secretFile.readTrim();
            } else {
                SecureRandom sr = new SecureRandom();
                byte[] random = new byte[32];
                sr.nextBytes(random);
                secretKey = Util.toHexString(random);
                secretFile.write(secretKey);

                // this marker indicates that the secret.key is generated by the version of Jenkins post SECURITY-49.
                // this indicates that there's no need to rewrite secrets on disk
                new FileBoolean(new File(root,"secret.key.not-so-secret")).on();
            }

            try {
                proxy = ProxyConfiguration.load();
            } catch (IOException e) {
                LOGGER.log(SEVERE, "Failed to load proxy configuration", e);
            }

            if (pluginManager==null)
                pluginManager = PluginManager.createDefault(this);
            this.pluginManager = pluginManager;
            WebApp webApp = WebApp.get(servletContext);

            //Telemetry: add interceptor classloader
            //These lines allows the catcher to be present on Thread.currentThread().getContextClassLoader() in every plugin which
            //allow us to detect failures in every plugin loading classes by this way.
            // JSON binding needs to be able to see all the classes from all the plugins

            ClassLoader classLoaderToAssign;
            if (MissingClassTelemetry.enabled() && !(pluginManager.uberClassLoader instanceof CatcherClassLoader)) {
                classLoaderToAssign = new CatcherClassLoader(pluginManager.uberClassLoader);
            } else {
                classLoaderToAssign = pluginManager.uberClassLoader;
            }
            webApp.setClassLoader(classLoaderToAssign);

            webApp.setJsonInErrorMessageSanitizer(RedactSecretJsonInErrorMessageSanitizer.INSTANCE);

            TypedFilter typedFilter = new TypedFilter();
            webApp.setFilterForGetMethods(typedFilter);
            webApp.setFilterForFields(typedFilter);
            webApp.setFilterForDoActions(new DoActionFilter());

            StaplerFilteredActionListener actionListener = new StaplerFilteredActionListener();
            webApp.setFilteredGetterTriggerListener(actionListener);
            webApp.setFilteredDoActionTriggerListener(actionListener);
            webApp.setFilteredFieldTriggerListener(actionListener);

            webApp.setDispatchValidator(new StaplerDispatchValidator());
            webApp.setFilteredDispatchTriggerListener(actionListener);

            //Telemetry: add interceptor classloader
            //These lines allows the catcher to be present on Thread.currentThread().getContextClassLoader() in every plugin which
            //allow us to detect failures in every plugin loading classes at this way.
            adjuncts = new AdjunctManager(servletContext, classLoaderToAssign, "adjuncts/" + SESSION_HASH, TimeUnit.DAYS.toMillis(365));

            ClassFilterImpl.register();

            // initialization consists of ...
            executeReactor( is,
                    pluginManager.initTasks(is),    // loading and preparing plugins
                    loadTasks(),                    // load jobs
                    InitMilestone.ordering()        // forced ordering among key milestones
            );

            // Ensure we reached the final initialization state. Log the error otherwise
            if (initLevel != InitMilestone.COMPLETED) {
                LOGGER.log(SEVERE, "Jenkins initialization has not reached the COMPLETED initialization milestone after the startup. " +
                                "Current state: {0}. " +
                                "It may cause undefined incorrect behavior in Jenkins plugin relying on this state. " +
                                "It is likely an issue with the Initialization task graph. " +
                                "Example: usage of @Initializer(after = InitMilestone.COMPLETED) in a plugin (JENKINS-37759). " +
                                "Please create a bug in Jenkins bugtracker. ",
                        initLevel);
            }


            if(KILL_AFTER_LOAD)
                // TODO cleanUp?
                System.exit(0);
            save();

            launchTcpSlaveAgentListener();

            if (UDPBroadcastThread.PORT != -1) {
                try {
                    udpBroadcastThread = new UDPBroadcastThread(this);
                    udpBroadcastThread.start();
                } catch (IOException e) {
                    LOGGER.log(Level.WARNING, "Failed to broadcast over UDP (use -Dhudson.udp=-1 to disable)", e);
                }
            }
            dnsMultiCast = new DNSMultiCast(this);

            Timer.get().scheduleAtFixedRate(new SafeTimerTask() {
                @Override
                protected void doRun() throws Exception {
                    trimLabels();
                }
            }, TimeUnit.MINUTES.toMillis(5), TimeUnit.MINUTES.toMillis(5), TimeUnit.MILLISECONDS);

            updateComputerList();

            {// master is online now, it's instance must always exist
                final Computer c = toComputer();
                if(c != null) {
                    for (ComputerListener cl : ComputerListener.all()) {
                        try {
                            cl.onOnline(c, new LogTaskListener(LOGGER, INFO));
                        } catch (Exception e) {
                            // Per Javadoc log exceptions but still go online.
                            // NOTE: this does not include Errors, which indicate a fatal problem
                            LOGGER.log(WARNING, String.format("Exception in onOnline() for the computer listener %s on the Jenkins master node",
                                    cl.getClass()), e);
                        }
                    }
                }
            }

            for (ItemListener l : ItemListener.all()) {
                long itemListenerStart = System.currentTimeMillis();
                try {
                    l.onLoaded();
                } catch (RuntimeException x) {
                    LOGGER.log(Level.WARNING, null, x);
                }
                if (LOG_STARTUP_PERFORMANCE)
                    LOGGER.info(String.format("Took %dms for item listener %s startup",
                            System.currentTimeMillis()-itemListenerStart,l.getClass().getName()));
            }

            if (LOG_STARTUP_PERFORMANCE)
                LOGGER.info(String.format("Took %dms for complete Jenkins startup",
                        System.currentTimeMillis()-start));

            STARTUP_MARKER_FILE.on();
        } finally {
            SecurityContextHolder.clearContext();
        }
    }

    /**
     * Maintains backwards compatibility. Invoked by XStream when this object is de-serialized.
     */
    @SuppressWarnings({"unused"})
    private Object readResolve() {
        if (jdks == null) {
            jdks = new ArrayList<>();
        }
        if (SLAVE_AGENT_PORT_ENFORCE) {
            slaveAgentPort = getSlaveAgentPortInitialValue(slaveAgentPort);
        }
        if (disabledAgentProtocols == null && _disabledAgentProtocols != null) {
            disabledAgentProtocols = Arrays.asList(_disabledAgentProtocols);
            _disabledAgentProtocols = null;
        }
        if (enabledAgentProtocols == null && _enabledAgentProtocols != null) {
            enabledAgentProtocols = Arrays.asList(_enabledAgentProtocols);
            _enabledAgentProtocols = null;
        }
        // Invalidate the protocols cache after the reload
        agentProtocols = null;
        return this;
    }
    
    /**
     * Get the Jenkins {@link jenkins.install.InstallState install state}.
     * @return The Jenkins {@link jenkins.install.InstallState install state}.
     */
    @Nonnull
    public InstallState getInstallState() {
        if (installState != null) {
            installStateName = installState.name();
            installState = null;
        }
        InstallState is = installStateName != null ? InstallState.valueOf(installStateName) : InstallState.UNKNOWN;
        return is != null ? is : InstallState.UNKNOWN;
    }

    /**
     * Update the current install state. This will invoke state.initializeState() 
     * when the state has been transitioned.
     */
    public void setInstallState(@Nonnull InstallState newState) {
        String prior = installStateName;
        installStateName = newState.name();
        LOGGER.log(Main.isDevelopmentMode ? Level.INFO : Level.FINE, "Install state transitioning from: {0} to : {1}", new Object[] { prior, installStateName });
        if (!installStateName.equals(prior)) {
            getSetupWizard().onInstallStateUpdate(newState);
            newState.initializeState();
        }
        saveQuietly();
    }

    /**
     * Executes a reactor.
     *
     * @param is
     *      If non-null, this can be consulted for ignoring some tasks. Only used during the initialization of Jenkins.
     */
    private void executeReactor(final InitStrategy is, TaskBuilder... builders) throws IOException, InterruptedException, ReactorException {
        Reactor reactor = new Reactor(builders) {
            /**
             * Sets the thread name to the task for better diagnostics.
             */
            @Override
            protected void runTask(Task task) throws Exception {
                if (is!=null && is.skipInitTask(task))  return;

                ACL.impersonate(ACL.SYSTEM); // full access in the initialization thread
                String taskName = InitReactorRunner.getDisplayName(task);

                Thread t = Thread.currentThread();
                String name = t.getName();
                if (taskName !=null)
                    t.setName(taskName);
                try {
                    long start = System.currentTimeMillis();
                    super.runTask(task);
                    if(LOG_STARTUP_PERFORMANCE)
                        LOGGER.info(String.format("Took %dms for %s by %s",
                                System.currentTimeMillis()-start, taskName, name));
                } catch (Exception | Error x) {
                    if (containsLinkageError(x)) {
                        LOGGER.log(Level.WARNING, taskName + " failed perhaps due to plugin dependency issues", x);
                    } else {
                        throw x;
                    }
                } finally {
                    t.setName(name);
                    SecurityContextHolder.clearContext();
                }
            }
            private boolean containsLinkageError(Throwable x) {
                if (x instanceof LinkageError) {
                    return true;
                }
                Throwable x2 = x.getCause();
                return x2 != null && containsLinkageError(x2);
            }
        };

        new InitReactorRunner() {
            @Override
            protected void onInitMilestoneAttained(InitMilestone milestone) {
                initLevel = milestone;
                if (milestone==PLUGINS_PREPARED) {
                    // set up Guice to enable injection as early as possible
                    // before this milestone, ExtensionList.ensureLoaded() won't actually try to locate instances
                    ExtensionList.lookup(ExtensionFinder.class).getComponents();
                }
            }
        }.run(reactor);
    }


    public TcpSlaveAgentListener getTcpSlaveAgentListener() {
        return tcpSlaveAgentListener;
    }

    /**
     * Makes {@link AdjunctManager} URL-bound.
     * The dummy parameter allows us to use different URLs for the same adjunct,
     * for proper cache handling.
     */
    public AdjunctManager getAdjuncts(String dummy) {
        return adjuncts;
    }

    @Exported
    public int getSlaveAgentPort() {
        return slaveAgentPort;
    }

    /**
     * @since 2.24
     */
    public boolean isSlaveAgentPortEnforced() {
        return Jenkins.SLAVE_AGENT_PORT_ENFORCE;
    }

    /**
     * @param port
     *      0 to indicate random available TCP port. -1 to disable this service.
     */
    public void setSlaveAgentPort(int port) throws IOException {
        if (SLAVE_AGENT_PORT_ENFORCE) {
            LOGGER.log(Level.WARNING, "setSlaveAgentPort({0}) call ignored because system property {1} is true", new String[] { Integer.toString(port), Jenkins.class.getName()+".slaveAgentPortEnforce" });
        } else {
            forceSetSlaveAgentPort(port);
        }
    }

    private void forceSetSlaveAgentPort(int port) throws IOException {
        this.slaveAgentPort = port;
        launchTcpSlaveAgentListener();
    }

    /**
     * Returns the enabled agent protocols.
     *
     * @return the enabled agent protocols.
     * @since 2.16
     */
    public Set<String> getAgentProtocols() {
        if (agentProtocols == null) {
            // idempotent, so don't care if we do this concurrently, should all get same result
            Set<String> result = new TreeSet<>();
            Set<String> disabled = new TreeSet<>();
            for (String p : Util.fixNull(disabledAgentProtocols)) {
                disabled.add(p.trim());
            }
            Set<String> enabled = new TreeSet<>();
            for (String p : Util.fixNull(enabledAgentProtocols)) {
                enabled.add(p.trim());
            }
            for (AgentProtocol p : AgentProtocol.all()) {
                String name = p.getName();
                if (name != null && (p.isRequired()
                        || (!disabled.contains(name) && (!p.isOptIn() || enabled.contains(name))))) {
                    result.add(name);
                }
            }
            agentProtocols = result;
            return result;
        }
        return agentProtocols;
    }

    /**
     * Sets the enabled agent protocols.
     *
     * @param protocols the enabled agent protocols.
     * @since 2.16
     */
    public void setAgentProtocols(Set<String> protocols) {
        Set<String> disabled = new TreeSet<>();
        Set<String> enabled = new TreeSet<>();
        for (AgentProtocol p : AgentProtocol.all()) {
            String name = p.getName();
            if (name != null && !p.isRequired()) {
                // we want to record the protocols where the admin has made a conscious decision
                // thus, if a protocol is opt-in, we record the admin enabling it
                // if a protocol is opt-out, we record the admin disabling it
                // We should not transition rapidly from opt-in -> opt-out -> opt-in
                // the scenario we want to have work is:
                // 1. We introduce a new protocol, it starts off as opt-in. Some admins decide to test and opt-in
                // 2. We decide that the protocol is ready for general use. It gets marked as opt-out. Any admins
                //    that took part in early testing now have their config switched to not mention the new protocol
                //    at all when they save their config as the protocol is now opt-out. Any admins that want to
                //    disable it can do so and will have their preference recorded.
                // 3. We decide that the protocol needs to be retired. It gets switched back to opt-in. At this point
                //    the initial opt-in admins, assuming they visited an upgrade to a master with step 2, will
                //    have the protocol disabled for them. This is what we want. If they didn't upgrade to a master
                //    with step 2, well there is not much we can do to differentiate them from somebody who is upgrading
                //    from a previous step 3 master and had needed to keep the protocol turned on.
                //
                // What we should never do is flip-flop: opt-in -> opt-out -> opt-in -> opt-out as that will basically
                // clear any preference that an admin has set, but this should be ok as we only ever will be
                // adding new protocols and retiring old ones.
                if (p.isOptIn()) {
                    if (protocols.contains(name)) {
                        enabled.add(name);
                    }
                } else {
                    if (!protocols.contains(name)) {
                        disabled.add(name);
                    }
                }
            }
        }
        disabledAgentProtocols = disabled.isEmpty() ? null : new ArrayList<>(disabled);
        enabledAgentProtocols = enabled.isEmpty() ? null : new ArrayList<>(enabled);
        agentProtocols = null;
    }

    private void launchTcpSlaveAgentListener() throws IOException {
        synchronized(tcpSlaveAgentListenerLock) {
            // shutdown previous agent if the port has changed
            if (tcpSlaveAgentListener != null && tcpSlaveAgentListener.configuredPort != slaveAgentPort) {
                tcpSlaveAgentListener.shutdown();
                tcpSlaveAgentListener = null;
            }
            if (slaveAgentPort != -1 && tcpSlaveAgentListener == null) {
                final String administrativeMonitorId = getClass().getName() + ".tcpBind";
                try {
                    tcpSlaveAgentListener = new TcpSlaveAgentListener(slaveAgentPort);
                    // remove previous monitor in case of previous error
                    AdministrativeMonitor toBeRemoved = null;
                    ExtensionList<AdministrativeMonitor> all = AdministrativeMonitor.all();
                    for (AdministrativeMonitor am : all) {
                        if (administrativeMonitorId.equals(am.id)) {
                            toBeRemoved = am;
                            break;
                        }
                    }
                    all.remove(toBeRemoved);
                } catch (BindException e) {
                    LOGGER.log(Level.WARNING, String.format("Failed to listen to incoming agent connections through port %s. Change the port number", slaveAgentPort), e);
                    new AdministrativeError(administrativeMonitorId,
                            "Failed to listen to incoming agent connections",
                            "Failed to listen to incoming agent connections. <a href='configureSecurity'>Change the inbound TCP port number</a> to solve the problem.", e);
                }
            }
        }
    }

    @Extension
    @Restricted(NoExternalUse.class)
    public static class EnforceSlaveAgentPortAdministrativeMonitor extends AdministrativeMonitor {
        @Inject
        Jenkins j;

        @Override
        public String getDisplayName() {
            return jenkins.model.Messages.EnforceSlaveAgentPortAdministrativeMonitor_displayName();
        }

        public String getSystemPropertyName() {
            return Jenkins.class.getName() + ".slaveAgentPort";
        }

        public int getExpectedPort() {
            int slaveAgentPort = j.slaveAgentPort;
            return Jenkins.getSlaveAgentPortInitialValue(slaveAgentPort);
        }

        @RequirePOST
        public void doAct(StaplerRequest req, StaplerResponse rsp) throws IOException {
            j.forceSetSlaveAgentPort(getExpectedPort());
            rsp.sendRedirect2(req.getContextPath() + "/manage");
        }

        @Override
        public boolean isActivated() {
            int slaveAgentPort = Jenkins.get().slaveAgentPort;
            return SLAVE_AGENT_PORT_ENFORCE && slaveAgentPort != Jenkins.getSlaveAgentPortInitialValue(slaveAgentPort);
        }
    }

    public void setNodeName(String name) {
        throw new UnsupportedOperationException(); // not allowed
    }

    public String getNodeDescription() {
        return Messages.Hudson_NodeDescription();
    }

    @Exported
    public String getDescription() {
        return systemMessage;
    }

    @Nonnull
    public PluginManager getPluginManager() {
        return pluginManager;
    }

    public UpdateCenter getUpdateCenter() {
        return updateCenter;
    }

    public boolean isUsageStatisticsCollected() {
        return noUsageStatistics==null || !noUsageStatistics;
    }

    public void setNoUsageStatistics(Boolean noUsageStatistics) throws IOException {
        this.noUsageStatistics = noUsageStatistics;
        save();
    }

    public View.People getPeople() {
        return new View.People(this);
    }

    /**
     * @since 1.484
     */
    public View.AsynchPeople getAsynchPeople() {
        return new View.AsynchPeople(this);
    }

    /**
     * Does this {@link View} has any associated user information recorded?
     * @deprecated Potentially very expensive call; do not use from Jelly views.
     */
    @Deprecated
    public boolean hasPeople() {
        return View.People.isApplicable(items.values());
    }

    public Api getApi() {
        return new Api(this);
    }

    /**
     * Returns a secret key that survives across container start/stop.
     * <p>
     * This value is useful for implementing some of the security features.
     *
     * @deprecated
     *      Due to the past security advisory, this value should not be used any more to protect sensitive information.
     *      See {@link ConfidentialStore} and {@link ConfidentialKey} for how to store secrets.
     */
    @Deprecated
    public String getSecretKey() {
        return secretKey;
    }

    /**
     * Gets {@linkplain #getSecretKey() the secret key} as a key for AES-128.
     * @since 1.308
     * @deprecated
     *       See {@link #getSecretKey()}.
     */
    @Deprecated
    public SecretKey getSecretKeyAsAES128() {
        return Util.toAes128Key(secretKey);
    }

    /**
     * Returns the unique identifier of this Jenkins that has been historically used to identify
     * this Jenkins to the outside world.
     *
     * <p>
     * This form of identifier is weak in that it can be impersonated by others. See
     * https://wiki.jenkins-ci.org/display/JENKINS/Instance+Identity for more modern form of instance ID
     * that can be challenged and verified.
     *
     * @since 1.498
     */
    @SuppressWarnings("deprecation")
    public String getLegacyInstanceId() {
        return Util.getDigestOf(getSecretKey());
    }

    /**
     * Gets the SCM descriptor by name. Primarily used for making them web-visible.
     */
    public Descriptor<SCM> getScm(String shortClassName) {
        return findDescriptor(shortClassName, SCM.all());
    }

    /**
     * Gets the repository browser descriptor by name. Primarily used for making them web-visible.
     */
    public Descriptor<RepositoryBrowser<?>> getRepositoryBrowser(String shortClassName) {
        return findDescriptor(shortClassName,RepositoryBrowser.all());
    }

    /**
     * Gets the builder descriptor by name. Primarily used for making them web-visible.
     */
    public Descriptor<Builder> getBuilder(String shortClassName) {
        return findDescriptor(shortClassName, Builder.all());
    }

    /**
     * Gets the build wrapper descriptor by name. Primarily used for making them web-visible.
     */
    public Descriptor<BuildWrapper> getBuildWrapper(String shortClassName) {
        return findDescriptor(shortClassName, BuildWrapper.all());
    }

    /**
     * Gets the publisher descriptor by name. Primarily used for making them web-visible.
     */
    public Descriptor<Publisher> getPublisher(String shortClassName) {
        return findDescriptor(shortClassName, Publisher.all());
    }

    /**
     * Gets the trigger descriptor by name. Primarily used for making them web-visible.
     */
    public TriggerDescriptor getTrigger(String shortClassName) {
        return (TriggerDescriptor) findDescriptor(shortClassName, Trigger.all());
    }

    /**
     * Gets the retention strategy descriptor by name. Primarily used for making them web-visible.
     */
    public Descriptor<RetentionStrategy<?>> getRetentionStrategy(String shortClassName) {
        return findDescriptor(shortClassName, RetentionStrategy.all());
    }

    /**
     * Gets the {@link JobPropertyDescriptor} by name. Primarily used for making them web-visible.
     */
    public JobPropertyDescriptor getJobProperty(String shortClassName) {
        // combining these two lines triggers javac bug. See issue #610.
        Descriptor d = findDescriptor(shortClassName, JobPropertyDescriptor.all());
        return (JobPropertyDescriptor) d;
    }

    /**
     * @deprecated
     *      UI method. Not meant to be used programmatically.
     */
    @Deprecated
    public ComputerSet getComputer() {
        return new ComputerSet();
    }

    /**
     * Exposes {@link Descriptor} by its name to URL.
     *
     * After doing all the {@code getXXX(shortClassName)} methods, I finally realized that
     * this just doesn't scale.
     *
     * @param id
     *      Either {@link Descriptor#getId()} (recommended) or the short name of a {@link Describable} subtype (for compatibility)
     * @throws IllegalArgumentException if a short name was passed which matches multiple IDs (fail fast)
     */
    @SuppressWarnings({"unchecked", "rawtypes"}) // too late to fix
    public Descriptor getDescriptor(String id) {
        // legacy descriptors that are registered manually doesn't show up in getExtensionList, so check them explicitly.
        Iterable<Descriptor> descriptors = Iterators.sequence(getExtensionList(Descriptor.class), DescriptorExtensionList.listLegacyInstances());
        for (Descriptor d : descriptors) {
            if (d.getId().equals(id)) {
                return d;
            }
        }
        Descriptor candidate = null;
        for (Descriptor d : descriptors) {
            String name = d.getId();
            if (name.substring(name.lastIndexOf('.') + 1).equals(id)) {
                if (candidate == null) {
                    candidate = d;
                } else {
                    throw new IllegalArgumentException(id + " is ambiguous; matches both " + name + " and " + candidate.getId());
                }
            }
        }
        return candidate;
    }

    /**
     * Alias for {@link #getDescriptor(String)}.
     */
    public Descriptor getDescriptorByName(String id) {
        return getDescriptor(id);
    }

    /**
     * Gets the {@link Descriptor} that corresponds to the given {@link Describable} type.
     * <p>
     * If you have an instance of {@code type} and call {@link Describable#getDescriptor()},
     * you'll get the same instance that this method returns.
     */
    @CheckForNull
    public Descriptor getDescriptor(Class<? extends Describable> type) {
        for( Descriptor d : getExtensionList(Descriptor.class) )
            if(d.clazz==type)
                return d;
        return null;
    }

    /**
     * Works just like {@link #getDescriptor(Class)} but don't take no for an answer.
     *
     * @throws AssertionError
     *      If the descriptor is missing.
     * @since 1.326
     */
    @Nonnull
    public Descriptor getDescriptorOrDie(Class<? extends Describable> type) {
        Descriptor d = getDescriptor(type);
        if (d==null)
            throw new AssertionError(type+" is missing its descriptor");
        return d;
    }

    /**
     * Gets the {@link Descriptor} instance in the current Jenkins by its type.
     */
    public <T extends Descriptor> T getDescriptorByType(Class<T> type) {
        for( Descriptor d : getExtensionList(Descriptor.class) )
            if(d.getClass()==type)
                return type.cast(d);
        return null;
    }

    /**
     * Gets the {@link SecurityRealm} descriptors by name. Primarily used for making them web-visible.
     */
    public Descriptor<SecurityRealm> getSecurityRealms(String shortClassName) {
        return findDescriptor(shortClassName, SecurityRealm.all());
    }

    /**
     * Finds a descriptor that has the specified name.
     */
    private <T extends Describable<T>>
    Descriptor<T> findDescriptor(String shortClassName, Collection<? extends Descriptor<T>> descriptors) {
        String name = '.'+shortClassName;
        for (Descriptor<T> d : descriptors) {
            if(d.clazz.getName().endsWith(name))
                return d;
        }
        return null;
    }

    protected void updateComputerList() {
        updateComputerList(AUTOMATIC_SLAVE_LAUNCH);
    }

    /** @deprecated Use {@link SCMListener#all} instead. */
    @Deprecated
    public CopyOnWriteList<SCMListener> getSCMListeners() {
        return scmListeners;
    }

    /**
     * Gets the plugin object from its short name.
     * This allows URL {@code hudson/plugin/ID} to be served by the views
     * of the plugin class.
     * @param shortName Short name of the plugin
     * @return The plugin singleton or {@code null} if for some reason the plugin is not loaded.
     *         The fact the plugin is loaded does not mean it is enabled and fully initialized for the current Jenkins session.
     *         Use {@link Plugin#getWrapper()} and then {@link PluginWrapper#isActive()} to check it.
     */
    @CheckForNull
    public Plugin getPlugin(String shortName) {
        PluginWrapper p = pluginManager.getPlugin(shortName);
        if(p==null)     return null;
        return p.getPlugin();
    }

    /**
     * Gets the plugin object from its class.
     *
     * <p>
     * This allows easy storage of plugin information in the plugin singleton without
     * every plugin reimplementing the singleton pattern.
     *
     * @param <P> Class of the plugin
     * @param clazz The plugin class (beware class-loader fun, this will probably only work
     * from within the jpi that defines the plugin class, it may or may not work in other cases)
     * @return The plugin singleton or {@code null} if for some reason the plugin is not loaded.
     *         The fact the plugin is loaded does not mean it is enabled and fully initialized for the current Jenkins session.
     *         Use {@link Plugin#getWrapper()} and then {@link PluginWrapper#isActive()} to check it.
     */
    @SuppressWarnings("unchecked")
    @CheckForNull
    public <P extends Plugin> P getPlugin(Class<P> clazz) {
        PluginWrapper p = pluginManager.getPlugin(clazz);
        if(p==null)     return null;
        return (P) p.getPlugin();
    }

    /**
     * Gets the plugin objects from their super-class.
     *
     * @param clazz The plugin class (beware class-loader fun)
     *
     * @return The plugin instances.
     */
    public <P extends Plugin> List<P> getPlugins(Class<P> clazz) {
        List<P> result = new ArrayList<>();
        for (PluginWrapper w: pluginManager.getPlugins(clazz)) {
            result.add((P)w.getPlugin());
        }
        return Collections.unmodifiableList(result);
    }

    /**
     * Synonym for {@link #getDescription}.
     */
    public String getSystemMessage() {
        return systemMessage;
    }

    /**
     * Gets the markup formatter used in the system.
     *
     * @return
     *      never null.
     * @since 1.391
     */
    public @Nonnull MarkupFormatter getMarkupFormatter() {
        MarkupFormatter f = markupFormatter;
        return f != null ? f : new EscapedMarkupFormatter();
    }

    /**
     * Sets the markup formatter used in the system globally.
     *
     * @since 1.391
     */
    public void setMarkupFormatter(MarkupFormatter f) {
        this.markupFormatter = f;
    }

    /**
     * Sets the system message.
     */
    public void setSystemMessage(String message) throws IOException {
        this.systemMessage = message;
        save();
    }

    @StaplerDispatchable
    public FederatedLoginService getFederatedLoginService(String name) {
        for (FederatedLoginService fls : FederatedLoginService.all()) {
            if (fls.getUrlName().equals(name))
                return fls;
        }
        return null;
    }

    public List<FederatedLoginService> getFederatedLoginServices() {
        return FederatedLoginService.all();
    }

    public Launcher createLauncher(TaskListener listener) {
        return new LocalLauncher(listener).decorateFor(this);
    }


    public String getFullName() {
        return "";
    }

    public String getFullDisplayName() {
        return "";
    }

    /**
     * Returns the transient {@link Action}s associated with the top page.
     *
     * <p>
     * Adding {@link Action} is primarily useful for plugins to contribute
     * an item to the navigation bar of the top page. See existing {@link Action}
     * implementation for it affects the GUI.
     *
     * <p>
     * To register an {@link Action}, implement {@link RootAction} extension point, or write code like
     * {@code Jenkins.get().getActions().add(...)}.
     *
     * @return
     *      Live list where the changes can be made. Can be empty but never null.
     * @since 1.172
     */
    public List<Action> getActions() {
        return actions;
    }

    /**
     * Gets just the immediate children of {@link Jenkins}.
     *
     * @see #getAllItems(Class)
     */
    @Exported(name="jobs")
    public List<TopLevelItem> getItems() {
        List<TopLevelItem> viewableItems = new ArrayList<>();
        for (TopLevelItem item : items.values()) {
            if (item.hasPermission(Item.READ))
                viewableItems.add(item);
        }

        return viewableItems;
    }

    /**
     * Returns the read-only view of all the {@link TopLevelItem}s keyed by their names.
     * <p>
     * This method is efficient, as it doesn't involve any copying.
     *
     * @since 1.296
     */
    public Map<String,TopLevelItem> getItemMap() {
        return Collections.unmodifiableMap(items);
    }

    /**
     * Gets just the immediate children of {@link Jenkins} but of the given type.
     */
    public <T> List<T> getItems(Class<T> type) {
        List<T> r = new ArrayList<>();
        for (TopLevelItem i : getItems())
            if (type.isInstance(i))
                 r.add(type.cast(i));
        return r;
    }

    /**
     * Gets a list of simple top-level projects.
     * @deprecated This method will ignore Maven and matrix projects, as well as projects inside containers such as folders.
     * You may prefer to call {@link #getAllItems(Class)} on {@link AbstractProject},
     * perhaps also using {@link Util#createSubList} to consider only {@link TopLevelItem}s.
     * (That will also consider the caller's permissions.)
     * If you really want to get just {@link Project}s at top level, ignoring permissions,
     * you can filter the values from {@link #getItemMap} using {@link Util#createSubList}.
     */
    @Deprecated
    public List<Project> getProjects() {
        return Util.createSubList(items.values(), Project.class);
    }

    /**
     * Gets the names of all the {@link Job}s.
     */
    public Collection<String> getJobNames() {
        List<String> names = new ArrayList<>();
        for (Job j : allItems(Job.class))
            names.add(j.getFullName());
        names.sort(String.CASE_INSENSITIVE_ORDER);
        return names;
    }

    public List<Action> getViewActions() {
        return getActions();
    }

    /**
     * Gets the names of all the {@link TopLevelItem}s.
     */
    public Collection<String> getTopLevelItemNames() {
        List<String> names = new ArrayList<>();
        for (TopLevelItem j : items.values())
            names.add(j.getName());
        return names;
    }

    /**
     * Gets a view by the specified name.
     * The method iterates through {@link hudson.model.ViewGroup}s if required.
     * @param name Name of the view
     * @return View instance or {@code null} if it is missing
     */
    @CheckForNull
    public View getView(@CheckForNull String name) {
        return viewGroupMixIn.getView(name);
    }

    /**
     * Gets the read-only list of all {@link View}s.
     */
    @Exported
    public Collection<View> getViews() {
        return viewGroupMixIn.getViews();
    }

    @Override
    public void addView(View v) throws IOException {
        viewGroupMixIn.addView(v);
    }

    /**
     * Completely replaces views.
     *
     * <p>
     * This operation is NOT provided as an atomic operation, but rather
     * the sole purpose of this is to define a setter for this to help
     * introspecting code, such as system-config-dsl plugin
     */
    // even if we want to offer this atomic operation, CopyOnWriteArrayList
    // offers no such operation
    public void setViews(Collection<View> views) throws IOException {
        BulkChange bc = new BulkChange(this);
        try {
            this.views.clear();
            for (View v : views) {
                addView(v);
            }
        } finally {
            bc.commit();
        }
    }

    public boolean canDelete(View view) {
        return viewGroupMixIn.canDelete(view);
    }

    public synchronized void deleteView(View view) throws IOException {
        viewGroupMixIn.deleteView(view);
    }

    public void onViewRenamed(View view, String oldName, String newName) {
        viewGroupMixIn.onViewRenamed(view, oldName, newName);
    }

    /**
     * Returns the primary {@link View} that renders the top-page of Jenkins.
     */
    @Exported
    public View getPrimaryView() {
        return viewGroupMixIn.getPrimaryView();
     }

    public void setPrimaryView(@Nonnull View v) {
        this.primaryView = v.getViewName();
    }

    public ViewsTabBar getViewsTabBar() {
        return viewsTabBar;
    }

    public void setViewsTabBar(ViewsTabBar viewsTabBar) {
        this.viewsTabBar = viewsTabBar;
    }

    public Jenkins getItemGroup() {
        return this;
   }

    public MyViewsTabBar getMyViewsTabBar() {
        return myViewsTabBar;
    }

    public void setMyViewsTabBar(MyViewsTabBar myViewsTabBar) {
        this.myViewsTabBar = myViewsTabBar;
    }

    /**
     * Returns true if the current running Jenkins is upgraded from a version earlier than the specified version.
     *
     * <p>
     * This method continues to return true until the system configuration is saved, at which point
     * {@link #version} will be overwritten and Jenkins forgets the upgrade history.
     *
     * <p>
     * To handle SNAPSHOTS correctly, pass in "1.N.*" to test if it's upgrading from the version
     * equal or younger than N. So say if you implement a feature in 1.301 and you want to check
     * if the installation upgraded from pre-1.301, pass in "1.300.*"
     *
     * @since 1.301
     */
    public boolean isUpgradedFromBefore(VersionNumber v) {
        try {
            return new VersionNumber(version).isOlderThan(v);
        } catch (IllegalArgumentException e) {
            // fail to parse this version number
            return false;
        }
    }

    /**
     * Gets the read-only list of all {@link Computer}s.
     */
    public Computer[] getComputers() {
        Computer[] r = computers.values().toArray(new Computer[0]);
        Arrays.sort(r,new Comparator<Computer>() {
            @Override public int compare(Computer lhs, Computer rhs) {
                if(lhs.getNode()==Jenkins.this)  return -1;
                if(rhs.getNode()==Jenkins.this)  return 1;
                return lhs.getName().compareTo(rhs.getName());
            }
        });
        return r;
    }

    @CLIResolver
    public @CheckForNull Computer getComputer(@Argument(required=true,metaVar="NAME",usage="Node name") @Nonnull String name) {
        if(name.equals("(master)"))
            name = "";

        for (Computer c : computers.values()) {
            if(c.getName().equals(name))
                return c;
        }
        return null;
    }

    /**
     * Gets the label that exists on this system by the name.
     *
     * @return null if name is null.
     * @see Label#parseExpression(String) (String)
     */
    public Label getLabel(String expr) {
        if(expr==null)  return null;
        expr = hudson.util.QuotedStringTokenizer.unquote(expr);
        while(true) {
            Label l = labels.get(expr);
            if(l!=null)
                return l;

            // non-existent
            try {
                labels.putIfAbsent(expr,Label.parseExpression(expr));
            } catch (ANTLRException e) {
                // laxly accept it as a single label atom for backward compatibility
                return getLabelAtom(expr);
            }
        }
    }

    /**
     * Returns the label atom of the given name.
     * @return non-null iff name is non-null
     */
    public @Nullable LabelAtom getLabelAtom(@CheckForNull String name) {
        if (name==null)  return null;

        while(true) {
            Label l = labels.get(name);
            if(l!=null)
                return (LabelAtom)l;

            // non-existent
            LabelAtom la = new LabelAtom(name);
            if (labels.putIfAbsent(name, la)==null)
                la.load();
        }
    }

    /**
     * Gets all the active labels in the current system.
     */
    public Set<Label> getLabels() {
        Set<Label> r = new TreeSet<>();
        for (Label l : labels.values()) {
            if(!l.isEmpty())
                r.add(l);
        }
        return r;
    }

    public Set<LabelAtom> getLabelAtoms() {
        Set<LabelAtom> r = new TreeSet<>();
        for (Label l : labels.values()) {
            if(!l.isEmpty() && l instanceof LabelAtom)
                r.add((LabelAtom)l);
        }
        return r;
    }

    public Queue getQueue() {
        return queue;
    }

    @Override
    public String getDisplayName() {
        return Messages.Hudson_DisplayName();
    }

    public List<JDK> getJDKs() {
        return jdks;
    }

    /**
     * Replaces all JDK installations with those from the given collection.
     *
     * Use {@link hudson.model.JDK.DescriptorImpl#setInstallations(JDK...)} to
     * set JDK installations from external code.
     */
    @Restricted(NoExternalUse.class)
    public void setJDKs(Collection<? extends JDK> jdks) {
        this.jdks = new ArrayList<>(jdks);
    }

    /**
     * Gets the JDK installation of the given name, or returns null.
     */
    public JDK getJDK(String name) {
        if(name==null) {
            // if only one JDK is configured, "default JDK" should mean that JDK.
            List<JDK> jdks = getJDKs();
            if(jdks.size()==1)  return jdks.get(0);
            return null;
        }
        for (JDK j : getJDKs()) {
            if(j.getName().equals(name))
                return j;
        }
        return null;
    }



    /**
     * Gets the agent node of the give name, hooked under this Jenkins.
     */
    public @CheckForNull Node getNode(String name) {
        return nodes.getNode(name);
    }

    /**
     * Gets a {@link Cloud} by {@link Cloud#name its name}, or null.
     */
    public Cloud getCloud(String name) {
        return clouds.getByName(name);
    }

    protected Map<Node,Computer> getComputerMap() {
        return computers;
    }

    /**
     * Returns all {@link Node}s in the system, excluding {@link Jenkins} instance itself which
     * represents the master.
     */
    @Nonnull
    public List<Node> getNodes() {
        return nodes.getNodes();
    }

    /**
     * Get the {@link Nodes} object that handles maintaining individual {@link Node}s.
     * @return The Nodes object.
     */
    @Restricted(NoExternalUse.class)
    public Nodes getNodesObject() {
        // TODO replace this with something better when we properly expose Nodes.
        return nodes;
    }

    /**
     * Adds one more {@link Node} to Jenkins.
     * If a node of the same name already exists then that node will be replaced.
     */
    public void addNode(Node n) throws IOException {
        nodes.addNode(n);
    }

    /**
     * Removes a {@link Node} from Jenkins.
     */
    public void removeNode(@Nonnull Node n) throws IOException {
        nodes.removeNode(n);
    }

    /**
     * Saves an existing {@link Node} on disk, called by {@link Node#save()}. This method is preferred in those cases
     * where you need to determine atomically that the node being saved is actually in the list of nodes.
     *
     * @param n the node to be updated.
     * @return {@code true}, if the node was updated. {@code false}, if the node was not in the list of nodes.
     * @throws IOException if the node could not be persisted.
     * @see Nodes#updateNode
     * @since 1.634
     */
    public boolean updateNode(Node n) throws IOException {
        return nodes.updateNode(n);
    }

    public void setNodes(final List<? extends Node> n) throws IOException {
        nodes.setNodes(n);
    }

    public DescribableList<NodeProperty<?>, NodePropertyDescriptor> getNodeProperties() {
        return nodeProperties;
    }

    public DescribableList<NodeProperty<?>, NodePropertyDescriptor> getGlobalNodeProperties() {
        return globalNodeProperties;
    }

    /**
     * Resets all labels and remove invalid ones.
     *
     * This should be called when the assumptions behind label cache computation changes,
     * but we also call this periodically to self-heal any data out-of-sync issue.
     */
    /*package*/ void trimLabels() {
        for (Iterator<Label> itr = labels.values().iterator(); itr.hasNext();) {
            Label l = itr.next();
            resetLabel(l);
            if(l.isEmpty())
                itr.remove();
        }
    }

    /**
     * Binds {@link AdministrativeMonitor}s to URL.
     * @param id Monitor ID
     * @return The requested monitor or {@code null} if it does not exist
     */
    @CheckForNull
    public AdministrativeMonitor getAdministrativeMonitor(String id) {
        for (AdministrativeMonitor m : administrativeMonitors)
            if(m.id.equals(id))
                return m;
        return null;
    }

    /**
     * Returns the enabled and activated administrative monitors.
     * @since 2.64
     */
    public List<AdministrativeMonitor> getActiveAdministrativeMonitors() {
        if (Jenkins.get().hasPermission(ADMINISTER)){
            return administrativeMonitors.stream().filter(m -> {
                try {
                    return m.isEnabled() && m.isActivated();
                } catch (Throwable x) {
                    LOGGER.log(Level.WARNING, null, x);
                    return false;
                }
            }).collect(Collectors.toList());
        } else {
            return null;
        }

    }

    public NodeDescriptor getDescriptor() {
        return DescriptorImpl.INSTANCE;
    }

    public static final class DescriptorImpl extends NodeDescriptor {
        @Extension
        public static final DescriptorImpl INSTANCE = new DescriptorImpl();

        @Override
        public boolean isInstantiable() {
            return false;
        }

        public FormValidation doCheckNumExecutors(@QueryParameter String value) {
            return FormValidation.validateNonNegativeInteger(value);
        }

        // to route /descriptor/FQCN/xxx to getDescriptor(FQCN).xxx
        public Object getDynamic(String token) {
            return Jenkins.get().getDescriptor(token);
        }
    }

    /**
     * Gets the system default quiet period.
     */
    public int getQuietPeriod() {
        return quietPeriod!=null ? quietPeriod : 5;
    }

    /**
     * Sets the global quiet period.
     *
     * @param quietPeriod
     *      null to the default value.
     */
    public void setQuietPeriod(Integer quietPeriod) throws IOException {
        this.quietPeriod = quietPeriod;
        save();
    }

    /**
     * Gets the global SCM check out retry count.
     */
    public int getScmCheckoutRetryCount() {
        return scmCheckoutRetryCount;
    }

    public void setScmCheckoutRetryCount(int scmCheckoutRetryCount) throws IOException {
        this.scmCheckoutRetryCount = scmCheckoutRetryCount;
        save();
    }

    @Override
    public String getSearchUrl() {
        return "";
    }

    @Override
    public SearchIndexBuilder makeSearchIndex() {
        SearchIndexBuilder builder = super.makeSearchIndex();
        if (hasPermission(CONFIGURE_JENKINS)) {
                builder.add("configure", "config", "configure")
                    .add("manage")
                    .add("log");
        }
        builder.add(new CollectionSearchIndex<TopLevelItem>() {
                    protected SearchItem get(String key) { return getItemByFullName(key, TopLevelItem.class); }
                    protected Collection<TopLevelItem> all() { return getAllItems(TopLevelItem.class); }
                    @Nonnull
                    @Override
                    protected Iterable<TopLevelItem> allAsIterable() {
                        return allItems(TopLevelItem.class);
                    }
                })
                .add(getPrimaryView().makeSearchIndex())
                .add(new CollectionSearchIndex() {// for computers
                    protected Computer get(String key) { return getComputer(key); }
                    protected Collection<Computer> all() { return computers.values(); }
                })
                .add(new CollectionSearchIndex() {// for users
                    protected User get(String key) { return User.get(key,false); }
                    protected Collection<User> all() { return User.getAll(); }
                })
                .add(new CollectionSearchIndex() {// for views
                    protected View get(String key) { return getView(key); }
                    protected Collection<View> all() { return getAllViews(); }
                });
        return builder;
    }

    public String getUrlChildPrefix() {
        return "job";
    }

    /**
     * Gets the absolute URL of Jenkins, such as {@code http://localhost/jenkins/}.
     *
     * <p>
     * This method first tries to use the manually configured value, then
     * fall back to {@link #getRootUrlFromRequest}.
     * It is done in this order so that it can work correctly even in the face
     * of a reverse proxy.
     *
     * @return {@code null} if this parameter is not configured by the user and the calling thread is not in an HTTP request; 
     *                      otherwise the returned URL will always have the trailing {@code /}
     * @throws IllegalStateException {@link JenkinsLocationConfiguration} cannot be retrieved.
     *                      Jenkins instance may be not ready, or there is an extension loading glitch.
     * @since 1.66
     * @see <a href="https://wiki.jenkins-ci.org/display/JENKINS/Hyperlinks+in+HTML">Hyperlinks in HTML</a>
     */
    public @Nullable String getRootUrl() throws IllegalStateException {
        final JenkinsLocationConfiguration config = JenkinsLocationConfiguration.get();
        if (config == null) {
            // Try to get standard message if possible
            final Jenkins j = Jenkins.get();
            throw new IllegalStateException("Jenkins instance " + j + " has been successfully initialized, but JenkinsLocationConfiguration is undefined.");
        }
        String url = config.getUrl();
        if(url!=null) {
            return Util.ensureEndsWith(url,"/");
        }
        StaplerRequest req = Stapler.getCurrentRequest();
        if(req!=null)
            return getRootUrlFromRequest();
        return null;
    }

    /**
     * Is Jenkins running in HTTPS?
     *
     * Note that we can't really trust {@link StaplerRequest#isSecure()} because HTTPS might be terminated
     * in the reverse proxy.
     */
    public boolean isRootUrlSecure() {
        String url = getRootUrl();
        return url!=null && url.startsWith("https");
    }

    /**
     * Gets the absolute URL of Jenkins top page, such as {@code http://localhost/jenkins/}.
     *
     * <p>
     * Unlike {@link #getRootUrl()}, which uses the manually configured value,
     * this one uses the current request to reconstruct the URL. The benefit is
     * that this is immune to the configuration mistake (users often fail to set the root URL
     * correctly, especially when a migration is involved), but the downside
     * is that unless you are processing a request, this method doesn't work.
     *
     * <p>Please note that this will not work in all cases if Jenkins is running behind a
     * reverse proxy which has not been fully configured.
     * Specifically the {@code Host} and {@code X-Forwarded-Proto} headers must be set.
     * <a href="https://wiki.jenkins-ci.org/display/JENKINS/Running+Jenkins+behind+Apache">Running Jenkins behind Apache</a>
     * shows some examples of configuration.
     * @since 1.263
     */
    public @Nonnull String getRootUrlFromRequest() {
        StaplerRequest req = Stapler.getCurrentRequest();
        if (req == null) {
            throw new IllegalStateException("cannot call getRootUrlFromRequest from outside a request handling thread");
        }
        StringBuilder buf = new StringBuilder();
        String scheme = getXForwardedHeader(req, "X-Forwarded-Proto", req.getScheme());
        buf.append(scheme).append("://");
        String host = getXForwardedHeader(req, "X-Forwarded-Host", req.getServerName());
        int index = host.lastIndexOf(':');
        int port = req.getServerPort();
        if (index == -1) {
            // Almost everyone else except Nginx put the host and port in separate headers
            buf.append(host);
        } else {
            if (host.startsWith("[") && host.endsWith("]")) {
                // support IPv6 address
                buf.append(host);
            } else {
                // Nginx uses the same spec as for the Host header, i.e. hostname:port
                buf.append(host, 0, index);
                if (index + 1 < host.length()) {
                    try {
                        port = Integer.parseInt(host.substring(index + 1));
                    } catch (NumberFormatException e) {
                        // ignore
                    }
                }
                // but if a user has configured Nginx with an X-Forwarded-Port, that will win out.
            }
        }
        String forwardedPort = getXForwardedHeader(req, "X-Forwarded-Port", null);
        if (forwardedPort != null) {
            try {
                port = Integer.parseInt(forwardedPort);
            } catch (NumberFormatException e) {
                // ignore
            }
        }
        if (port != ("https".equals(scheme) ? 443 : 80)) {
            buf.append(':').append(port);
        }
        buf.append(req.getContextPath()).append('/');
        return buf.toString();
    }

    /**
     * Gets the originating "X-Forwarded-..." header from the request. If there are multiple headers the originating
     * header is the first header. If the originating header contains a comma separated list, the originating entry
     * is the first one.
     * @param req the request
     * @param header the header name
     * @param defaultValue the value to return if the header is absent.
     * @return the originating entry of the header or the default value if the header was not present.
     */
    private static String getXForwardedHeader(StaplerRequest req, String header, String defaultValue) {
        String value = req.getHeader(header);
        if (value != null) {
            int index = value.indexOf(',');
            return index == -1 ? value.trim() : value.substring(0,index).trim();
        }
        return defaultValue;
    }

    public File getRootDir() {
        return root;
    }

    public FilePath getWorkspaceFor(TopLevelItem item) {
        for (WorkspaceLocator l : WorkspaceLocator.all()) {
            FilePath workspace = l.locate(item, this);
            if (workspace != null) {
                return workspace;
            }
        }

        return new FilePath(expandVariablesForDirectory(workspaceDir, item));
    }

    public File getBuildDirFor(Job job) {
        return expandVariablesForDirectory(buildsDir, job);
    }

    /**
     * If the configured buildsDir has it's default value or has been changed.
     *
     * @return true if default value.
     */
    @Restricted(NoExternalUse.class)
    public boolean isDefaultBuildDir() {
        return DEFAULT_BUILDS_DIR.equals(buildsDir);
    }

    @Restricted(NoExternalUse.class)
    boolean isDefaultWorkspaceDir() {
        return OLD_DEFAULT_WORKSPACES_DIR.equals(workspaceDir) || DEFAULT_WORKSPACES_DIR.equals(workspaceDir);
    }

    private File expandVariablesForDirectory(String base, Item item) {
        return new File(expandVariablesForDirectory(base, item.getFullName(), item.getRootDir().getPath()));
    }

    @Restricted(NoExternalUse.class)
    public static String expandVariablesForDirectory(String base, String itemFullName, String itemRootDir) {
        return Util.replaceMacro(base, ImmutableMap.of(
                "JENKINS_HOME", Jenkins.get().getRootDir().getPath(),
                "ITEM_ROOTDIR", itemRootDir,
                "ITEM_FULLNAME", itemFullName,   // legacy, deprecated
                "ITEM_FULL_NAME", itemFullName.replace(':','$'))); // safe, see JENKINS-12251

    }

    public String getRawWorkspaceDir() {
        return workspaceDir;
    }

    public String getRawBuildsDir() {
        return buildsDir;
    }

    @Restricted(NoExternalUse.class)
    public void setRawBuildsDir(String buildsDir) {
        this.buildsDir = buildsDir;
    }

    @Override public @Nonnull FilePath getRootPath() {
        return new FilePath(getRootDir());
    }

    @Override
    public FilePath createPath(String absolutePath) {
        return new FilePath((VirtualChannel)null,absolutePath);
    }

    public ClockDifference getClockDifference() {
        return ClockDifference.ZERO;
    }

    @Override
    public Callable<ClockDifference, IOException> getClockDifferenceCallable() {
        return new ClockDifferenceCallable();
    }
    private static class ClockDifferenceCallable extends MasterToSlaveCallable<ClockDifference, IOException> {
        @Override
        public ClockDifference call() throws IOException {
            return new ClockDifference(0);
        }
    }

    /**
     * For binding {@link LogRecorderManager} to "/log".
     * Everything below here is admin-only, so do the check here.
     */
    public LogRecorderManager getLog() {
        checkPermission(CONFIGURE_JENKINS);
        return log;
    }

    /**
     * A convenience method to check if there's some security
     * restrictions in place.
     */
    @Exported
    public boolean isUseSecurity() {
        return securityRealm!=SecurityRealm.NO_AUTHENTICATION || authorizationStrategy!=AuthorizationStrategy.UNSECURED;
    }

    public boolean isUseProjectNamingStrategy(){
        return projectNamingStrategy != DefaultProjectNamingStrategy.DEFAULT_NAMING_STRATEGY;
    }

    /**
     * If true, all the POST requests to Jenkins would have to have crumb in it to protect
     * Jenkins from CSRF vulnerabilities.
     */
    @Exported
    public boolean isUseCrumbs() {
        return crumbIssuer!=null;
    }

    /**
     * Returns the constant that captures the three basic security modes in Jenkins.
     */
    public SecurityMode getSecurity() {
        // fix the variable so that this code works under concurrent modification to securityRealm.
        SecurityRealm realm = securityRealm;

        if(realm==SecurityRealm.NO_AUTHENTICATION)
            return SecurityMode.UNSECURED;
        if(realm instanceof LegacySecurityRealm)
            return SecurityMode.LEGACY;
        return SecurityMode.SECURED;
    }

    /**
     * @return
     *      never null.
     */
    public SecurityRealm getSecurityRealm() {
        return securityRealm;
    }

    public void setSecurityRealm(SecurityRealm securityRealm) {
        if(securityRealm==null)
            securityRealm= SecurityRealm.NO_AUTHENTICATION;
        this.useSecurity = true;
        IdStrategy oldUserIdStrategy = this.securityRealm == null
                ? securityRealm.getUserIdStrategy() // don't trigger rekey on Jenkins load
                : this.securityRealm.getUserIdStrategy();
        this.securityRealm = securityRealm;
        // reset the filters and proxies for the new SecurityRealm
        try {
            HudsonFilter filter = HudsonFilter.get(servletContext);
            if (filter == null) {
                // Fix for #3069: This filter is not necessarily initialized before the servlets.
                // when HudsonFilter does come back, it'll initialize itself.
                LOGGER.fine("HudsonFilter has not yet been initialized: Can't perform security setup for now");
            } else {
                LOGGER.fine("HudsonFilter has been previously initialized: Setting security up");
                filter.reset(securityRealm);
                LOGGER.fine("Security is now fully set up");
            }
            if (!oldUserIdStrategy.equals(this.securityRealm.getUserIdStrategy())) {
                User.rekey();
            }
        } catch (ServletException e) {
            // for binary compatibility, this method cannot throw a checked exception
            throw new AcegiSecurityException("Failed to configure filter",e) {};
        }
        saveQuietly();
    }

    public void setAuthorizationStrategy(AuthorizationStrategy a) {
        if (a == null)
            a = AuthorizationStrategy.UNSECURED;
        useSecurity = true;
        authorizationStrategy = a;
        saveQuietly();
    }

    public boolean isDisableRememberMe() {
        return disableRememberMe;
    }

    public void setDisableRememberMe(boolean disableRememberMe) {
        this.disableRememberMe = disableRememberMe;
    }

    public void disableSecurity() {
        useSecurity = null;
        setSecurityRealm(SecurityRealm.NO_AUTHENTICATION);
        authorizationStrategy = AuthorizationStrategy.UNSECURED;
    }

    public void setProjectNamingStrategy(ProjectNamingStrategy ns) {
        if(ns == null){
            ns = DefaultProjectNamingStrategy.DEFAULT_NAMING_STRATEGY;
        }
        projectNamingStrategy = ns;
    }

    public Lifecycle getLifecycle() {
        return Lifecycle.get();
    }

    /**
     * Gets the dependency injection container that hosts all the extension implementations and other
     * components in Jenkins.
     *
     * @since 1.433
     */
    public @CheckForNull Injector getInjector() {
        return lookup(Injector.class);
    }

    /**
     * Returns {@link ExtensionList} that retains the discovered instances for the given extension type.
     *
     * @param extensionType
     *      The base type that represents the extension point. Normally {@link ExtensionPoint} subtype
     *      but that's not a hard requirement.
     * @return
     *      Can be an empty list but never null.
     * @see ExtensionList#lookup
     */
    @SuppressWarnings({"unchecked"})
    public <T> ExtensionList<T> getExtensionList(Class<T> extensionType) {
        ExtensionList<T> extensionList = extensionLists.get(extensionType);
        return extensionList != null ? extensionList : extensionLists.computeIfAbsent(extensionType, key -> ExtensionList.create(this, key));
    }

    /**
     * Used to bind {@link ExtensionList}s to URLs.
     *
     * @since 1.349
     */
    @StaplerDispatchable
    public ExtensionList getExtensionList(String extensionType) throws ClassNotFoundException {
        return getExtensionList(pluginManager.uberClassLoader.loadClass(extensionType));
    }

    /**
     * Returns {@link ExtensionList} that retains the discovered {@link Descriptor} instances for the given
     * kind of {@link Describable}.
     *
     * @return
     *      Can be an empty list but never null.
     */
    @SuppressWarnings({"unchecked"})
    public @Nonnull <T extends Describable<T>,D extends Descriptor<T>> DescriptorExtensionList<T,D> getDescriptorList(Class<T> type) {
        return descriptorLists.computeIfAbsent(type, key -> DescriptorExtensionList.createDescriptorList(this, key));
    }

    /**
     * Refresh {@link ExtensionList}s by adding all the newly discovered extensions.
     *
     * Exposed only for {@link PluginManager#dynamicLoad(File)}.
     */
    public void refreshExtensions() throws ExtensionRefreshException {
        ExtensionList<ExtensionFinder> finders = getExtensionList(ExtensionFinder.class);
        for (ExtensionFinder ef : finders) {
            if (!ef.isRefreshable())
                throw new ExtensionRefreshException(ef+" doesn't support refresh");
        }

        List<ExtensionComponentSet> fragments = Lists.newArrayList();
        for (ExtensionFinder ef : finders) {
            fragments.add(ef.refresh());
        }
        ExtensionComponentSet delta = ExtensionComponentSet.union(fragments).filtered();

        // if we find a new ExtensionFinder, we need it to list up all the extension points as well
        List<ExtensionComponent<ExtensionFinder>> newFinders = Lists.newArrayList(delta.find(ExtensionFinder.class));
        while (!newFinders.isEmpty()) {
            ExtensionFinder f = newFinders.remove(newFinders.size()-1).getInstance();

            ExtensionComponentSet ecs = ExtensionComponentSet.allOf(f).filtered();
            newFinders.addAll(ecs.find(ExtensionFinder.class));
            delta = ExtensionComponentSet.union(delta, ecs);
        }

        for (ExtensionList el : extensionLists.values()) {
            el.refresh(delta);
        }
        for (ExtensionList el : descriptorLists.values()) {
            el.refresh(delta);
        }

        // TODO: we need some generalization here so that extension points can be notified when a refresh happens?
        for (ExtensionComponent<RootAction> ea : delta.find(RootAction.class)) {
            Action a = ea.getInstance();
            if (!actions.contains(a)) actions.add(a);
        }
    }

    /**
     * Returns the root {@link ACL}.
     *
     * @see AuthorizationStrategy#getRootACL()
     */
    @Override
    public ACL getACL() {
        return authorizationStrategy.getRootACL();
    }

    /**
     * @return
     *      never null.
     */
    public AuthorizationStrategy getAuthorizationStrategy() {
        return authorizationStrategy;
    }

    /**
     * The strategy used to check the project names.
     * @return never <code>null</code>
     */
    public ProjectNamingStrategy getProjectNamingStrategy() {
        return projectNamingStrategy == null ? ProjectNamingStrategy.DEFAULT_NAMING_STRATEGY : projectNamingStrategy;
    }

    /**
     * Returns true if Jenkins is quieting down.
     * <p>
     * No further jobs will be executed unless it
     * can be finished while other current pending builds
     * are still in progress.
     */
    @Exported
    public boolean isQuietingDown() {
        return isQuietingDown;
    }

    /**
     * Returns true if the container initiated the termination of the web application.
     */
    public boolean isTerminating() {
        return terminating;
    }

    /**
     * Gets the initialization milestone that we've already reached.
     *
     * @return
     *      {@link InitMilestone#STARTED} even if the initialization hasn't been started, so that this method
     *      never returns null.
     */
    public InitMilestone getInitLevel() {
        return initLevel;
    }

    /**
     * Sets a number of executors.
     * @param n Number of executors
     * @throws IOException Failed to save the configuration
     * @throws IllegalArgumentException Negative value has been passed
     */
    public void setNumExecutors(@Nonnegative int n) throws IOException, IllegalArgumentException {
        if (n < 0) {
            throw new IllegalArgumentException("Incorrect field \"# of executors\": " + n +". It should be a non-negative number.");
        }
        if (this.numExecutors != n) {
            this.numExecutors = n;
            updateComputerList();
            save();
        }
    }



    /**
     * {@inheritDoc}.
     *
     * Note that the look up is case-insensitive.
     */
    @Override public TopLevelItem getItem(String name) throws AccessDeniedException {
        if (name==null)    return null;
        TopLevelItem item = items.get(name);
        if (item==null)
            return null;
        if (!item.hasPermission(Item.READ)) {
            if (item.hasPermission(Item.DISCOVER)) {
                throw new AccessDeniedException("Please login to access job " + name);
            }
            return null;
        }
        return item;
    }

    /**
     * Gets the item by its path name from the given context
     *
     * <h2>Path Names</h2>
     * <p>
     * If the name starts from '/', like "/foo/bar/zot", then it's interpreted as absolute.
     * Otherwise, the name should be something like "foo/bar" and it's interpreted like
     * relative path name in the file system is, against the given context.
     * <p>For compatibility, as a fallback when nothing else matches, a simple path
     * like {@code foo/bar} can also be treated with {@link #getItemByFullName}.
     * @param context
     *      null is interpreted as {@link Jenkins}. Base 'directory' of the interpretation.
     * @since 1.406
     */
    public Item getItem(String pathName, ItemGroup context) {
        if (context==null)  context = this;
        if (pathName==null) return null;

        if (pathName.startsWith("/"))   // absolute
            return getItemByFullName(pathName);

        Object/*Item|ItemGroup*/ ctx = context;

        StringTokenizer tokens = new StringTokenizer(pathName,"/");
        while (tokens.hasMoreTokens()) {
            String s = tokens.nextToken();
            if (s.equals("..")) {
                if (ctx instanceof Item) {
                    ctx = ((Item)ctx).getParent();
                    continue;
                }

                ctx=null;    // can't go up further
                break;
            }
            if (s.equals(".")) {
                continue;
            }

            if (ctx instanceof ItemGroup) {
                ItemGroup g = (ItemGroup) ctx;
                Item i = g.getItem(s);
                if (i==null || !i.hasPermission(Item.READ)) { // TODO consider DISCOVER
                    ctx=null;    // can't go up further
                    break;
                }
                ctx=i;
            } else {
                return null;
            }
        }

        if (ctx instanceof Item)
            return (Item)ctx;

        // fall back to the classic interpretation
        return getItemByFullName(pathName);
    }

    public final Item getItem(String pathName, Item context) {
        return getItem(pathName,context!=null?context.getParent():null);
    }

    public final <T extends Item> T getItem(String pathName, ItemGroup context, @Nonnull Class<T> type) {
        Item r = getItem(pathName, context);
        if (type.isInstance(r))
            return type.cast(r);
        return null;
    }

    public final <T extends Item> T getItem(String pathName, Item context, Class<T> type) {
        return getItem(pathName,context!=null?context.getParent():null,type);
    }

    public File getRootDirFor(TopLevelItem child) {
        return getRootDirFor(child.getName());
    }

    private File getRootDirFor(String name) {
        return new File(new File(getRootDir(),"jobs"), name);
    }

    /**
     * Gets the {@link Item} object by its full name.
     * Full names are like path names, where each name of {@link Item} is
     * combined by '/'.
     *
     * @return
     *      null if either such {@link Item} doesn't exist under the given full name,
     *      or it exists but it's no an instance of the given type.
     * @throws AccessDeniedException as per {@link ItemGroup#getItem}
     */
    public @CheckForNull <T extends Item> T getItemByFullName(@Nonnull String fullName, Class<T> type) throws AccessDeniedException {
        StringTokenizer tokens = new StringTokenizer(fullName,"/");
        ItemGroup parent = this;

        if(!tokens.hasMoreTokens()) return null;    // for example, empty full name.

        while(true) {
            Item item = parent.getItem(tokens.nextToken());
            if(!tokens.hasMoreTokens()) {
                if(type.isInstance(item))
                    return type.cast(item);
                else
                    return null;
            }

            if(!(item instanceof ItemGroup))
                return null;    // this item can't have any children

            if (!item.hasPermission(Item.READ))
                return null; // TODO consider DISCOVER

            parent = (ItemGroup) item;
        }
    }

    public @CheckForNull Item getItemByFullName(String fullName) {
        return getItemByFullName(fullName,Item.class);
    }

    /**
     * Gets the user of the given name.
     *
     * @return the user of the given name (which may or may not be an id), if that person exists; else null
     * @see User#get(String,boolean)
     * @see User#getById(String, boolean)
     */
    public @CheckForNull User getUser(String name) {
        return User.get(name, User.ALLOW_USER_CREATION_VIA_URL && hasPermission(CONFIGURE_JENKINS));
    }

    public synchronized TopLevelItem createProject( TopLevelItemDescriptor type, String name ) throws IOException {
        return createProject(type, name, true);
    }

    public synchronized TopLevelItem createProject( TopLevelItemDescriptor type, String name, boolean notify ) throws IOException {
        return itemGroupMixIn.createProject(type,name,notify);
    }

    /**
     * Overwrites the existing item by new one.
     *
     * <p>
     * This is a short cut for deleting an existing job and adding a new one.
     */
    public synchronized void putItem(TopLevelItem item) throws IOException, InterruptedException {
        String name = item.getName();
        TopLevelItem old = items.get(name);
        if (old ==item)  return; // noop

        checkPermission(Item.CREATE);
        if (old!=null)
            old.delete();
        items.put(name,item);
        ItemListener.fireOnCreated(item);
    }

    /**
     * Creates a new job.
     *
     * <p>
     * This version infers the descriptor from the type of the top-level item.
     *
     * @throws IllegalArgumentException
     *      if the project of the given name already exists.
     */
    public synchronized <T extends TopLevelItem> T createProject( Class<T> type, String name ) throws IOException {
        return type.cast(createProject((TopLevelItemDescriptor)getDescriptor(type),name));
    }

    /**
     * Called by {@link Job#renameTo(String)} to update relevant data structure.
     * assumed to be synchronized on Jenkins by the caller.
     */
    public void onRenamed(TopLevelItem job, String oldName, String newName) throws IOException {
        items.remove(oldName);
        items.put(newName,job);

        // For compatibility with old views:
        for (View v : views)
            v.onJobRenamed(job, oldName, newName);
    }

    /**
     * Called in response to {@link Job#doDoDelete(StaplerRequest, StaplerResponse)}
     */
    public void onDeleted(TopLevelItem item) throws IOException {
        ItemListener.fireOnDeleted(item);

        items.remove(item.getName());
        // For compatibility with old views:
        for (View v : views)
            v.onJobRenamed(item, item.getName(), null);
    }

    @Override public boolean canAdd(TopLevelItem item) {
        return true;
    }

    @Override synchronized public <I extends TopLevelItem> I add(I item, String name) throws IOException, IllegalArgumentException {
        if (items.containsKey(name)) {
            throw new IllegalArgumentException("already an item '" + name + "'");
        }
        items.put(name, item);
        return item;
    }

    @Override public void remove(TopLevelItem item) throws IOException, IllegalArgumentException {
        items.remove(item.getName());
    }

    public FingerprintMap getFingerprintMap() {
        return fingerprintMap;
    }

    // if no finger print matches, display "not found page".
    @StaplerDispatchable
    public Object getFingerprint( String md5sum ) throws IOException {
        Fingerprint r = fingerprintMap.get(md5sum);
        if(r==null)     return new NoFingerprintMatch(md5sum);
        else            return r;
    }

    /**
     * Gets a {@link Fingerprint} object if it exists.
     * Otherwise null.
     */
    public Fingerprint _getFingerprint( String md5sum ) throws IOException {
        return fingerprintMap.get(md5sum);
    }

    /**
     * The file we save our configuration.
     */
    private XmlFile getConfigFile() {
        return new XmlFile(XSTREAM, new File(root,"config.xml"));
    }

    public int getNumExecutors() {
        return numExecutors;
    }

    public Mode getMode() {
        return mode;
    }

    public void setMode(Mode m) throws IOException {
        this.mode = m;
        save();
    }

    public String getLabelString() {
        return fixNull(label).trim();
    }

    @Override
    public void setLabelString(String label) throws IOException {
        this.label = label;
        save();
    }

    @Override
    public LabelAtom getSelfLabel() {
        return getLabelAtom("master");
    }

    @Override
    @Nonnull
    public Computer createComputer() {
        return new Hudson.MasterComputer();
    }

    private void loadConfig() throws IOException {
        XmlFile cfg = getConfigFile();
        if (cfg.exists()) {
            // reset some data that may not exist in the disk file
            // so that we can take a proper compensation action later.
            primaryView = null;
            views.clear();

            // load from disk
            cfg.unmarshal(Jenkins.this);
        }
        configLoaded = true;
        try {
            checkRawBuildsDir(buildsDir);
            setBuildsAndWorkspacesDir();
        } catch (InvalidBuildsDir invalidBuildsDir) {
            throw new IOException(invalidBuildsDir);
        }
    }

    private void setBuildsAndWorkspacesDir() throws IOException, InvalidBuildsDir {
        boolean mustSave = false;
        String newBuildsDir = SystemProperties.getString(BUILDS_DIR_PROP);
        boolean freshStartup = STARTUP_MARKER_FILE.isOff();
        if (newBuildsDir != null && !buildsDir.equals(newBuildsDir)) {

            checkRawBuildsDir(newBuildsDir);
            Level level = freshStartup ? Level.INFO : Level.WARNING;
            LOGGER.log(level, "Changing builds directories from {0} to {1}. Beware that no automated data migration will occur.",
                       new String[]{buildsDir, newBuildsDir});
            buildsDir = newBuildsDir;
            mustSave = true;
        } else if (!isDefaultBuildDir()) {
            LOGGER.log(Level.INFO, "Using non default builds directories: {0}.", buildsDir);
        }

        String newWorkspacesDir = SystemProperties.getString(WORKSPACES_DIR_PROP);
        if (newWorkspacesDir != null && !workspaceDir.equals(newWorkspacesDir)) {
            Level level = freshStartup ? Level.INFO : Level.WARNING;
            LOGGER.log(level, "Changing workspaces directories from {0} to {1}. Beware that no automated data migration will occur.",
                       new String[]{workspaceDir, newWorkspacesDir});
            workspaceDir = newWorkspacesDir;
            mustSave = true;
        } else if (!isDefaultWorkspaceDir()) {
            LOGGER.log(Level.INFO, "Using non default workspaces directories: {0}.", workspaceDir);
        }

        if (mustSave) {
            save();
        }
    }

    /**
     * Checks the correctness of the newBuildsDirValue for use as {@link #buildsDir}.
     * @param newBuildsDirValue the candidate newBuildsDirValue for updating {@link #buildsDir}.
     */
    @VisibleForTesting
    /*private*/ static void checkRawBuildsDir(String newBuildsDirValue) throws InvalidBuildsDir {

        // do essentially what expandVariablesForDirectory does, without an Item
        String replacedValue = expandVariablesForDirectory(newBuildsDirValue,
                                                           "doCheckRawBuildsDir-Marker:foo",
                                                           Jenkins.get().getRootDir().getPath() + "/jobs/doCheckRawBuildsDir-Marker$foo");

        File replacedFile = new File(replacedValue);
        if (!replacedFile.isAbsolute()) {
            throw new InvalidBuildsDir(newBuildsDirValue + " does not resolve to an absolute path");
        }

        if (!replacedValue.contains("doCheckRawBuildsDir-Marker")) {
            throw new InvalidBuildsDir(newBuildsDirValue + " does not contain ${ITEM_FULL_NAME} or ${ITEM_ROOTDIR}, cannot distinguish between projects");
        }

        if (replacedValue.contains("doCheckRawBuildsDir-Marker:foo")) {
            // make sure platform can handle colon
            try {
                File tmp = File.createTempFile("Jenkins-doCheckRawBuildsDir", "foo:bar");
                tmp.delete();
            } catch (IOException e) {
                throw new InvalidBuildsDir(newBuildsDirValue +  " contains ${ITEM_FULLNAME} but your system does not support it (JENKINS-12251). Use ${ITEM_FULL_NAME} instead");
            }
        }

        File d = new File(replacedValue);
        if (!d.isDirectory()) {
            // if dir does not exist (almost guaranteed) need to make sure nearest existing ancestor can be written to
            d = d.getParentFile();
            while (!d.exists()) {
                d = d.getParentFile();
            }
            if (!d.canWrite()) {
                throw new InvalidBuildsDir(newBuildsDirValue +  " does not exist and probably cannot be created");
            }
        }
    }

    private synchronized TaskBuilder loadTasks() throws IOException {
        File projectsDir = new File(root,"jobs");
        if(!projectsDir.getCanonicalFile().isDirectory() && !projectsDir.mkdirs()) {
            if(projectsDir.exists())
                throw new IOException(projectsDir+" is not a directory");
            throw new IOException("Unable to create "+projectsDir+"\nPermission issue? Please create this directory manually.");
        }
        File[] subdirs = projectsDir.listFiles();

        final Set<String> loadedNames = Collections.synchronizedSet(new HashSet<>());

        TaskGraphBuilder g = new TaskGraphBuilder();
        Handle loadJenkins = g.requires(EXTENSIONS_AUGMENTED).attains(JOB_LOADED).add("Loading global config", new Executable() {
            public void run(Reactor session) throws Exception {
                loadConfig();
                // if we are loading old data that doesn't have this field
                if (slaves != null && !slaves.isEmpty() && nodes.isLegacy()) {
                    nodes.setNodes(slaves);
                    slaves = null;
                } else {
                    nodes.load();
                }

                clouds.setOwner(Jenkins.this);
            }
        });

        List<Handle> loadJobs = new ArrayList<>();
        for (final File subdir : subdirs) {
            loadJobs.add(g.requires(loadJenkins).attains(JOB_LOADED).notFatal().add("Loading item " + subdir.getName(), new Executable() {
                public void run(Reactor session) throws Exception {
                    if(!Items.getConfigFile(subdir).exists()) {
                        //Does not have job config file, so it is not a jenkins job hence skip it
                        return;
                    }
                    TopLevelItem item = (TopLevelItem) Items.load(Jenkins.this, subdir);
                    items.put(item.getName(), item);
                    loadedNames.add(item.getName());
                }
            }));
        }

        g.requires(loadJobs.toArray(new Handle[0])).attains(JOB_LOADED).add("Cleaning up obsolete items deleted from the disk", new Executable() {
            public void run(Reactor reactor) throws Exception {
                // anything we didn't load from disk, throw them away.
                // doing this after loading from disk allows newly loaded items
                // to inspect what already existed in memory (in case of reloading)

                // retainAll doesn't work well because of CopyOnWriteMap implementation, so remove one by one
                // hopefully there shouldn't be too many of them.
                for (String name : items.keySet()) {
                    if (!loadedNames.contains(name))
                        items.remove(name);
                }
            }
        });

        g.requires(JOB_LOADED).attains(COMPLETED).add("Finalizing set up",new Executable() {
            public void run(Reactor session) throws Exception {
                rebuildDependencyGraph();

                {// recompute label objects - populates the labels mapping.
                    for (Node slave : nodes.getNodes())
                        // Note that not all labels are visible until the agents have connected.
                        slave.getAssignedLabels();
                    getAssignedLabels();
                }

                // initialize views by inserting the default view if necessary
                // this is both for clean Jenkins and for backward compatibility.
                if(views.size()==0 || primaryView==null) {
                    View v = new AllView(AllView.DEFAULT_VIEW_NAME);
                    setViewOwner(v);
                    views.add(0,v);
                    primaryView = v.getViewName();
                }
                primaryView = AllView.migrateLegacyPrimaryAllViewLocalizedName(views, primaryView);

                if (useSecurity!=null && !useSecurity) {
                    // forced reset to the unsecure mode.
                    // this works as an escape hatch for people who locked themselves out.
                    authorizationStrategy = AuthorizationStrategy.UNSECURED;
                    setSecurityRealm(SecurityRealm.NO_AUTHENTICATION);
                } else {
                    // read in old data that doesn't have the security field set
                    if(authorizationStrategy==null) {
                        if(useSecurity==null)
                            authorizationStrategy = AuthorizationStrategy.UNSECURED;
                        else
                            authorizationStrategy = new LegacyAuthorizationStrategy();
                    }
                    if(securityRealm==null) {
                        if(useSecurity==null)
                            setSecurityRealm(SecurityRealm.NO_AUTHENTICATION);
                        else
                            setSecurityRealm(new LegacySecurityRealm());
                    } else {
                        // force the set to proxy
                        setSecurityRealm(securityRealm);
                    }
                }


                // Initialize the filter with the crumb issuer
                setCrumbIssuer(crumbIssuer);

                // auto register root actions
                for (Action a : getExtensionList(RootAction.class))
                    if (!actions.contains(a)) actions.add(a);

                setupWizard = new SetupWizard();
                getInstallState().initializeState();
            }
        });

        return g;
    }

    /**
     * Save the settings to a file.
     */
    public synchronized void save() throws IOException {
        InitMilestone currentMilestone = initLevel;

        if (!configLoaded) {
            // someone is trying to save the config before all extensions are loaded (and possibly after as the task
            // may run in parallel with other tasks.  OMG...!!! this is generally very bad and can lead to dataloss
            LOGGER.log(Level.SEVERE,
                       "An attempt to save Jenkins'' global configuration before it has been loaded has been "
                       + "made during milestone " + currentMilestone
                       + ".  This is indicative of a bug in the caller and may lead to full or partial loss of "
                       + "configuration.",
                       new IllegalStateException("call trace"));
            // at this point we may want to terminate but the save may be called from a different thread and we
            // can not call System.halt() because we could be running in a container :(
            // for now just deny the save (the data will be replaced when we do load anyway
            throw new IllegalStateException("An attempt to save the global configuration was made before it was loaded");
        }

        if(BulkChange.contains(this)) {
            return;
        }
        if (currentMilestone == InitMilestone.COMPLETED) {
            LOGGER.log(FINE, "setting version {0} to {1}", new Object[] {version, VERSION});
            version = VERSION;
        } else {
            LOGGER.log(FINE, "refusing to set version {0} to {1} during {2}", new Object[] {version, VERSION, currentMilestone});
        }

        getConfigFile().write(this);
        SaveableListener.fireOnChange(this, getConfigFile());
    }

    private void saveQuietly() {
        try {
            save();
        } catch (IOException x) {
            LOGGER.log(Level.WARNING, null, x);
        }
    }

    /**
     * Called to shut down the system.
     */
    @edu.umd.cs.findbugs.annotations.SuppressFBWarnings("ST_WRITE_TO_STATIC_FROM_INSTANCE_METHOD")
    public void cleanUp() {
        if (theInstance != this && theInstance != null) {
            LOGGER.log(Level.WARNING, "This instance is no longer the singleton, ignoring cleanUp()");
            return;
        }
        synchronized (Jenkins.class) {
            if (cleanUpStarted) {
                LOGGER.log(Level.WARNING, "Jenkins.cleanUp() already started, ignoring repeated cleanUp()");
                return;
            }
            cleanUpStarted = true;
        }
        try {
            LOGGER.log(Level.INFO, "Stopping Jenkins");

            final List<Throwable> errors = new ArrayList<>();

            fireBeforeShutdown(errors);

            _cleanUpRunTerminators(errors);

            terminating = true;

            final Set<Future<?>> pending = _cleanUpDisconnectComputers(errors);

            _cleanUpShutdownUDPBroadcast(errors);

            _cleanUpCloseDNSMulticast(errors);

            _cleanUpInterruptReloadThread(errors);

            _cleanUpShutdownTriggers(errors);

            _cleanUpShutdownTimer(errors);

            _cleanUpShutdownTcpSlaveAgent(errors);

            _cleanUpShutdownPluginManager(errors);

            _cleanUpPersistQueue(errors);

            _cleanUpShutdownThreadPoolForLoad(errors);

            _cleanUpAwaitDisconnects(errors, pending);

            _cleanUpPluginServletFilters(errors);

            _cleanUpReleaseAllLoggers(errors);

            LOGGER.log(Level.INFO, "Jenkins stopped");

            if (!errors.isEmpty()) {
                StringBuilder message = new StringBuilder("Unexpected issues encountered during cleanUp: ");
                Iterator<Throwable> iterator = errors.iterator();
                message.append(iterator.next().getMessage());
                while (iterator.hasNext()) {
                    message.append("; ");
                    message.append(iterator.next().getMessage());
                }
                iterator = errors.iterator();
                RuntimeException exception = new RuntimeException(message.toString(), iterator.next());
                while (iterator.hasNext()) {
                    exception.addSuppressed(iterator.next());
                }
                throw exception;
            }
        } finally {
            theInstance = null;
            if (JenkinsJVM.isJenkinsJVM()) {
                JenkinsJVMAccess._setJenkinsJVM(oldJenkinsJVM);
            }
            ClassFilterImpl.unregister();
        }
    }

    private void fireBeforeShutdown(List<Throwable> errors) {
        LOGGER.log(Level.FINE, "Notifying termination");
        for (ItemListener l : ItemListener.all()) {
            try {
                l.onBeforeShutdown();
            } catch (OutOfMemoryError e) {
                // we should just propagate this, no point trying to log
                throw e;
            } catch (LinkageError e) {
                LOGGER.log(Level.WARNING, "ItemListener " + l + ": " + e.getMessage(), e);
                // safe to ignore and continue for this one
            } catch (Throwable e) {
                LOGGER.log(Level.WARNING, "ItemListener " + l + ": " + e.getMessage(), e);
                // save for later
                errors.add(e);
            }
        }
    }

    private void _cleanUpRunTerminators(List<Throwable> errors) {
        try {
            final TerminatorFinder tf = new TerminatorFinder(
                    pluginManager != null ? pluginManager.uberClassLoader : Thread.currentThread().getContextClassLoader());
            new Reactor(tf).execute(new Executor() {
                @Override
                public void execute(Runnable command) {
                    command.run();
                }
            }, new ReactorListener() {
                final Level level = Level.parse(Configuration.getStringConfigParameter("termLogLevel", "FINE"));

                public void onTaskStarted(Task t) {
                    LOGGER.log(level, "Started {0}", InitReactorRunner.getDisplayName(t));
                }

                public void onTaskCompleted(Task t) {
                    LOGGER.log(level, "Completed {0}", InitReactorRunner.getDisplayName(t));
                }

                public void onTaskFailed(Task t, Throwable err, boolean fatal) {
                    LOGGER.log(SEVERE, "Failed " + InitReactorRunner.getDisplayName(t), err);
                }

                public void onAttained(Milestone milestone) {
                    Level lv = level;
                    String s = "Attained " + milestone.toString();
                    if (milestone instanceof TermMilestone && !Main.isUnitTest) {
                        lv = Level.INFO; // noteworthy milestones --- at least while we debug problems further
                        s = milestone.toString();
                    }
                    LOGGER.log(lv, s);
                }
            });
        } catch (OutOfMemoryError e) {
            // we should just propagate this, no point trying to log
            throw e;
        } catch (LinkageError e) {
            LOGGER.log(SEVERE, "Failed to execute termination", e);
            // safe to ignore and continue for this one
        } catch (Throwable e) {
            LOGGER.log(SEVERE, "Failed to execute termination", e);
            // save for later
            errors.add(e);
        }
    }

    private Set<Future<?>> _cleanUpDisconnectComputers(final List<Throwable> errors) {
        LOGGER.log(Main.isUnitTest ? Level.FINE : Level.INFO, "Starting node disconnection");
        final Set<Future<?>> pending = new HashSet<>();
        // JENKINS-28840 we know we will be interrupting all the Computers so get the Queue lock once for all
        Queue.withLock(new Runnable() {
            @Override
            public void run() {
                for( Computer c : computers.values() ) {
                    try {
                        c.interrupt();
                        killComputer(c);
                        pending.add(c.disconnect(null));
                    } catch (OutOfMemoryError e) {
                        // we should just propagate this, no point trying to log
                        throw e;
                    } catch (LinkageError e) {
                        LOGGER.log(Level.WARNING, "Could not disconnect " + c + ": " + e.getMessage(), e);
                        // safe to ignore and continue for this one
                    } catch (Throwable e) {
                        LOGGER.log(Level.WARNING, "Could not disconnect " + c + ": " + e.getMessage(), e);
                        // save for later
                        errors.add(e);
                    }
                }
            }
        });
        return pending;
    }

    private void _cleanUpShutdownUDPBroadcast(List<Throwable> errors) {
        if(udpBroadcastThread!=null) {
            LOGGER.log(Level.FINE, "Shutting down {0}", udpBroadcastThread.getName());
            try {
                udpBroadcastThread.shutdown();
            } catch (OutOfMemoryError e) {
                // we should just propagate this, no point trying to log
                throw e;
            } catch (LinkageError e) {
                LOGGER.log(SEVERE, "Failed to shutdown UDP Broadcast Thread", e);
                // safe to ignore and continue for this one
            } catch (Throwable e) {
                LOGGER.log(SEVERE, "Failed to shutdown UDP Broadcast Thread", e);
                // save for later
                errors.add(e);
            }
        }
    }

    private void _cleanUpCloseDNSMulticast(List<Throwable> errors) {
        if(dnsMultiCast!=null) {
            LOGGER.log(Level.FINE, "Closing DNS Multicast service");
            try {
                dnsMultiCast.close();
            } catch (OutOfMemoryError e) {
                // we should just propagate this, no point trying to log
                throw e;
            } catch (LinkageError e) {
                LOGGER.log(SEVERE, "Failed to close DNS Multicast service", e);
                // safe to ignore and continue for this one
            } catch (Throwable e) {
                LOGGER.log(SEVERE, "Failed to close DNS Multicast service", e);
                // save for later
                errors.add(e);
            }
        }
    }

    private void _cleanUpInterruptReloadThread(List<Throwable> errors) {
        LOGGER.log(Level.FINE, "Interrupting reload thread");
        try {
            interruptReloadThread();
        } catch (SecurityException e) {
            LOGGER.log(WARNING, "Not permitted to interrupt reload thread", e);
            errors.add(e);
        } catch (OutOfMemoryError e) {
            // we should just propagate this, no point trying to log
            throw e;
        } catch (LinkageError e) {
            LOGGER.log(SEVERE, "Failed to interrupt reload thread", e);
            // safe to ignore and continue for this one
        } catch (Throwable e) {
            LOGGER.log(SEVERE, "Failed to interrupt reload thread", e);
            // save for later
            errors.add(e);
        }
    }

    private void _cleanUpShutdownTriggers(List<Throwable> errors) {
        LOGGER.log(Level.FINE, "Shutting down triggers");
        try {
            final java.util.Timer timer = Trigger.timer;
            if (timer != null) {
                final CountDownLatch latch = new CountDownLatch(1);
                timer.schedule(new TimerTask() {
                    @Override
                    public void run() {
                        timer.cancel();
                        latch.countDown();
                    }
                }, 0);
                if (latch.await(10, TimeUnit.SECONDS)) {
                    LOGGER.log(Level.FINE, "Triggers shut down successfully");
                } else {
                    timer.cancel();
                    LOGGER.log(Level.INFO, "Gave up waiting for triggers to finish running");
                }
            }
            Trigger.timer = null;
        } catch (OutOfMemoryError e) {
            // we should just propagate this, no point trying to log
            throw e;
        } catch (LinkageError e) {
            LOGGER.log(SEVERE, "Failed to shut down triggers", e);
            // safe to ignore and continue for this one
        } catch (Throwable e) {
            LOGGER.log(SEVERE, "Failed to shut down triggers", e);
            // save for later
            errors.add(e);
        }
    }

    private void _cleanUpShutdownTimer(List<Throwable> errors) {
        LOGGER.log(Level.FINE, "Shutting down timer");
        try {
            Timer.shutdown();
        } catch (SecurityException e) {
            LOGGER.log(WARNING, "Not permitted to shut down Timer", e);
            errors.add(e);
        } catch (OutOfMemoryError e) {
            // we should just propagate this, no point trying to log
            throw e;
        } catch (LinkageError e) {
            LOGGER.log(SEVERE, "Failed to shut down Timer", e);
            // safe to ignore and continue for this one
        } catch (Throwable e) {
            LOGGER.log(SEVERE, "Failed to shut down Timer", e);
            // save for later
            errors.add(e);
        }
    }

    private void _cleanUpShutdownTcpSlaveAgent(List<Throwable> errors) {
        if(tcpSlaveAgentListener!=null) {
            LOGGER.log(FINE, "Shutting down TCP/IP agent listener");
            try {
                tcpSlaveAgentListener.shutdown();
            } catch (OutOfMemoryError e) {
                // we should just propagate this, no point trying to log
                throw e;
            } catch (LinkageError e) {
                LOGGER.log(SEVERE, "Failed to shut down TCP/IP agent listener", e);
                // safe to ignore and continue for this one
            } catch (Throwable e) {
                LOGGER.log(SEVERE, "Failed to shut down TCP/IP agent listener", e);
                // save for later
                errors.add(e);
            }
        }
    }

    private void _cleanUpShutdownPluginManager(List<Throwable> errors) {
        if(pluginManager!=null) {// be defensive. there could be some ugly timing related issues
            LOGGER.log(Main.isUnitTest ? Level.FINE : Level.INFO, "Stopping plugin manager");
            try {
                pluginManager.stop();
            } catch (OutOfMemoryError e) {
                // we should just propagate this, no point trying to log
                throw e;
            } catch (LinkageError e) {
                LOGGER.log(SEVERE, "Failed to stop plugin manager", e);
                // safe to ignore and continue for this one
            } catch (Throwable e) {
                LOGGER.log(SEVERE, "Failed to stop plugin manager", e);
                // save for later
                errors.add(e);
            }
        }
    }

    private void _cleanUpPersistQueue(List<Throwable> errors) {
        if(getRootDir().exists()) {
            // if we are aborting because we failed to create JENKINS_HOME,
            // don't try to save. Issue #536
            LOGGER.log(Main.isUnitTest ? Level.FINE : Level.INFO, "Persisting build queue");
            try {
                getQueue().save();
            } catch (OutOfMemoryError e) {
                // we should just propagate this, no point trying to log
                throw e;
            } catch (LinkageError e) {
                LOGGER.log(SEVERE, "Failed to persist build queue", e);
                // safe to ignore and continue for this one
            } catch (Throwable e) {
                LOGGER.log(SEVERE, "Failed to persist build queue", e);
                // save for later
                errors.add(e);
            }
        }
    }

    private void _cleanUpShutdownThreadPoolForLoad(List<Throwable> errors) {
        LOGGER.log(FINE, "Shuting down Jenkins load thread pool");
        try {
            threadPoolForLoad.shutdown();
        } catch (SecurityException e) {
            LOGGER.log(WARNING, "Not permitted to shut down Jenkins load thread pool", e);
            errors.add(e);
        } catch (OutOfMemoryError e) {
            // we should just propagate this, no point trying to log
            throw e;
        } catch (LinkageError e) {
            LOGGER.log(SEVERE, "Failed to shut down Jenkins load thread pool", e);
            // safe to ignore and continue for this one
        } catch (Throwable e) {
            LOGGER.log(SEVERE, "Failed to shut down Jenkins load thread pool", e);
            // save for later
            errors.add(e);
        }
    }

    private void _cleanUpAwaitDisconnects(List<Throwable> errors, Set<Future<?>> pending) {
        if (!pending.isEmpty()) {
            LOGGER.log(Main.isUnitTest ? Level.FINE : Level.INFO, "Waiting for node disconnection completion");
        }
        for (Future<?> f : pending) {
            try {
                f.get(10, TimeUnit.SECONDS);    // if clean up operation didn't complete in time, we fail the test
            } catch (InterruptedException e) {
                Thread.currentThread().interrupt();
                break;  // someone wants us to die now. quick!
            } catch (ExecutionException e) {
                LOGGER.log(Level.WARNING, "Failed to shut down remote computer connection cleanly", e);
            } catch (TimeoutException e) {
                LOGGER.log(Level.WARNING, "Failed to shut down remote computer connection within 10 seconds", e);
            } catch (OutOfMemoryError e) {
                // we should just propagate this, no point trying to log
                throw e;
            } catch (LinkageError e) {
                LOGGER.log(Level.WARNING, "Failed to shut down remote computer connection", e);
            } catch (Throwable e) {
                LOGGER.log(Level.SEVERE, "Unexpected error while waiting for remote computer connection disconnect", e);
                errors.add(e);
            }
        }
    }

    private void _cleanUpPluginServletFilters(List<Throwable> errors) {
        LOGGER.log(Level.FINE, "Stopping filters");
        try {
            PluginServletFilter.cleanUp();
        } catch (OutOfMemoryError e) {
            // we should just propagate this, no point trying to log
            throw e;
        } catch (LinkageError e) {
            LOGGER.log(SEVERE, "Failed to stop filters", e);
            // safe to ignore and continue for this one
        } catch (Throwable e) {
            LOGGER.log(SEVERE, "Failed to stop filters", e);
            // save for later
            errors.add(e);
        }
    }

    private void _cleanUpReleaseAllLoggers(List<Throwable> errors) {
        LOGGER.log(Level.FINE, "Releasing all loggers");
        try {
            LogFactory.releaseAll();
        } catch (OutOfMemoryError e) {
            // we should just propagate this, no point trying to log
            throw e;
        } catch (LinkageError e) {
            LOGGER.log(SEVERE, "Failed to release all loggers", e);
            // safe to ignore and continue for this one
        } catch (Throwable e) {
            LOGGER.log(SEVERE, "Failed to release all loggers", e);
            // save for later
            errors.add(e);
        }
    }

    public Object getDynamic(String token) {
        for (Action a : getActions()) {
            String url = a.getUrlName();
            if (url==null)  continue;
            if (url.equals(token) || url.equals('/' + token))
                return a;
        }
        for (Action a : getManagementLinks())
            if (Objects.equals(a.getUrlName(), token))
                return a;
        return null;
    }


//
//
// actions
//
//
    /**
     * Accepts submission from the configuration page.
     */
    @POST
    public synchronized void doConfigSubmit( StaplerRequest req, StaplerResponse rsp ) throws IOException, ServletException, FormException {
        BulkChange bc = new BulkChange(this);
        try {
            checkPermission(CONFIGURE_JENKINS);

            JSONObject json = req.getSubmittedForm();

            systemMessage = Util.nullify(req.getParameter("system_message"));

            boolean result = true;
            for (Descriptor<?> d : Functions.getSortedDescriptorsForGlobalConfigUnclassified())
                result &= configureDescriptor(req,json,d);
            
            save();
            updateComputerList();
            if(result)
                FormApply.success(req.getContextPath()+'/').generateResponse(req, rsp, null);
            else
                FormApply.success("configure").generateResponse(req, rsp, null);    // back to config
        } finally {
            bc.commit();
        }
    }

    /**
     * Gets the {@link CrumbIssuer} currently in use.
     *
     * @return null if none is in use.
     */
    @CheckForNull
    public CrumbIssuer getCrumbIssuer() {
        return crumbIssuer;
    }

    public void setCrumbIssuer(CrumbIssuer issuer) {
        crumbIssuer = issuer;
    }

    public synchronized void doTestPost( StaplerRequest req, StaplerResponse rsp ) throws IOException, ServletException {
        rsp.sendRedirect("foo");
    }

    private boolean configureDescriptor(StaplerRequest req, JSONObject json, Descriptor<?> d) throws FormException {
        // collapse the structure to remain backward compatible with the JSON structure before 1.
        String name = d.getJsonSafeClassName();
        JSONObject js = json.has(name) ? json.getJSONObject(name) : new JSONObject(); // if it doesn't have the property, the method returns invalid null object.
        json.putAll(js);
        return d.configure(req, js);
    }

    /**
     * Accepts submission from the node configuration page.
     */
    @POST
    public synchronized void doConfigExecutorsSubmit( StaplerRequest req, StaplerResponse rsp ) throws IOException, ServletException, FormException {
        checkPermission(CONFIGURE_JENKINS);

        BulkChange bc = new BulkChange(this);
        try {
            JSONObject json = req.getSubmittedForm();

            ExtensionList.lookupSingleton(MasterBuildConfiguration.class).configure(req,json);

            getNodeProperties().rebuild(req, json.optJSONObject("nodeProperties"), NodeProperty.all());
        } finally {
            bc.commit();
        }

        updateComputerList();

        rsp.sendRedirect(req.getContextPath()+'/'+toComputer().getUrl());  // back to the computer page
    }

    /**
     * Accepts the new description.
     */
    @RequirePOST
    public synchronized void doSubmitDescription( StaplerRequest req, StaplerResponse rsp ) throws IOException, ServletException {
        getPrimaryView().doSubmitDescription(req, rsp);
    }

    @RequirePOST
    public synchronized HttpRedirect doQuietDown() {
        try {
            return doQuietDown(false,0);
        } catch (IOException | InterruptedException e) {
            throw new AssertionError(); // impossible
        }
    }

    /**
     * Quiet down Jenkins - preparation for a restart
     *
     * @param block Block until the system really quiets down and no builds are running
     * @param timeout If non-zero, only block up to the specified number of milliseconds
     */
    @RequirePOST
    public HttpRedirect doQuietDown(@QueryParameter boolean block, @QueryParameter int timeout) throws InterruptedException, IOException {
        synchronized (this) {
            checkPermission(CONFIGURE_JENKINS);
            isQuietingDown = true;
        }
        if (block) {
            long waitUntil = timeout;
            if (timeout > 0) waitUntil += System.currentTimeMillis();
            while (isQuietingDown
                   && (timeout <= 0 || System.currentTimeMillis() < waitUntil)
                   && !RestartListener.isAllReady()) {
                Thread.sleep(TimeUnit.SECONDS.toMillis(1));
            }
        }
        return new HttpRedirect(".");
    }

    /**
     * Cancel previous quiet down Jenkins - preparation for a restart
     */
    @RequirePOST // TODO the cancel link needs to be updated accordingly
    public synchronized HttpRedirect doCancelQuietDown() {
        checkPermission(CONFIGURE_JENKINS);
        isQuietingDown = false;
        getQueue().scheduleMaintenance();
        return new HttpRedirect(".");
    }

    public HttpResponse doToggleCollapse() throws ServletException, IOException {
        final StaplerRequest request = Stapler.getCurrentRequest();
        final String paneId = request.getParameter("paneId");

        PaneStatusProperties.forCurrentUser().toggleCollapsed(paneId);

        return HttpResponses.forwardToPreviousPage();
    }

    /**
     * Backward compatibility. Redirect to the thread dump.
     */
    // TODO annotate @GET once baseline includes Stapler version XXX
    public void doClassicThreadDump(StaplerResponse rsp) throws IOException, ServletException {
        rsp.sendRedirect2("threadDump");
    }

    /**
     * Obtains the thread dump of all agents (including the master.)
     *
     * <p>
     * Since this is for diagnostics, it has a built-in precautionary measure against hang agents.
     */
    public Map<String,Map<String,String>> getAllThreadDumps() throws IOException, InterruptedException {
        checkPermission(CONFIGURE_JENKINS);

        // issue the requests all at once
        Map<String,Future<Map<String,String>>> future = new HashMap<>();

        for (Computer c : getComputers()) {
            try {
                future.put(c.getName(), RemotingDiagnostics.getThreadDumpAsync(c.getChannel()));
            } catch(Exception e) {
                LOGGER.info("Failed to get thread dump for node " + c.getName() + ": " + e.getMessage());
            }
        }
        if (toComputer() == null) {
            future.put("master", RemotingDiagnostics.getThreadDumpAsync(FilePath.localChannel));
        }

        // if the result isn't available in 5 sec, ignore that.
        // this is a precaution against hang nodes
        long endTime = System.currentTimeMillis() + TimeUnit.SECONDS.toMillis(5);

        Map<String,Map<String,String>> r = new HashMap<>();
        for (Entry<String, Future<Map<String, String>>> e : future.entrySet()) {
            try {
                r.put(e.getKey(), e.getValue().get(endTime-System.currentTimeMillis(), TimeUnit.MILLISECONDS));
            } catch (Exception x) {
                r.put(e.getKey(), Collections.singletonMap("Failed to retrieve thread dump", Functions.printThrowable(x)));
            }
        }
        return Collections.unmodifiableSortedMap(new TreeMap<>(r));
    }

    @RequirePOST
    public synchronized TopLevelItem doCreateItem( StaplerRequest req, StaplerResponse rsp ) throws IOException, ServletException {
        return itemGroupMixIn.createTopLevelItem(req, rsp);
    }

    /**
     * @since 1.319
     */
    public TopLevelItem createProjectFromXML(String name, InputStream xml) throws IOException {
        return itemGroupMixIn.createProjectFromXML(name, xml);
    }


    @SuppressWarnings({"unchecked"})
    public <T extends TopLevelItem> T copy(T src, String name) throws IOException {
        return itemGroupMixIn.copy(src, name);
    }

    // a little more convenient overloading that assumes the caller gives us the right type
    // (or else it will fail with ClassCastException)
    public <T extends AbstractProject<?,?>> T copy(T src, String name) throws IOException {
        return (T)copy((TopLevelItem)src,name);
    }

    @POST
    public synchronized void doCreateView( StaplerRequest req, StaplerResponse rsp ) throws IOException, ServletException, FormException {
        checkPermission(View.CREATE);
        addView(View.create(req,rsp, this));
    }

    /**
     * Check if the given name is suitable as a name
     * for job, view, etc.
     *
     * @throws Failure
     *      if the given name is not good
     */
    public static void checkGoodName(String name) throws Failure {
        if(name==null || name.length()==0)
            throw new Failure(Messages.Hudson_NoName());

        if(".".equals(name.trim()))
            throw new Failure(Messages.Jenkins_NotAllowedName("."));
        if("..".equals(name.trim()))
            throw new Failure(Messages.Jenkins_NotAllowedName(".."));
        for( int i=0; i<name.length(); i++ ) {
            char ch = name.charAt(i);
            if(Character.isISOControl(ch)) {
                throw new Failure(Messages.Hudson_ControlCodeNotAllowed(toPrintableName(name)));
            }
            if("?*/\\%!@#$^&|<>[]:;".indexOf(ch)!=-1)
                throw new Failure(Messages.Hudson_UnsafeChar(ch));
        }

        // looks good
    }

    private static String toPrintableName(String name) {
        StringBuilder printableName = new StringBuilder();
        for( int i=0; i<name.length(); i++ ) {
            char ch = name.charAt(i);
            if(Character.isISOControl(ch))
                printableName.append("\\u").append((int)ch).append(';');
            else
                printableName.append(ch);
        }
        return printableName.toString();
    }

    /**
     * Checks if the user was successfully authenticated.
     *
     * @see BasicAuthenticationFilter
     */
    public void doSecured( StaplerRequest req, StaplerResponse rsp ) throws IOException, ServletException {
        // TODO fire something in SecurityListener? (seems to be used only for REST calls when LegacySecurityRealm is active)

        if(req.getUserPrincipal()==null) {
            // authentication must have failed
            rsp.setStatus(HttpServletResponse.SC_UNAUTHORIZED);
            return;
        }

        // the user is now authenticated, so send him back to the target
        String path = req.getContextPath()+req.getOriginalRestOfPath();
        String q = req.getQueryString();
        if(q!=null)
            path += '?'+q;

        rsp.sendRedirect2(path);
    }

    /**
     * Called once the user logs in. Just forward to the top page.
     * Used only by {@link LegacySecurityRealm}.
     */
    public void doLoginEntry( StaplerRequest req, StaplerResponse rsp ) throws IOException {
        if(req.getUserPrincipal()==null) {
            rsp.sendRedirect2("noPrincipal");
            return;
        }

        // TODO fire something in SecurityListener?

        String from = req.getParameter("from");
        if(from!=null && from.startsWith("/") && !from.equals("/loginError")) {
            rsp.sendRedirect2(from);    // I'm bit uncomfortable letting users redirected to other sites, make sure the URL falls into this domain
            return;
        }

        String url = AbstractProcessingFilter.obtainFullRequestUrl(req);
        if(url!=null) {
            // if the login redirect is initiated by Acegi
            // this should send the user back to where s/he was from.
            rsp.sendRedirect2(url);
            return;
        }

        rsp.sendRedirect2(".");
    }

    /**
     * Logs out the user.
     */
    public void doLogout( StaplerRequest req, StaplerResponse rsp ) throws IOException, ServletException {
        String user = getAuthentication().getName();
        securityRealm.doLogout(req, rsp);
        SecurityListener.fireLoggedOut(user);
    }

    /**
     * Serves jar files for inbound agents.
     */
    public Slave.JnlpJar getJnlpJars(String fileName) {
        return new Slave.JnlpJar(fileName);
    }

    public Slave.JnlpJar doJnlpJars(StaplerRequest req) {
        return new Slave.JnlpJar(req.getRestOfPath().substring(1));
    }

    /**
     * Reloads the configuration.
     */
    @RequirePOST
    public synchronized HttpResponse doReload() throws IOException {
        checkPermission(CONFIGURE_JENKINS);
        LOGGER.log(Level.WARNING, "Reloading Jenkins as requested by {0}", getAuthentication().getName());

        // engage "loading ..." UI and then run the actual task in a separate thread
        WebApp.get(servletContext).setApp(new HudsonIsLoading());

        new Thread("Jenkins config reload thread") {
            @Override
            public void run() {
                try {
                    ACL.impersonate(ACL.SYSTEM);
                    reload();
                } catch (Exception e) {
                    LOGGER.log(SEVERE,"Failed to reload Jenkins config",e);
                    new JenkinsReloadFailed(e).publish(servletContext,root);
                }
            }
        }.start();

        return HttpResponses.redirectViaContextPath("/");
    }

    /**
     * Reloads the configuration synchronously.
     * Beware that this calls neither {@link ItemListener#onLoaded} nor {@link Initializer}s.
     */
    public void reload() throws IOException, InterruptedException, ReactorException {
        queue.save();
        executeReactor(null, loadTasks());

        // Ensure we reached the final initialization state. Log the error otherwise
        if (initLevel != InitMilestone.COMPLETED) {
            LOGGER.log(SEVERE, "Jenkins initialization has not reached the COMPLETED initialization milestone after the configuration reload. " +
                            "Current state: {0}. " +
                            "It may cause undefined incorrect behavior in Jenkins plugin relying on this state. " +
                            "It is likely an issue with the Initialization task graph. " +
                            "Example: usage of @Initializer(after = InitMilestone.COMPLETED) in a plugin (JENKINS-37759). " +
                            "Please create a bug in Jenkins bugtracker.",
                    initLevel);
        }

        User.reload();
        queue.load();
        WebApp.get(servletContext).setApp(this);
    }

    /**
     * Do a finger-print check.
     */
    @RequirePOST
    public void doDoFingerprintCheck( StaplerRequest req, StaplerResponse rsp ) throws IOException, ServletException {
        // Parse the request
        try (MultipartFormDataParser p = new MultipartFormDataParser(req)) {
            if (isUseCrumbs() && !getCrumbIssuer().validateCrumb(req, p)) {
                // TODO investigate whether this check can be removed
                rsp.sendError(HttpServletResponse.SC_FORBIDDEN, "No crumb found");
            }
            rsp.sendRedirect2(req.getContextPath()+"/fingerprint/"+
                Util.getDigestOf(p.getFileItem("name").getInputStream())+'/');
        }
    }

    /**
     * For debugging. Expose URL to perform GC.
     */
    @edu.umd.cs.findbugs.annotations.SuppressFBWarnings("DM_GC")
    @RequirePOST
    public void doGc(StaplerResponse rsp) throws IOException {
        checkPermission(Jenkins.CONFIGURE_JENKINS);
        System.gc();
        rsp.setStatus(HttpServletResponse.SC_OK);
        rsp.setContentType("text/plain");
        rsp.getWriter().println("GCed");
    }

    /**
     * End point that intentionally throws an exception to test the error behaviour.
     * @since 1.467
     */
    @StaplerDispatchable
    public void doException() {
        throw new RuntimeException();
    }

    public ContextMenu doContextMenu(StaplerRequest request, StaplerResponse response) throws IOException, JellyException {
        ContextMenu menu = new ContextMenu().from(this, request, response);
        for (MenuItem i : menu.items) {
            if (i.url.equals(request.getContextPath() + "/manage")) {
                // add "Manage Jenkins" subitems
                i.subMenu = new ContextMenu().from(this, request, response, "manage");
            }
        }
        return menu;
    }

    public ContextMenu doChildrenContextMenu(StaplerRequest request, StaplerResponse response) throws Exception {
        ContextMenu menu = new ContextMenu();
        for (View view : getViews()) {
            menu.add(view.getViewUrl(),view.getDisplayName());
        }
        return menu;
    }

    /**
     * Obtains the heap dump.
     */
    public HeapDump getHeapDump() throws IOException {
        return new HeapDump(this,FilePath.localChannel);
    }

    /**
     * Simulates OutOfMemoryError.
     * Useful to make sure OutOfMemoryHeapDump setting.
     */
    @SuppressWarnings("MismatchedQueryAndUpdateOfCollection")
    @RequirePOST
    public void doSimulateOutOfMemory() throws IOException {
        checkPermission(CONFIGURE_JENKINS);

        System.out.println("Creating artificial OutOfMemoryError situation");
        List<Object> args = new ArrayList<>();
        //noinspection InfiniteLoopStatement
        while (true)
            args.add(new byte[1024*1024]);
    }

    /**
     * Binds /userContent/... to $JENKINS_HOME/userContent.
     */
    public DirectoryBrowserSupport doUserContent() {
        return new DirectoryBrowserSupport(this,getRootPath().child("userContent"),"User content","folder.png",true);
    }

    /**
     * Perform a restart of Jenkins, if we can.
     *
     * This first replaces "app" to {@link HudsonIsRestarting}
     */
    @CLIMethod(name="restart")
    public void doRestart(StaplerRequest req, StaplerResponse rsp) throws IOException, ServletException, RestartNotSupportedException {
        checkPermission(CONFIGURE_JENKINS);
        if (req != null && req.getMethod().equals("GET")) {
            req.getView(this,"_restart.jelly").forward(req,rsp);
            return;
        }

        if (req == null || req.getMethod().equals("POST")) {
            restart();
        }

        if (rsp != null) {
            rsp.sendRedirect2(".");
        }
    }

    /**
     * Queues up a restart of Jenkins for when there are no builds running, if we can.
     *
     * This first replaces "app" to {@link HudsonIsRestarting}
     *
     * @since 1.332
     */
    @CLIMethod(name="safe-restart")
    public HttpResponse doSafeRestart(StaplerRequest req) throws IOException, ServletException, RestartNotSupportedException {
        checkPermission(CONFIGURE_JENKINS);
        if (req != null && req.getMethod().equals("GET"))
            return HttpResponses.forwardToView(this,"_safeRestart.jelly");

        if (req == null || req.getMethod().equals("POST")) {
            safeRestart();
        }

        return HttpResponses.redirectToDot();
    }

    private static Lifecycle restartableLifecycle() throws RestartNotSupportedException {
        if (Main.isUnitTest) {
            throw new RestartNotSupportedException("Restarting the master JVM is not supported in JenkinsRule-based tests");
        }
        Lifecycle lifecycle = Lifecycle.get();
        lifecycle.verifyRestartable();
        return lifecycle;
    }

    /**
     * Performs a restart.
     */
    public void restart() throws RestartNotSupportedException {
        final Lifecycle lifecycle = restartableLifecycle();
        servletContext.setAttribute("app", new HudsonIsRestarting());

        new Thread("restart thread") {
            final String exitUser = getAuthentication().getName();
            @Override
            public void run() {
                try {
                    ACL.impersonate(ACL.SYSTEM);

                    // give some time for the browser to load the "reloading" page
                    Thread.sleep(TimeUnit.SECONDS.toMillis(5));
                    LOGGER.info(String.format("Restarting VM as requested by %s",exitUser));
                    for (RestartListener listener : RestartListener.all())
                        listener.onRestart();
                    lifecycle.restart();
                } catch (InterruptedException | IOException e) {
                    LOGGER.log(Level.WARNING, "Failed to restart Jenkins",e);
                }
            }
        }.start();
    }

    /**
     * Queues up a restart to be performed once there are no builds currently running.
     * @since 1.332
     */
    public void safeRestart() throws RestartNotSupportedException {
        final Lifecycle lifecycle = restartableLifecycle();
        // Quiet down so that we won't launch new builds.
        isQuietingDown = true;

        new Thread("safe-restart thread") {
            final String exitUser = getAuthentication().getName();
            @Override
            public void run() {
                try {
                    ACL.impersonate(ACL.SYSTEM);

                    // Wait 'til we have no active executors.
                    doQuietDown(true, 0);

                    // Make sure isQuietingDown is still true.
                    if (isQuietingDown) {
                        servletContext.setAttribute("app",new HudsonIsRestarting());
                        // give some time for the browser to load the "reloading" page
                        LOGGER.info("Restart in 10 seconds");
                        Thread.sleep(TimeUnit.SECONDS.toMillis(10));
                        LOGGER.info(String.format("Restarting VM as requested by %s",exitUser));
                        for (RestartListener listener : RestartListener.all())
                            listener.onRestart();
                        lifecycle.restart();
                    } else {
                        LOGGER.info("Safe-restart mode cancelled");
                    }
                } catch (Throwable e) {
                    LOGGER.log(Level.WARNING, "Failed to restart Jenkins",e);
                }
            }
        }.start();
    }

    @Extension @Restricted(NoExternalUse.class)
    public static class MasterRestartNotifyier extends RestartListener {

        @Override
        public void onRestart() {
            Computer computer = Jenkins.get().toComputer();
            if (computer == null) return;
            RestartCause cause = new RestartCause();
            for (ComputerListener listener: ComputerListener.all()) {
                listener.onOffline(computer, cause);
            }
        }

        @Override
        public boolean isReadyToRestart() throws IOException, InterruptedException {
            return true;
        }

        private static class RestartCause extends OfflineCause.SimpleOfflineCause {
            protected RestartCause() {
                super(Messages._Jenkins_IsRestarting());
            }
        }
    }

    /**
     * Shutdown the system.
     * @since 1.161
     */
    @CLIMethod(name="shutdown")
    @RequirePOST
    public void doExit( StaplerRequest req, StaplerResponse rsp ) throws IOException {
        checkPermission(CONFIGURE_JENKINS);
        if (rsp!=null) {
            rsp.setStatus(HttpServletResponse.SC_OK);
            rsp.setContentType("text/plain");
            try (PrintWriter w = rsp.getWriter()) {
                w.println("Shutting down");
            }
        }

        new Thread("exit thread") {
            @Override
            @SuppressFBWarnings(value = "DM_EXIT", justification = "Exit is really intended.")
            public void run() {
                try {
                    ACL.impersonate(ACL.SYSTEM);
                    LOGGER.info(String.format("Shutting down VM as requested by %s from %s",
                            getAuthentication().getName(), req != null ? req.getRemoteAddr() : "???"));

                    cleanUp();
                    System.exit(0);
                } catch (Exception e) {
                    LOGGER.log(Level.WARNING, "Failed to shut down Jenkins", e);
                }
            }
        }.start();
    }

    /**
     * Shutdown the system safely.
     * @since 1.332
     */
    @CLIMethod(name="safe-shutdown")
    @RequirePOST
    public HttpResponse doSafeExit(StaplerRequest req) throws IOException {
        checkPermission(CONFIGURE_JENKINS);
        isQuietingDown = true;
        final String exitUser = getAuthentication().getName();
        final String exitAddr = req!=null ? req.getRemoteAddr() : "unknown";
        new Thread("safe-exit thread") {
            @Override
            @SuppressFBWarnings(value = "DM_EXIT", justification = "Exit is really intended.")
            public void run() {
                try {
                    ACL.impersonate(ACL.SYSTEM);
                    LOGGER.info(String.format("Shutting down VM as requested by %s from %s",
                                                exitUser, exitAddr));
                    // Wait 'til we have no active executors.
                    doQuietDown(true, 0);
                    // Make sure isQuietingDown is still true.
                    if (isQuietingDown) {
                        cleanUp();
                        System.exit(0);
                    }
                } catch (Exception e) {
                    LOGGER.log(Level.WARNING, "Failed to shut down Jenkins", e);
                }
            }
        }.start();

        return HttpResponses.plainText("Shutting down as soon as all jobs are complete");
    }

    /**
     * Gets the {@link Authentication} object that represents the user
     * associated with the current request.
     */
    public static @Nonnull Authentication getAuthentication() {
        Authentication a = SecurityContextHolder.getContext().getAuthentication();
        // on Tomcat while serving the login page, this is null despite the fact
        // that we have filters. Looking at the stack trace, Tomcat doesn't seem to
        // run the request through filters when this is the login request.
        // see http://www.nabble.com/Matrix-authorization-problem-tp14602081p14886312.html
        if(a==null)
            a = ANONYMOUS;
        return a;
    }

    /**
     * For system diagnostics.
     * Run arbitrary Groovy script.
     */
    public void doScript(StaplerRequest req, StaplerResponse rsp) throws IOException, ServletException {
        _doScript(req, rsp, req.getView(this, "_script.jelly"), FilePath.localChannel, getACL());
    }

    /**
     * Run arbitrary Groovy script and return result as plain text.
     */
    public void doScriptText(StaplerRequest req, StaplerResponse rsp) throws IOException, ServletException {
        _doScript(req, rsp, req.getView(this, "_scriptText.jelly"), FilePath.localChannel, getACL());
    }

    /**
     * @since 1.509.1
     */
    public static void _doScript(StaplerRequest req, StaplerResponse rsp, RequestDispatcher view, VirtualChannel channel, ACL acl) throws IOException, ServletException {
        // ability to run arbitrary script is dangerous
        acl.checkPermission(CONFIGURE_JENKINS);

        String text = req.getParameter("script");
        if (text != null) {
            if (!"POST".equals(req.getMethod())) {
                throw HttpResponses.error(HttpURLConnection.HTTP_BAD_METHOD, "requires POST");
            }

            if (channel == null) {
                throw HttpResponses.error(HttpURLConnection.HTTP_NOT_FOUND, "Node is offline");
            }

            try {
                req.setAttribute("output",
                        RemotingDiagnostics.executeGroovy(text, channel));
            } catch (InterruptedException e) {
                throw new ServletException(e);
            }
        }

        view.forward(req, rsp);
    }

    /**
     * Evaluates the Jelly script submitted by the client.
     *
     * This is useful for system administration as well as unit testing.
     */
    @RequirePOST
    public void doEval(StaplerRequest req, StaplerResponse rsp) throws IOException, ServletException {
        checkPermission(CONFIGURE_JENKINS);
        req.getWebApp().getDispatchValidator().allowDispatch(req, rsp);
        try {
            MetaClass mc = req.getWebApp().getMetaClass(getClass());
            Script script = mc.classLoader.loadTearOff(JellyClassLoaderTearOff.class).createContext().compileScript(new InputSource(req.getReader()));
            new JellyRequestDispatcher(this,script).forward(req,rsp);
        } catch (JellyException e) {
            throw new ServletException(e);
        }
    }

    /**
     * Sign up for the user account.
     */
    public void doSignup( StaplerRequest req, StaplerResponse rsp ) throws IOException, ServletException {
        if (getSecurityRealm().allowsSignup()) {
            req.getView(getSecurityRealm(), "signup.jelly").forward(req, rsp);
            return;
        }
        req.getView(SecurityRealm.class, "signup.jelly").forward(req, rsp);
    }

    /**
     * Changes the icon size by changing the cookie
     */
    public void doIconSize( StaplerRequest req, StaplerResponse rsp ) throws IOException, ServletException {
        String qs = req.getQueryString();
        if(qs==null)
            throw new ServletException();
        Cookie cookie = new Cookie("iconSize", Functions.validateIconSize(qs));
        cookie.setMaxAge(/* ~4 mo. */9999999); // #762
        rsp.addCookie(cookie);
        String ref = req.getHeader("Referer");
        if(ref==null)   ref=".";
        rsp.sendRedirect2(ref);
    }

    @RequirePOST
    public void doFingerprintCleanup(StaplerResponse rsp) throws IOException {
        checkPermission(CONFIGURE_JENKINS);
        FingerprintCleanupThread.invoke();
        rsp.setStatus(HttpServletResponse.SC_OK);
        rsp.setContentType("text/plain");
        rsp.getWriter().println("Invoked");
    }

    @RequirePOST
    public void doWorkspaceCleanup(StaplerResponse rsp) throws IOException {
        checkPermission(CONFIGURE_JENKINS);
        WorkspaceCleanupThread.invoke();
        rsp.setStatus(HttpServletResponse.SC_OK);
        rsp.setContentType("text/plain");
        rsp.getWriter().println("Invoked");
    }

    /**
     * If the user chose the default JDK, make sure we got 'java' in PATH.
     */
    public FormValidation doDefaultJDKCheck(StaplerRequest request, @QueryParameter String value) {
        if(!JDK.isDefaultName(value))
            // assume the user configured named ones properly in system config ---
            // or else system config should have reported form field validation errors.
            return FormValidation.ok();

        // default JDK selected. Does such java really exist?
        if(JDK.isDefaultJDKValid(Jenkins.this))
            return FormValidation.ok();
        else
            return FormValidation.errorWithMarkup(Messages.Hudson_NoJavaInPath(request.getContextPath()));
    }

    /**
     * Checks if a top-level view with the given name exists and
     * make sure that the name is good as a view name.
     */
    public FormValidation doCheckViewName(@QueryParameter String value) {
        checkPermission(View.CREATE);

        String name = fixEmpty(value);
        if (name == null)
            return FormValidation.ok();

        // already exists?
        if (getView(name) != null)
            return FormValidation.error(Messages.Hudson_ViewAlreadyExists(name));

        // good view name?
        try {
            checkGoodName(name);
        } catch (Failure e) {
            return FormValidation.error(e.getMessage());
        }

        return FormValidation.ok();
    }

    /**
     * Checks if a top-level view with the given name exists.
     * @deprecated 1.512
     */
    @Deprecated
    public FormValidation doViewExistsCheck(@QueryParameter String value) {
        checkPermission(View.CREATE);

        String view = fixEmpty(value);
        if(view==null) return FormValidation.ok();

        if(getView(view)==null)
            return FormValidation.ok();
        else
            return FormValidation.error(Messages.Hudson_ViewAlreadyExists(view));
    }

    /**
     * Serves static resources placed along with Jelly view files.
     * <p>
     * This method can serve a lot of files, so care needs to be taken
     * to make this method secure. It's not clear to me what's the best
     * strategy here, though the current implementation is based on
     * file extensions.
     */
    public void doResources(StaplerRequest req, StaplerResponse rsp) throws IOException, ServletException {
        String path = req.getRestOfPath();
        // cut off the "..." portion of /resources/.../path/to/file
        // as this is only used to make path unique (which in turn
        // allows us to set a long expiration date
        path = path.substring(path.indexOf('/',1)+1);

        int idx = path.lastIndexOf('.');
        String extension = path.substring(idx+1);
        if(ALLOWED_RESOURCE_EXTENSIONS.contains(extension)) {
            URL url = pluginManager.uberClassLoader.getResource(path);
            if(url!=null) {
                long expires = MetaClass.NO_CACHE ? 0 : TimeUnit.DAYS.toMillis(365);
                rsp.serveFile(req,url,expires);
                return;
            }
        }
        rsp.sendError(HttpServletResponse.SC_NOT_FOUND);
    }

    /**
     * Extension list that {@link #doResources(StaplerRequest, StaplerResponse)} can serve.
     * This set is mutable to allow plugins to add additional extensions.
     */
    public static final Set<String> ALLOWED_RESOURCE_EXTENSIONS = new HashSet<>(Arrays.asList(
            "js|css|jpeg|jpg|png|gif|html|htm".split("\\|")
    ));

    /**
     * Checks if container uses UTF-8 to decode URLs. See
     * http://wiki.jenkins-ci.org/display/JENKINS/Tomcat#Tomcat-i18n
     */
    @Restricted(NoExternalUse.class)
    @RestrictedSince("2.37")
    @Deprecated
    public FormValidation doCheckURIEncoding(StaplerRequest request) throws IOException {
        return ExtensionList.lookupSingleton(URICheckEncodingMonitor.class).doCheckURIEncoding(request);
    }

    /**
     * Does not check when system default encoding is "ISO-8859-1".
     */
    @Restricted(NoExternalUse.class)
    @RestrictedSince("2.37")
    @Deprecated
    public static boolean isCheckURIEncodingEnabled() {
        return ExtensionList.lookupSingleton(URICheckEncodingMonitor.class).isCheckEnabled();
    }

    /**
     * Rebuilds the dependency map.
     */
    public void rebuildDependencyGraph() {
        DependencyGraph graph = new DependencyGraph();
        graph.build();
        // volatile acts a as a memory barrier here and therefore guarantees
        // that graph is fully build, before it's visible to other threads
        dependencyGraph = graph;
        dependencyGraphDirty.set(false);
    }

    /**
     * Rebuilds the dependency map asynchronously.
     *
     * <p>
     * This would keep the UI thread more responsive and helps avoid the deadlocks,
     * as dependency graph recomputation tends to touch a lot of other things.
     *
     * @since 1.522
     */
    public Future<DependencyGraph> rebuildDependencyGraphAsync() {
        dependencyGraphDirty.set(true);
        return Timer.get().schedule(new java.util.concurrent.Callable<DependencyGraph>() {
            @Override
            public DependencyGraph call() throws Exception {
                if (dependencyGraphDirty.get()) {
                    rebuildDependencyGraph();
                }
                return dependencyGraph;
            }
        }, 500, TimeUnit.MILLISECONDS);
    }

    public DependencyGraph getDependencyGraph() {
        return dependencyGraph;
    }

    // for Jelly
    public List<ManagementLink> getManagementLinks() {
        return ManagementLink.all();
    }
    
    /**
     * If set, a currently active setup wizard - e.g. installation
     *
     * @since 2.0
     */
    @Restricted(NoExternalUse.class)
    public SetupWizard getSetupWizard() {
        return setupWizard;
    }
    
    /**
     * Exposes the current user to {@code /me} URL.
     */
    public User getMe() {
        User u = User.current();
        if (u == null)
            throw new AccessDeniedException("/me is not available when not logged in");
        return u;
    }

    /**
     * Gets the {@link Widget}s registered on this object.
     *
     * <p>
     * Plugins who wish to contribute boxes on the side panel can add widgets
     * by {@code getWidgets().add(new MyWidget())} from {@link Plugin#start()}.
     */
    @StaplerDispatchable // some plugins use this to add views to widgets
    public List<Widget> getWidgets() {
        return widgets;
    }

    public Object getTarget() {
        try {
            checkPermission(READ);
        } catch (AccessDeniedException e) {
            if (!isSubjectToMandatoryReadPermissionCheck(Stapler.getCurrentRequest().getRestOfPath())) {
                return this;
            }

            throw e;
        }
        return this;
    }
    
    /**
     * Test a path to see if it is subject to mandatory read permission checks by container-managed security
     * @param restOfPath the URI, excluding the Jenkins root URI and query string
     * @return true if the path is subject to mandatory read permission checks
     * @since 2.37
     */
    public boolean isSubjectToMandatoryReadPermissionCheck(String restOfPath) {
        for (String name : ALWAYS_READABLE_PATHS) {
            if (restOfPath.startsWith(name)) {
                return false;
            }
        }

        for (String name : getUnprotectedRootActions()) {
            if (restOfPath.startsWith("/" + name + "/") || restOfPath.equals("/" + name)) {
                return false;
            }
        }

        // TODO SlaveComputer.doSlaveAgentJnlp; there should be an annotation to request unprotected access
        if (restOfPath.matches("/computer/[^/]+/slave-agent[.]jnlp")
            && "true".equals(Stapler.getCurrentRequest().getParameter("encrypt"))) {
            return false;
        }

        return true;
    }

    /**
     * Gets a list of unprotected root actions.
     * These URL prefixes should be exempted from access control checks by container-managed security.
     * Ideally would be synchronized with {@link #getTarget}.
     * @return a list of {@linkplain Action#getUrlName URL names}
     * @since 1.495
     */
    public Collection<String> getUnprotectedRootActions() {
        Set<String> names = new TreeSet<>();
        names.add("jnlpJars"); // TODO cleaner to refactor doJnlpJars into a URA (see also JENKINS-44100)
        // TODO consider caching (expiring cache when actions changes)
        for (Action a : getActions()) {
            if (a instanceof UnprotectedRootAction) {
                String url = a.getUrlName();
                if (url == null) continue;
                names.add(url);
            }
        }
        return names;
    }

    /**
     * Fallback to the primary view.
     */
    public View getStaplerFallback() {
        return getPrimaryView();
    }

    /**
     * This method checks all existing jobs to see if displayName is
     * unique. It does not check the displayName against the displayName of the
     * job that the user is configuring though to prevent a validation warning
     * if the user sets the displayName to what it currently is.
     * @param displayName
     * @param currentJobName
     */
    boolean isDisplayNameUnique(String displayName, String currentJobName) {
        Collection<TopLevelItem> itemCollection = items.values();

        // if there are a lot of projects, we'll have to store their
        // display names in a HashSet or something for a quick check
        for(TopLevelItem item : itemCollection) {
            if(item.getName().equals(currentJobName)) {
                // we won't compare the candidate displayName against the current
                // item. This is to prevent an validation warning if the user
                // sets the displayName to what the existing display name is
                continue;
            }
            else if(displayName.equals(item.getDisplayName())) {
                return false;
            }
        }

        return true;
    }

    /**
     * True if there is no item in Jenkins that has this name
     * @param name The name to test
     * @param currentJobName The name of the job that the user is configuring
     */
    boolean isNameUnique(String name, String currentJobName) {
        Item item = getItem(name);

        if(null==item) {
            // the candidate name didn't return any items so the name is unique
            return true;
        }
        else if(item.getName().equals(currentJobName)) {
            // the candidate name returned an item, but the item is the item
            // that the user is configuring so this is ok
            return true;
        }
        else {
            // the candidate name returned an item, so it is not unique
            return false;
        }
    }

    /**
     * Checks to see if the candidate displayName collides with any
     * existing display names or project names
     * @param displayName The display name to test
     * @param jobName The name of the job the user is configuring
     */
    public FormValidation doCheckDisplayName(@QueryParameter String displayName,
            @QueryParameter String jobName) {
        displayName = displayName.trim();

        if(LOGGER.isLoggable(Level.FINE)) {
            LOGGER.log(Level.FINE, "Current job name is " + jobName);
        }

        if(!isNameUnique(displayName, jobName)) {
            return FormValidation.warning(Messages.Jenkins_CheckDisplayName_NameNotUniqueWarning(displayName));
        }
        else if(!isDisplayNameUnique(displayName, jobName)){
            return FormValidation.warning(Messages.Jenkins_CheckDisplayName_DisplayNameNotUniqueWarning(displayName));
        }
        else {
            return FormValidation.ok();
        }
    }

    public static class MasterComputer extends Computer {
        protected MasterComputer() {
            super(Jenkins.get());
        }

        /**
         * Returns "" to match with {@link Jenkins#getNodeName()}.
         */
        @Override
        public String getName() {
            return "";
        }

        @Override
        public boolean isConnecting() {
            return false;
        }

        @Override
        public String getDisplayName() {
            return Messages.Hudson_Computer_DisplayName();
        }

        @Override
        public String getCaption() {
            return Messages.Hudson_Computer_Caption();
        }

        @Override
        public String getUrl() {
            return "computer/(master)/";
        }

        public RetentionStrategy getRetentionStrategy() {
            return RetentionStrategy.NOOP;
        }

        /**
         * Will always keep this guy alive so that it can function as a fallback to
         * execute {@link FlyweightTask}s. See JENKINS-7291.
         */
        @Override
        protected boolean isAlive() {
            return true;
        }

        @Override
        public Boolean isUnix() {
            return !Functions.isWindows();
        }

        /**
         * Report an error.
         */
        @Override
        public HttpResponse doDoDelete() throws IOException {
            throw HttpResponses.status(SC_BAD_REQUEST);
        }

        @Override
        @POST
        public void doConfigSubmit(StaplerRequest req, StaplerResponse rsp) throws IOException, ServletException, FormException {
            Jenkins.get().doConfigExecutorsSubmit(req, rsp);
        }

        @WebMethod(name="config.xml")
        @Override
        public void doConfigDotXml(StaplerRequest req, StaplerResponse rsp) throws IOException, ServletException {
            throw HttpResponses.status(SC_BAD_REQUEST);
        }

        @Override
        public boolean hasPermission(Permission permission) {
            // no one should be allowed to delete the master.
            // this hides the "delete" link from the /computer/(master) page.
            if(permission==Computer.DELETE)
                return false;
            // Configuration of master node requires CONFIGURE permission
            return super.hasPermission(permission==Computer.CONFIGURE ? Jenkins.CONFIGURE_JENKINS : permission);
        }

        @Override
        public VirtualChannel getChannel() {
            return FilePath.localChannel;
        }

        @Override
        public Charset getDefaultCharset() {
            return Charset.defaultCharset();
        }

        public List<LogRecord> getLogRecords() throws IOException, InterruptedException {
            return logRecords;
        }

        @RequirePOST
        public void doLaunchSlaveAgent(StaplerRequest req, StaplerResponse rsp) throws IOException, ServletException {
            // this computer never returns null from channel, so
            // this method shall never be invoked.
            rsp.sendError(SC_NOT_FOUND);
        }

        protected Future<?> _connect(boolean forceReconnect) {
            return Futures.precomputed(null);
        }

        /**
         * {@link LocalChannel} instance that can be used to execute programs locally.
         *
         * @deprecated as of 1.558
         *      Use {@link FilePath#localChannel}
         */
        @Deprecated
        public static final LocalChannel localChannel = FilePath.localChannel;
    }

    /**
     * Shortcut for {@code Jenkins.getInstanceOrNull()?.lookup.get(type)}
     */
    public static @CheckForNull <T> T lookup(Class<T> type) {
        Jenkins j = Jenkins.getInstanceOrNull();
        return j != null ? j.lookup.get(type) : null;
    }

    /**
     * Live view of recent {@link LogRecord}s produced by Jenkins.
     */
    public static List<LogRecord> logRecords = Collections.emptyList(); // initialized to dummy value to avoid NPE

    /**
     * Thread-safe reusable {@link XStream}.
     */
    public static final XStream XSTREAM;

    /**
     * Alias to {@link #XSTREAM} so that one can access additional methods on {@link XStream2} more easily.
     */
    public static final XStream2 XSTREAM2;

    private static final int TWICE_CPU_NUM = Math.max(4, Runtime.getRuntime().availableProcessors() * 2);

    /**
     * Thread pool used to load configuration in parallel, to improve the start up time.
     * <p>
     * The idea here is to overlap the CPU and I/O, so we want more threads than CPU numbers.
     */
    /*package*/ transient final ExecutorService threadPoolForLoad = new ThreadPoolExecutor(
        TWICE_CPU_NUM, TWICE_CPU_NUM,
        5L, TimeUnit.SECONDS, new LinkedBlockingQueue<>(), new NamingThreadFactory(new DaemonThreadFactory(), "Jenkins load"));


    private static void computeVersion(ServletContext context) {
        // set the version
        Properties props = new Properties();
        try (InputStream is = Jenkins.class.getResourceAsStream("jenkins-version.properties")) {
            if(is!=null)
                props.load(is);
        } catch (IOException e) {
            e.printStackTrace(); // if the version properties is missing, that's OK.
        }
        String ver = props.getProperty("version");
        if(ver==null)   ver = UNCOMPUTED_VERSION;
        if(Main.isDevelopmentMode && "${project.version}".equals(ver)) {
            // in dev mode, unable to get version (ahem Eclipse)
            try {
                File dir = new File(".").getAbsoluteFile();
                while(dir != null) {
                    File pom = new File(dir, "pom.xml");
                    if (pom.exists() && "pom".equals(XMLUtils.getValue("/project/artifactId", pom))) {
                        pom =  pom.getCanonicalFile();
                        LOGGER.info("Reading version from: " + pom.getAbsolutePath());
                        ver = XMLUtils.getValue("/project/version", pom);
                        break;
                    }
                    dir = dir.getParentFile();
                }
                LOGGER.info("Jenkins is in dev mode, using version: " + ver);
            } catch (Exception e) {
                LOGGER.log(Level.WARNING, "Unable to read Jenkins version: " + e.getMessage(), e);
            }
        }
        
        VERSION = ver;
        context.setAttribute("version",ver);

        VERSION_HASH = Util.getDigestOf(ver).substring(0, 8);
        SESSION_HASH = Util.getDigestOf(ver+System.currentTimeMillis()).substring(0, 8);

        if(ver.equals(UNCOMPUTED_VERSION) || SystemProperties.getBoolean("hudson.script.noCache"))
            RESOURCE_PATH = "";
        else
            RESOURCE_PATH = "/static/"+SESSION_HASH;

        VIEW_RESOURCE_PATH = "/resources/"+ SESSION_HASH;
    }

    /**
     * The version number before it is "computed" (by a call to computeVersion()).
     * @since 2.0
     */
    @Restricted(NoExternalUse.class)
    public static final String UNCOMPUTED_VERSION = "?";

    /**
     * Version number of this Jenkins.
     */
    public static String VERSION = UNCOMPUTED_VERSION;

    /**
     * Parses {@link #VERSION} into {@link VersionNumber}, or null if it's not parseable as a version number
     * (such as when Jenkins is run with "mvn hudson-dev:run")
     */
    public @CheckForNull static VersionNumber getVersion() {
        return toVersion(VERSION);
    }

    /**
     * Get the stored version of Jenkins, as stored by
     * {@link #doConfigSubmit(org.kohsuke.stapler.StaplerRequest, org.kohsuke.stapler.StaplerResponse)}.
     * <p>
     * Parses the version into {@link VersionNumber}, or null if it's not parseable as a version number
     * (such as when Jenkins is run with "mvn hudson-dev:run")
     * @since 2.0
     */
    @Restricted(NoExternalUse.class)
    public @CheckForNull static VersionNumber getStoredVersion() {
        return toVersion(Jenkins.getActiveInstance().version);
    }

    /**
     * Parses a version string into {@link VersionNumber}, or null if it's not parseable as a version number
     * (such as when Jenkins is run with "mvn hudson-dev:run")
     */
    private static @CheckForNull VersionNumber toVersion(@CheckForNull String versionString) {
        if (versionString == null) {
            return null;
        }

        try {
            return new VersionNumber(versionString);
        } catch (NumberFormatException e) {
            try {
                // for non-released version of Jenkins, this looks like "1.345 (private-foobar), so try to approximate.
                int idx = versionString.indexOf(' ');
                if (idx > 0) {
                    return new VersionNumber(versionString.substring(0,idx));
                }
            } catch (NumberFormatException ignored) {
                // fall through
            }

            // totally unparseable
            return null;
        } catch (IllegalArgumentException e) {
            // totally unparseable
            return null;
        }
    }

    /**
     * Hash of {@link #VERSION}.
     */
    public static String VERSION_HASH;

    /**
     * Unique random token that identifies the current session.
     * Used to make {@link #RESOURCE_PATH} unique so that we can set long "Expires" header.
     *
     * We used to use {@link #VERSION_HASH}, but making this session local allows us to
     * reuse the same {@link #RESOURCE_PATH} for static resources in plugins.
     */
    public static String SESSION_HASH;

    /**
     * Prefix to static resources like images and javascripts in the war file.
     * Either "" or strings like "/static/VERSION", which avoids Jenkins to pick up
     * stale cache when the user upgrades to a different version.
     * <p>
     * Value computed in {@link WebAppMain}.
     */
    public static String RESOURCE_PATH = "";

    /**
     * Prefix to resources alongside view scripts.
     * Strings like "/resources/VERSION", which avoids Jenkins to pick up
     * stale cache when the user upgrades to a different version.
     * <p>
     * Value computed in {@link WebAppMain}.
     */
    public static String VIEW_RESOURCE_PATH = "/resources/TBD";

    public static boolean PARALLEL_LOAD = Configuration.getBooleanConfigParameter("parallelLoad", true);
    public static boolean KILL_AFTER_LOAD = Configuration.getBooleanConfigParameter("killAfterLoad", false);
    /**
     * @deprecated No longer used.
     */
    @Deprecated
    public static boolean FLYWEIGHT_SUPPORT = true;

    /**
     * Tentative switch to activate the concurrent build behavior.
     * When we merge this back to the trunk, this allows us to keep
     * this feature hidden for a while until we iron out the kinks.
     * @see AbstractProject#isConcurrentBuild()
     * @deprecated as of 1.464
     *      This flag will have no effect.
     */
    @Restricted(NoExternalUse.class)
    @Deprecated
    public static boolean CONCURRENT_BUILD = true;

    /**
     * Switch to enable people to use a shorter workspace name.
     */
    private static final String WORKSPACE_DIRNAME = Configuration.getStringConfigParameter("workspaceDirName", "workspace");

    /**
     * Default value of job's builds dir.
     * @see #getRawBuildsDir()
     */
    private static final String DEFAULT_BUILDS_DIR = "${ITEM_ROOTDIR}/builds";
    /**
     * Old layout for workspaces.
     * @see #DEFAULT_WORKSPACES_DIR
     */
    private static final String OLD_DEFAULT_WORKSPACES_DIR = "${ITEM_ROOTDIR}/" + WORKSPACE_DIRNAME;

    /**
     * Default value for the workspace's directories layout.
     * @see #workspaceDir
     */
    private static final String DEFAULT_WORKSPACES_DIR = "${JENKINS_HOME}/workspace/${ITEM_FULL_NAME}";

    /**
     * System property name to set {@link #buildsDir}.
     * @see #getRawBuildsDir()
     */
    static final String BUILDS_DIR_PROP = Jenkins.class.getName() + ".buildsDir";

    /**
     * System property name to set {@link #workspaceDir}.
     * @see #getRawWorkspaceDir()
     */
    static final String WORKSPACES_DIR_PROP = Jenkins.class.getName() + ".workspacesDir";

    /**
     * Automatically try to launch an agent when Jenkins is initialized or a new agent computer is created.
     */
    public static boolean AUTOMATIC_SLAVE_LAUNCH = true;

    private static final Logger LOGGER = Logger.getLogger(Jenkins.class.getName());

    public static final PermissionGroup PERMISSIONS = Permission.HUDSON_PERMISSIONS;
    /**
     * Grants ability to configure any and all aspects of the Jenkins instance
     */
    public static final Permission ADMINISTER = Permission.HUDSON_ADMINISTER;
<<<<<<< HEAD
=======

>>>>>>> 144798f5
    /**
     * Allows non-privilege escalating configuration permission for a Jenkins instance.  Actions which could result
     * in a privilege  escalation (such as RUN_SCRIPTS) require explicit ADMINISTER permission
     */
    public static final Permission CONFIGURE_JENKINS = new Permission(PERMISSIONS, "Configure", Messages._Hudson_ConfigureJenkins_Description(),ADMINISTER, PermissionScope.JENKINS);
    
    public static final Permission READ = new Permission(PERMISSIONS,"Read",Messages._Hudson_ReadPermission_Description(),CONFIGURE_JENKINS,PermissionScope.JENKINS);
    @Deprecated
    /** @deprecated as of TODO use {@link Jenkins#ADMINISTER} */
    @Restricted(NoExternalUse.class)
    public static final Permission RUN_SCRIPTS = new Permission(PERMISSIONS, "RunScripts", Messages._Hudson_RunScriptsPermission_Description(),ADMINISTER,PermissionScope.JENKINS);


    public static final Permission READ = new Permission(PERMISSIONS,"Read",Messages._Hudson_ReadPermission_Description(),CONFIGURE_JENKINS,PermissionScope.JENKINS);

    @Deprecated
    /** @deprecated as of TODO use {@link Jenkins#ADMINISTER} */
    @Restricted(NoExternalUse.class)
    public static final Permission RUN_SCRIPTS = new Permission(PERMISSIONS, "RunScripts", Messages._Hudson_RunScriptsPermission_Description(),ADMINISTER,PermissionScope.JENKINS);


    /**
     * Urls that are always visible without READ permission.
     *
     * <p>See also:{@link #getUnprotectedRootActions}.
     */
    private static final ImmutableSet<String> ALWAYS_READABLE_PATHS = ImmutableSet.of(
        "/login",
        "/logout",
        "/accessDenied",
        "/adjuncts/",
        "/error",
        "/oops",
        "/signup",
        "/tcpSlaveAgentListener",
        "/federatedLoginService/",
        "/securityRealm",
        "/instance-identity"
    );

    /**
     * {@link Authentication} object that represents the anonymous user.
     * Because Acegi creates its own {@link AnonymousAuthenticationToken} instances, the code must not
     * expect the singleton semantics. This is just a convenient instance.
     *
     * @since 1.343
     */
    public static final Authentication ANONYMOUS;

    static {
        try {
            ANONYMOUS = new AnonymousAuthenticationToken(
                    "anonymous", "anonymous", new GrantedAuthority[]{new GrantedAuthorityImpl("anonymous")});
            XSTREAM = XSTREAM2 = new XStream2();

            XSTREAM.alias("jenkins", Jenkins.class);
            XSTREAM.alias("slave", DumbSlave.class);
            XSTREAM.alias("jdk", JDK.class);
            // for backward compatibility with <1.75, recognize the tag name "view" as well.
            XSTREAM.alias("view", ListView.class);
            XSTREAM.alias("listView", ListView.class);
            XSTREAM.addImplicitArray(Jenkins.class, "_disabledAgentProtocols", "disabledAgentProtocol");
            XSTREAM.addImplicitArray(Jenkins.class, "_enabledAgentProtocols", "enabledAgentProtocol");
            XSTREAM2.addCriticalField(Jenkins.class, "securityRealm");
            XSTREAM2.addCriticalField(Jenkins.class, "authorizationStrategy");
            // this seems to be necessary to force registration of converter early enough
            Mode.class.getEnumConstants();

            // double check that initialization order didn't do any harm
            assert PERMISSIONS != null;
            assert ADMINISTER != null;

        } catch (RuntimeException | Error e) {
            // when loaded on an agent and this fails, subsequent NoClassDefFoundError will fail to chain the cause.
            // see http://bugs.java.com/bugdatabase/view_bug.do?bug_id=8051847
            // As we don't know where the first exception will go, let's also send this to logging so that
            // we have a known place to look at.
            LOGGER.log(SEVERE, "Failed to load Jenkins.class", e);
            throw e;
        }
    }

    private static final class JenkinsJVMAccess extends JenkinsJVM {
        private static void _setJenkinsJVM(boolean jenkinsJVM) {
            JenkinsJVM.setJenkinsJVM(jenkinsJVM);
        }
    }

}<|MERGE_RESOLUTION|>--- conflicted
+++ resolved
@@ -5265,10 +5265,7 @@
      * Grants ability to configure any and all aspects of the Jenkins instance
      */
     public static final Permission ADMINISTER = Permission.HUDSON_ADMINISTER;
-<<<<<<< HEAD
-=======
-
->>>>>>> 144798f5
+
     /**
      * Allows non-privilege escalating configuration permission for a Jenkins instance.  Actions which could result
      * in a privilege  escalation (such as RUN_SCRIPTS) require explicit ADMINISTER permission
