/*
 * The MIT License
 *
 * Copyright 2014 Jesse Glick.
 *
 * Permission is hereby granted, free of charge, to any person obtaining a copy
 * of this software and associated documentation files (the "Software"), to deal
 * in the Software without restriction, including without limitation the rights
 * to use, copy, modify, merge, publish, distribute, sublicense, and/or sell
 * copies of the Software, and to permit persons to whom the Software is
 * furnished to do so, subject to the following conditions:
 *
 * The above copyright notice and this permission notice shall be included in
 * all copies or substantial portions of the Software.
 *
 * THE SOFTWARE IS PROVIDED "AS IS", WITHOUT WARRANTY OF ANY KIND, EXPRESS OR
 * IMPLIED, INCLUDING BUT NOT LIMITED TO THE WARRANTIES OF MERCHANTABILITY,
 * FITNESS FOR A PARTICULAR PURPOSE AND NONINFRINGEMENT. IN NO EVENT SHALL THE
 * AUTHORS OR COPYRIGHT HOLDERS BE LIABLE FOR ANY CLAIM, DAMAGES OR OTHER
 * LIABILITY, WHETHER IN AN ACTION OF CONTRACT, TORT OR OTHERWISE, ARISING FROM,
 * OUT OF OR IN CONNECTION WITH THE SOFTWARE OR THE USE OR OTHER DEALINGS IN
 * THE SOFTWARE.
 */

package jenkins.model;

import static javax.servlet.http.HttpServletResponse.SC_CONFLICT;
import static javax.servlet.http.HttpServletResponse.SC_CREATED;

import edu.umd.cs.findbugs.annotations.CheckForNull;
import hudson.Util;
import hudson.cli.declarative.CLIMethod;
import hudson.cli.declarative.CLIResolver;
import hudson.model.Action;
import hudson.model.BuildAuthorizationToken;
import hudson.model.BuildableItem;
import hudson.model.Cause;
import hudson.model.CauseAction;
import hudson.model.Item;
import hudson.model.Items;
import hudson.model.Job;
import hudson.model.ParameterDefinition;
import hudson.model.ParameterValue;
import hudson.model.ParametersAction;
import hudson.model.ParametersDefinitionProperty;
import hudson.model.Queue;
import hudson.model.Run;
import hudson.model.listeners.ItemListener;
import hudson.model.queue.QueueTaskFuture;
import hudson.search.SearchIndexBuilder;
import hudson.triggers.Trigger;
import hudson.util.AlternativeUiTextProvider;
import hudson.views.BuildButtonColumn;
import java.io.IOException;
import java.util.ArrayList;
import java.util.Arrays;
import java.util.Collections;
import java.util.List;
import java.util.concurrent.TimeUnit;
import javax.servlet.ServletException;
import jenkins.model.lazy.LazyBuildMixIn;
import jenkins.triggers.SCMTriggerItem;
import jenkins.triggers.TriggeredItem;
import jenkins.util.TimeDuration;
import org.kohsuke.accmod.Restricted;
import org.kohsuke.accmod.restrictions.DoNotUse;
import org.kohsuke.accmod.restrictions.NoExternalUse;
import org.kohsuke.accmod.restrictions.ProtectedExternally;
import org.kohsuke.args4j.Argument;
import org.kohsuke.args4j.CmdLineException;
import org.kohsuke.stapler.HttpRedirect;
import org.kohsuke.stapler.HttpResponse;
import org.kohsuke.stapler.HttpResponses;
import org.kohsuke.stapler.QueryParameter;
import org.kohsuke.stapler.StaplerRequest;
import org.kohsuke.stapler.StaplerResponse;
import org.kohsuke.stapler.interceptor.RequirePOST;

/**
 * Allows a {@link Job} to make use of {@link ParametersDefinitionProperty} and be scheduled in various ways.
 * Stateless so there is no need to keep an instance of it in a field.
 * Besides implementing {@link ParameterizedJob}, you should
 * <ul>
 * <li>override {@link Job#makeSearchIndex} to call {@link #extendSearchIndex}
 * <li>override {@link Job#performDelete} to call {@link ParameterizedJob#makeDisabled}
 * <li>override {@link Job#getIconColor} to call {@link ParameterizedJob#isDisabled}
 * <li>use {@code <p:config-disableBuild/>}
 * <li>use {@code <p:makeDisabled/>}
 * </ul>
 * @since 1.556
 */
@SuppressWarnings("unchecked") // AbstractItem.getParent does not correctly override; scheduleBuild2 inherently untypable
public abstract class ParameterizedJobMixIn<JobT extends Job<JobT, RunT> & ParameterizedJobMixIn.ParameterizedJob<JobT, RunT> & Queue.Task, RunT extends Run<JobT, RunT> & Queue.Executable> {

    protected abstract JobT asJob();

    /** @see BuildableItem#scheduleBuild() */
    @SuppressWarnings("deprecation")
    public final boolean scheduleBuild() {
        return scheduleBuild(asJob().getQuietPeriod(), new Cause.LegacyCodeCause());
    }

    /** @see BuildableItem#scheduleBuild(Cause) */
    public final boolean scheduleBuild(Cause c) {
        return scheduleBuild(asJob().getQuietPeriod(), c);
    }

    /** @see BuildableItem#scheduleBuild(int) */
    @SuppressWarnings("deprecation")
    public final boolean scheduleBuild(int quietPeriod) {
        return scheduleBuild(quietPeriod, new Cause.LegacyCodeCause());
    }

    /** @see BuildableItem#scheduleBuild(int, Cause) */
    public final boolean scheduleBuild(int quietPeriod, Cause c) {
        return scheduleBuild2(quietPeriod, c != null ? List.of(new CauseAction(c)) : Collections.emptyList()) != null;
    }

    /**
     * Standard implementation of {@link ParameterizedJob#scheduleBuild2}.
     */
    public final @CheckForNull QueueTaskFuture<RunT> scheduleBuild2(int quietPeriod, Action... actions) {
        Queue.Item i = scheduleBuild2(quietPeriod, Arrays.asList(actions));
        return i != null ? (QueueTaskFuture) i.getFuture() : null;
    }

    /**
     * Convenience method to schedule a build.
     * Useful for {@link Trigger} implementations, for example.
     * If you need to wait for the build to start (or finish), use {@link Queue.Item#getFuture}.
     * @param job a job which might be schedulable
     * @param quietPeriod seconds to wait before starting; use {@code -1} to use the job’s default settings
     * @param actions various actions to associate with the scheduling, such as {@link ParametersAction} or {@link CauseAction}
     * @return a newly created, or reused, queue item if the job could be scheduled;
     *      null if it was refused for some reason (e.g., some {@link Queue.QueueDecisionHandler} rejected it),
     *      or if {@code job} is not a {@link ParameterizedJob} or it is not {@link Job#isBuildable})
     * @since 1.621
     */
    public static @CheckForNull Queue.Item scheduleBuild2(final Job<?, ?> job, int quietPeriod, Action... actions) {
        if (!(job instanceof ParameterizedJob)) {
            return null;
        }
        return new ParameterizedJobMixIn() {
            @Override protected Job asJob() {
                return job;
            }
        }.scheduleBuild2(quietPeriod == -1 ? ((ParameterizedJob) job).getQuietPeriod() : quietPeriod, Arrays.asList(actions));
    }

    @CheckForNull Queue.Item scheduleBuild2(int quietPeriod, List<Action> actions) {
        if (!asJob().isBuildable())
            return null;

        List<Action> queueActions = new ArrayList<>(actions);
        if (isParameterized() && Util.filter(queueActions, ParametersAction.class).isEmpty()) {
            queueActions.add(new ParametersAction(getDefaultParametersValues()));
        }
        return Jenkins.get().getQueue().schedule2(asJob(), quietPeriod, queueActions).getItem();
    }

    private List<ParameterValue> getDefaultParametersValues() {
        ParametersDefinitionProperty paramDefProp = asJob().getProperty(ParametersDefinitionProperty.class);
        ArrayList<ParameterValue> defValues = new ArrayList<>();

        /*
         * This check is made ONLY if someone will call this method even if isParametrized() is false.
         */
        if (paramDefProp == null)
            return defValues;

        /* Scan for all parameter with an associated default values */
        for (ParameterDefinition paramDefinition : paramDefProp.getParameterDefinitions())
        {
           ParameterValue defaultValue  = paramDefinition.getDefaultParameterValue();

            if (defaultValue != null)
                defValues.add(defaultValue);
        }

        return defValues;
    }

    /**
     * Standard implementation of {@link ParameterizedJob#isParameterized}.
     */
    public final boolean isParameterized() {
        return asJob().getProperty(ParametersDefinitionProperty.class) != null;
    }

    /**
     * Standard implementation of {@link ParameterizedJob#doBuild}.
     */
    @SuppressWarnings("deprecation")
    public final void doBuild(StaplerRequest req, StaplerResponse rsp, @QueryParameter TimeDuration delay) throws IOException, ServletException {
        if (delay == null) {
            delay = new TimeDuration(TimeUnit.MILLISECONDS.convert(asJob().getQuietPeriod(), TimeUnit.SECONDS));
        }

        if (!asJob().isBuildable()) {
            throw HttpResponses.error(SC_CONFLICT, new IOException(asJob().getFullName() + " is not buildable"));
        }

        // if a build is parameterized, let that take over
        ParametersDefinitionProperty pp = asJob().getProperty(ParametersDefinitionProperty.class);
        if (pp != null && !req.getMethod().equals("POST")) {
            // show the parameter entry form.
            req.getView(pp, "index.jelly").forward(req, rsp);
            return;
        }

        BuildAuthorizationToken.checkPermission(asJob(), asJob().getAuthToken(), req, rsp);

        if (pp != null) {
            pp._doBuild(req, rsp, delay);
            return;
        }


        Queue.Item item = Jenkins.get().getQueue().schedule2(asJob(), delay.getTimeInSeconds(), getBuildCause(asJob(), req)).getItem();
        if (item != null) {
<<<<<<< HEAD
            if (req.getHeader("User-Agent") != null && req.getHeader("User-Agent").contains("Mozilla/5.0")) {  // Using a web browser
                String path = req.getPathInfo();
                if (path.charAt(path.length() - 1) == '/') {
                    path = path.substring(0, path.length() - 1);
                }
                path = path.substring(0, path.lastIndexOf('/'));
                rsp.sendRedirect(req.getContextPath() + path); // Redirect to the job page
            } else {
                rsp.sendRedirect(SC_CREATED, req.getContextPath() + '/' + item.getUrl());
            }
=======
            // TODO JENKINS-66105 use SC_SEE_OTHER if !ScheduleResult.created
            rsp.sendRedirect(SC_CREATED, req.getContextPath() + '/' + item.getUrl());
>>>>>>> 77f620e3
        } else {
            rsp.sendRedirect(".");
        }
    }

    /**
     * Standard implementation of {@link ParameterizedJob#doBuildWithParameters}.
     */
    @SuppressWarnings("deprecation")
    public final void doBuildWithParameters(StaplerRequest req, StaplerResponse rsp, @QueryParameter TimeDuration delay) throws IOException, ServletException {
        BuildAuthorizationToken.checkPermission(asJob(), asJob().getAuthToken(), req, rsp);

        ParametersDefinitionProperty pp = asJob().getProperty(ParametersDefinitionProperty.class);
        if (!asJob().isBuildable()) {
            throw HttpResponses.error(SC_CONFLICT, new IOException(asJob().getFullName() + " is not buildable!"));
        }
        if (pp != null) {
            pp.buildWithParameters(req, rsp, delay);
        } else {
            throw new IllegalStateException("This build is not parameterized!");
        }
    }

    /**
     * Standard implementation of {@link ParameterizedJob#doCancelQueue}.
     */
    @RequirePOST
    public final void doCancelQueue(StaplerRequest req, StaplerResponse rsp) throws IOException, ServletException {
        asJob().checkPermission(Item.CANCEL);
        Jenkins.get().getQueue().cancel(asJob());
        rsp.forwardToPreviousPage(req);
    }

    /**
     * Use from a {@link Job#makeSearchIndex} override.
     * @param sib the super value
     * @return the value to return
     */
    public final SearchIndexBuilder extendSearchIndex(SearchIndexBuilder sib) {
        if (asJob().isBuildable() && asJob().hasPermission(Item.BUILD)) {
            sib.add("build", "build");
        }
        return sib;
    }

    /**
     * Computes the build cause, using RemoteCause or UserCause as appropriate.
     */
    @Restricted(NoExternalUse.class)
    public static CauseAction getBuildCause(ParameterizedJob job, StaplerRequest req) {
        Cause cause;
        @SuppressWarnings("deprecation")
        BuildAuthorizationToken authToken = job.getAuthToken();
        if (authToken != null && authToken.getToken() != null && req.getParameter("token") != null) {
            // Optional additional cause text when starting via token
            String causeText = req.getParameter("cause");
            cause = new Cause.RemoteCause(req.getRemoteAddr(), causeText);
        } else {
            cause = new Cause.UserIdCause();
        }
        return new CauseAction(cause);
    }

    /**
     * Allows customization of the human-readable display name to be rendered in the <i>Build Now</i> link.
     * @see #getBuildNowText
     * @since 1.624
     */
    public static final AlternativeUiTextProvider.Message<ParameterizedJob> BUILD_NOW_TEXT = new AlternativeUiTextProvider.Message<>();
    public static final AlternativeUiTextProvider.Message<ParameterizedJob> BUILD_WITH_PARAMETERS_TEXT = new AlternativeUiTextProvider.Message<>();

    /**
     * Suggested implementation of {@link ParameterizedJob#getBuildNowText}.
     */
    public final String getBuildNowText() {
        return isParameterized() ? AlternativeUiTextProvider.get(BUILD_WITH_PARAMETERS_TEXT, asJob(),
                AlternativeUiTextProvider.get(BUILD_NOW_TEXT, asJob(), Messages.ParameterizedJobMixIn_build_with_parameters()))
                : AlternativeUiTextProvider.get(BUILD_NOW_TEXT, asJob(), Messages.ParameterizedJobMixIn_build_now());
    }

    /**
     * Checks for the existence of a specific trigger on a job.
     * @param <T> a trigger type
     * @param job a job
     * @param clazz the type of the trigger
     * @return a configured trigger of the requested type, or null if there is none such, or {@code job} is not a {@link ParameterizedJob}
     * @since 1.621
     */
    public static @CheckForNull <T extends Trigger<?>> T getTrigger(Job<?, ?> job, Class<T> clazz) {
        if (!(job instanceof ParameterizedJob)) {
            return null;
        }
        for (Trigger<?> t : ((ParameterizedJob<?, ?>) job).getTriggers().values()) {
            if (clazz.isInstance(t)) {
                return clazz.cast(t);
            }
        }
        return null;
    }

    /**
     * Marker for job using this mixin, and default implementations of many methods.
     */
    public interface ParameterizedJob<JobT extends Job<JobT, RunT> & ParameterizedJobMixIn.ParameterizedJob<JobT, RunT> & Queue.Task, RunT extends Run<JobT, RunT> & Queue.Executable> extends BuildableItem, TriggeredItem {

        /**
         * Used for CLI binding.
         */
        @Restricted(DoNotUse.class)
        @SuppressWarnings("rawtypes")
        @CLIResolver
        static ParameterizedJob resolveForCLI(@Argument(required = true, metaVar = "NAME", usage = "Job name") String name) throws CmdLineException {
            ParameterizedJob item = Jenkins.get().getItemByFullName(name, ParameterizedJob.class);
            if (item == null) {
                ParameterizedJob project = Items.findNearest(ParameterizedJob.class, name, Jenkins.get());
                throw new CmdLineException(null, project == null ?
                        hudson.model.Messages.AbstractItem_NoSuchJobExistsWithoutSuggestion(name) :
                        hudson.model.Messages.AbstractItem_NoSuchJobExists(name, project.getFullName()));
            }
            return item;
        }

        /**
         * Creates a helper object.
         * (Would have been done entirely as an interface with default methods had this been designed for Java 8.)
         */
        default ParameterizedJobMixIn<JobT, RunT> getParameterizedJobMixIn() {
            return new ParameterizedJobMixIn<>() {
                @SuppressWarnings("unchecked") // untypable
                @Override protected JobT asJob() {
                    return (JobT) ParameterizedJob.this;
                }
            };
        }

        @SuppressWarnings("deprecation")
        @CheckForNull BuildAuthorizationToken getAuthToken();

        /**
         * Quiet period for the job.
         * @return by default, {@link Jenkins#getQuietPeriod}
         */
        default int getQuietPeriod() {
            return Jenkins.get().getQuietPeriod();
        }

        /**
         * Text to display for a build button.
         * Uses {@link #BUILD_NOW_TEXT}.
         * @see ParameterizedJobMixIn#getBuildNowText
         */
        default String getBuildNowText() {
            return getParameterizedJobMixIn().getBuildNowText();
        }

        @Override
        default boolean scheduleBuild(Cause c) {
            return getParameterizedJobMixIn().scheduleBuild(c);
        }

        @Override
        default boolean scheduleBuild(int quietPeriod, Cause c) {
            return getParameterizedJobMixIn().scheduleBuild(quietPeriod, c);
        }

        /**
         * Provides a standard implementation of {@link SCMTriggerItem#scheduleBuild2} to schedule a build with the ability to wait for its result.
         * That job method is often used during functional tests ({@code JenkinsRule.assertBuildStatusSuccess}).
         * @param quietPeriod seconds to wait before starting (normally 0)
         * @param actions various actions to associate with the scheduling, such as {@link ParametersAction} or {@link CauseAction}
         * @return a handle by which you may wait for the build to complete (or just start); or null if the build was not actually scheduled for some reason
         */
        @CheckForNull
        default QueueTaskFuture<RunT> scheduleBuild2(int quietPeriod, Action... actions) {
            return getParameterizedJobMixIn().scheduleBuild2(quietPeriod, actions);
        }

        /**
         * Schedules a new build command.
         * @see ParameterizedJobMixIn#doBuild
         */
        default void doBuild(StaplerRequest req, StaplerResponse rsp, @QueryParameter TimeDuration delay) throws IOException, ServletException {
            getParameterizedJobMixIn().doBuild(req, rsp, delay);
        }

        /**
         * Supports build trigger with parameters via an HTTP GET or POST.
         * Currently only String parameters are supported.
         * @see ParameterizedJobMixIn#doBuildWithParameters
         */
        default void doBuildWithParameters(StaplerRequest req, StaplerResponse rsp, @QueryParameter TimeDuration delay) throws IOException, ServletException {
            getParameterizedJobMixIn().doBuildWithParameters(req, rsp, delay);
        }

        /**
         * Cancels a scheduled build.
         * @see ParameterizedJobMixIn#doCancelQueue
         */
        @RequirePOST
        default void doCancelQueue(StaplerRequest req, StaplerResponse rsp) throws IOException, ServletException {
            getParameterizedJobMixIn().doCancelQueue(req, rsp);
        }

        /**
         * Schedules a new SCM polling command.
         */
        @SuppressWarnings("deprecation")
        default void doPolling(StaplerRequest req, StaplerResponse rsp) throws IOException, ServletException {
            if (!(this instanceof SCMTriggerItem)) {
                rsp.sendError(404);
                return;
            }
            BuildAuthorizationToken.checkPermission((Job) this, getAuthToken(), req, rsp);
            ((SCMTriggerItem) this).schedulePolling();
            rsp.sendRedirect(".");
        }

        /**
         * For use from {@link BuildButtonColumn}.
         * @see ParameterizedJobMixIn#isParameterized
         */
        default boolean isParameterized() {
            return getParameterizedJobMixIn().isParameterized();
        }

        default boolean isDisabled() {
            return false;
        }

        @Restricted(ProtectedExternally.class)
        default void setDisabled(boolean disabled) {
            throw new UnsupportedOperationException("must be implemented if supportsMakeDisabled is overridden");
        }

        /**
         * Specifies whether this project may be disabled by the user.
         * @return true if the GUI should allow {@link #doDisable} and the like
         */
        default boolean supportsMakeDisabled() {
            return false;
        }

        /**
         * Marks the build as disabled.
         * The method will ignore the disable command if {@link #supportsMakeDisabled()}
         * returns false. The enable command will be executed in any case.
         * @param b true - disable, false - enable
         */
        default void makeDisabled(boolean b) throws IOException {
            if (isDisabled() == b) {
                return; // noop
            }
            if (b && !supportsMakeDisabled()) {
                return; // do nothing if the disabling is unsupported
            }
            setDisabled(b);
            if (b) {
                Jenkins.get().getQueue().cancel(this);
            }
            save();
            ItemListener.fireOnUpdated(this);
        }

        @CLIMethod(name = "disable-job")
        @RequirePOST
        default HttpResponse doDisable() throws IOException, ServletException {
            checkPermission(CONFIGURE);
            makeDisabled(true);
            return new HttpRedirect(".");
        }

        @CLIMethod(name = "enable-job")
        @RequirePOST
        default HttpResponse doEnable() throws IOException, ServletException {
            checkPermission(CONFIGURE);
            makeDisabled(false);
            return new HttpRedirect(".");
        }

        @Override
        default RunT createExecutable() throws IOException {
            if (isDisabled()) {
                return null;
            }
            if (this instanceof LazyBuildMixIn.LazyLoadingJob) {
                return (RunT) ((LazyBuildMixIn.LazyLoadingJob) this).getLazyBuildMixIn().newBuild();
            }
            return null;
        }

        default boolean isBuildable() {
            return !isDisabled() && !((Job) this).isHoldOffBuildUntilSave();
        }

    }

}<|MERGE_RESOLUTION|>--- conflicted
+++ resolved
@@ -218,7 +218,6 @@
 
         Queue.Item item = Jenkins.get().getQueue().schedule2(asJob(), delay.getTimeInSeconds(), getBuildCause(asJob(), req)).getItem();
         if (item != null) {
-<<<<<<< HEAD
             if (req.getHeader("User-Agent") != null && req.getHeader("User-Agent").contains("Mozilla/5.0")) {  // Using a web browser
                 String path = req.getPathInfo();
                 if (path.charAt(path.length() - 1) == '/') {
@@ -227,12 +226,9 @@
                 path = path.substring(0, path.lastIndexOf('/'));
                 rsp.sendRedirect(req.getContextPath() + path); // Redirect to the job page
             } else {
+                // TODO JENKINS-66105 use SC_SEE_OTHER if !ScheduleResult.created
                 rsp.sendRedirect(SC_CREATED, req.getContextPath() + '/' + item.getUrl());
             }
-=======
-            // TODO JENKINS-66105 use SC_SEE_OTHER if !ScheduleResult.created
-            rsp.sendRedirect(SC_CREATED, req.getContextPath() + '/' + item.getUrl());
->>>>>>> 77f620e3
         } else {
             rsp.sendRedirect(".");
         }
