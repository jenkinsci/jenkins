--- conflicted
+++ resolved
@@ -213,20 +213,8 @@
         }
 
         String[] classNameTokA = classNames.split(" ");
-<<<<<<< HEAD
         List<String> classNameTokL = Arrays.stream(classNameTokA).map(String::trim).filter(trimmedToken -> trimmedToken.length() > 0).collect(Collectors.toList());
-=======
-        List<String> classNameTokL = new ArrayList<>();
-
-        // Trim all tokens first
-        for (String classNameTok : classNameTokA) {
-            String trimmedToken = classNameTok.trim();
-            if (trimmedToken.length() > 0) {
-                classNameTokL.add(trimmedToken);
-            }
-        }
->>>>>>> 86f6bb31
-
+      
         // Refill classNameTokA
         classNameTokA = new String[classNameTokL.size()];
         classNameTokL.toArray(classNameTokA);
