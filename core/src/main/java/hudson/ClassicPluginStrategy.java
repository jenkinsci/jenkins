/*
 * The MIT License
 * 
 * Copyright (c) 2004-2009, Sun Microsystems, Inc., Kohsuke Kawaguchi, Jean-Baptiste Quenot, Tom Huybrechts
 * 
 * Permission is hereby granted, free of charge, to any person obtaining a copy
 * of this software and associated documentation files (the "Software"), to deal
 * in the Software without restriction, including without limitation the rights
 * to use, copy, modify, merge, publish, distribute, sublicense, and/or sell
 * copies of the Software, and to permit persons to whom the Software is
 * furnished to do so, subject to the following conditions:
 * 
 * The above copyright notice and this permission notice shall be included in
 * all copies or substantial portions of the Software.
 * 
 * THE SOFTWARE IS PROVIDED "AS IS", WITHOUT WARRANTY OF ANY KIND, EXPRESS OR
 * IMPLIED, INCLUDING BUT NOT LIMITED TO THE WARRANTIES OF MERCHANTABILITY,
 * FITNESS FOR A PARTICULAR PURPOSE AND NONINFRINGEMENT. IN NO EVENT SHALL THE
 * AUTHORS OR COPYRIGHT HOLDERS BE LIABLE FOR ANY CLAIM, DAMAGES OR OTHER
 * LIABILITY, WHETHER IN AN ACTION OF CONTRACT, TORT OR OTHERWISE, ARISING FROM,
 * OUT OF OR IN CONNECTION WITH THE SOFTWARE OR THE USE OR OTHER DEALINGS IN
 * THE SOFTWARE.
 */
package hudson;

import com.google.common.collect.ImmutableList;
import com.google.common.collect.ImmutableSet;

import java.io.FileNotFoundException;
import java.io.InputStream;
import java.nio.file.Files;
import java.nio.file.InvalidPathException;

import edu.umd.cs.findbugs.annotations.SuppressFBWarnings;
import jenkins.util.AntWithFindResourceClassLoader;
import jenkins.util.SystemProperties;
import com.google.common.collect.Lists;
import hudson.Plugin.DummyImpl;
import hudson.PluginWrapper.Dependency;
import hudson.model.Hudson;
import jenkins.util.AntClassLoader;
import hudson.util.CyclicGraphDetector;
import hudson.util.CyclicGraphDetector.CycleDetectedException;
import hudson.util.IOUtils;
import hudson.util.MaskingClassLoader;
import hudson.util.VersionNumber;
import jenkins.ClassLoaderReflectionToolkit;
import jenkins.ExtensionFilter;
import org.apache.commons.io.output.NullOutputStream;
import org.apache.tools.ant.BuildException;
import org.apache.tools.ant.Project;
import org.apache.tools.ant.taskdefs.Expand;
import org.apache.tools.ant.taskdefs.Zip;
import org.apache.tools.ant.types.FileSet;
import org.apache.tools.ant.types.PatternSet;
import org.apache.tools.ant.types.Resource;
import org.apache.tools.ant.types.ZipFileSet;
import org.apache.tools.ant.types.resources.MappedResourceCollection;
import org.apache.tools.ant.util.GlobPatternMapper;
import org.apache.tools.zip.ZipEntry;
import org.apache.tools.zip.ZipExtraField;
import org.apache.tools.zip.ZipOutputStream;

import java.io.Closeable;
import java.io.File;
import java.io.FilenameFilter;
import java.io.IOException;
import java.net.URL;
import java.nio.charset.StandardCharsets;
import java.util.ArrayList;
import java.util.Arrays;
import java.util.Collections;
import java.util.Enumeration;
import java.util.HashSet;
import java.util.List;
import java.util.Set;
import java.util.jar.Attributes;
import java.util.jar.JarFile;
import java.util.jar.Manifest;
import java.util.logging.Level;
import java.util.logging.Logger;
import java.util.stream.Collectors;
import java.util.stream.Stream;

import org.jenkinsci.bytecode.Transformer;
import org.kohsuke.accmod.Restricted;
import org.kohsuke.accmod.restrictions.NoExternalUse;

import javax.annotation.Nonnull;

import static org.apache.commons.io.FilenameUtils.getBaseName;

public class ClassicPluginStrategy implements PluginStrategy {

    /**
     * Filter for jar files.
     */
    private static final FilenameFilter JAR_FILTER = new FilenameFilter() {
        public boolean accept(File dir,String name) {
            return name.endsWith(".jar");
        }
    };

    private PluginManager pluginManager;

    /**
     * All the plugins eventually delegate this classloader to load core, servlet APIs, and SE runtime.
     */
    private final MaskingClassLoader coreClassLoader = new MaskingClassLoader(getClass().getClassLoader());

    public ClassicPluginStrategy(PluginManager pluginManager) {
        this.pluginManager = pluginManager;
    }

    @Override public String getShortName(File archive) throws IOException {
        Manifest manifest;
        if (!archive.exists()) {
            throw new FileNotFoundException("Failed to load " + archive + ". The file does not exist");
        } else if (!archive.isFile()) {
            throw new FileNotFoundException("Failed to load " + archive + ". It is not a file");
        }

        if (isLinked(archive)) {
            manifest = loadLinkedManifest(archive);
        } else {
            try (JarFile jf = new JarFile(archive, false)) {
                manifest = jf.getManifest();
            } catch (IOException ex) {
                // Mention file name in the exception
                throw new IOException("Failed to load " + archive, ex);
            }
        }
        return PluginWrapper.computeShortName(manifest, archive.getName());
    }

    private static boolean isLinked(File archive) {
        return archive.getName().endsWith(".hpl") || archive.getName().endsWith(".jpl");
    }

    private static Manifest loadLinkedManifest(File archive) throws IOException {
            // resolve the .hpl file to the location of the manifest file        
            try {
                // Locate the manifest
                String firstLine;
                try (InputStream manifestHeaderInput = Files.newInputStream(archive.toPath())) {
                    firstLine = IOUtils.readFirstLine(manifestHeaderInput, "UTF-8");
                } catch (InvalidPathException e) {
                    throw new IOException(e);
                }
                if (firstLine.startsWith("Manifest-Version:")) {
                    // this is the manifest already
                } else {
                    // indirection
                    archive = resolve(archive, firstLine);
                }
                
                // Read the manifest
                try (InputStream manifestInput = Files.newInputStream(archive.toPath())) {
                    return new Manifest(manifestInput);
                } catch (InvalidPathException e) {
                    throw new IOException(e);
                }
            } catch (IOException e) {
                throw new IOException("Failed to load " + archive, e);
            }
    }

    @Override public PluginWrapper createPluginWrapper(File archive) throws IOException {
        final Manifest manifest;

        URL baseResourceURL = null;
        File expandDir = null;
        // if .hpi, this is the directory where war is expanded

        boolean isLinked = isLinked(archive);
        if (isLinked) {
            manifest = loadLinkedManifest(archive);
        } else {
            if (archive.isDirectory()) {// already expanded
                expandDir = archive;
            } else {
                File f = pluginManager.getWorkDir();
                expandDir =  new File(f == null ? archive.getParentFile() : f, getBaseName(archive.getName()));
                explode(archive, expandDir);
            }

            File manifestFile = new File(expandDir, PluginWrapper.MANIFEST_FILENAME);
            if (!manifestFile.exists()) {
                throw new IOException(
                        "Plugin installation failed. No manifest at "
                                + manifestFile);
            }
            try (InputStream fin = Files.newInputStream(manifestFile.toPath())) {
                manifest = new Manifest(fin);
            } catch (InvalidPathException e) {
                throw new IOException(e);
            }
        }

        final Attributes atts = manifest.getMainAttributes();

        // TODO: define a mechanism to hide classes
        // String export = manifest.getMainAttributes().getValue("Export");

        List<File> paths = new ArrayList<File>();
        if (isLinked) {
            parseClassPath(manifest, archive, paths, "Libraries", ",");
            parseClassPath(manifest, archive, paths, "Class-Path", " +"); // backward compatibility

            baseResourceURL = resolve(archive,atts.getValue("Resource-Path")).toURI().toURL();
        } else {
            File classes = new File(expandDir, "WEB-INF/classes");
            if (classes.exists()) { // should not normally happen, due to createClassJarFromWebInfClasses
                LOGGER.log(Level.WARNING, "Deprecated unpacked classes directory found in {0}", classes);
                paths.add(classes);
            }
            File lib = new File(expandDir, "WEB-INF/lib");
            File[] libs = lib.listFiles(JAR_FILTER);
            if (libs != null)
                paths.addAll(Arrays.asList(libs));

            baseResourceURL = expandDir.toPath().toUri().toURL();

        }
        File disableFile = new File(archive.getPath() + ".disabled");
        if (disableFile.exists()) {
            LOGGER.info("Plugin " + archive.getName() + " is disabled");
        }

        // compute dependencies
        List<PluginWrapper.Dependency> dependencies = new ArrayList<PluginWrapper.Dependency>();
        List<PluginWrapper.Dependency> optionalDependencies = new ArrayList<PluginWrapper.Dependency>();
        String v = atts.getValue("Plugin-Dependencies");
        if (v != null) {
            for (String s : v.split(",")) {
                PluginWrapper.Dependency d = new PluginWrapper.Dependency(s);
                if (d.optional) {
                    optionalDependencies.add(d);
                } else {
                    dependencies.add(d);
                }
            }
        }
        
        fix(atts,optionalDependencies);

        // Register global classpath mask. This is useful for hiding JavaEE APIs that you might see from the container,
        // such as database plugin for JPA support. The Mask-Classes attribute is insufficient because those classes
        // also need to be masked by all the other plugins that depend on the database plugin.
        String masked = atts.getValue("Global-Mask-Classes");
        if(masked!=null) {
            for (String pkg : masked.trim().split("[ \t\r\n]+"))
                coreClassLoader.add(pkg);
        }

        ClassLoader dependencyLoader = new DependencyClassLoader(coreClassLoader, archive, Util.join(dependencies,optionalDependencies));
        dependencyLoader = getBaseClassLoader(atts, dependencyLoader);

        return new PluginWrapper(pluginManager, archive, manifest, baseResourceURL,
                createClassLoader(paths, dependencyLoader, atts), disableFile, dependencies, optionalDependencies);
    }

    private static void fix(Attributes atts, List<PluginWrapper.Dependency> optionalDependencies) {
        String pluginName = atts.getValue("Short-Name");
        
        String jenkinsVersion = atts.getValue("Jenkins-Version");
        if (jenkinsVersion==null)
            jenkinsVersion = atts.getValue("Hudson-Version");
        
        optionalDependencies.addAll(getImpliedDependencies(pluginName, jenkinsVersion));
    }
    
    /**
     * Returns all the plugin dependencies that are implicit based on a particular Jenkins version
     * @since 2.0
     */
    @Nonnull
    public static List<PluginWrapper.Dependency> getImpliedDependencies(String pluginName, String jenkinsVersion) {
        List<PluginWrapper.Dependency> out = new ArrayList<>();
        for (DetachedPlugin detached : DETACHED_LIST) {
            // don't fix the dependency for itself, or else we'll have a cycle
            if (detached.shortName.equals(pluginName)) {
                continue;
            }
            if (BREAK_CYCLES.contains(pluginName + ' ' + detached.shortName)) {
                LOGGER.log(Level.FINE, "skipping implicit dependency {0} → {1}", new Object[] {pluginName, detached.shortName});
                continue;
            }
            // some earlier versions of maven-hpi-plugin apparently puts "null" as a literal in Hudson-Version. watch out for them.
            if (jenkinsVersion == null || jenkinsVersion.equals("null") || new VersionNumber(jenkinsVersion).compareTo(detached.splitWhen) <= 0) {
                out.add(new PluginWrapper.Dependency(detached.shortName + ':' + detached.requiredVersion));
                LOGGER.log(Level.FINE, "adding implicit dependency {0} → {1} because of {2}", new Object[] {pluginName, detached.shortName, jenkinsVersion});
            }
        }
        return out;
    }

    @Deprecated
    protected ClassLoader createClassLoader(List<File> paths, ClassLoader parent) throws IOException {
        return createClassLoader( paths, parent, null );
    }

    /**
     * Creates the classloader that can load all the specified jar files and delegate to the given parent.
     */
    protected ClassLoader createClassLoader(List<File> paths, ClassLoader parent, Attributes atts) throws IOException {
        if (atts != null) {
            String usePluginFirstClassLoader = atts.getValue( "PluginFirstClassLoader" );
            if (Boolean.valueOf( usePluginFirstClassLoader )) {
                PluginFirstClassLoader classLoader = new PluginFirstClassLoader();
                classLoader.setParentFirst( false );
                classLoader.setParent( parent );
                classLoader.addPathFiles( paths );
                return classLoader;
            }
        }

        AntClassLoader2 classLoader = new AntClassLoader2(parent);
        classLoader.addPathFiles(paths);
        return classLoader;
    }

    /**
     * Get the list of all plugins that have ever been {@link DetachedPlugin detached} from Jenkins core.
     * @return A {@link List} of {@link DetachedPlugin}s.
     */
    @Restricted(NoExternalUse.class)
    public static @Nonnull List<DetachedPlugin> getDetachedPlugins() {
        return DETACHED_LIST;
    }

    /**
     * Get the list of plugins that have been detached since a specific Jenkins release version.
     * @param since The Jenkins version.
     * @return A {@link List} of {@link DetachedPlugin}s.
     */
    @Restricted(NoExternalUse.class)
    public static @Nonnull List<DetachedPlugin> getDetachedPlugins(@Nonnull VersionNumber since) {
        List<DetachedPlugin> detachedPlugins = new ArrayList<>();

        for (DetachedPlugin detachedPlugin : DETACHED_LIST) {
            if (!detachedPlugin.getSplitWhen().isOlderThan(since)) {
                detachedPlugins.add(detachedPlugin);
            }
        }

        return detachedPlugins;
    }

    /**
     * Is the named plugin a plugin that was detached from Jenkins at some point in the past.
     * @param pluginId The plugin ID.
     * @return {@code true} if the plugin is a plugin that was detached from Jenkins at some
     * point in the past, otherwise {@code false}.
     */
    @Restricted(NoExternalUse.class)
    public static boolean isDetachedPlugin(@Nonnull String pluginId) {
        for (DetachedPlugin detachedPlugin : DETACHED_LIST) {
            if (detachedPlugin.getShortName().equals(pluginId)) {
                return true;
            }
        }

        return false;
    }

    /**
     * Information about plugins that were originally in the core.
     * <p>
     * A detached plugin is one that has any of the following characteristics:
     * <ul>
     *     <li>
     *         Was an existing plugin that at some time previously bundled with the Jenkins war file.
     *     </li>
     *     <li>
     *         Was previous code in jenkins core that was split to a separate-plugin (but may not have
     *         ever been bundled in a jenkins war file - i.e. it gets split after this 2.0 update).
     *     </li>
     * </ul>
     */
    @Restricted(NoExternalUse.class)
    public static final class DetachedPlugin {
        private final String shortName;
        /**
         * Plugins built for this Jenkins version (and earlier) will automatically be assumed to have
         * this plugin in its dependency.
         *
         * When core/pom.xml version is 1.123-SNAPSHOT when the code is removed, then this value should
         * be "1.123.*" (because 1.124 will be the first version that doesn't include the removed code.)
         */
        private final VersionNumber splitWhen;
        private final String requiredVersion;

        private DetachedPlugin(String shortName, String splitWhen, String requiredVersion) {
            this.shortName = shortName;
            this.splitWhen = new VersionNumber(splitWhen);
            this.requiredVersion = requiredVersion;
        }

        /**
         * Get the short name of the plugin.
         * @return The short name of the plugin.
         */
        public String getShortName() {
            return shortName;
        }

        /**
         * Get the Jenkins version from which the plugin was detached.
         * @return The Jenkins version from which the plugin was detached.
         */
        public VersionNumber getSplitWhen() {
            return splitWhen;
        }

        /**
         * Gets the minimum required version for the current version of Jenkins.
         *
         * @return the minimum required version for the current version of Jenkins.
         * @since 2.16
         */
        public VersionNumber getRequiredVersion() {
            return new VersionNumber(requiredVersion);
        }

        @Override
        public String toString() {
            return shortName + " " + splitWhen.toString().replace(".*", "") + " " + requiredVersion;
        }
    }

    /** Record of which plugins which removed from core and when. */
    private static final List<DetachedPlugin> DETACHED_LIST;

    /** Implicit dependencies that are known to be unnecessary and which must be cut out to prevent a dependency cycle among bundled plugins. */
    private static final Set<String> BREAK_CYCLES;

    static {
        try (InputStream is = ClassicPluginStrategy.class.getResourceAsStream("/jenkins/split-plugins.txt")) {
            DETACHED_LIST = ImmutableList.copyOf(configLines(is).map(line -> {
                String[] pieces = line.split(" ");
                return new DetachedPlugin(pieces[0], pieces[1] + ".*", pieces[2]);
            }).collect(Collectors.toList()));
        } catch (IOException x) {
            throw new ExceptionInInitializerError(x);
        }
        try (InputStream is = ClassicPluginStrategy.class.getResourceAsStream("/jenkins/split-plugin-cycles.txt")) {
            BREAK_CYCLES = ImmutableSet.copyOf(configLines(is).collect(Collectors.toSet()));
        } catch (IOException x) {
            throw new ExceptionInInitializerError(x);
        }
    }
    private static Stream<String> configLines(InputStream is) throws IOException {
        return org.apache.commons.io.IOUtils.readLines(is, StandardCharsets.UTF_8).stream().filter(line -> !line.matches("#.*|\\s*"));
    }

    /**
     * Computes the classloader that takes the class masking into account.
     *
     * <p>
     * This mechanism allows plugins to have their own versions for libraries that core bundles.
     */
    private ClassLoader getBaseClassLoader(Attributes atts, ClassLoader base) {
        String masked = atts.getValue("Mask-Classes");
        if(masked!=null)
            base = new MaskingClassLoader(base, masked.trim().split("[ \t\r\n]+"));
        return base;
    }

    public void initializeComponents(PluginWrapper plugin) {
    }

    public <T> List<ExtensionComponent<T>> findComponents(Class<T> type, Hudson hudson) {

        List<ExtensionFinder> finders;
        if (type==ExtensionFinder.class) {
            // Avoid infinite recursion of using ExtensionFinders to find ExtensionFinders
            finders = Collections.<ExtensionFinder>singletonList(new ExtensionFinder.Sezpoz());
        } else {
            finders = hudson.getExtensionList(ExtensionFinder.class);
        }

        /**
         * See {@link ExtensionFinder#scout(Class, Hudson)} for the dead lock issue and what this does.
         */
        if (LOGGER.isLoggable(Level.FINER))
            LOGGER.log(Level.FINER,"Scout-loading ExtensionList: "+type, new Throwable());
        for (ExtensionFinder finder : finders) {
            finder.scout(type, hudson);
        }

        List<ExtensionComponent<T>> r = Lists.newArrayList();
        for (ExtensionFinder finder : finders) {
            try {
                r.addAll(finder.find(type, hudson));
            } catch (AbstractMethodError e) {
                // backward compatibility
                for (T t : finder.findExtensions(type, hudson))
                    r.add(new ExtensionComponent<T>(t));
            }
        }

        List<ExtensionComponent<T>> filtered = Lists.newArrayList();
        for (ExtensionComponent<T> e : r) {
            if (ExtensionFilter.isAllowed(type,e))
                filtered.add(e);
        }

        return filtered;
    }

    public void load(PluginWrapper wrapper) throws IOException {
        // override the context classloader. This no longer makes sense,
        // but it is left for the backward compatibility
        ClassLoader old = Thread.currentThread().getContextClassLoader();
        Thread.currentThread().setContextClassLoader(wrapper.classLoader);
        try {
            String className = wrapper.getPluginClass();
            if(className==null) {
                // use the default dummy instance
                wrapper.setPlugin(new DummyImpl());
            } else {
                try {
                    Class<?> clazz = wrapper.classLoader.loadClass(className);
                    Object o = clazz.newInstance();
                    if(!(o instanceof Plugin)) {
                        throw new IOException(className+" doesn't extend from hudson.Plugin");
                    }
                    wrapper.setPlugin((Plugin) o);
                } catch (LinkageError | ClassNotFoundException e) {
                    throw new IOException("Unable to load " + className + " from " + wrapper.getShortName(),e);
                } catch (IllegalAccessException | InstantiationException e) {
                    throw new IOException("Unable to create instance of " + className + " from " + wrapper.getShortName(),e);
                }
            }

            // initialize plugin
            try {
                Plugin plugin = wrapper.getPlugin();
                plugin.setServletContext(pluginManager.context);
                startPlugin(wrapper);
            } catch(Throwable t) {
                // gracefully handle any error in plugin.
                throw new IOException("Failed to initialize",t);
            }
        } finally {
            Thread.currentThread().setContextClassLoader(old);
        }
    }

    public void startPlugin(PluginWrapper plugin) throws Exception {
        plugin.getPlugin().start();
    }

    @Override
    public void updateDependency(PluginWrapper depender, PluginWrapper dependee) {
        DependencyClassLoader classLoader = findAncestorDependencyClassLoader(depender.classLoader);
        if (classLoader != null) {
            classLoader.updateTransientDependencies();
            LOGGER.log(Level.INFO, "Updated dependency of {0}", depender.getShortName());
        }
    }

    private DependencyClassLoader findAncestorDependencyClassLoader(ClassLoader classLoader)
    {
        for (; classLoader != null; classLoader = classLoader.getParent()) {
            if (classLoader instanceof DependencyClassLoader) {
                return (DependencyClassLoader)classLoader;
            }
            
            if (classLoader instanceof AntClassLoader) {
                // AntClassLoaders hold parents not only as AntClassLoader#getParent()
                // but also as AntClassLoader#getConfiguredParent()
                DependencyClassLoader ret = findAncestorDependencyClassLoader(
                        ((AntClassLoader)classLoader).getConfiguredParent()
                );
                if (ret != null) {
                    return ret;
                }
            }
        }
        return null;
    }

    private static File resolve(File base, String relative) {
        File rel = new File(relative);
        if(rel.isAbsolute())
            return rel;
        else
            return new File(base.getParentFile(),relative);
    }

    private static void parseClassPath(Manifest manifest, File archive, List<File> paths, String attributeName, String separator) throws IOException {
        String classPath = manifest.getMainAttributes().getValue(attributeName);
        if(classPath==null) return; // attribute not found
        for (String s : classPath.split(separator)) {
            File file = resolve(archive, s);
            if(file.getName().contains("*")) {
                // handle wildcard
                FileSet fs = new FileSet();
                File dir = file.getParentFile();
                fs.setDir(dir);
                fs.setIncludes(file.getName());
                for( String included : fs.getDirectoryScanner(new Project()).getIncludedFiles() ) {
                    paths.add(new File(dir,included));
                }
            } else {
                if(!file.exists())
                    throw new IOException("No such file: "+file);
                paths.add(file);
            }
        }
    }

    /**
     * Explodes the plugin into a directory, if necessary.
     */
    private static void explode(File archive, File destDir) throws IOException {
        destDir.mkdirs();

        // timestamp check
        File explodeTime = new File(destDir,".timestamp2");
        if(explodeTime.exists() && explodeTime.lastModified()==archive.lastModified())
            return; // no need to expand

        // delete the contents so that old files won't interfere with new files
        Util.deleteRecursive(destDir);

        try {
            Project prj = new Project();
            unzipExceptClasses(archive, destDir, prj);
            createClassJarFromWebInfClasses(archive, destDir, prj);
        } catch (BuildException x) {
            throw new IOException("Failed to expand " + archive,x);
        }

        try {
            new FilePath(explodeTime).touch(archive.lastModified());
        } catch (InterruptedException e) {
            throw new AssertionError(e); // impossible
        }
    }

    /**
     * Repackage classes directory into a jar file to make it remoting friendly.
     * The remoting layer can cache jar files but not class files.
     */
    private static void createClassJarFromWebInfClasses(File archive, File destDir, Project prj) throws IOException {
        File classesJar = new File(destDir, "WEB-INF/lib/classes.jar");

        ZipFileSet zfs = new ZipFileSet();
        zfs.setProject(prj);
        zfs.setSrc(archive);
        zfs.setIncludes("WEB-INF/classes/");

        MappedResourceCollection mapper = new MappedResourceCollection();
        mapper.add(zfs);

        GlobPatternMapper gm = new GlobPatternMapper();
        gm.setFrom("WEB-INF/classes/*");
        gm.setTo("*");
        mapper.add(gm);

        final long dirTime = archive.lastModified();
        // this ZipOutputStream is reused and not created for each directory
        try (ZipOutputStream wrappedZOut = new ZipOutputStream(new NullOutputStream()) {
            @Override
            public void putNextEntry(ZipEntry ze) throws IOException {
                ze.setTime(dirTime+1999);   // roundup
                super.putNextEntry(ze);
            }
        }) {
            Zip z = new Zip() {
                /**
                 * Forces the fixed timestamp for directories to make sure
                 * classes.jar always get a consistent checksum.
                 */
                protected void zipDir(Resource dir, ZipOutputStream zOut, String vPath,
                                      int mode, ZipExtraField[] extra)
                    throws IOException {
                    // use wrappedZOut instead of zOut
                    super.zipDir(dir,wrappedZOut,vPath,mode,extra);
                }
            };
            z.setProject(prj);
            z.setTaskType("zip");
            classesJar.getParentFile().mkdirs();
            z.setDestFile(classesJar);
            z.add(mapper);
            z.execute();
        }
        if (classesJar.isFile()) {
            LOGGER.log(Level.WARNING, "Created {0}; update plugin to a version created with a newer harness", classesJar);
        }
    }

    private static void unzipExceptClasses(File archive, File destDir, Project prj) {
        Expand e = new Expand();
        e.setProject(prj);
        e.setTaskType("unzip");
        e.setSrc(archive);
        e.setDest(destDir);
        PatternSet p = new PatternSet();
        p.setExcludes("WEB-INF/classes/");
        e.addPatternset(p);
        e.execute();
    }

    /**
     * Used to load classes from dependency plugins.
     */
    final class DependencyClassLoader extends ClassLoader {
        /**
         * This classloader is created for this plugin. Useful during debugging.
         */
        private final File _for;

        private List<Dependency> dependencies;

        /**
         * Topologically sorted list of transient dependencies.
         */
        private volatile List<PluginWrapper> transientDependencies;

        public DependencyClassLoader(ClassLoader parent, File archive, List<Dependency> dependencies) {
            super(parent);
            this._for = archive;
            this.dependencies = dependencies;
        }

        private void updateTransientDependencies() {
            // This will be recalculated at the next time.
            transientDependencies = null;
        }

        private List<PluginWrapper> getTransitiveDependencies() {
            if (transientDependencies==null) {
                CyclicGraphDetector<PluginWrapper> cgd = new CyclicGraphDetector<PluginWrapper>() {
                    @Override
                    protected List<PluginWrapper> getEdges(PluginWrapper pw) {
                        List<PluginWrapper> dep = new ArrayList<PluginWrapper>();
                        for (Dependency d : pw.getDependencies()) {
                            PluginWrapper p = pluginManager.getPlugin(d.shortName);
                            if (p!=null && p.isActive())
                                dep.add(p);
                        }
                        return dep;
                    }
                };

                try {
                    for (Dependency d : dependencies) {
                        PluginWrapper p = pluginManager.getPlugin(d.shortName);
                        if (p!=null && p.isActive())
                            cgd.run(Collections.singleton(p));
                    }
                } catch (CycleDetectedException e) {
                    throw new AssertionError(e);    // such error should have been reported earlier
                }

                transientDependencies = cgd.getSorted();
            }
            return transientDependencies;
        }

//        public List<PluginWrapper> getDependencyPluginWrappers() {
//            List<PluginWrapper> r = new ArrayList<PluginWrapper>();
//            for (Dependency d : dependencies) {
//                PluginWrapper w = pluginManager.getPlugin(d.shortName);
//                if (w!=null)    r.add(w);
//            }
//            return r;
//        }

        @Override
        protected Class<?> findClass(String name) throws ClassNotFoundException {
            if (PluginManager.FAST_LOOKUP) {
                for (PluginWrapper pw : getTransitiveDependencies()) {
                    try {
                        Class<?> c = ClassLoaderReflectionToolkit._findLoadedClass(pw.classLoader, name);
                        if (c!=null)    return c;
                        return ClassLoaderReflectionToolkit._findClass(pw.classLoader, name);
                    } catch (ClassNotFoundException ignored) {
                        //not found. try next
                    }
                }
            } else {
                for (Dependency dep : dependencies) {
                    PluginWrapper p = pluginManager.getPlugin(dep.shortName);
                    if(p!=null) {
                        try {
                            return p.classLoader.loadClass(name);
<<<<<<< HEAD
                        } catch (ClassNotFoundException ex) {
                            // try next
=======
                        } catch (ClassNotFoundException ignored) {
                            // OK, try next
>>>>>>> 9801bd96
                        }
                    }
                }
            }

            throw new ClassNotFoundException(name);
        }

        @Override
        @SuppressFBWarnings(value = "DMI_COLLECTION_OF_URLS",
                            justification = "Should not produce network overheads since the URL is local. JENKINS-53793 is a follow-up")
        protected Enumeration<URL> findResources(String name) throws IOException {
            HashSet<URL> result = new HashSet<URL>();

            if (PluginManager.FAST_LOOKUP) {
                    for (PluginWrapper pw : getTransitiveDependencies()) {
                        Enumeration<URL> urls = ClassLoaderReflectionToolkit._findResources(pw.classLoader, name);
                        while (urls != null && urls.hasMoreElements())
                            result.add(urls.nextElement());
                    }
            } else {
                for (Dependency dep : dependencies) {
                    PluginWrapper p = pluginManager.getPlugin(dep.shortName);
                    if (p!=null) {
                        Enumeration<URL> urls = p.classLoader.getResources(name);
                        while (urls != null && urls.hasMoreElements())
                            result.add(urls.nextElement());
                    }
                }
            }

            return Collections.enumeration(result);
        }

        @Override
        protected URL findResource(String name) {
            if (PluginManager.FAST_LOOKUP) {
                    for (PluginWrapper pw : getTransitiveDependencies()) {
                        URL url = ClassLoaderReflectionToolkit._findResource(pw.classLoader, name);
                        if (url!=null)    return url;
                    }
            } else {
                for (Dependency dep : dependencies) {
                    PluginWrapper p = pluginManager.getPlugin(dep.shortName);
                    if(p!=null) {
                        URL url = p.classLoader.getResource(name);
                        if (url!=null)
                            return url;
                    }
                }
            }

            return null;
        }
    }

    /**
     * {@link AntClassLoader} with a few methods exposed, {@link Closeable} support, and {@link Transformer} support.
     */
    private final class AntClassLoader2 extends AntWithFindResourceClassLoader implements Closeable {
        private AntClassLoader2(ClassLoader parent) {
            super(parent, true);
        }
        
        @Override
        protected Class defineClassFromData(File container, byte[] classData, String classname) throws IOException {
            if (!DISABLE_TRANSFORMER)
                classData = pluginManager.getCompatibilityTransformer().transform(classname, classData, this);
            return super.defineClassFromData(container, classData, classname);
        }
    }

    public static boolean useAntClassLoader = SystemProperties.getBoolean(ClassicPluginStrategy.class.getName()+".useAntClassLoader");
    private static final Logger LOGGER = Logger.getLogger(ClassicPluginStrategy.class.getName());
    public static boolean DISABLE_TRANSFORMER = SystemProperties.getBoolean(ClassicPluginStrategy.class.getName()+".noBytecodeTransformer");
}<|MERGE_RESOLUTION|>--- conflicted
+++ resolved
@@ -790,13 +790,8 @@
                     if(p!=null) {
                         try {
                             return p.classLoader.loadClass(name);
-<<<<<<< HEAD
-                        } catch (ClassNotFoundException ex) {
-                            // try next
-=======
                         } catch (ClassNotFoundException ignored) {
                             // OK, try next
->>>>>>> 9801bd96
                         }
                     }
                 }
