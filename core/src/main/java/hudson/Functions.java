/*
 * The MIT License
 *
 * Copyright (c) 2004-2010, Sun Microsystems, Inc., Kohsuke Kawaguchi,
 * Yahoo! Inc., Stephen Connolly, Tom Huybrechts, Alan Harder, Manufacture
 * Francaise des Pneumatiques Michelin, Romain Seguy
 *
 * Permission is hereby granted, free of charge, to any person obtaining a copy
 * of this software and associated documentation files (the "Software"), to deal
 * in the Software without restriction, including without limitation the rights
 * to use, copy, modify, merge, publish, distribute, sublicense, and/or sell
 * copies of the Software, and to permit persons to whom the Software is
 * furnished to do so, subject to the following conditions:
 *
 * The above copyright notice and this permission notice shall be included in
 * all copies or substantial portions of the Software.
 *
 * THE SOFTWARE IS PROVIDED "AS IS", WITHOUT WARRANTY OF ANY KIND, EXPRESS OR
 * IMPLIED, INCLUDING BUT NOT LIMITED TO THE WARRANTIES OF MERCHANTABILITY,
 * FITNESS FOR A PARTICULAR PURPOSE AND NONINFRINGEMENT. IN NO EVENT SHALL THE
 * AUTHORS OR COPYRIGHT HOLDERS BE LIABLE FOR ANY CLAIM, DAMAGES OR OTHER
 * LIABILITY, WHETHER IN AN ACTION OF CONTRACT, TORT OR OTHERWISE, ARISING FROM,
 * OUT OF OR IN CONNECTION WITH THE SOFTWARE OR THE USE OR OTHER DEALINGS IN
 * THE SOFTWARE.
 */

package hudson;

import edu.umd.cs.findbugs.annotations.CheckForNull;
import edu.umd.cs.findbugs.annotations.NonNull;
import edu.umd.cs.findbugs.annotations.Nullable;
import edu.umd.cs.findbugs.annotations.SuppressFBWarnings;
import hudson.cli.CLICommand;
import hudson.console.ConsoleAnnotationDescriptor;
import hudson.console.ConsoleAnnotatorFactory;
import hudson.init.InitMilestone;
import hudson.model.AbstractProject;
import hudson.model.Action;
import hudson.model.Computer;
import hudson.model.Describable;
import hudson.model.Descriptor;
import hudson.model.DescriptorVisibilityFilter;
import hudson.model.Hudson;
import hudson.model.Item;
import hudson.model.ItemGroup;
import hudson.model.Items;
import hudson.model.JDK;
import hudson.model.Job;
import hudson.model.JobPropertyDescriptor;
import hudson.model.ModelObject;
import hudson.model.Node;
import hudson.model.PageDecorator;
import hudson.model.PaneStatusProperties;
import hudson.model.ParameterDefinition;
import hudson.model.ParameterDefinition.ParameterDescriptor;
import hudson.model.PasswordParameterDefinition;
import hudson.model.Run;
import hudson.model.Slave;
import hudson.model.TimeZoneProperty;
import hudson.model.TopLevelItem;
import hudson.model.User;
import hudson.model.View;
import hudson.scm.SCM;
import hudson.scm.SCMDescriptor;
import hudson.search.SearchableModelObject;
import hudson.security.ACL;
import hudson.security.AccessControlled;
import hudson.security.AuthorizationStrategy;
import hudson.security.GlobalSecurityConfiguration;
import hudson.security.Permission;
import hudson.security.SecurityRealm;
import hudson.security.captcha.CaptchaSupport;
import hudson.security.csrf.CrumbIssuer;
import hudson.slaves.Cloud;
import hudson.slaves.ComputerLauncher;
import hudson.slaves.NodeProperty;
import hudson.slaves.NodePropertyDescriptor;
import hudson.slaves.RetentionStrategy;
import hudson.tasks.BuildStepDescriptor;
import hudson.tasks.BuildWrapper;
import hudson.tasks.BuildWrappers;
import hudson.tasks.Builder;
import hudson.tasks.Publisher;
import hudson.tasks.UserAvatarResolver;
import hudson.util.Area;
import hudson.util.FormValidation.CheckMethod;
import hudson.util.HudsonIsLoading;
import hudson.util.HudsonIsRestarting;
import hudson.util.Iterators;
import hudson.util.RunList;
import hudson.util.Secret;
import hudson.util.jna.GNUCLibrary;
import hudson.views.MyViewsTabBar;
import hudson.views.ViewsTabBar;
import hudson.widgets.RenderOnDemandClosure;
import java.io.File;
import java.io.IOException;
import java.io.PrintStream;
import java.io.PrintWriter;
import java.io.Serializable;
import java.io.StringWriter;
import java.io.UnsupportedEncodingException;
import java.lang.management.LockInfo;
import java.lang.management.ManagementFactory;
import java.lang.management.MonitorInfo;
import java.lang.management.ThreadInfo;
import java.lang.management.ThreadMXBean;
import java.lang.reflect.ParameterizedType;
import java.lang.reflect.Type;
import java.net.MalformedURLException;
import java.net.URI;
import java.net.URISyntaxException;
import java.net.URL;
import java.net.URLDecoder;
import java.net.URLEncoder;
import java.nio.charset.StandardCharsets;
import java.text.DateFormat;
import java.text.DecimalFormat;
import java.util.ArrayList;
import java.util.Arrays;
import java.util.Calendar;
import java.util.Collection;
import java.util.Collections;
import java.util.Comparator;
import java.util.ConcurrentModificationException;
import java.util.Date;
import java.util.Enumeration;
import java.util.HashMap;
import java.util.HashSet;
import java.util.List;
import java.util.Locale;
import java.util.Map;
import java.util.Set;
import java.util.SortedMap;
import java.util.TimeZone;
import java.util.TreeMap;
import java.util.concurrent.atomic.AtomicLong;
import java.util.function.Predicate;
import java.util.logging.Level;
import java.util.logging.LogManager;
import java.util.logging.LogRecord;
import java.util.logging.Logger;
import java.util.logging.SimpleFormatter;
import java.util.regex.Pattern;
import java.util.stream.Collectors;
import javax.servlet.ServletException;
import javax.servlet.http.Cookie;
import javax.servlet.http.HttpServletRequest;
import javax.servlet.http.HttpServletResponse;
import jenkins.model.GlobalConfiguration;
import jenkins.model.GlobalConfigurationCategory;
import jenkins.model.Jenkins;
import jenkins.model.ModelObjectWithChildren;
import jenkins.model.ModelObjectWithContextMenu;
import jenkins.model.SimplePageDecorator;
import jenkins.util.SystemProperties;
import org.apache.commons.jelly.JellyContext;
import org.apache.commons.jelly.JellyTagException;
import org.apache.commons.jelly.Script;
import org.apache.commons.jelly.XMLOutput;
import org.apache.commons.jexl.parser.ASTSizeFunction;
import org.apache.commons.jexl.util.Introspector;
import org.apache.commons.lang.StringUtils;
import org.jenkins.ui.icon.Icon;
import org.jenkins.ui.icon.IconSet;
import org.jvnet.tiger_types.Types;
import org.kohsuke.accmod.Restricted;
import org.kohsuke.accmod.restrictions.DoNotUse;
import org.kohsuke.accmod.restrictions.NoExternalUse;
import org.kohsuke.stapler.Ancestor;
import org.kohsuke.stapler.RawHtmlArgument;
import org.kohsuke.stapler.Stapler;
import org.kohsuke.stapler.StaplerRequest;
import org.kohsuke.stapler.StaplerResponse;
import org.springframework.security.access.AccessDeniedException;

/**
 * Utility functions used in views.
 *
 * <p>
 * An instance of this class is created for each request and made accessible
 * from view pages via the variable 'h' (h stands for Hudson.)
 *
 * @author Kohsuke Kawaguchi
 */
@SuppressWarnings("rawtypes")
public class Functions {
    private static final AtomicLong iota = new AtomicLong();
    private static Logger LOGGER = Logger.getLogger(Functions.class.getName());

    @Restricted(NoExternalUse.class)
    @SuppressFBWarnings(value = "MS_SHOULD_BE_FINAL", justification = "for script console")
    public static /* non-final */ boolean UI_REFRESH = SystemProperties.getBoolean("jenkins.ui.refresh");

    public Functions() {
    }

    /**
     * Generates an unique ID.
     */
    public String generateId() {
        return "id" + iota.getAndIncrement();
    }

    public static boolean isModel(Object o) {
        return o instanceof ModelObject;
    }

    public static boolean isModelWithContextMenu(Object o) {
        return o instanceof ModelObjectWithContextMenu;
    }

    public static boolean isModelWithChildren(Object o) {
        return o instanceof ModelObjectWithChildren;
    }

    @Deprecated
    public static boolean isMatrixProject(Object o) {
        return o != null && o.getClass().getName().equals("hudson.matrix.MatrixProject");
    }

    public static String xsDate(Calendar cal) {
        return Util.XS_DATETIME_FORMATTER.format(cal.getTime());
    }

    @Restricted(NoExternalUse.class)
    public static String iso8601DateTime(Date date) {
        return Util.XS_DATETIME_FORMATTER.format(date);
    }

    /**
     * Returns a localized string for the specified date, not including time.
     */
    @Restricted(NoExternalUse.class)
    public static String localDate(Date date) {
        return DateFormat.getDateInstance(DateFormat.SHORT).format(date);
    }

    public static String rfc822Date(Calendar cal) {
        return Util.RFC822_DATETIME_FORMATTER.format(cal.getTime());
    }

    /**
     * Returns a human-readable string describing the time difference between now and the specified date.
     */
    @Restricted(NoExternalUse.class)
    public static String getTimeSpanString(Date date) {
        return Util.getTimeSpanString(Math.abs(date.getTime() - new Date().getTime()));
    }

    /**
     * During Jenkins start-up, before {@link InitMilestone#PLUGINS_STARTED} the extensions lists will be empty
     * and they are not guaranteed to be fully populated until after {@link InitMilestone#EXTENSIONS_AUGMENTED},
     * similarly, during termination after {@link Jenkins#isTerminating()} is set, it is no longer safe to access
     * the extensions lists.
     * If you attempt to access the extensions list from a UI thread while the extensions are being loaded you will
     * hit a big honking great monitor lock that will block until the effective extension list has been determined
     * (as if a plugin fails to start, all of the failed plugin's extensions and any dependent plugins' extensions
     * will have to be evicted from the list of extensions. In practical terms this only affects the
     * "Jenkins is loading" screen, but as that screen uses the generic layouts we provide this utility method
     * so that the generic layouts can avoid iterating extension lists while Jenkins is starting up.
     * If you attempt to access the extensions list from a UI thread while Jenkins is being shut down, the extensions
     * themselves may no longer be in a valid state and could attempt to revive themselves and block termination.
     * In actual terms the termination only affects those views required to render {@link HudsonIsRestarting}'s
     * {@code index.jelly} which is the same set as the {@link HudsonIsLoading} pages so it makes sense to
     * use both checks here.
     *
     * @return {@code true} if the extensions lists have been populated.
     * @since 1.607
     */
    public static boolean isExtensionsAvailable() {
        final Jenkins jenkins = Jenkins.getInstanceOrNull();
        return jenkins != null && jenkins.getInitLevel().compareTo(InitMilestone.EXTENSIONS_AUGMENTED) >= 0
                && !jenkins.isTerminating();
    }

    public static void initPageVariables(JellyContext context) {
        StaplerRequest currentRequest = Stapler.getCurrentRequest();
        currentRequest.getWebApp().getDispatchValidator().allowDispatch(currentRequest, Stapler.getCurrentResponse());
        String rootURL = currentRequest.getContextPath();

        Functions h = new Functions();
        context.setVariable("h", h);


        // The path starts with a "/" character but does not end with a "/" character.
        context.setVariable("rootURL", rootURL);

        /*
            load static resources from the path dedicated to a specific version.
            This "/static/VERSION/abc/def.ghi" path is interpreted by stapler to be
            the same thing as "/abc/def.ghi", but this avoids the stale cache
            problem when the user upgrades to new Jenkins. Stapler also sets a long
            future expiration dates for such static resources.

            see https://wiki.jenkins-ci.org/display/JENKINS/Hyperlinks+in+HTML
         */
        context.setVariable("resURL", rootURL + getResourcePath());
        context.setVariable("imagesURL", rootURL + getResourcePath() + "/images");
        context.setVariable("divBasedFormLayout", true);
        context.setVariable("userAgent", currentRequest.getHeader("User-Agent"));
        IconSet.initPageVariables(context);
    }

    /**
     * Given {@code c=MyList (extends ArrayList<Foo>), base=List}, compute the parameterization of 'base'
     * that's assignable from 'c' (in this case {@code List<Foo>}), and return its n-th type parameter
     * (n=0 would return {@code Foo}).
     *
     * <p>
     * This method is useful for doing type arithmetic.
     *
     * @throws AssertionError
     *      if c' is not parameterized.
     */
    public static <B> Class getTypeParameter(Class<? extends B> c, Class<B> base, int n) {
        Type parameterization = Types.getBaseClass(c, base);
        if (parameterization instanceof ParameterizedType) {
            ParameterizedType pt = (ParameterizedType) parameterization;
            return Types.erasure(Types.getTypeArgument(pt, n));
        } else {
            throw new AssertionError(c + " doesn't properly parameterize " + base);
        }
    }

    public JDK.DescriptorImpl getJDKDescriptor() {
        return Jenkins.get().getDescriptorByType(JDK.DescriptorImpl.class);
    }

    /**
     * Prints the integer as a string that represents difference,
     * like "-5", "+/-0", "+3".
     */
    public static String getDiffString(int i) {
        if (i == 0)    return "±0";
        String s = Integer.toString(i);
        if (i > 0)     return "+" + s;
        else        return s;
    }

    /**
     * {@link #getDiffString(int)} that doesn't show anything for +/-0
     */
    public static String getDiffString2(int i) {
        if (i == 0)    return "";
        String s = Integer.toString(i);
        if (i > 0)     return "+" + s;
        else        return s;
    }

    /**
     * {@link #getDiffString2(int)} that puts the result into prefix and suffix
     * if there's something to print
     */
    public static String getDiffString2(String prefix, int i, String suffix) {
        if (i == 0)    return "";
        String s = Integer.toString(i);
        if (i > 0)     return prefix + "+" + s + suffix;
        else        return prefix + s + suffix;
    }

    /**
     * Adds the proper suffix.
     */
    public static String addSuffix(int n, String singular, String plural) {
        StringBuilder buf = new StringBuilder();
        buf.append(n).append(' ');
        if (n == 1)
            buf.append(singular);
        else
            buf.append(plural);
        return buf.toString();
    }

    public static RunUrl decompose(StaplerRequest req) {
        List<Ancestor> ancestors = req.getAncestors();

        // find the first and last Run instances
        Ancestor f = null, l = null;
        for (Ancestor anc : ancestors) {
            if (anc.getObject() instanceof Run) {
                if (f == null) f = anc;
                l = anc;
            }
        }
        if (l == null) return null;    // there was no Run object

        String head = f.getPrev().getUrl() + '/';
        String base = l.getUrl();

        String reqUri = req.getOriginalRequestURI();
        // Find "rest" or URI by removing N path components.
        // Not using reqUri.substring(f.getUrl().length()) to avoid mismatches due to
        // url-encoding or extra slashes.  Former may occur in Tomcat (despite the spec saying
        // this string is not decoded, Tomcat apparently decodes this string. You see ' '
        // instead of '%20', which is what the browser has sent), latter may occur in some
        // proxy or URL-rewriting setups where extra slashes are inadvertently added.
        String furl = f.getUrl();
        int slashCount = 0;
        // Count components in ancestor URL
        for (int i = furl.indexOf('/'); i >= 0; i = furl.indexOf('/', i + 1)) slashCount++;
        // Remove that many from request URL, ignoring extra slashes
        String rest = reqUri.replaceFirst("(?:/+[^/]*){" + slashCount + "}", "");

        return new RunUrl((Run) f.getObject(), head, base, rest);
    }

    /**
     * If we know the user's screen resolution, return it. Otherwise null.
     * @since 1.213
     */
    public static Area getScreenResolution() {
        Cookie res = Functions.getCookie(Stapler.getCurrentRequest(), "screenResolution");
        if (res != null)
            return Area.parse(res.getValue());
        return null;
    }

    @Restricted(NoExternalUse.class)
    public static boolean useHidingPasswordFields() {
        return SystemProperties.getBoolean(Functions.class.getName() + ".hidingPasswordFields", true);
    }

    /**
     * URL decomposed for easier computation of relevant URLs.
     *
     * <p>
     * The decomposed URL will be of the form:
     * <pre>
     * aaaaaa/524/bbbbb/cccc
     * -head-| N |---rest---
     * ----- base -----|
     * </pre>
     *
     * <p>
     * The head portion is the part of the URL from the {@link Jenkins}
     * object to the first {@link Run} subtype. When "next/prev build"
     * is chosen, this part remains intact.
     *
     * <p>
     * The {@code 524} is the path from {@link Job} to {@link Run}.
     *
     * <p>
     * The {@code bbb} portion is the path after that till the last
     * {@link Run} subtype. The {@code ccc} portion is the part
     * after that.
     */
    public static final class RunUrl {
        private final String head, base, rest;
        private final Run run;


        public RunUrl(Run run, String head, String base, String rest) {
            this.run = run;
            this.head = head;
            this.base = base;
            this.rest = rest;
        }

        public String getBaseUrl() {
            return base;
        }

        /**
         * Returns the same page in the next build.
         */
        public String getNextBuildUrl() {
            return getUrl(run.getNextBuild());
        }

        /**
         * Returns the same page in the previous build.
         */
        public String getPreviousBuildUrl() {
            return getUrl(run.getPreviousBuild());
        }

        private String getUrl(Run n) {
            if (n == null)
                return null;
            else {
                return head + n.getNumber() + rest;
            }
        }
    }

    public static Node.Mode[] getNodeModes() {
        return Node.Mode.values();
    }

    public static String getProjectListString(List<AbstractProject> projects) {
        return Items.toNameList(projects);
    }

    /**
     * @deprecated as of 1.294
     *      JEXL now supports the real ternary operator "x?y:z", so this work around
     *      is no longer necessary.
     */
    @Deprecated
    public static Object ifThenElse(boolean cond, Object thenValue, Object elseValue) {
        return cond ? thenValue : elseValue;
    }

    public static String appendIfNotNull(String text, String suffix, String nullText) {
        return text == null ? nullText : text + suffix;
    }

    public static Map getSystemProperties() {
        return new TreeMap<>(System.getProperties());
    }

    /**
     * Gets the system property indicated by the specified key.
     *
     * Delegates to {@link SystemProperties#getString(String)}.
     */
    @Restricted(DoNotUse.class)
    public static String getSystemProperty(String key) {
        return SystemProperties.getString(key);
    }

    /**
     * Returns true if and only if the UI refresh is enabled.
     *
     * @since 2.222
     */
    @Restricted(DoNotUse.class)
    public static boolean isUiRefreshEnabled() {
        return UI_REFRESH;
    }

    public static Map getEnvVars() {
        return new TreeMap<>(EnvVars.masterEnvVars);
    }

    public static boolean isWindows() {
        return File.pathSeparatorChar == ';';
    }

    public static boolean isGlibcSupported() {
        try {
            GNUCLibrary.LIBC.getpid();
            return true;
        } catch (Throwable t) {
            return false;
        }
    }

    public static List<LogRecord> getLogRecords() {
        return Jenkins.logRecords;
    }

    public static String printLogRecord(LogRecord r) {
        return formatter.format(r);
    }

    @Restricted(NoExternalUse.class)
    public static String[] printLogRecordHtml(LogRecord r, LogRecord prior) {
        String[] oldParts = prior == null ? new String[4] : logRecordPreformat(prior);
        String[] newParts = logRecordPreformat(r);
        for (int i = 0; i < /* not 4 */3; i++) {
            newParts[i] = "<span class='" + (newParts[i].equals(oldParts[i]) ? "logrecord-metadata-old" : "logrecord-metadata-new") + "'>" + newParts[i] + "</span>";
        }
        newParts[3] = Util.xmlEscape(newParts[3]);
        return newParts;
    }
    /**
     * Partially formats a log record.
     * @return date, source, level, message+thrown
     * @see SimpleFormatter#format(LogRecord)
     */

    private static String[] logRecordPreformat(LogRecord r) {
        String source;
        if (r.getSourceClassName() == null) {
            source = r.getLoggerName();
        } else {
            if (r.getSourceMethodName() == null) {
                source = r.getSourceClassName();
            } else {
                source = r.getSourceClassName() + " " + r.getSourceMethodName();
            }
        }
        String message = new SimpleFormatter().formatMessage(r) + "\n";
        Throwable x = r.getThrown();
        return new String[] {
            String.format("%1$tb %1$td, %1$tY %1$tl:%1$tM:%1$tS %1$Tp", new Date(r.getMillis())),
            source,
            r.getLevel().getLocalizedName(),
            x == null ? message : message + printThrowable(x) + "\n",
        };
    }

    /**
     * Reverses a collection so that it can be easily walked in reverse order.
     * @since 1.525
     */
    public static <T> Iterable<T> reverse(Collection<T> collection) {
        List<T> list = new ArrayList<>(collection);
        Collections.reverse(list);
        return list;
    }

    public static Cookie getCookie(HttpServletRequest req, String name) {
        Cookie[] cookies = req.getCookies();
        if (cookies != null) {
            for (Cookie cookie : cookies) {
                if (cookie.getName().equals(name)) {
                    return cookie;
                }
            }
        }
        return null;
    }

    public static String getCookie(HttpServletRequest req, String name, String defaultValue) {
        Cookie c = getCookie(req, name);
        if (c == null || c.getValue() == null) return defaultValue;
        return c.getValue();
    }

    private static final Pattern ICON_SIZE = Pattern.compile("\\d+x\\d+");

    @Restricted(NoExternalUse.class)
    public static String validateIconSize(String iconSize) throws SecurityException {
        if (!ICON_SIZE.matcher(iconSize).matches()) {
            throw new SecurityException("invalid iconSize");
        }
        return iconSize;
    }

    /**
     * Gets the suffix to use for YUI JavaScript.
     */
    public static String getYuiSuffix() {
        return DEBUG_YUI ? "debug" : "min";
    }

    /**
     * Set to true if you need to use the debug version of YUI.
     */
    @SuppressFBWarnings(value = "MS_SHOULD_BE_FINAL", justification = "for script console")
    public static boolean DEBUG_YUI = SystemProperties.getBoolean("debug.YUI");

    /**
     * Creates a sub map by using the given range (both ends inclusive).
     */
    public static <V> SortedMap<Integer, V> filter(SortedMap<Integer, V> map, String from, String to) {
        if (from == null && to == null)      return map;
        if (to == null)
            return map.headMap(Integer.parseInt(from) - 1);
        if (from == null)
            return map.tailMap(Integer.parseInt(to));

        return map.subMap(Integer.parseInt(to), Integer.parseInt(from) - 1);
    }

    /**
     * Creates a sub map by using the given range (upper end inclusive).
     */
    @Restricted(NoExternalUse.class)
    public static <V> SortedMap<Integer, V> filterExcludingFrom(SortedMap<Integer, V> map, String from, String to) {
        if (from == null && to == null)      return map;
        if (to == null)
            return map.headMap(Integer.parseInt(from));
        if (from == null)
            return map.tailMap(Integer.parseInt(to));

        return map.subMap(Integer.parseInt(to), Integer.parseInt(from));
    }

    private static final SimpleFormatter formatter = new SimpleFormatter();

    /**
     * No longer used.
     *
     * @deprecated auto refresh has been removed
     */
    @Deprecated
    public static void configureAutoRefresh(HttpServletRequest request, HttpServletResponse response, boolean noAutoRefresh) {
        /* feature has been removed */
    }

    @Deprecated
    public static boolean isAutoRefresh(HttpServletRequest request) {
        return false;
    }

    public static boolean isCollapsed(String paneId) {
        return PaneStatusProperties.forCurrentUser().isCollapsed(paneId);
    }

    @Restricted(NoExternalUse.class)
    public static boolean isUserTimeZoneOverride() {
        return TimeZoneProperty.forCurrentUser() != null;
    }

    @CheckForNull
    @Restricted(NoExternalUse.class)
    public static String getUserTimeZone() {
        return TimeZoneProperty.forCurrentUser();
    }

    @Restricted(NoExternalUse.class)
    public static String getUserTimeZonePostfix() {
        if (!isUserTimeZoneOverride()) {
            return "";
        }

        TimeZone tz = TimeZone.getTimeZone(getUserTimeZone());
        return tz.getDisplayName(tz.observesDaylightTime(), TimeZone.SHORT);
    }

    /**
     * Finds the given object in the ancestor list and returns its URL.
     * This is used to determine the "current" URL assigned to the given object,
     * so that one can compute relative URLs from it.
     */
    public static String getNearestAncestorUrl(StaplerRequest req, Object it) {
        List list = req.getAncestors();
        for (int i = list.size() - 1; i >= 0; i--) {
            Ancestor anc = (Ancestor) list.get(i);
            if (anc.getObject() == it)
                return anc.getUrl();
        }
        return null;
    }

    /**
     * Finds the inner-most {@link SearchableModelObject} in scope.
     */
    public static String getSearchURL() {
        List list = Stapler.getCurrentRequest().getAncestors();
        for (int i = list.size() - 1; i >= 0; i--) {
            Ancestor anc = (Ancestor) list.get(i);
            if (anc.getObject() instanceof SearchableModelObject)
                return anc.getUrl() + "/search/";
        }
        return null;
    }

    public static String appendSpaceIfNotNull(String n) {
        if (n == null) return null;
        else        return n + ' ';
    }

    /**
     * One nbsp per 10 pixels in given size, which may be a plain number or "NxN"
     * (like an iconSize).  Useful in a sortable table heading.
     */
    public static String nbspIndent(String size) {
        int i = size.indexOf('x');
        i = Integer.parseInt(i > 0 ? size.substring(0, i) : size) / 10;
        StringBuilder buf = new StringBuilder(30);
        for (int j = 2; j <= i; j++)
            buf.append("&nbsp;");
        return buf.toString();
    }

    public static String getWin32ErrorMessage(IOException e) {
        return Util.getWin32ErrorMessage(e);
    }

    public static boolean isMultiline(String s) {
        if (s == null)     return false;
        return s.indexOf('\r') >= 0 || s.indexOf('\n') >= 0;
    }

    public static String encode(String s) {
        return Util.encode(s);
    }

    /**
     * Shortcut function for calling {@link URLEncoder#encode(String,String)} (with UTF-8 encoding).<br>
     * Useful for encoding URL query parameters in jelly code (as in {@code "...?param=${h.urlEncode(something)}"}).<br>
     * For convenience in jelly code, it also accepts null parameter, and then returns an empty string.
     *
     * @since 2.200
     */
    public static String urlEncode(String s) {
        if (s == null) {
            return "";
        }
        try {
            return URLEncoder.encode(s, StandardCharsets.UTF_8.name());
        } catch (UnsupportedEncodingException e) {
            throw new Error(e); // impossible
        }
    }

    public static String escape(String s) {
        return Util.escape(s);
    }

    public static String xmlEscape(String s) {
        return Util.xmlEscape(s);
    }

    public static String xmlUnescape(String s) {
        return s.replace("&lt;", "<").replace("&gt;", ">").replace("&amp;", "&");
    }

    public static String htmlAttributeEscape(String text) {
        StringBuilder buf = new StringBuilder(text.length() + 64);
        for (int i = 0; i < text.length(); i++) {
            char ch = text.charAt(i);
            if (ch == '<')
                buf.append("&lt;");
            else
            if (ch == '>')
                buf.append("&gt;");
            else
            if (ch == '&')
                buf.append("&amp;");
            else
            if (ch == '"')
                buf.append("&quot;");
            else
            if (ch == '\'')
                buf.append("&#39;");
            else
                buf.append(ch);
        }
        return buf.toString();
    }

    public static void checkPermission(Permission permission) throws IOException, ServletException {
        checkPermission(Jenkins.get(), permission);
    }

    public static void checkPermission(AccessControlled object, Permission permission) throws IOException, ServletException {
        if (permission != null) {
            object.checkPermission(permission);
        }
    }

    /**
     * This version is so that the 'checkPermission' on {@code layout.jelly}
     * degrades gracefully if "it" is not an {@link AccessControlled} object.
     * Otherwise it will perform no check and that problem is hard to notice.
     */
    public static void checkPermission(Object object, Permission permission) throws IOException, ServletException {
        if (permission == null)
            return;

        if (object instanceof AccessControlled)
            checkPermission((AccessControlled) object, permission);
        else {
            List<Ancestor> ancs = Stapler.getCurrentRequest().getAncestors();
            for (Ancestor anc : Iterators.reverse(ancs)) {
                Object o = anc.getObject();
                if (o instanceof AccessControlled) {
                    checkPermission((AccessControlled) o, permission);
                    return;
                }
            }
            checkPermission(Jenkins.get(), permission);
        }
    }

    /**
     * Returns true if the current user has the given permission.
     *
     * @param permission
     *      If null, returns true. This defaulting is convenient in making the use of this method terse.
     */
    public static boolean hasPermission(Permission permission) throws IOException, ServletException {
        return hasPermission(Jenkins.get(), permission);
    }

    /**
     * This version is so that the 'hasPermission' can degrade gracefully
     * if "it" is not an {@link AccessControlled} object.
     */
    public static boolean hasPermission(Object object, Permission permission) throws IOException, ServletException {
        if (permission == null)
            return true;
        if (object instanceof AccessControlled)
            return ((AccessControlled) object).hasPermission(permission);
        else {
            List<Ancestor> ancs = Stapler.getCurrentRequest().getAncestors();
            for (Ancestor anc : Iterators.reverse(ancs)) {
                Object o = anc.getObject();
                if (o instanceof AccessControlled) {
                    return ((AccessControlled) o).hasPermission(permission);
                }
            }
            return Jenkins.get().hasPermission(permission);
        }
    }

    public static void adminCheck(StaplerRequest req, StaplerResponse rsp, Object required, Permission permission) throws IOException, ServletException {
        // this is legacy --- all views should be eventually converted to
        // the permission based model.
        if (required != null && !Hudson.adminCheck(req, rsp)) {
            // check failed. commit the FORBIDDEN response, then abort.
            rsp.setStatus(HttpServletResponse.SC_FORBIDDEN);
            rsp.getOutputStream().close();
            throw new ServletException("Unauthorized access");
        }

        // make sure the user owns the necessary permission to access this page.
        if (permission != null)
            checkPermission(permission);
    }

    /**
     * Infers the hudson installation URL from the given request.
     */
    public static String inferHudsonURL(StaplerRequest req) {
        String rootUrl = Jenkins.get().getRootUrl();
        if (rootUrl != null)
            // prefer the one explicitly configured, to work with load-balancer, frontend, etc.
            return rootUrl;
        StringBuilder buf = new StringBuilder();
        buf.append(req.getScheme()).append("://");
        buf.append(req.getServerName());
        if (! (req.getScheme().equals("http") && req.getLocalPort() == 80 || req.getScheme().equals("https") && req.getLocalPort() == 443))
            buf.append(':').append(req.getLocalPort());
        buf.append(req.getContextPath()).append('/');
        return buf.toString();
    }

    /**
     * Returns the link to be displayed in the footer of the UI.
     */
    public static String getFooterURL() {
        if (footerURL == null) {
            footerURL = SystemProperties.getString("hudson.footerURL");
            if (StringUtils.isBlank(footerURL)) {
                footerURL = "https://www.jenkins.io/";
            }
        }
        return footerURL;
    }

    private static String footerURL = null;

    public static List<JobPropertyDescriptor> getJobPropertyDescriptors(Class<? extends Job> clazz) {
        return JobPropertyDescriptor.getPropertyDescriptors(clazz);
    }

    public static List<JobPropertyDescriptor> getJobPropertyDescriptors(Job job) {
        return DescriptorVisibilityFilter.apply(job, JobPropertyDescriptor.getPropertyDescriptors(job.getClass()));
    }

    public static List<Descriptor<BuildWrapper>> getBuildWrapperDescriptors(AbstractProject<?, ?> project) {
        return BuildWrappers.getFor(project);
    }

    public static List<Descriptor<SecurityRealm>> getSecurityRealmDescriptors() {
        return SecurityRealm.all();
    }

    public static List<Descriptor<AuthorizationStrategy>> getAuthorizationStrategyDescriptors() {
        return AuthorizationStrategy.all();
    }

    public static List<Descriptor<Builder>> getBuilderDescriptors(AbstractProject<?, ?> project) {
        return BuildStepDescriptor.filter(Builder.all(), project.getClass());
    }

    public static List<Descriptor<Publisher>> getPublisherDescriptors(AbstractProject<?, ?> project) {
        return BuildStepDescriptor.filter(Publisher.all(), project.getClass());
    }

    public static List<SCMDescriptor<?>> getSCMDescriptors(AbstractProject<?, ?> project) {
        return SCM._for((Job) project);
    }

    /**
     * @since 2.12
     * @deprecated replaced by {@link Slave.SlaveDescriptor#computerLauncherDescriptors(Slave)}
     */
    @Deprecated
    @Restricted(DoNotUse.class)
    @RestrictedSince("2.12")
    public static List<Descriptor<ComputerLauncher>> getComputerLauncherDescriptors() {
        return Jenkins.get().getDescriptorList(ComputerLauncher.class);
    }

    /**
     * @since 2.12
     * @deprecated replaced by {@link Slave.SlaveDescriptor#retentionStrategyDescriptors(Slave)}
     */
    @Deprecated
    @Restricted(DoNotUse.class)
    @RestrictedSince("2.12")
    public static List<Descriptor<RetentionStrategy<?>>> getRetentionStrategyDescriptors() {
        return RetentionStrategy.all();
    }

    public static List<ParameterDescriptor> getParameterDescriptors() {
        return ParameterDefinition.all();
    }

    public static List<Descriptor<CaptchaSupport>> getCaptchaSupportDescriptors() {
        return CaptchaSupport.all();
    }

    public static List<Descriptor<ViewsTabBar>> getViewsTabBarDescriptors() {
        return ViewsTabBar.all();
    }

    public static List<Descriptor<MyViewsTabBar>> getMyViewsTabBarDescriptors() {
        return MyViewsTabBar.all();
    }

    /**
     * @deprecated replaced by {@link Slave.SlaveDescriptor#nodePropertyDescriptors(Slave)}
     * @since 2.12
     */
    @Deprecated
    @Restricted(DoNotUse.class)
    @RestrictedSince("2.12")
    public static List<NodePropertyDescriptor> getNodePropertyDescriptors(Class<? extends Node> clazz) {
        List<NodePropertyDescriptor> result = new ArrayList<>();
        Collection<NodePropertyDescriptor> list = (Collection) Jenkins.get().getDescriptorList(NodeProperty.class);
        for (NodePropertyDescriptor npd : list) {
            if (npd.isApplicable(clazz)) {
                result.add(npd);
            }
        }
        return result;
    }

    /**
     * Returns those node properties which can be configured as global node properties.
     *
     * @since 1.520
     */
    public static List<NodePropertyDescriptor> getGlobalNodePropertyDescriptors() {
        List<NodePropertyDescriptor> result = new ArrayList<>();
        Collection<NodePropertyDescriptor> list = (Collection) Jenkins.get().getDescriptorList(NodeProperty.class);
        for (NodePropertyDescriptor npd : list) {
            if (npd.isApplicableAsGlobal()) {
                result.add(npd);
            }
        }
        return result;
    }

    /**
     * Gets all the descriptors sorted by their inheritance tree of {@link Describable}
     * so that descriptors of similar types come nearby.
     *
     * <p>
     * We sort them by {@link Extension#ordinal()} but only for {@link GlobalConfiguration}s,
     * as the value is normally used to compare similar kinds of extensions, and we needed
     * {@link GlobalConfiguration}s to be able to position themselves in a layer above.
     * This however creates some asymmetry between regular {@link Descriptor}s and {@link GlobalConfiguration}s.
     * Perhaps it is better to introduce another annotation element? But then,
     * extensions shouldn't normally concern themselves about ordering too much, and the only reason
     * we needed this for {@link GlobalConfiguration}s are for backward compatibility.
     *
     * @param predicate
     *      Filter the descriptors based on this predicate
     * @since 1.494
     * @deprecated use {@link #getSortedDescriptorsForGlobalConfigByDescriptor(Predicate)}
     */
    @Deprecated
    @Restricted(NoExternalUse.class)
    public static Collection<Descriptor> getSortedDescriptorsForGlobalConfig(com.google.common.base.Predicate<GlobalConfigurationCategory> predicate) {
        ExtensionList<Descriptor> exts = ExtensionList.lookup(Descriptor.class);
        List<Tag> r = new ArrayList<>(exts.size());

        for (ExtensionComponent<Descriptor> c : exts.getComponents()) {
            Descriptor d = c.getInstance();
            if (d.getGlobalConfigPage() == null)  continue;

            if (!Jenkins.get().hasPermission(d.getRequiredGlobalConfigPagePermission())) {
                continue;
            }

            if (predicate.apply(d.getCategory())) {
                r.add(new Tag(c.ordinal(), d));
            }
        }
        Collections.sort(r);

        List<Descriptor> answer = new ArrayList<>(r.size());
        for (Tag d : r) answer.add(d.d);

        return DescriptorVisibilityFilter.apply(Jenkins.get(), answer);
    }

    /**
     * Gets all the descriptors sorted by their inheritance tree of {@link Describable}
     * so that descriptors of similar types come nearby.
     *
     * <p>
     * We sort them by {@link Extension#ordinal()} but only for {@link GlobalConfiguration}s,
     * as the value is normally used to compare similar kinds of extensions, and we needed
     * {@link GlobalConfiguration}s to be able to position themselves in a layer above.
     * This however creates some asymmetry between regular {@link Descriptor}s and {@link GlobalConfiguration}s.
     * Perhaps it is better to introduce another annotation element? But then,
     * extensions shouldn't normally concern themselves about ordering too much, and the only reason
     * we needed this for {@link GlobalConfiguration}s are for backward compatibility.
     *
     * @param predicate
     *      Filter the descriptors based on this predicate
     * @since 2.222
     */
    public static Collection<Descriptor> getSortedDescriptorsForGlobalConfigByDescriptor(Predicate<Descriptor> predicate) {
        ExtensionList<Descriptor> exts = ExtensionList.lookup(Descriptor.class);
        List<Tag> r = new ArrayList<>(exts.size());

        for (ExtensionComponent<Descriptor> c : exts.getComponents()) {
            Descriptor d = c.getInstance();
            if (d.getGlobalConfigPage() == null)  continue;

            if (predicate.test(d)) {
                r.add(new Tag(c.ordinal(), d));
            }
        }
        Collections.sort(r);

        List<Descriptor> answer = new ArrayList<>(r.size());
        for (Tag d : r) answer.add(d.d);

        return DescriptorVisibilityFilter.apply(Jenkins.get(), answer);
    }

    /**
     * Like {@link #getSortedDescriptorsForGlobalConfigByDescriptor(Predicate)} but with a constant truth predicate, to include all descriptors.
     */
    public static Collection<Descriptor> getSortedDescriptorsForGlobalConfigByDescriptor() {
        return getSortedDescriptorsForGlobalConfigByDescriptor(descriptor -> true);
    }

    /**
     * @deprecated This is rather meaningless.
     */
    @Deprecated
    public static Collection<Descriptor> getSortedDescriptorsForGlobalConfigNoSecurity() {
        return getSortedDescriptorsForGlobalConfigByDescriptor(d -> GlobalSecurityConfiguration.FILTER.negate().test(d));
    }

    /**
     * Descriptors in the global configuration form that users with {@link Jenkins#MANAGE} permission can configure.
     *
     * @since 1.506
     */
    public static Collection<Descriptor> getSortedDescriptorsForGlobalConfigUnclassified() {
        return getSortedDescriptorsForGlobalConfigByDescriptor(d -> d.getCategory() instanceof GlobalConfigurationCategory.Unclassified && Jenkins.get().hasPermission(d.getRequiredGlobalConfigPagePermission()));
    }

    /**
     * Descriptors shown in the global configuration form to users with {@link Jenkins#SYSTEM_READ} permission.
     *
     * @since 2.222
     */
    @Restricted(NoExternalUse.class)
    public static Collection<Descriptor> getSortedDescriptorsForGlobalConfigUnclassifiedReadable() {
        return getSortedDescriptorsForGlobalConfigByDescriptor(d -> d.getCategory() instanceof GlobalConfigurationCategory.Unclassified && (
                Jenkins.get().hasPermission(d.getRequiredGlobalConfigPagePermission()) || Jenkins.get().hasPermission(Jenkins.SYSTEM_READ)));
    }

    /**
     * Checks if the current security principal has one of the supplied permissions.
     *
     * @since 2.238
     */
    public static boolean hasAnyPermission(AccessControlled ac, Permission[] permissions) {
        if (permissions == null || permissions.length == 0) {
            return true;
        }

        return ac.hasAnyPermission(permissions);
    }

    /**
     * This version is so that the 'hasAnyPermission'
     * degrades gracefully if "it" is not an {@link AccessControlled} object.
     * Otherwise it will perform no check and that problem is hard to notice.
     *
     * @since 2.238
     */
    public static boolean hasAnyPermission(Object object, Permission[] permissions) throws IOException, ServletException {
        if (permissions == null || permissions.length == 0) {
            return true;
        }

        if (object instanceof AccessControlled)
            return hasAnyPermission((AccessControlled) object, permissions);
        else {
            AccessControlled ac = Stapler.getCurrentRequest().findAncestorObject(AccessControlled.class);
            if (ac != null) {
                return hasAnyPermission(ac, permissions);
            }

            return hasAnyPermission(Jenkins.get(), permissions);
        }
    }

    /**
     * Checks if the current security principal has one of the supplied permissions.
     *
     * @throws AccessDeniedException
     *      if the user doesn't have the permission.
     *
     * @since 2.222
     */
    public static void checkAnyPermission(AccessControlled ac, Permission[] permissions) {
        if (permissions == null || permissions.length == 0) {
            return;
        }

        ac.checkAnyPermission(permissions);
    }

    /**
     * This version is so that the 'checkAnyPermission' on {@code layout.jelly}
     * degrades gracefully if "it" is not an {@link AccessControlled} object.
     * Otherwise it will perform no check and that problem is hard to notice.
     */
    public static void checkAnyPermission(Object object, Permission[] permissions) throws IOException, ServletException {
        if (permissions == null || permissions.length == 0) {
            return;
        }

        if (object instanceof AccessControlled)
            checkAnyPermission((AccessControlled) object, permissions);
        else {
            List<Ancestor> ancs = Stapler.getCurrentRequest().getAncestors();
            for (Ancestor anc : Iterators.reverse(ancs)) {
                Object o = anc.getObject();
                if (o instanceof AccessControlled) {
                    checkAnyPermission((AccessControlled) o, permissions);
                    return;
                }
            }
            checkAnyPermission(Jenkins.get(), permissions);
        }
    }

    private static class Tag implements Comparable<Tag> {
        double ordinal;
        String hierarchy;
        Descriptor d;

        Tag(double ordinal, Descriptor d) {
            this.ordinal = ordinal;
            this.d = d;
            this.hierarchy = buildSuperclassHierarchy(d.clazz, new StringBuilder()).toString();
        }

        private StringBuilder buildSuperclassHierarchy(Class c, StringBuilder buf) {
            Class sc = c.getSuperclass();
            if (sc != null)   buildSuperclassHierarchy(sc, buf).append(':');
            return buf.append(c.getName());
        }

        @Override
        public int compareTo(Tag that) {
            int r = Double.compare(that.ordinal, this.ordinal);
            if (r != 0)   return r; // descending for ordinal by reversing the order for compare
            return this.hierarchy.compareTo(that.hierarchy);
        }
    }
    /**
     * Computes the path to the icon of the given action
     * from the context path.
     */

    public static String getIconFilePath(Action a) {
        String name = a.getIconFileName();
        if (name == null)     return null;
        if (name.startsWith("/"))
            return name.substring(1);
        else
            return "images/24x24/" + name;
    }

    /**
     * Works like JSTL build-in size(x) function,
     * but handle null gracefully.
     */
    public static int size2(Object o) throws Exception {
        if (o == null) return 0;
        return ASTSizeFunction.sizeOf(o, Introspector.getUberspect());
    }

    /**
     * Computes the relative path from the current page to the given item.
     */
    public static String getRelativeLinkTo(Item p) {
        Map<Object, String> ancestors = new HashMap<>();
        View view = null;

        StaplerRequest request = Stapler.getCurrentRequest();
        for (Ancestor a : request.getAncestors()) {
            ancestors.put(a.getObject(), a.getRelativePath());
            if (a.getObject() instanceof View)
                view = (View) a.getObject();
        }

        String path = ancestors.get(p);
        if (path != null) {
            return normalizeURI(path + '/');
        }

        Item i = p;
        String url = "";
        while (true) {
            ItemGroup ig = i.getParent();
            url = i.getShortUrl() + url;

            if (ig == Jenkins.get() || (view != null && ig == view.getOwner().getItemGroup())) {
                assert i instanceof TopLevelItem;
                if (view != null) {
                    // assume p and the current page belong to the same view, so return a relative path
                    // (even if they did not, View.getItem does not by default verify ownership)
                    return normalizeURI(ancestors.get(view) + '/' + url);
                } else {
                    // otherwise return a path from the root Hudson
                    return normalizeURI(request.getContextPath() + '/' + p.getUrl());
                }
            }

            path = ancestors.get(ig);
            if (path != null) {
                return normalizeURI(path + '/' + url);
            }

            assert ig instanceof Item; // if not, ig must have been the Hudson instance
            i = (Item) ig;
        }
    }

    private static String normalizeURI(String uri) {
        return URI.create(uri).normalize().toString();
    }

    /**
     * Gets all the {@link TopLevelItem}s recursively in the {@link ItemGroup} tree.
     *
     * @since 1.512
     */
    public static List<TopLevelItem> getAllTopLevelItems(ItemGroup root) {
      return root.getAllItems(TopLevelItem.class);
    }

    /**
     * Gets the relative name or display name to the given item from the specified group.
     *
     * @since 1.515
     * @param p the Item we want the relative display name.
     *          If {@code null}, a {@code null} will be returned by the method
     * @param g the ItemGroup used as point of reference for the item.
     *          If the group is not specified, item's path will be used.
     * @param useDisplayName if true, returns a display name, otherwise returns a name
     * @return
     *      String like "foo » bar".
     *      {@code null} if item is null or if one of its parents is not an {@link Item}.
     */
    @Nullable
    public static String getRelativeNameFrom(@CheckForNull Item p, @CheckForNull ItemGroup g, boolean useDisplayName) {
        if (p == null) return null;
        if (g == null) return useDisplayName ? p.getFullDisplayName() : p.getFullName();
        String separationString = useDisplayName ? " » " : "/";

        // first list up all the parents
        Map<ItemGroup, Integer> parents = new HashMap<>();
        int depth = 0;
        while (g != null) {
            parents.put(g, depth++);
            if (g instanceof Item)
                g = ((Item) g).getParent();
            else
                g = null;
        }

        StringBuilder buf = new StringBuilder();
        Item i = p;
        while (true) {
            if (buf.length() > 0) buf.insert(0, separationString);
            buf.insert(0, useDisplayName ? i.getDisplayName() : i.getName());
            ItemGroup gr = i.getParent();

            Integer d = parents.get(gr);
            if (d != null) {
                for (int j = d; j > 0; j--) {
                    buf.insert(0, separationString);
                    buf.insert(0, "..");
                }
                return buf.toString();
            }

            if (gr instanceof Item)
                i = (Item) gr;
            else // Parent is a group, but not an item
                return null;
        }
    }

    /**
     * Gets the name to the given item relative to given group.
     *
     * @since 1.515
     * @param p the Item we want the relative display name
     *          If {@code null}, the method will immediately return {@code null}.
     * @param g the ItemGroup used as point of reference for the item
     * @return
     *      String like "foo/bar".
     *      {@code null} if the item is {@code null} or if one of its parents is not an {@link Item}.
     */
    @Nullable
    public static String getRelativeNameFrom(@CheckForNull Item p, @CheckForNull ItemGroup g) {
        return getRelativeNameFrom(p, g, false);
    }


    /**
     * Gets the relative display name to the given item from the specified group.
     *
     * @since 1.512
     * @param p the Item we want the relative display name.
     *          If {@code null}, the method will immediately return {@code null}.
     * @param g the ItemGroup used as point of reference for the item
     * @return
     *      String like "Foo » Bar".
     *      {@code null} if the item is {@code null} or if one of its parents is not an {@link Item}.
     */
    @Nullable
    public static String getRelativeDisplayNameFrom(@CheckForNull Item p, @CheckForNull ItemGroup g) {
        return getRelativeNameFrom(p, g, true);
    }

    public static Map<Thread, StackTraceElement[]> dumpAllThreads() {
        Map<Thread, StackTraceElement[]> sorted = new TreeMap<>(new ThreadSorter());
        sorted.putAll(Thread.getAllStackTraces());
        return sorted;
    }

    public static ThreadInfo[] getThreadInfos() {
        ThreadMXBean mbean = ManagementFactory.getThreadMXBean();
        return mbean.dumpAllThreads(mbean.isObjectMonitorUsageSupported(), mbean.isSynchronizerUsageSupported());
    }

    public static ThreadGroupMap sortThreadsAndGetGroupMap(ThreadInfo[] list) {
        ThreadGroupMap sorter = new ThreadGroupMap();
        Arrays.sort(list, sorter);
        return sorter;
    }

    // Common code for sorting Threads/ThreadInfos by ThreadGroup
    private static class ThreadSorterBase {
        protected Map<Long, String> map = new HashMap<>();

        ThreadSorterBase() {
            ThreadGroup tg = Thread.currentThread().getThreadGroup();
            while (tg.getParent() != null) tg = tg.getParent();
            Thread[] threads = new Thread[tg.activeCount() * 2];
            int threadsLen = tg.enumerate(threads, true);
            for (int i = 0; i < threadsLen; i++) {
                ThreadGroup group = threads[i].getThreadGroup();
                map.put(threads[i].getId(), group != null ? group.getName() : null);
            }
        }

        protected int compare(long idA, long idB) {
            String tga = map.get(idA), tgb = map.get(idB);
            int result = (tga != null ? -1 : 0) + (tgb != null ? 1 : 0);  // Will be non-zero if only one is null
            if (result == 0 && tga != null)
                result = tga.compareToIgnoreCase(tgb);
            return result;
        }
    }

    public static class ThreadGroupMap extends ThreadSorterBase implements Comparator<ThreadInfo>, Serializable {

        private static final long serialVersionUID = 7803975728695308444L;

        /**
         * @return ThreadGroup name or null if unknown
         */
        public String getThreadGroup(ThreadInfo ti) {
            return map.get(ti.getThreadId());
        }

        @Override
        public int compare(ThreadInfo a, ThreadInfo b) {
            int result = compare(a.getThreadId(), b.getThreadId());
            if (result == 0)
                result = a.getThreadName().compareToIgnoreCase(b.getThreadName());
            return result;
        }
    }

    private static class ThreadSorter extends ThreadSorterBase implements Comparator<Thread>, Serializable {

        private static final long serialVersionUID = 5053631350439192685L;

        @Override
        public int compare(Thread a, Thread b) {
            int result = compare(a.getId(), b.getId());
            if (result == 0)
                result = a.getName().compareToIgnoreCase(b.getName());
            return result;
        }
    }

    /**
     * @deprecated Now always true.
     */
    @Deprecated
    public static boolean isMustangOrAbove() {
        return true;
    }

    // ThreadInfo.toString() truncates the stack trace by first 8, so needed my own version
    public static String dumpThreadInfo(ThreadInfo ti, ThreadGroupMap map) {
        String grp = map.getThreadGroup(ti);
        StringBuilder sb = new StringBuilder("\"" + ti.getThreadName() + "\"" +
                                             " Id=" + ti.getThreadId() + " Group=" +
                                             (grp != null ? grp : "?") + " " +
                                             ti.getThreadState());
        if (ti.getLockName() != null) {
            sb.append(" on " + ti.getLockName());
        }
        if (ti.getLockOwnerName() != null) {
            sb.append(" owned by \"" + ti.getLockOwnerName() +
                      "\" Id=" + ti.getLockOwnerId());
        }
        if (ti.isSuspended()) {
            sb.append(" (suspended)");
        }
        if (ti.isInNative()) {
            sb.append(" (in native)");
        }
        sb.append('\n');
        StackTraceElement[] stackTrace = ti.getStackTrace();
        for (int i = 0; i < stackTrace.length; i++) {
            StackTraceElement ste = stackTrace[i];
            sb.append("\tat ").append(ste);
            sb.append('\n');
            if (i == 0 && ti.getLockInfo() != null) {
                Thread.State ts = ti.getThreadState();
                switch (ts) {
                    case BLOCKED:
                        sb.append("\t-  blocked on ").append(ti.getLockInfo());
                        sb.append('\n');
                        break;
                    case WAITING:
                    case TIMED_WAITING:
                        sb.append("\t-  waiting on ").append(ti.getLockInfo());
                        sb.append('\n');
                        break;
                    default:
                }
            }

            for (MonitorInfo mi : ti.getLockedMonitors()) {
                if (mi.getLockedStackDepth() == i) {
                    sb.append("\t-  locked ").append(mi);
                    sb.append('\n');
                }
            }
       }

       LockInfo[] locks = ti.getLockedSynchronizers();
       if (locks.length > 0) {
           sb.append("\n\tNumber of locked synchronizers = " + locks.length);
           sb.append('\n');
           for (LockInfo li : locks) {
               sb.append("\t- ").append(li);
               sb.append('\n');
           }
       }
       sb.append('\n');
       return sb.toString();
    }

    public static <T> Collection<T> emptyList() {
        return Collections.emptyList();
    }

    public static String jsStringEscape(String s) {
        if (s == null) return null;
        StringBuilder buf = new StringBuilder();
        for (int i = 0; i < s.length(); i++) {
            char ch = s.charAt(i);
            switch (ch) {
            case '\'':
                buf.append("\\'");
                break;
            case '\\':
                buf.append("\\\\");
                break;
            case '"':
                buf.append("\\\"");
                break;
            default:
                buf.append(ch);
            }
        }
        return buf.toString();
    }

    /**
     * Converts "abc" to "Abc".
     */
    public static String capitalize(String s) {
        if (s == null || s.length() == 0) return s;
        return Character.toUpperCase(s.charAt(0)) + s.substring(1);
    }

    public static String getVersion() {
        return Jenkins.VERSION;
    }

    /**
     * Resource path prefix.
     */
    public static String getResourcePath() {
        return Jenkins.RESOURCE_PATH;
    }

    public static String getViewResource(Object it, String path) {
        Class clazz = it.getClass();

        if (it instanceof Class)
            clazz = (Class) it;
        if (it instanceof Descriptor)
            clazz = ((Descriptor) it).clazz;

        String buf = Stapler.getCurrentRequest().getContextPath() + Jenkins.VIEW_RESOURCE_PATH + '/' +
                clazz.getName().replace('.', '/').replace('$', '/') +
                '/' + path;
        return buf;
    }

    public static boolean hasView(Object it, String path) throws IOException {
        if (it == null)    return false;
        return Stapler.getCurrentRequest().getView(it, path) != null;
    }

    /**
     * Can be used to check a checkbox by default.
     * Used from views like {@code h.defaultToTrue(scm.useUpdate)}.
     * The expression will evaluate to true if scm is null.
     */
    public static boolean defaultToTrue(Boolean b) {
        if (b == null) return true;
        return b;
    }

    /**
     * If the value exists, return that value. Otherwise return the default value.
     * <p>
     * Starting 1.294, JEXL supports the elvis operator "x?:y" that supersedes this.
     *
     * @since 1.150
     */
    public static <T> T defaulted(T value, T defaultValue) {
        return value != null ? value : defaultValue;
    }

    /**
     * Prints a stack trace from an exception into a readable form.
     * Unlike {@link Throwable#printStackTrace(PrintWriter)}, this implementation follows the suggestion of JDK-6507809
     * to produce a linear trace even when {@link Throwable#getCause} is used.
     * @param t Input {@link Throwable}
     * @return If {@code t} is not null, generally a multiline string ending in a (platform-specific) newline;
     *      otherwise, the method returns a default
     *      &quot;No exception details&quot; string.
     */
    public static @NonNull String printThrowable(@CheckForNull Throwable t) {
        if (t == null) {
            return Messages.Functions_NoExceptionDetails();
        }
        StringBuilder s = new StringBuilder();
        doPrintStackTrace(s, t, null, "", new HashSet<>());
        return s.toString();
    }

    private static void doPrintStackTrace(@NonNull StringBuilder s, @NonNull Throwable t, @CheckForNull Throwable higher, @NonNull String prefix, @NonNull Set<Throwable> encountered) {
        if (!encountered.add(t)) {
            s.append("<cycle to ").append(t).append(">\n");
            return;
        }
        if (Util.isOverridden(Throwable.class, t.getClass(), "printStackTrace", PrintWriter.class)) {
            StringWriter sw = new StringWriter();
            t.printStackTrace(new PrintWriter(sw));
            s.append(sw);
            return;
        }
        Throwable lower = t.getCause();
        if (lower != null) {
            doPrintStackTrace(s, lower, t, prefix, encountered);
        }
        for (Throwable suppressed : t.getSuppressed()) {
            s.append(prefix).append("Also:   ");
            doPrintStackTrace(s, suppressed, t, prefix + "\t", encountered);
        }
        if (lower != null) {
            s.append(prefix).append("Caused: ");
        }
        String summary = t.toString();
        if (lower != null) {
            String suffix = ": " + lower;
            if (summary.endsWith(suffix)) {
                summary = summary.substring(0, summary.length() - suffix.length());
            }
        }
        s.append(summary).append(System.lineSeparator());
        StackTraceElement[] trace = t.getStackTrace();
        int end = trace.length;
        if (higher != null) {
            StackTraceElement[] higherTrace = higher.getStackTrace();
            while (end > 0) {
                int higherEnd = end + higherTrace.length - trace.length;
                if (higherEnd <= 0 || !higherTrace[higherEnd - 1].equals(trace[end - 1])) {
                    break;
                }
                end--;
            }
        }
        for (int i = 0; i < end; i++) {
            s.append(prefix).append("\tat ").append(trace[i]).append(System.lineSeparator());
        }
    }

    /**
     * Like {@link Throwable#printStackTrace(PrintWriter)} but using {@link #printThrowable} format.
     * @param t an exception to print
     * @param pw the log
     * @since 2.43
     */
    public static void printStackTrace(@CheckForNull Throwable t, @NonNull PrintWriter pw) {
        pw.println(printThrowable(t).trim());
    }

    /**
     * Like {@link Throwable#printStackTrace(PrintStream)} but using {@link #printThrowable} format.
     * @param t an exception to print
     * @param ps the log
     * @since 2.43
     */
    public static void printStackTrace(@CheckForNull Throwable t, @NonNull PrintStream ps) {
        ps.println(printThrowable(t).trim());
    }

    /**
     * Counts the number of rows needed for textarea to fit the content.
     * Minimum 5 rows.
     */
    public static int determineRows(String s) {
        if (s == null)     return 5;
        return Math.max(5, LINE_END.split(s).length);
    }

    /**
     * Converts the Hudson build status to CruiseControl build status,
     * which is either Success, Failure, Exception, or Unknown.
     *
     * @deprecated This functionality has been moved to ccxml plugin.
     */
    @Deprecated
    @Restricted(DoNotUse.class)
    @RestrictedSince("2.173")
    public static String toCCStatus(Item i) {
        return "Unknown";
    }

    private static final Pattern LINE_END = Pattern.compile("\r?\n");

    /**
     * Checks if the current user is anonymous.
     */
    public static boolean isAnonymous() {
        return ACL.isAnonymous2(Jenkins.getAuthentication2());
    }

    /**
     * When called from within JEXL expression evaluation,
     * this method returns the current {@link JellyContext} used
     * to evaluate the script.
     *
     * @since 1.164
     */
    public static JellyContext getCurrentJellyContext() {
        JellyContext context = ExpressionFactory2.CURRENT_CONTEXT.get();
        assert context != null;
        return context;
    }

    /**
     * Evaluate a Jelly script and return output as a String.
     *
     * @since 1.267
     */
    public static String runScript(Script script) throws JellyTagException {
        StringWriter out = new StringWriter();
        script.run(getCurrentJellyContext(), XMLOutput.createXMLOutput(out));
        return out.toString();
    }

    /**
     * Returns a sub-list if the given list is bigger than the specified {@code maxSize}.
     * <strong>Warning:</strong> do not call this with a {@link RunList}, or you will break lazy loading!
     */
    public static <T> List<T> subList(List<T> base, int maxSize) {
        if (maxSize < base.size())
            return base.subList(0, maxSize);
        else
            return base;
    }

    /**
     * Combine path components via '/' while handling leading/trailing '/' to avoid duplicates.
     */
    public static String joinPath(String... components) {
        StringBuilder buf = new StringBuilder();
        for (String s : components) {
            if (s.length() == 0)  continue;

            if (buf.length() > 0) {
                if (buf.charAt(buf.length() - 1) != '/')
                    buf.append('/');
                if (s.charAt(0) == '/')   s = s.substring(1);
            }
            buf.append(s);
        }
        return buf.toString();
    }

    /**
     * Computes the hyperlink to actions, to handle the situation when the {@link Action#getUrlName()}
     * returns absolute URL.
     *
     * @return null in case the action should not be presented to the user.
     */
    public static @CheckForNull String getActionUrl(String itUrl, Action action) {
        String urlName = action.getUrlName();
        if (urlName == null)   return null;    // Should not be displayed
        try {
            if (new URI(urlName).isAbsolute()) {
                return urlName;
            }
        } catch (URISyntaxException x) {
            Logger.getLogger(Functions.class.getName()).log(Level.WARNING, "Failed to parse URL for {0}: {1}", new Object[] {action, x});
            return null;
        }
        if (urlName.startsWith("/"))
            return joinPath(Stapler.getCurrentRequest().getContextPath(), urlName);
        else
            // relative URL name
            return joinPath(Stapler.getCurrentRequest().getContextPath() + '/' + itUrl, urlName);
    }

    /**
     * Escapes the character unsafe for e-mail address.
     * See http://en.wikipedia.org/wiki/E-mail_address for the details,
     * but here the vocabulary is even more restricted.
     */
    public static String toEmailSafeString(String projectName) {
        // TODO: escape non-ASCII characters
        StringBuilder buf = new StringBuilder(projectName.length());
        for (int i = 0; i < projectName.length(); i++) {
            char ch = projectName.charAt(i);
            if (('a' <= ch && ch <= 'z')
            || ('A' <= ch && ch <= 'Z')
            || ('0' <= ch && ch <= '9')
            || "-_.".indexOf(ch) >= 0)
                buf.append(ch);
            else
                buf.append('_');    // escape
        }
        return String.valueOf(buf);
    }

    /**
     * Obtains the host name of the Hudson server that clients can use to talk back to.
     * <p>
     * This is primarily used in {@code jenkins-agent.jnlp.jelly} to specify the destination
     * that the agents talk to.
     */
    public String getServerName() {
        // Try to infer this from the configured root URL.
        // This makes it work correctly when Hudson runs behind a reverse proxy.
        String url = Jenkins.get().getRootUrl();
        try {
            if (url != null) {
                String host = new URL(url).getHost();
                if (host != null)
                    return host;
            }
        } catch (MalformedURLException e) {
            // fall back to HTTP request
        }
        return Stapler.getCurrentRequest().getServerName();
    }

    /**
     * Determines the form validation check URL. See textbox.jelly
     *
     * @deprecated
     *      Use {@link #calcCheckUrl}
     */
    @Deprecated
    public String getCheckUrl(String userDefined, Object descriptor, String field) {
        if (userDefined != null || field == null)   return userDefined;
        if (descriptor instanceof Descriptor) {
            Descriptor d = (Descriptor) descriptor;
            return d.getCheckUrl(field);
        }
        return null;
    }

    /**
     * Determines the parameters that client-side needs for a form validation check. See prepareDatabinding.jelly
     * @since 1.528
     */
    public void calcCheckUrl(Map attributes, String userDefined, Object descriptor, String field) {
        if (userDefined != null || field == null)   return;

        if (descriptor instanceof Descriptor) {
            Descriptor d = (Descriptor) descriptor;
            CheckMethod m = d.getCheckMethod(field);
            attributes.put("checkUrl", m.toStemUrl());
            attributes.put("checkDependsOn", m.getDependsOn());
        }
    }

    /**
     * If the given href link is matching the current page, return true.
     *
     * Used in {@code task.jelly} to decide if the page should be highlighted.
     */
    public boolean hyperlinkMatchesCurrentPage(String href) throws UnsupportedEncodingException {
        String url = Stapler.getCurrentRequest().getRequestURL().toString();
        if (href == null || href.length() <= 1) return ".".equals(href) && url.endsWith("/");
        url = URLDecoder.decode(url, "UTF-8");
        href = URLDecoder.decode(href, "UTF-8");
        if (url.endsWith("/")) url = url.substring(0, url.length() - 1);
        if (href.endsWith("/")) href = href.substring(0, href.length() - 1);

        return url.endsWith(href);
    }

    public <T> List<T> singletonList(T t) {
        return Collections.singletonList(t);
    }

    /**
     * Gets all the {@link PageDecorator}s.
     */
    public static List<PageDecorator> getPageDecorators() {
        // this method may be called to render start up errors, at which point Hudson doesn't exist yet. see JENKINS-3608
        if (Jenkins.getInstanceOrNull() == null)  return Collections.emptyList();
        return PageDecorator.all();
    }
    /**
     * Gets only one {@link SimplePageDecorator}.
     * @since 2.128
     */

    public static SimplePageDecorator getSimplePageDecorator() {
        return SimplePageDecorator.first();
    }

    public static List<SimplePageDecorator> getSimplePageDecorators() {
        return SimplePageDecorator.all();
    }

    public static List<Descriptor<Cloud>> getCloudDescriptors() {
        return Cloud.all();
    }

    /**
     * Prepend a prefix only when there's the specified body.
     */
    public String prepend(String prefix, String body) {
        if (body != null && body.length() > 0)
            return prefix + body;
        return body;
    }

    public static List<Descriptor<CrumbIssuer>> getCrumbIssuerDescriptors() {
        return CrumbIssuer.all();
    }

    public static String getCrumb(StaplerRequest req) {
        Jenkins h = Jenkins.getInstanceOrNull();
        CrumbIssuer issuer = h != null ? h.getCrumbIssuer() : null;
        return issuer != null ? issuer.getCrumb(req) : "";
    }

    public static String getCrumbRequestField() {
        Jenkins h = Jenkins.getInstanceOrNull();
        CrumbIssuer issuer = h != null ? h.getCrumbIssuer() : null;
        return issuer != null ? issuer.getDescriptor().getCrumbRequestField() : "";
    }

    public static Date getCurrentTime() {
        return new Date();
    }

    public static Locale getCurrentLocale() {
        Locale locale = null;
        StaplerRequest req = Stapler.getCurrentRequest();
        if (req != null)
            locale = req.getLocale();
        if (locale == null)
            locale = Locale.getDefault();
        return locale;
    }

    /**
     * Generate a series of {@code <script>} tags to include {@code script.js}
     * from {@link ConsoleAnnotatorFactory}s and {@link ConsoleAnnotationDescriptor}s.
     */
    public static String generateConsoleAnnotationScriptAndStylesheet() {
        String cp = Stapler.getCurrentRequest().getContextPath() + Jenkins.RESOURCE_PATH;
        StringBuilder buf = new StringBuilder();
        for (ConsoleAnnotatorFactory f : ConsoleAnnotatorFactory.all()) {
            String path = cp + "/extensionList/" + ConsoleAnnotatorFactory.class.getName() + "/" + f.getClass().getName();
            if (f.hasScript())
                buf.append("<script src='").append(path).append("/script.js'></script>");
            if (f.hasStylesheet())
                buf.append("<link rel='stylesheet' type='text/css' href='").append(path).append("/style.css' />");
        }
        for (ConsoleAnnotationDescriptor d : ConsoleAnnotationDescriptor.all()) {
            String path = cp + "/descriptor/" + d.clazz.getName();
            if (d.hasScript())
                buf.append("<script src='").append(path).append("/script.js'></script>");
            if (d.hasStylesheet())
                buf.append("<link rel='stylesheet' type='text/css' href='").append(path).append("/style.css' />");
        }
        return buf.toString();
    }

    /**
     * Work around for bug 6935026.
     */
    public List<String> getLoggerNames() {
        while (true) {
            try {
                List<String> r = new ArrayList<>();
                Enumeration<String> e = LogManager.getLogManager().getLoggerNames();
                while (e.hasMoreElements())
                    r.add(e.nextElement());
                return r;
            } catch (ConcurrentModificationException e) {
                // retry
            }
        }
    }

    /**
     * Used by {@code <f:password/>} so that we send an encrypted value to the client.
     */
    public String getPasswordValue(Object o) {
        if (o == null) {
            return null;
        }

        /*
         Return plain value if it's the default value for PasswordParameterDefinition.
         This needs to work even when the user doesn't have CONFIGURE permission
         */
        if (o.equals(PasswordParameterDefinition.DEFAULT_VALUE)) {
            return o.toString();
        }

        /* Mask from Extended Read */
        StaplerRequest req = Stapler.getCurrentRequest();
        if (o instanceof Secret || Secret.BLANK_NONSECRET_PASSWORD_FIELDS_WITHOUT_ITEM_CONFIGURE) {
            if (req != null) {
                Item item = req.findAncestorObject(Item.class);
                if (item != null && !item.hasPermission(Item.CONFIGURE)) {
                    return "********";
                }
                Computer computer = req.findAncestorObject(Computer.class);
                if (computer != null && !computer.hasPermission(Computer.CONFIGURE)) {
                    return "********";
                }
            }
        }

        /* Return encrypted value if it's a Secret */
        if (o instanceof Secret) {
            return ((Secret) o).getEncryptedValue();
        }

        /* Log a warning if we're in development mode (core or plugin): There's an f:password backed by a non-Secret */
        if (req != null && (Boolean.getBoolean("hudson.hpi.run") || Boolean.getBoolean("hudson.Main.development"))) {
            LOGGER.log(Level.WARNING, () -> "<f:password/> form control in " + getJellyViewsInformationForCurrentRequest() +
                    " is not backed by hudson.util.Secret. Learn more: https://www.jenkins.io/redirect/hudson.util.Secret");
        }

        /* Return plain value if it's not a Secret and the escape hatch is set */
        if (!Secret.AUTO_ENCRYPT_PASSWORD_CONTROL) {
            return o.toString();
        }

        /* Make it a Secret and return its encrypted value */
        return Secret.fromString(o.toString()).getEncryptedValue();
    }

    private String getJellyViewsInformationForCurrentRequest() {
        final Thread thread = Thread.currentThread();
        String threadName = thread.getName();

        // try to simplify based on org.kohsuke.stapler.jelly.JellyViewScript
        // Views are expected to contain a slash and a period, neither as the first char, and the last slash before the first period: Class/view.jelly
        // Nested classes use slashes, so we do not expect period before: Class/Nested/view.jelly
        String views = Arrays.stream(threadName.split(" ")).filter(part -> {
            int slash = part.lastIndexOf("/");
            int firstPeriod = part.indexOf(".");
            return slash > 0 && firstPeriod > 0 && slash < firstPeriod;
        }).collect(Collectors.joining(" "));
        if (StringUtils.isBlank(views)) {
            // fallback to full thread name if there are no apparent views
            return threadName;
        }
        return views;
    }

    public List filterDescriptors(Object context, Iterable descriptors) {
        return DescriptorVisibilityFilter.apply(context, descriptors);
    }

    /**
     * Returns true if we are running unit tests.
     */
    public static boolean getIsUnitTest() {
        return Main.isUnitTest;
    }

    /**
     * Returns {@code true} if the {@link Run#ARTIFACTS} permission is enabled,
     * {@code false} otherwise.
     *
     * <p>When the {@link Run#ARTIFACTS} permission is not turned on using the
     * {@code hudson.security.ArtifactsPermission} system property, this
     * permission must not be considered to be set to {@code false} for every
     * user. It must rather be like if the permission doesn't exist at all
     * (which means that every user has to have an access to the artifacts but
     * the permission can't be configured in the security screen). Got it?</p>
     */
    public static boolean isArtifactsPermissionEnabled() {
        return SystemProperties.getBoolean("hudson.security.ArtifactsPermission");
    }

    /**
     * Returns {@code true} if the {@link Item#WIPEOUT} permission is enabled,
     * {@code false} otherwise.
     *
     * <p>The "Wipe Out Workspace" action available on jobs is controlled by the
     * {@link Item#BUILD} permission. For some specific projects, however, it is
     * not acceptable to let users have this possibility, even it they can
     * trigger builds. As such, when enabling the {@code hudson.security.WipeOutPermission}
     * system property, a new "WipeOut" permission will allow to have greater
     * control on the "Wipe Out Workspace" action.</p>
     */
    public static boolean isWipeOutPermissionEnabled() {
        return SystemProperties.getBoolean("hudson.security.WipeOutPermission");
    }

    public static String createRenderOnDemandProxy(JellyContext context, String attributesToCapture) {
        return Stapler.getCurrentRequest().createJavaScriptProxy(new RenderOnDemandClosure(context, attributesToCapture));
    }

    public static String getCurrentDescriptorByNameUrl() {
        return Descriptor.getCurrentDescriptorByNameUrl();
    }

    public static String setCurrentDescriptorByNameUrl(String value) {
        String o = getCurrentDescriptorByNameUrl();
        Stapler.getCurrentRequest().setAttribute("currentDescriptorByNameUrl", value);

        return o;
    }

    public static void restoreCurrentDescriptorByNameUrl(String old) {
        Stapler.getCurrentRequest().setAttribute("currentDescriptorByNameUrl", old);
    }

    public static List<String> getRequestHeaders(String name) {
        List<String> r = new ArrayList<>();
        Enumeration e = Stapler.getCurrentRequest().getHeaders(name);
        while (e.hasMoreElements()) {
            r.add(e.nextElement().toString());
        }
        return r;
    }

    /**
     * Used for arguments to internationalized expressions to avoid escape
     */
    public static Object rawHtml(Object o) {
        return o == null ? null : new RawHtmlArgument(o);
    }

    public static ArrayList<CLICommand> getCLICommands() {
        ArrayList<CLICommand> all = new ArrayList<>(CLICommand.all());
        all.sort(Comparator.comparing(CLICommand::getName));
        return all;
    }

    /**
     * Returns an avatar image URL for the specified user and preferred image size
     * @param user the user
     * @param avatarSize the preferred size of the avatar image
     * @return a URL string
     * @since 1.433
     */
    public static String getAvatar(User user, String avatarSize) {
        return UserAvatarResolver.resolve(user, avatarSize);
    }

    /**
     * @deprecated as of 1.451
     *      Use {@link #getAvatar}
     */
    @Deprecated
    public String getUserAvatar(User user, String avatarSize) {
        return getAvatar(user, avatarSize);
    }


    /**
     * Returns human readable information about file size
     *
     * @param size file size in bytes
     * @return file size in appropriate unit
     */
    public static String humanReadableByteSize(long size) {
        String measure = "B";
        if (size < 1024) {
            return size + " " + measure;
        }
        double number = size;
        if (number >= 1024) {
            number = number / 1024;
            measure = "KB";
            if (number >= 1024) {
                number = number / 1024;
                measure = "MB";
                if (number >= 1024) {
                    number = number / 1024;
                    measure = "GB";
                }
            }
        }
        DecimalFormat format = new DecimalFormat("#0.00");
        return format.format(number) + " " + measure;
    }

    /**
     * Get a string that can be safely broken to several lines when necessary.
     *
     * This implementation inserts {@code <wbr>} tags into string. It allows browsers
     * to wrap line before any sequence of punctuation characters or anywhere
     * in the middle of prolonged sequences of word characters.
     *
     * @since 1.517
     */
    public static String breakableString(final String plain) {
        if (plain == null) {
            return null;
        }
        return plain.replaceAll("([\\p{Punct}&&[^;]]+\\w)", "<wbr>$1")
                .replaceAll("([^\\p{Punct}\\s-]{20})(?=[^\\p{Punct}\\s-]{10})", "$1<wbr>")
        ;
    }

    /**
     * Advertises the minimum set of HTTP headers that assist programmatic
     * discovery of Jenkins.
     */
    public static void advertiseHeaders(HttpServletResponse rsp) {
        Jenkins j = Jenkins.getInstanceOrNull();
        if (j != null) {
            rsp.setHeader("X-Hudson", "1.395");
            rsp.setHeader("X-Jenkins", Jenkins.VERSION);
            rsp.setHeader("X-Jenkins-Session", Jenkins.SESSION_HASH);
        }
    }

    @Restricted(NoExternalUse.class) // for actions.jelly and ContextMenu.add
    public static boolean isContextMenuVisible(Action a) {
        if (a instanceof ModelObjectWithContextMenu.ContextMenuVisibility) {
            return ((ModelObjectWithContextMenu.ContextMenuVisibility) a).isVisible();
        } else {
            return true;
        }
    }

<<<<<<< HEAD
    @Restricted(NoExternalUse.class)
    public static Icon tryGetIcon(String iconGuess) {
        // Jenkins Symbols don't have metadata so return null
        if (iconGuess == null || iconGuess.startsWith("symbol-")) {
            return null;
        }

        StaplerRequest currentRequest = Stapler.getCurrentRequest();
        currentRequest.getWebApp().getDispatchValidator().allowDispatch(currentRequest, Stapler.getCurrentResponse());
        Icon iconMetadata = IconSet.icons.getIconByClassSpec(iconGuess);

        if (iconMetadata == null) {
            // Icon could be provided as a simple iconFileName e.g. "settings.png"
            iconMetadata = IconSet.icons.getIconByClassSpec(IconSet.toNormalizedIconNameClass(iconGuess) + " icon-md");
        }

        if (iconMetadata == null) {
            // Icon could be provided as an absolute iconFileName e.g. "/plugin/foo/abc.png"
            iconMetadata = IconSet.icons.getIconByUrl(iconGuess);
        }

        return iconMetadata;
    }

    @Restricted(NoExternalUse.class)
    public static String tryGetIconPath(String iconGuess, JellyContext context) {
        if (iconGuess == null) {
            return null;
        }

        if (iconGuess.startsWith("symbol-")) {
            return iconGuess;
        }

        StaplerRequest currentRequest = Stapler.getCurrentRequest();
        currentRequest.getWebApp().getDispatchValidator().allowDispatch(currentRequest, Stapler.getCurrentResponse());
        String rootURL = currentRequest.getContextPath();
        Icon iconMetadata = tryGetIcon(iconGuess);
        String iconSource = null;

        if (iconMetadata != null) {
            iconSource = iconMetadata.getQualifiedUrl(context);
        }

        if (iconMetadata == null) {
            if (!iconGuess.startsWith("/")) {
                iconGuess = "/" + iconGuess;
            }

            iconSource = rootURL + (iconGuess.startsWith("/images/") || iconGuess.startsWith("/plugin/") ? getResourcePath() : "") + iconGuess;
        }

        if (iconMetadata != null && iconMetadata.getClassSpec() != null) {
            String translatedIcon = IconSet.tryTranslateTangoIconToSymbol(iconMetadata.getClassSpec());
            if (translatedIcon != null) {
                return translatedIcon;
            }
        }

        return iconSource;
=======
    @SuppressFBWarnings(value = "PREDICTABLE_RANDOM", justification = "True randomness isn't necessary for form item IDs")
    @Restricted(NoExternalUse.class)
    public static String generateItemId() {
        return String.valueOf(Math.floor(Math.random() * 3000));
>>>>>>> 0447d164
    }
}<|MERGE_RESOLUTION|>--- conflicted
+++ resolved
@@ -2291,7 +2291,6 @@
         }
     }
 
-<<<<<<< HEAD
     @Restricted(NoExternalUse.class)
     public static Icon tryGetIcon(String iconGuess) {
         // Jenkins Symbols don't have metadata so return null
@@ -2352,11 +2351,11 @@
         }
 
         return iconSource;
-=======
+    }
+
     @SuppressFBWarnings(value = "PREDICTABLE_RANDOM", justification = "True randomness isn't necessary for form item IDs")
     @Restricted(NoExternalUse.class)
     public static String generateItemId() {
         return String.valueOf(Math.floor(Math.random() * 3000));
->>>>>>> 0447d164
     }
 }