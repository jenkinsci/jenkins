/*
 * The MIT License
 *
 * Copyright (c) 2004-2010, Sun Microsystems, Inc., Kohsuke Kawaguchi,
 * Yahoo! Inc., Stephen Connolly, Tom Huybrechts, Alan Harder, Manufacture
 * Francaise des Pneumatiques Michelin, Romain Seguy
 *
 * Permission is hereby granted, free of charge, to any person obtaining a copy
 * of this software and associated documentation files (the "Software"), to deal
 * in the Software without restriction, including without limitation the rights
 * to use, copy, modify, merge, publish, distribute, sublicense, and/or sell
 * copies of the Software, and to permit persons to whom the Software is
 * furnished to do so, subject to the following conditions:
 *
 * The above copyright notice and this permission notice shall be included in
 * all copies or substantial portions of the Software.
 *
 * THE SOFTWARE IS PROVIDED "AS IS", WITHOUT WARRANTY OF ANY KIND, EXPRESS OR
 * IMPLIED, INCLUDING BUT NOT LIMITED TO THE WARRANTIES OF MERCHANTABILITY,
 * FITNESS FOR A PARTICULAR PURPOSE AND NONINFRINGEMENT. IN NO EVENT SHALL THE
 * AUTHORS OR COPYRIGHT HOLDERS BE LIABLE FOR ANY CLAIM, DAMAGES OR OTHER
 * LIABILITY, WHETHER IN AN ACTION OF CONTRACT, TORT OR OTHERWISE, ARISING FROM,
 * OUT OF OR IN CONNECTION WITH THE SOFTWARE OR THE USE OR OTHER DEALINGS IN
 * THE SOFTWARE.
 */

package hudson;

import edu.umd.cs.findbugs.annotations.CheckForNull;
import edu.umd.cs.findbugs.annotations.NonNull;
import edu.umd.cs.findbugs.annotations.Nullable;
import edu.umd.cs.findbugs.annotations.SuppressFBWarnings;
import hudson.cli.CLICommand;
import hudson.console.ConsoleAnnotationDescriptor;
import hudson.console.ConsoleAnnotatorFactory;
import hudson.init.InitMilestone;
import hudson.model.AbstractProject;
import hudson.model.Action;
import hudson.model.Computer;
import hudson.model.Describable;
import hudson.model.Descriptor;
import hudson.model.DescriptorVisibilityFilter;
import hudson.model.Hudson;
import hudson.model.Item;
import hudson.model.ItemGroup;
import hudson.model.Items;
import hudson.model.JDK;
import hudson.model.Job;
import hudson.model.JobPropertyDescriptor;
import hudson.model.ModelObject;
import hudson.model.Node;
import hudson.model.PageDecorator;
import hudson.model.PaneStatusProperties;
import hudson.model.ParameterDefinition;
import hudson.model.ParameterDefinition.ParameterDescriptor;
import hudson.model.PasswordParameterDefinition;
import hudson.model.Queue;
import hudson.model.Run;
import hudson.model.Slave;
import hudson.model.TimeZoneProperty;
import hudson.model.TopLevelItem;
import hudson.model.User;
import hudson.model.View;
import hudson.scm.SCM;
import hudson.scm.SCMDescriptor;
import hudson.search.SearchableModelObject;
import hudson.security.ACL;
import hudson.security.AccessControlled;
import hudson.security.AuthorizationStrategy;
import hudson.security.GlobalSecurityConfiguration;
import hudson.security.Permission;
import hudson.security.SecurityRealm;
import hudson.security.captcha.CaptchaSupport;
import hudson.security.csrf.CrumbIssuer;
import hudson.slaves.Cloud;
import hudson.slaves.ComputerLauncher;
import hudson.slaves.JNLPLauncher;
import hudson.slaves.NodeProperty;
import hudson.slaves.NodePropertyDescriptor;
import hudson.slaves.RetentionStrategy;
import hudson.tasks.BuildStepDescriptor;
import hudson.tasks.BuildWrapper;
import hudson.tasks.BuildWrappers;
import hudson.tasks.Builder;
import hudson.tasks.Publisher;
import hudson.tasks.UserAvatarResolver;
import hudson.util.Area;
import hudson.util.FormValidation.CheckMethod;
import hudson.util.HudsonIsLoading;
import hudson.util.HudsonIsRestarting;
import hudson.util.Iterators;
import hudson.util.RunList;
import hudson.util.Secret;
import hudson.util.jna.GNUCLibrary;
import hudson.views.MyViewsTabBar;
import hudson.views.ViewsTabBar;
import hudson.widgets.RenderOnDemandClosure;
import java.io.File;
import java.io.IOException;
import java.io.PrintStream;
import java.io.PrintWriter;
import java.io.Serializable;
import java.io.StringWriter;
import java.lang.management.LockInfo;
import java.lang.management.ManagementFactory;
import java.lang.management.MonitorInfo;
import java.lang.management.ThreadInfo;
import java.lang.management.ThreadMXBean;
import java.lang.reflect.ParameterizedType;
import java.lang.reflect.Type;
import java.net.MalformedURLException;
import java.net.URI;
import java.net.URISyntaxException;
import java.net.URL;
import java.net.URLDecoder;
import java.net.URLEncoder;
import java.nio.charset.StandardCharsets;
import java.text.DateFormat;
import java.text.DecimalFormat;
import java.util.ArrayList;
import java.util.Arrays;
import java.util.Calendar;
import java.util.Collection;
import java.util.Collections;
import java.util.Comparator;
import java.util.ConcurrentModificationException;
import java.util.Date;
import java.util.Enumeration;
import java.util.HashMap;
import java.util.HashSet;
import java.util.List;
import java.util.Locale;
import java.util.Map;
import java.util.Set;
import java.util.SortedMap;
import java.util.TimeZone;
import java.util.TreeMap;
import java.util.concurrent.TimeUnit;
import java.util.concurrent.atomic.AtomicLong;
import java.util.function.Predicate;
import java.util.logging.Level;
import java.util.logging.LogManager;
import java.util.logging.LogRecord;
import java.util.logging.Logger;
import java.util.logging.SimpleFormatter;
import java.util.regex.Pattern;
import java.util.stream.Collectors;
import javax.servlet.ServletException;
import javax.servlet.http.Cookie;
import javax.servlet.http.HttpServletRequest;
import javax.servlet.http.HttpServletResponse;
import jenkins.console.ConsoleUrlProvider;
import jenkins.model.GlobalConfiguration;
import jenkins.model.GlobalConfigurationCategory;
import jenkins.model.Jenkins;
import jenkins.model.ModelObjectWithChildren;
import jenkins.model.ModelObjectWithContextMenu;
import jenkins.model.SimplePageDecorator;
import jenkins.util.SystemProperties;
import org.apache.commons.jelly.JellyContext;
import org.apache.commons.jelly.JellyTagException;
import org.apache.commons.jelly.Script;
import org.apache.commons.jelly.XMLOutput;
import org.apache.commons.jexl.parser.ASTSizeFunction;
import org.apache.commons.jexl.util.Introspector;
import org.apache.commons.lang.StringUtils;
import org.jenkins.ui.icon.Icon;
import org.jenkins.ui.icon.IconSet;
import org.jvnet.tiger_types.Types;
import org.kohsuke.accmod.Restricted;
import org.kohsuke.accmod.restrictions.DoNotUse;
import org.kohsuke.accmod.restrictions.NoExternalUse;
import org.kohsuke.stapler.Ancestor;
import org.kohsuke.stapler.RawHtmlArgument;
import org.kohsuke.stapler.Stapler;
import org.kohsuke.stapler.StaplerRequest;
import org.kohsuke.stapler.StaplerResponse;
import org.springframework.security.access.AccessDeniedException;

/**
 * Utility functions used in views.
 *
 * <p>
 * An instance of this class is created for each request and made accessible
 * from view pages via the variable 'h' (h stands for Hudson.)
 *
 * @author Kohsuke Kawaguchi
 */
@SuppressWarnings("rawtypes")
public class Functions {
    private static final AtomicLong iota = new AtomicLong();
    private static Logger LOGGER = Logger.getLogger(Functions.class.getName());

    public Functions() {
    }

    /**
     * Generates an unique ID.
     */
    public String generateId() {
        return "id" + iota.getAndIncrement();
    }

    public static boolean isModel(Object o) {
        return o instanceof ModelObject;
    }

    public static boolean isModelWithContextMenu(Object o) {
        return o instanceof ModelObjectWithContextMenu;
    }

    public static boolean isModelWithChildren(Object o) {
        return o instanceof ModelObjectWithChildren;
    }

    @Deprecated
    public static boolean isMatrixProject(Object o) {
        return o != null && o.getClass().getName().equals("hudson.matrix.MatrixProject");
    }

    public static String xsDate(Calendar cal) {
        return Util.XS_DATETIME_FORMATTER.format(cal.getTime());
    }

    @Restricted(NoExternalUse.class)
    public static String iso8601DateTime(Date date) {
        return Util.XS_DATETIME_FORMATTER.format(date);
    }

    /**
     * Returns a localized string for the specified date, not including time.
     */
    @Restricted(NoExternalUse.class)
    public static String localDate(Date date) {
        return DateFormat.getDateInstance(DateFormat.SHORT).format(date);
    }

    public static String rfc822Date(Calendar cal) {
        return Util.RFC822_DATETIME_FORMATTER.format(cal.getTime());
    }

    /**
     * Returns a human-readable string describing the time difference between now and the specified date.
     */
    @Restricted(NoExternalUse.class)
    public static String getTimeSpanString(Date date) {
        return Util.getTimeSpanString(Math.abs(date.getTime() - new Date().getTime()));
    }

    /**
     * During Jenkins start-up, before {@link InitMilestone#PLUGINS_STARTED} the extensions lists will be empty
     * and they are not guaranteed to be fully populated until after {@link InitMilestone#EXTENSIONS_AUGMENTED},
     * similarly, during termination after {@link Jenkins#isTerminating()} is set, it is no longer safe to access
     * the extensions lists.
     * If you attempt to access the extensions list from a UI thread while the extensions are being loaded you will
     * hit a big honking great monitor lock that will block until the effective extension list has been determined
     * (as if a plugin fails to start, all of the failed plugin's extensions and any dependent plugins' extensions
     * will have to be evicted from the list of extensions. In practical terms this only affects the
     * "Jenkins is loading" screen, but as that screen uses the generic layouts we provide this utility method
     * so that the generic layouts can avoid iterating extension lists while Jenkins is starting up.
     * If you attempt to access the extensions list from a UI thread while Jenkins is being shut down, the extensions
     * themselves may no longer be in a valid state and could attempt to revive themselves and block termination.
     * In actual terms the termination only affects those views required to render {@link HudsonIsRestarting}'s
     * {@code index.jelly} which is the same set as the {@link HudsonIsLoading} pages so it makes sense to
     * use both checks here.
     *
     * @return {@code true} if the extensions lists have been populated.
     * @since 1.607
     */
    public static boolean isExtensionsAvailable() {
        final Jenkins jenkins = Jenkins.getInstanceOrNull();
        return jenkins != null && jenkins.getInitLevel().compareTo(InitMilestone.EXTENSIONS_AUGMENTED) >= 0
                && !jenkins.isTerminating();
    }

    public static void initPageVariables(JellyContext context) {
        StaplerRequest currentRequest = Stapler.getCurrentRequest();
        currentRequest.getWebApp().getDispatchValidator().allowDispatch(currentRequest, Stapler.getCurrentResponse());
        String rootURL = currentRequest.getContextPath();

        Functions h = new Functions();
        context.setVariable("h", h);


        // The path starts with a "/" character but does not end with a "/" character.
        context.setVariable("rootURL", rootURL);

        /*
            load static resources from the path dedicated to a specific version.
            This "/static/VERSION/abc/def.ghi" path is interpreted by stapler to be
            the same thing as "/abc/def.ghi", but this avoids the stale cache
            problem when the user upgrades to new Jenkins. Stapler also sets a long
            future expiration dates for such static resources.

            see https://wiki.jenkins-ci.org/display/JENKINS/Hyperlinks+in+HTML
         */
        context.setVariable("resURL", rootURL + getResourcePath());
        context.setVariable("imagesURL", rootURL + getResourcePath() + "/images");
        context.setVariable("divBasedFormLayout", true);
        context.setVariable("userAgent", currentRequest.getHeader("User-Agent"));
        IconSet.initPageVariables(context);
    }

    /**
     * Given {@code c=MyList (extends ArrayList<Foo>), base=List}, compute the parameterization of 'base'
     * that's assignable from 'c' (in this case {@code List<Foo>}), and return its n-th type parameter
     * (n=0 would return {@code Foo}).
     *
     * <p>
     * This method is useful for doing type arithmetic.
     *
     * @throws AssertionError
     *      if c' is not parameterized.
     */
    public static <B> Class getTypeParameter(Class<? extends B> c, Class<B> base, int n) {
        Type parameterization = Types.getBaseClass(c, base);
        if (parameterization instanceof ParameterizedType) {
            ParameterizedType pt = (ParameterizedType) parameterization;
            return Types.erasure(Types.getTypeArgument(pt, n));
        } else {
            throw new AssertionError(c + " doesn't properly parameterize " + base);
        }
    }

    public JDK.DescriptorImpl getJDKDescriptor() {
        return Jenkins.get().getDescriptorByType(JDK.DescriptorImpl.class);
    }

    /**
     * Prints the integer as a string that represents difference,
     * like "-5", "+/-0", "+3".
     */
    public static String getDiffString(int i) {
        if (i == 0)    return "±0";
        String s = Integer.toString(i);
        if (i > 0)     return "+" + s;
        else        return s;
    }

    /**
     * {@link #getDiffString(int)} that doesn't show anything for +/-0
     */
    public static String getDiffString2(int i) {
        if (i == 0)    return "";
        String s = Integer.toString(i);
        if (i > 0)     return "+" + s;
        else        return s;
    }

    /**
     * {@link #getDiffString2(int)} that puts the result into prefix and suffix
     * if there's something to print
     */
    public static String getDiffString2(String prefix, int i, String suffix) {
        if (i == 0)    return "";
        String s = Integer.toString(i);
        if (i > 0)     return prefix + "+" + s + suffix;
        else        return prefix + s + suffix;
    }

    /**
     * Adds the proper suffix.
     */
    public static String addSuffix(int n, String singular, String plural) {
        StringBuilder buf = new StringBuilder();
        buf.append(n).append(' ');
        if (n == 1)
            buf.append(singular);
        else
            buf.append(plural);
        return buf.toString();
    }

    public static RunUrl decompose(StaplerRequest req) {
        List<Ancestor> ancestors = req.getAncestors();

        // find the first and last Run instances
        Ancestor f = null, l = null;
        for (Ancestor anc : ancestors) {
            if (anc.getObject() instanceof Run) {
                if (f == null) f = anc;
                l = anc;
            }
        }
        if (l == null) return null;    // there was no Run object

        String head = f.getPrev().getUrl() + '/';
        String base = l.getUrl();

        String reqUri = req.getOriginalRequestURI();
        // Find "rest" or URI by removing N path components.
        // Not using reqUri.substring(f.getUrl().length()) to avoid mismatches due to
        // url-encoding or extra slashes.  Former may occur in Tomcat (despite the spec saying
        // this string is not decoded, Tomcat apparently decodes this string. You see ' '
        // instead of '%20', which is what the browser has sent), latter may occur in some
        // proxy or URL-rewriting setups where extra slashes are inadvertently added.
        String furl = f.getUrl();
        int slashCount = 0;
        // Count components in ancestor URL
        for (int i = furl.indexOf('/'); i >= 0; i = furl.indexOf('/', i + 1)) slashCount++;
        // Remove that many from request URL, ignoring extra slashes
        String rest = reqUri.replaceFirst("(?:/+[^/]*){" + slashCount + "}", "");

        return new RunUrl((Run) f.getObject(), head, base, rest);
    }

    /**
     * If we know the user's screen resolution, return it. Otherwise null.
     * @since 1.213
     */
    public static Area getScreenResolution() {
        Cookie res = Functions.getCookie(Stapler.getCurrentRequest(), "screenResolution");
        if (res != null)
            return Area.parse(res.getValue());
        return null;
    }

    @Restricted(NoExternalUse.class)
    public static boolean useHidingPasswordFields() {
        return SystemProperties.getBoolean(Functions.class.getName() + ".hidingPasswordFields", true);
    }

    /**
     * URL decomposed for easier computation of relevant URLs.
     *
     * <p>
     * The decomposed URL will be of the form:
     * <pre>
     * aaaaaa/524/bbbbb/cccc
     * -head-| N |---rest---
     * ----- base -----|
     * </pre>
     *
     * <p>
     * The head portion is the part of the URL from the {@link Jenkins}
     * object to the first {@link Run} subtype. When "next/prev build"
     * is chosen, this part remains intact.
     *
     * <p>
     * The {@code 524} is the path from {@link Job} to {@link Run}.
     *
     * <p>
     * The {@code bbb} portion is the path after that till the last
     * {@link Run} subtype. The {@code ccc} portion is the part
     * after that.
     */
    public static final class RunUrl {
        private final String head, base, rest;
        private final Run run;


        public RunUrl(Run run, String head, String base, String rest) {
            this.run = run;
            this.head = head;
            this.base = base;
            this.rest = rest;
        }

        public String getBaseUrl() {
            return base;
        }

        /**
         * Returns the same page in the next build.
         */
        public String getNextBuildUrl() {
            return getUrl(run.getNextBuild());
        }

        /**
         * Returns the same page in the previous build.
         */
        public String getPreviousBuildUrl() {
            return getUrl(run.getPreviousBuild());
        }

        private String getUrl(Run n) {
            if (n == null)
                return null;
            else {
                return head + n.getNumber() + rest;
            }
        }
    }

    public static Node.Mode[] getNodeModes() {
        return Node.Mode.values();
    }

    public static String getProjectListString(List<AbstractProject> projects) {
        return Items.toNameList(projects);
    }

    /**
     * @deprecated as of 1.294
     *      JEXL now supports the real ternary operator "x?y:z", so this work around
     *      is no longer necessary.
     */
    @Deprecated
    public static Object ifThenElse(boolean cond, Object thenValue, Object elseValue) {
        return cond ? thenValue : elseValue;
    }

    public static String appendIfNotNull(String text, String suffix, String nullText) {
        return text == null ? nullText : text + suffix;
    }

    public static Map getSystemProperties() {
        return new TreeMap<>(System.getProperties());
    }

    /**
     * Gets the system property indicated by the specified key.
     *
     * Delegates to {@link SystemProperties#getString(String)}.
     */
    @Restricted(DoNotUse.class)
    public static String getSystemProperty(String key) {
        return SystemProperties.getString(key);
    }

    public static Map getEnvVars() {
        return new TreeMap<>(EnvVars.masterEnvVars);
    }

    public static boolean isWindows() {
        return File.pathSeparatorChar == ';';
    }

    public static boolean isGlibcSupported() {
        try {
            GNUCLibrary.LIBC.getpid();
            return true;
        } catch (Throwable t) {
            return false;
        }
    }

    public static List<LogRecord> getLogRecords() {
        return Jenkins.logRecords;
    }

    public static String printLogRecord(LogRecord r) {
        return formatter.format(r);
    }

    @Restricted(NoExternalUse.class)
    public static String[] printLogRecordHtml(LogRecord r, LogRecord prior) {
        String[] oldParts = prior == null ? new String[4] : logRecordPreformat(prior);
        String[] newParts = logRecordPreformat(r);
        for (int i = 0; i < /* not 4 */3; i++) {
            newParts[i] = "<span class='" + (newParts[i].equals(oldParts[i]) ? "logrecord-metadata-old" : "logrecord-metadata-new") + "'>" + newParts[i] + "</span>";
        }
        newParts[3] = Util.xmlEscape(newParts[3]);
        return newParts;
    }
    /**
     * Partially formats a log record.
     * @return date, source, level, message+thrown
     * @see SimpleFormatter#format(LogRecord)
     */

    private static String[] logRecordPreformat(LogRecord r) {
        String source;
        if (r.getSourceClassName() == null) {
            source = r.getLoggerName() == null ? "" : r.getLoggerName();
        } else {
            if (r.getSourceMethodName() == null) {
                source = r.getSourceClassName();
            } else {
                source = r.getSourceClassName() + " " + r.getSourceMethodName();
            }
        }
        String message = new SimpleFormatter().formatMessage(r) + "\n";
        Throwable x = r.getThrown();
        return new String[] {
            String.format("%1$tb %1$td, %1$tY %1$tl:%1$tM:%1$tS %1$Tp", new Date(r.getMillis())),
            source,
            r.getLevel().getLocalizedName(),
            x == null ? message : message + printThrowable(x) + "\n",
        };
    }

    /**
     * Reverses a collection so that it can be easily walked in reverse order.
     * @since 1.525
     */
    public static <T> Iterable<T> reverse(Collection<T> collection) {
        List<T> list = new ArrayList<>(collection);
        Collections.reverse(list);
        return list;
    }

    public static Cookie getCookie(HttpServletRequest req, String name) {
        Cookie[] cookies = req.getCookies();
        if (cookies != null) {
            for (Cookie cookie : cookies) {
                if (cookie.getName().equals(name)) {
                    return cookie;
                }
            }
        }
        return null;
    }

    public static String getCookie(HttpServletRequest req, String name, String defaultValue) {
        Cookie c = getCookie(req, name);
        if (c == null || c.getValue() == null) return defaultValue;
        return c.getValue();
    }

    private static final Pattern ICON_SIZE = Pattern.compile("\\d+x\\d+");

    @Restricted(NoExternalUse.class)
    public static String validateIconSize(String iconSize) throws SecurityException {
        if (!ICON_SIZE.matcher(iconSize).matches()) {
            throw new SecurityException("invalid iconSize");
        }
        return iconSize;
    }

    /**
     * Gets the suffix to use for YUI JavaScript.
     */
    public static String getYuiSuffix() {
        return DEBUG_YUI ? "debug" : "min";
    }

    /**
     * Set to true if you need to use the debug version of YUI.
     */
    @SuppressFBWarnings(value = "MS_SHOULD_BE_FINAL", justification = "for script console")
    public static boolean DEBUG_YUI = SystemProperties.getBoolean("debug.YUI");

    /**
     * Creates a sub map by using the given range (both ends inclusive).
     */
    public static <V> SortedMap<Integer, V> filter(SortedMap<Integer, V> map, String from, String to) {
        if (from == null && to == null)      return map;
        if (to == null)
            return map.headMap(Integer.parseInt(from) - 1);
        if (from == null)
            return map.tailMap(Integer.parseInt(to));

        return map.subMap(Integer.parseInt(to), Integer.parseInt(from) - 1);
    }

    /**
     * Creates a sub map by using the given range (upper end inclusive).
     */
    @Restricted(NoExternalUse.class)
    public static <V> SortedMap<Integer, V> filterExcludingFrom(SortedMap<Integer, V> map, String from, String to) {
        if (from == null && to == null)      return map;
        if (to == null)
            return map.headMap(Integer.parseInt(from));
        if (from == null)
            return map.tailMap(Integer.parseInt(to));

        return map.subMap(Integer.parseInt(to), Integer.parseInt(from));
    }

    private static final SimpleFormatter formatter = new SimpleFormatter();

    /**
     * No longer used.
     *
     * @deprecated auto refresh has been removed
     */
    @Deprecated
    public static void configureAutoRefresh(HttpServletRequest request, HttpServletResponse response, boolean noAutoRefresh) {
        /* feature has been removed */
    }

    @Deprecated
    public static boolean isAutoRefresh(HttpServletRequest request) {
        return false;
    }

    public static boolean isCollapsed(String paneId) {
        return PaneStatusProperties.forCurrentUser().isCollapsed(paneId);
    }

    @Restricted(NoExternalUse.class)
    public static boolean isUserTimeZoneOverride() {
        return TimeZoneProperty.forCurrentUser() != null;
    }

    @CheckForNull
    @Restricted(NoExternalUse.class)
    public static String getUserTimeZone() {
        return TimeZoneProperty.forCurrentUser();
    }

    @Restricted(NoExternalUse.class)
    public static String getUserTimeZonePostfix() {
        if (!isUserTimeZoneOverride()) {
            return "";
        }

        TimeZone tz = TimeZone.getTimeZone(getUserTimeZone());
        return tz.getDisplayName(tz.observesDaylightTime(), TimeZone.SHORT);
    }

    @Restricted(NoExternalUse.class)
    public static long getHourLocalTimezone() {
        // Work around JENKINS-68215. When JENKINS-68215 is resolved, this logic can be moved back to Jelly.
        TimeZone tz = TimeZone.getDefault();
        return TimeUnit.MILLISECONDS.toHours(tz.getRawOffset() + tz.getDSTSavings());
    }

    /**
     * Finds the given object in the ancestor list and returns its URL.
     * This is used to determine the "current" URL assigned to the given object,
     * so that one can compute relative URLs from it.
     */
    public static String getNearestAncestorUrl(StaplerRequest req, Object it) {
        List list = req.getAncestors();
        for (int i = list.size() - 1; i >= 0; i--) {
            Ancestor anc = (Ancestor) list.get(i);
            if (anc.getObject() == it)
                return anc.getUrl();
        }
        return null;
    }

    /**
     * Finds the inner-most {@link SearchableModelObject} in scope.
     */
    public static String getSearchURL() {
        List list = Stapler.getCurrentRequest().getAncestors();
        for (int i = list.size() - 1; i >= 0; i--) {
            Ancestor anc = (Ancestor) list.get(i);
            if (anc.getObject() instanceof SearchableModelObject)
                return anc.getUrl() + "/search/";
        }
        return null;
    }

    public static String appendSpaceIfNotNull(String n) {
        if (n == null) return null;
        else        return n + ' ';
    }

    /**
     * One nbsp per 10 pixels in given size, which may be a plain number or "NxN"
     * (like an iconSize).  Useful in a sortable table heading.
     */
    public static String nbspIndent(String size) {
        int i = size.indexOf('x');
        i = Integer.parseInt(i > 0 ? size.substring(0, i) : size) / 10;
        return "&nbsp;".repeat(Math.max(0, i - 1));
    }

    public static String getWin32ErrorMessage(IOException e) {
        return Util.getWin32ErrorMessage(e);
    }

    public static boolean isMultiline(String s) {
        if (s == null)     return false;
        return s.indexOf('\r') >= 0 || s.indexOf('\n') >= 0;
    }

    /**
     * Percent-encodes space and non-ASCII UTF-8 characters for use in URLs.
     * <pre>
     * Input example  1: !"£$%^&amp;*()_+}{:@~?&gt;&lt;|¬`,./;'#[]- =
     * Output example 1: !"%C2%A3$%^&amp;*()_+}{:@~?&gt;&lt;|%C2%AC`,./;'#[]-%20=
     * </pre>
     * Notes:
     * <ul>
     * <li>a blank space will render as %20</li>
     * <li>this methods only escapes non-ASCII but leaves other URL-unsafe characters, such as '#'</li>
     * <li>{@link hudson.Util#rawEncode(String)} in the {@link hudson.Util} library should generally be used instead (do check the documentation for that method)</li>
     * </ul>
     */
    public static String encode(String s) {
        return Util.encode(s);
    }

    /**
     * Shortcut function for calling {@link URLEncoder#encode(String,String)} (with UTF-8 encoding).<br>
     * Useful for encoding URL query parameters in jelly code (as in {@code "...?param=${h.urlEncode(something)}"}).<br>
     * For convenience in jelly code, it also accepts null parameter, and then returns an empty string.
     * <pre>
     * Input example  1: &amp; " ' &lt; &gt;
     * Output example 1: %26+%22+%27+%3C+%3E
     * Input example  2: !"£$%^&amp;*()_+}{:@~?&gt;&lt;|¬`,./;'#[]-=
     * Output example 2: %21%22%C2%A3%24%25%5E%26*%28%29_%2B%7D%7B%3A%40%7E%3F%3E%3C%7C%C2%AC%60%2C.%2F%3B%27%23%5B%5D-%3D
     * </pre>
     * Note: A blank space will render as + (You can see this in above examples)
     *
     * @since 2.200
     */
    public static String urlEncode(String s) {
        if (s == null) {
            return "";
        }
        return URLEncoder.encode(s, StandardCharsets.UTF_8);
    }

    /**
     * Transforms the input string so it renders as written in HTML output: newlines are converted to HTML line breaks, consecutive spaces are retained as {@code &amp;nbsp;}, and HTML metacharacters are escaped.
     * <pre>
     * Input example  1: &amp; " ' &lt; &gt;
     * Output example 1: &amp;amp; &amp;quot; &amp;#039; &amp;lt; &amp;gt;
     * Input example  2: !"£$%^&amp;*()_+}{:@~?&gt;&lt;|¬`,./;'#[]-=
     * Output example 2: !&amp;quot;£$%^&amp;amp;*()_+}{:@~?&amp;gt;&amp;lt;|¬`,./;&amp;#039;#[]-=
     * </pre>
     * @see #xmlEscape
     * @see hudson.Util#escape
     */
    public static String escape(String s) {
        return Util.escape(s);
    }

    /**
     * Escapes XML unsafe characters
     * <pre>
     * Input example  1: &lt; &gt; &amp;
     * Output example 1: &amp;lt; &amp;gt; &amp;amp;
     * Input example  2: !"£$%^&amp;*()_+}{:@~?&gt;&lt;|¬`,./;'#[]-=
     * Output example 2: !"£$%^&amp;amp;*()_+}{:@~?&amp;gt;&amp;lt;|¬`,./;'#[]-=
     * </pre>
     *  @see hudson.Util#xmlEscape
     */
    public static String xmlEscape(String s) {
        return Util.xmlEscape(s);
    }

    public static String xmlUnescape(String s) {
        return s.replace("&lt;", "<").replace("&gt;", ">").replace("&amp;", "&");
    }

    /**
     * Escapes a string so it can be used in an HTML attribute value.
     * <pre>
     * Input example  1: &amp; " ' &lt; &gt;
     * Output example 1: &amp;amp; &amp;quot; &amp;#39; &amp;lt; &amp;gt;
     * Input example  2: !"£$%^&amp;*()_+}{:@~?&gt;&lt;|¬`,./;'#[]-=
     * Output example 2: !&amp;quot;£$%^&amp;amp;*()_+}{:@~?&amp;gt;&amp;lt;|¬`,./;&amp;#39;#[]-=
     * </pre>
     * Note: 2 consecutive blank spaces will not render any special chars.
     */
    public static String htmlAttributeEscape(String text) {
        StringBuilder buf = new StringBuilder(text.length() + 64);
        for (int i = 0; i < text.length(); i++) {
            char ch = text.charAt(i);
            if (ch == '<')
                buf.append("&lt;");
            else
            if (ch == '>')
                buf.append("&gt;");
            else
            if (ch == '&')
                buf.append("&amp;");
            else
            if (ch == '"')
                buf.append("&quot;");
            else
            if (ch == '\'')
                buf.append("&#39;");
            else
                buf.append(ch);
        }
        return buf.toString();
    }

    public static void checkPermission(Permission permission) throws IOException, ServletException {
        checkPermission(Jenkins.get(), permission);
    }

    public static void checkPermission(AccessControlled object, Permission permission) throws IOException, ServletException {
        if (permission != null) {
            object.checkPermission(permission);
        }
    }

    /**
     * This version is so that the 'checkPermission' on {@code layout.jelly}
     * degrades gracefully if "it" is not an {@link AccessControlled} object.
     * Otherwise it will perform no check and that problem is hard to notice.
     */
    public static void checkPermission(Object object, Permission permission) throws IOException, ServletException {
        if (permission == null)
            return;

        if (object instanceof AccessControlled)
            checkPermission((AccessControlled) object, permission);
        else {
            List<Ancestor> ancs = Stapler.getCurrentRequest().getAncestors();
            for (Ancestor anc : Iterators.reverse(ancs)) {
                Object o = anc.getObject();
                if (o instanceof AccessControlled) {
                    checkPermission((AccessControlled) o, permission);
                    return;
                }
            }
            checkPermission(Jenkins.get(), permission);
        }
    }

    /**
     * Returns true if the current user has the given permission.
     *
     * @param permission
     *      If null, returns true. This defaulting is convenient in making the use of this method terse.
     */
    public static boolean hasPermission(Permission permission) throws IOException, ServletException {
        return hasPermission(Jenkins.get(), permission);
    }

    /**
     * This version is so that the 'hasPermission' can degrade gracefully
     * if "it" is not an {@link AccessControlled} object.
     */
    public static boolean hasPermission(Object object, Permission permission) throws IOException, ServletException {
        if (permission == null)
            return true;
        if (object instanceof AccessControlled)
            return ((AccessControlled) object).hasPermission(permission);
        else {
            List<Ancestor> ancs = Stapler.getCurrentRequest().getAncestors();
            for (Ancestor anc : Iterators.reverse(ancs)) {
                Object o = anc.getObject();
                if (o instanceof AccessControlled) {
                    return ((AccessControlled) o).hasPermission(permission);
                }
            }
            return Jenkins.get().hasPermission(permission);
        }
    }

    public static void adminCheck(StaplerRequest req, StaplerResponse rsp, Object required, Permission permission) throws IOException, ServletException {
        // this is legacy --- all views should be eventually converted to
        // the permission based model.
        if (required != null && !Hudson.adminCheck(req, rsp)) {
            // check failed. commit the FORBIDDEN response, then abort.
            rsp.setStatus(HttpServletResponse.SC_FORBIDDEN);
            rsp.getOutputStream().close();
            throw new ServletException("Unauthorized access");
        }

        // make sure the user owns the necessary permission to access this page.
        if (permission != null)
            checkPermission(permission);
    }

    /**
     * Infers the hudson installation URL from the given request.
     */
    public static String inferHudsonURL(StaplerRequest req) {
        String rootUrl = Jenkins.get().getRootUrl();
        if (rootUrl != null)
            // prefer the one explicitly configured, to work with load-balancer, frontend, etc.
            return rootUrl;
        StringBuilder buf = new StringBuilder();
        buf.append(req.getScheme()).append("://");
        buf.append(req.getServerName());
        if (! (req.getScheme().equals("http") && req.getLocalPort() == 80 || req.getScheme().equals("https") && req.getLocalPort() == 443))
            buf.append(':').append(req.getLocalPort());
        buf.append(req.getContextPath()).append('/');
        return buf.toString();
    }

    /**
     * Returns the link to be displayed in the footer of the UI.
     */
    public static String getFooterURL() {
        if (footerURL == null) {
            footerURL = SystemProperties.getString("hudson.footerURL");
            if (StringUtils.isBlank(footerURL)) {
                footerURL = "https://www.jenkins.io/";
            }
        }
        return footerURL;
    }

    private static String footerURL = null;

    public static List<JobPropertyDescriptor> getJobPropertyDescriptors(Class<? extends Job> clazz) {
        return JobPropertyDescriptor.getPropertyDescriptors(clazz);
    }

    public static List<JobPropertyDescriptor> getJobPropertyDescriptors(Job job) {
        return DescriptorVisibilityFilter.apply(job, JobPropertyDescriptor.getPropertyDescriptors(job.getClass()));
    }

    public static List<Descriptor<BuildWrapper>> getBuildWrapperDescriptors(AbstractProject<?, ?> project) {
        return BuildWrappers.getFor(project);
    }

    public static List<Descriptor<SecurityRealm>> getSecurityRealmDescriptors() {
        return SecurityRealm.all();
    }

    public static List<Descriptor<AuthorizationStrategy>> getAuthorizationStrategyDescriptors() {
        return AuthorizationStrategy.all();
    }

    public static List<Descriptor<Builder>> getBuilderDescriptors(AbstractProject<?, ?> project) {
        return BuildStepDescriptor.filter(Builder.all(), project.getClass());
    }

    public static List<Descriptor<Publisher>> getPublisherDescriptors(AbstractProject<?, ?> project) {
        return BuildStepDescriptor.filter(Publisher.all(), project.getClass());
    }

    public static List<SCMDescriptor<?>> getSCMDescriptors(AbstractProject<?, ?> project) {
        return SCM._for((Job) project);
    }

    /**
     * @since 2.12
     * @deprecated replaced by {@link Slave.SlaveDescriptor#computerLauncherDescriptors(Slave)}
     */
    @Deprecated
    @Restricted(DoNotUse.class)
    @RestrictedSince("2.12")
    public static List<Descriptor<ComputerLauncher>> getComputerLauncherDescriptors() {
        return Jenkins.get().getDescriptorList(ComputerLauncher.class);
    }

    /**
     * @since 2.12
     * @deprecated replaced by {@link Slave.SlaveDescriptor#retentionStrategyDescriptors(Slave)}
     */
    @Deprecated
    @Restricted(DoNotUse.class)
    @RestrictedSince("2.12")
    public static List<Descriptor<RetentionStrategy<?>>> getRetentionStrategyDescriptors() {
        return RetentionStrategy.all();
    }

    public static List<ParameterDescriptor> getParameterDescriptors() {
        return ParameterDefinition.all();
    }

    public static List<Descriptor<CaptchaSupport>> getCaptchaSupportDescriptors() {
        return CaptchaSupport.all();
    }

    public static List<Descriptor<ViewsTabBar>> getViewsTabBarDescriptors() {
        return ViewsTabBar.all();
    }

    public static List<Descriptor<MyViewsTabBar>> getMyViewsTabBarDescriptors() {
        return MyViewsTabBar.all();
    }

    /**
     * @deprecated replaced by {@link Slave.SlaveDescriptor#nodePropertyDescriptors(Slave)}
     * @since 2.12
     */
    @Deprecated
    @Restricted(DoNotUse.class)
    @RestrictedSince("2.12")
    public static List<NodePropertyDescriptor> getNodePropertyDescriptors(Class<? extends Node> clazz) {
        List<NodePropertyDescriptor> result = new ArrayList<>();
        Collection<NodePropertyDescriptor> list = (Collection) Jenkins.get().getDescriptorList(NodeProperty.class);
        for (NodePropertyDescriptor npd : list) {
            if (npd.isApplicable(clazz)) {
                result.add(npd);
            }
        }
        return result;
    }

    /**
     * Returns those node properties which can be configured as global node properties.
     *
     * @since 1.520
     */
    public static List<NodePropertyDescriptor> getGlobalNodePropertyDescriptors() {
        List<NodePropertyDescriptor> result = new ArrayList<>();
        Collection<NodePropertyDescriptor> list = (Collection) Jenkins.get().getDescriptorList(NodeProperty.class);
        for (NodePropertyDescriptor npd : list) {
            if (npd.isApplicableAsGlobal()) {
                result.add(npd);
            }
        }
        return result;
    }

    /**
     * Gets all the descriptors sorted by their inheritance tree of {@link Describable}
     * so that descriptors of similar types come nearby.
     *
     * <p>
     * We sort them by {@link Extension#ordinal()} but only for {@link GlobalConfiguration}s,
     * as the value is normally used to compare similar kinds of extensions, and we needed
     * {@link GlobalConfiguration}s to be able to position themselves in a layer above.
     * This however creates some asymmetry between regular {@link Descriptor}s and {@link GlobalConfiguration}s.
     * Perhaps it is better to introduce another annotation element? But then,
     * extensions shouldn't normally concern themselves about ordering too much, and the only reason
     * we needed this for {@link GlobalConfiguration}s are for backward compatibility.
     *
     * @param predicate
     *      Filter the descriptors based on this predicate
     * @since 1.494
     * @deprecated use {@link #getSortedDescriptorsForGlobalConfigByDescriptor(Predicate)}
     */
    @Deprecated
    @Restricted(NoExternalUse.class)
    public static Collection<Descriptor> getSortedDescriptorsForGlobalConfig(com.google.common.base.Predicate<GlobalConfigurationCategory> predicate) {
        ExtensionList<Descriptor> exts = ExtensionList.lookup(Descriptor.class);
        List<Tag> r = new ArrayList<>(exts.size());

        for (ExtensionComponent<Descriptor> c : exts.getComponents()) {
            Descriptor d = c.getInstance();
            if (d.getGlobalConfigPage() == null)  continue;

            if (!Jenkins.get().hasPermission(d.getRequiredGlobalConfigPagePermission())) {
                continue;
            }

            if (predicate.apply(d.getCategory())) {
                r.add(new Tag(c.ordinal(), d));
            }
        }
        Collections.sort(r);

        List<Descriptor> answer = new ArrayList<>(r.size());
        for (Tag d : r) answer.add(d.d);

        return DescriptorVisibilityFilter.apply(Jenkins.get(), answer);
    }

    /**
     * Gets all the descriptors sorted by their inheritance tree of {@link Describable}
     * so that descriptors of similar types come nearby.
     *
     * <p>
     * We sort them by {@link Extension#ordinal()} but only for {@link GlobalConfiguration}s,
     * as the value is normally used to compare similar kinds of extensions, and we needed
     * {@link GlobalConfiguration}s to be able to position themselves in a layer above.
     * This however creates some asymmetry between regular {@link Descriptor}s and {@link GlobalConfiguration}s.
     * Perhaps it is better to introduce another annotation element? But then,
     * extensions shouldn't normally concern themselves about ordering too much, and the only reason
     * we needed this for {@link GlobalConfiguration}s are for backward compatibility.
     *
     * @param predicate
     *      Filter the descriptors based on this predicate
     * @since 2.222
     */
    public static Collection<Descriptor> getSortedDescriptorsForGlobalConfigByDescriptor(Predicate<Descriptor> predicate) {
        ExtensionList<Descriptor> exts = ExtensionList.lookup(Descriptor.class);
        List<Tag> r = new ArrayList<>(exts.size());

        for (ExtensionComponent<Descriptor> c : exts.getComponents()) {
            Descriptor d = c.getInstance();
            if (d.getGlobalConfigPage() == null)  continue;

            if (predicate.test(d)) {
                r.add(new Tag(c.ordinal(), d));
            }
        }
        Collections.sort(r);

        List<Descriptor> answer = new ArrayList<>(r.size());
        for (Tag d : r) answer.add(d.d);

        return DescriptorVisibilityFilter.apply(Jenkins.get(), answer);
    }

    /**
     * Like {@link #getSortedDescriptorsForGlobalConfigByDescriptor(Predicate)} but with a constant truth predicate, to include all descriptors.
     */
    public static Collection<Descriptor> getSortedDescriptorsForGlobalConfigByDescriptor() {
        return getSortedDescriptorsForGlobalConfigByDescriptor(descriptor -> true);
    }

    /**
     * @deprecated This is rather meaningless.
     */
    @Deprecated
    public static Collection<Descriptor> getSortedDescriptorsForGlobalConfigNoSecurity() {
        return getSortedDescriptorsForGlobalConfigByDescriptor(d -> GlobalSecurityConfiguration.FILTER.negate().test(d));
    }

    /**
     * Descriptors in the global configuration form that users with {@link Jenkins#MANAGE} permission can configure.
     *
     * @since 1.506
     */
    public static Collection<Descriptor> getSortedDescriptorsForGlobalConfigUnclassified() {
        return getSortedDescriptorsForGlobalConfigByDescriptor(d -> d.getCategory() instanceof GlobalConfigurationCategory.Unclassified && Jenkins.get().hasPermission(d.getRequiredGlobalConfigPagePermission()));
    }

    /**
     * Descriptors shown in the global configuration form to users with {@link Jenkins#SYSTEM_READ} permission.
     *
     * @since 2.222
     */
    @Restricted(NoExternalUse.class)
    public static Collection<Descriptor> getSortedDescriptorsForGlobalConfigUnclassifiedReadable() {
        return getSortedDescriptorsForGlobalConfigByDescriptor(d -> d.getCategory() instanceof GlobalConfigurationCategory.Unclassified && (
                Jenkins.get().hasPermission(d.getRequiredGlobalConfigPagePermission()) || Jenkins.get().hasPermission(Jenkins.SYSTEM_READ)));
    }

    /**
     * Checks if the current security principal has one of the supplied permissions.
     *
     * @since 2.238
     */
    public static boolean hasAnyPermission(AccessControlled ac, Permission[] permissions) {
        if (permissions == null || permissions.length == 0) {
            return true;
        }

        return ac.hasAnyPermission(permissions);
    }

    /**
     * This version is so that the 'hasAnyPermission'
     * degrades gracefully if "it" is not an {@link AccessControlled} object.
     * Otherwise it will perform no check and that problem is hard to notice.
     *
     * @since 2.238
     */
    public static boolean hasAnyPermission(Object object, Permission[] permissions) throws IOException, ServletException {
        if (permissions == null || permissions.length == 0) {
            return true;
        }

        if (object instanceof AccessControlled)
            return hasAnyPermission((AccessControlled) object, permissions);
        else {
            AccessControlled ac = Stapler.getCurrentRequest().findAncestorObject(AccessControlled.class);
            if (ac != null) {
                return hasAnyPermission(ac, permissions);
            }

            return hasAnyPermission(Jenkins.get(), permissions);
        }
    }

    /**
     * Checks if the current security principal has one of the supplied permissions.
     *
     * @throws AccessDeniedException
     *      if the user doesn't have the permission.
     *
     * @since 2.222
     */
    public static void checkAnyPermission(AccessControlled ac, Permission[] permissions) {
        if (permissions == null || permissions.length == 0) {
            return;
        }

        ac.checkAnyPermission(permissions);
    }

    /**
     * This version is so that the 'checkAnyPermission' on {@code layout.jelly}
     * degrades gracefully if "it" is not an {@link AccessControlled} object.
     * Otherwise it will perform no check and that problem is hard to notice.
     */
    public static void checkAnyPermission(Object object, Permission[] permissions) throws IOException, ServletException {
        if (permissions == null || permissions.length == 0) {
            return;
        }

        if (object instanceof AccessControlled)
            checkAnyPermission((AccessControlled) object, permissions);
        else {
            List<Ancestor> ancs = Stapler.getCurrentRequest().getAncestors();
            for (Ancestor anc : Iterators.reverse(ancs)) {
                Object o = anc.getObject();
                if (o instanceof AccessControlled) {
                    checkAnyPermission((AccessControlled) o, permissions);
                    return;
                }
            }
            checkAnyPermission(Jenkins.get(), permissions);
        }
    }

    private static class Tag implements Comparable<Tag> {
        double ordinal;
        String hierarchy;
        Descriptor d;

        Tag(double ordinal, Descriptor d) {
            this.ordinal = ordinal;
            this.d = d;
            this.hierarchy = buildSuperclassHierarchy(d.clazz, new StringBuilder()).toString();
        }

        private StringBuilder buildSuperclassHierarchy(Class c, StringBuilder buf) {
            Class sc = c.getSuperclass();
            if (sc != null)   buildSuperclassHierarchy(sc, buf).append(':');
            return buf.append(c.getName());
        }

        @Override
        public int compareTo(Tag that) {
            int r = Double.compare(that.ordinal, this.ordinal);
            if (r != 0)   return r; // descending for ordinal by reversing the order for compare
            return this.hierarchy.compareTo(that.hierarchy);
        }
    }
    /**
     * Computes the path to the icon of the given action
     * from the context path.
     */

    public static String getIconFilePath(Action a) {
        String name = a.getIconFileName();
        if (name == null) {
            return null;
        }
        if (name.startsWith("symbol-")) {
            return name;
        }
        if (name.startsWith("/"))
            return name.substring(1);
        else
            return "images/24x24/" + name;
    }

    /**
     * Works like JSTL build-in size(x) function,
     * but handle null gracefully.
     */
    public static int size2(Object o) throws Exception {
        if (o == null) return 0;
        return ASTSizeFunction.sizeOf(o, Introspector.getUberspect());
    }

    /**
     * Computes the relative path from the current page to the given item.
     */
    public static String getRelativeLinkTo(Item p) {
        Map<Object, String> ancestors = new HashMap<>();
        View view = null;

        StaplerRequest request = Stapler.getCurrentRequest();
        for (Ancestor a : request.getAncestors()) {
            ancestors.put(a.getObject(), a.getRelativePath());
            if (a.getObject() instanceof View)
                view = (View) a.getObject();
        }

        String path = ancestors.get(p);
        if (path != null) {
            return normalizeURI(path + '/');
        }

        Item i = p;
        String url = "";
        while (true) {
            ItemGroup ig = i.getParent();
            url = i.getShortUrl() + url;

            if (ig == Jenkins.get() || (view != null && ig == view.getOwner().getItemGroup())) {
                assert i instanceof TopLevelItem;
                if (view != null) {
                    // assume p and the current page belong to the same view, so return a relative path
                    // (even if they did not, View.getItem does not by default verify ownership)
                    return normalizeURI(ancestors.get(view) + '/' + url);
                } else {
                    // otherwise return a path from the root Hudson
                    return normalizeURI(request.getContextPath() + '/' + p.getUrl());
                }
            }

            path = ancestors.get(ig);
            if (path != null) {
                return normalizeURI(path + '/' + url);
            }

            assert ig instanceof Item; // if not, ig must have been the Hudson instance
            i = (Item) ig;
        }
    }

    private static String normalizeURI(String uri) {
        return URI.create(uri).normalize().toString();
    }

    /**
     * Gets all the {@link TopLevelItem}s recursively in the {@link ItemGroup} tree.
     *
     * @since 1.512
     */
    public static List<TopLevelItem> getAllTopLevelItems(ItemGroup root) {
      return root.getAllItems(TopLevelItem.class);
    }

    /**
     * Gets the relative name or display name to the given item from the specified group.
     *
     * @since 1.515
     * @param p the Item we want the relative display name.
     *          If {@code null}, a {@code null} will be returned by the method
     * @param g the ItemGroup used as point of reference for the item.
     *          If the group is not specified, item's path will be used.
     * @param useDisplayName if true, returns a display name, otherwise returns a name
     * @return
     *      String like "foo » bar".
     *      {@code null} if item is null or if one of its parents is not an {@link Item}.
     */
    @Nullable
    public static String getRelativeNameFrom(@CheckForNull Item p, @CheckForNull ItemGroup g, boolean useDisplayName) {
        if (p == null) return null;
        if (g == null) return useDisplayName ? p.getFullDisplayName() : p.getFullName();
        String separationString = useDisplayName ? " » " : "/";

        // first list up all the parents
        Map<ItemGroup, Integer> parents = new HashMap<>();
        int depth = 0;
        while (g != null) {
            parents.put(g, depth++);
            if (g instanceof Item)
                g = ((Item) g).getParent();
            else
                g = null;
        }

        StringBuilder buf = new StringBuilder();
        Item i = p;
        while (true) {
            if (buf.length() > 0) buf.insert(0, separationString);
            buf.insert(0, useDisplayName ? i.getDisplayName() : i.getName());
            ItemGroup gr = i.getParent();

            Integer d = parents.get(gr);
            if (d != null) {
                for (int j = d; j > 0; j--) {
                    buf.insert(0, separationString);
                    buf.insert(0, "..");
                }
                return buf.toString();
            }

            if (gr instanceof Item)
                i = (Item) gr;
            else // Parent is a group, but not an item
                return null;
        }
    }

    /**
     * Gets the name to the given item relative to given group.
     *
     * @since 1.515
     * @param p the Item we want the relative display name
     *          If {@code null}, the method will immediately return {@code null}.
     * @param g the ItemGroup used as point of reference for the item
     * @return
     *      String like "foo/bar".
     *      {@code null} if the item is {@code null} or if one of its parents is not an {@link Item}.
     */
    @Nullable
    public static String getRelativeNameFrom(@CheckForNull Item p, @CheckForNull ItemGroup g) {
        return getRelativeNameFrom(p, g, false);
    }


    /**
     * Gets the relative display name to the given item from the specified group.
     *
     * @since 1.512
     * @param p the Item we want the relative display name.
     *          If {@code null}, the method will immediately return {@code null}.
     * @param g the ItemGroup used as point of reference for the item
     * @return
     *      String like "Foo » Bar".
     *      {@code null} if the item is {@code null} or if one of its parents is not an {@link Item}.
     */
    @Nullable
    public static String getRelativeDisplayNameFrom(@CheckForNull Item p, @CheckForNull ItemGroup g) {
        return getRelativeNameFrom(p, g, true);
    }

    public static Map<Thread, StackTraceElement[]> dumpAllThreads() {
        Map<Thread, StackTraceElement[]> sorted = new TreeMap<>(new ThreadSorter());
        sorted.putAll(Thread.getAllStackTraces());
        return sorted;
    }

    public static ThreadInfo[] getThreadInfos() {
        ThreadMXBean mbean = ManagementFactory.getThreadMXBean();
        return mbean.dumpAllThreads(mbean.isObjectMonitorUsageSupported(), mbean.isSynchronizerUsageSupported());
    }

    public static ThreadGroupMap sortThreadsAndGetGroupMap(ThreadInfo[] list) {
        ThreadGroupMap sorter = new ThreadGroupMap();
        Arrays.sort(list, sorter);
        return sorter;
    }

    // Common code for sorting Threads/ThreadInfos by ThreadGroup
    private static class ThreadSorterBase {
        protected Map<Long, String> map = new HashMap<>();

        ThreadSorterBase() {
            ThreadGroup tg = Thread.currentThread().getThreadGroup();
            while (tg.getParent() != null) tg = tg.getParent();
            Thread[] threads = new Thread[tg.activeCount() * 2];
            int threadsLen = tg.enumerate(threads, true);
            for (int i = 0; i < threadsLen; i++) {
                ThreadGroup group = threads[i].getThreadGroup();
                map.put(threads[i].getId(), group != null ? group.getName() : null);
            }
        }

        protected int compare(long idA, long idB) {
            String tga = map.get(idA), tgb = map.get(idB);
            int result = (tga != null ? -1 : 0) + (tgb != null ? 1 : 0);  // Will be non-zero if only one is null
            if (result == 0 && tga != null)
                result = tga.compareToIgnoreCase(tgb);
            return result;
        }
    }

    public static class ThreadGroupMap extends ThreadSorterBase implements Comparator<ThreadInfo>, Serializable {

        private static final long serialVersionUID = 7803975728695308444L;

        /**
         * @return ThreadGroup name or null if unknown
         */
        public String getThreadGroup(ThreadInfo ti) {
            return map.get(ti.getThreadId());
        }

        @Override
        public int compare(ThreadInfo a, ThreadInfo b) {
            int result = compare(a.getThreadId(), b.getThreadId());
            if (result == 0)
                result = a.getThreadName().compareToIgnoreCase(b.getThreadName());
            return result;
        }
    }

    private static class ThreadSorter extends ThreadSorterBase implements Comparator<Thread>, Serializable {

        private static final long serialVersionUID = 5053631350439192685L;

        @Override
        public int compare(Thread a, Thread b) {
            int result = compare(a.getId(), b.getId());
            if (result == 0)
                result = a.getName().compareToIgnoreCase(b.getName());
            return result;
        }
    }

    /**
     * @deprecated Now always true.
     */
    @Deprecated
    public static boolean isMustangOrAbove() {
        return true;
    }

    // ThreadInfo.toString() truncates the stack trace by first 8, so needed my own version
    public static String dumpThreadInfo(ThreadInfo ti, ThreadGroupMap map) {
        String grp = map.getThreadGroup(ti);
        StringBuilder sb = new StringBuilder("\"" + ti.getThreadName() + "\"" +
                                             " Id=" + ti.getThreadId() + " Group=" +
                                             (grp != null ? grp : "?") + " " +
                                             ti.getThreadState());
        if (ti.getLockName() != null) {
            sb.append(" on " + ti.getLockName());
        }
        if (ti.getLockOwnerName() != null) {
            sb.append(" owned by \"" + ti.getLockOwnerName() +
                      "\" Id=" + ti.getLockOwnerId());
        }
        if (ti.isSuspended()) {
            sb.append(" (suspended)");
        }
        if (ti.isInNative()) {
            sb.append(" (in native)");
        }
        sb.append('\n');
        StackTraceElement[] stackTrace = ti.getStackTrace();
        for (int i = 0; i < stackTrace.length; i++) {
            StackTraceElement ste = stackTrace[i];
            sb.append("\tat ").append(ste);
            sb.append('\n');
            if (i == 0 && ti.getLockInfo() != null) {
                Thread.State ts = ti.getThreadState();
                switch (ts) {
                    case BLOCKED:
                        sb.append("\t-  blocked on ").append(ti.getLockInfo());
                        sb.append('\n');
                        break;
                    case WAITING:
                    case TIMED_WAITING:
                        sb.append("\t-  waiting on ").append(ti.getLockInfo());
                        sb.append('\n');
                        break;
                    default:
                }
            }

            for (MonitorInfo mi : ti.getLockedMonitors()) {
                if (mi.getLockedStackDepth() == i) {
                    sb.append("\t-  locked ").append(mi);
                    sb.append('\n');
                }
            }
       }

       LockInfo[] locks = ti.getLockedSynchronizers();
       if (locks.length > 0) {
           sb.append("\n\tNumber of locked synchronizers = " + locks.length);
           sb.append('\n');
           for (LockInfo li : locks) {
               sb.append("\t- ").append(li);
               sb.append('\n');
           }
       }
       sb.append('\n');
       return sb.toString();
    }

    public static <T> Collection<T> emptyList() {
        return Collections.emptyList();
    }

    /**
     * Escape a string so variable values can be used in inline JavaScript in views.
     * Note that inline JavaScript and especially passing variables is discouraged, see the documentation for alternatives.
     * <pre>
     * Input example : \ \\ ' "
     * Output example: \\ \\\\ \' \"
     * </pre>
     * @see <a href="https://www.jenkins.io/doc/developer/security/xss-prevention/#passing-values-to-javascript">Passing values to JavaScript</a>
     */
    public static String jsStringEscape(String s) {
        if (s == null) return null;
        StringBuilder buf = new StringBuilder();
        for (int i = 0; i < s.length(); i++) {
            char ch = s.charAt(i);
            switch (ch) {
            case '\'':
                buf.append("\\'");
                break;
            case '\\':
                buf.append("\\\\");
                break;
            case '"':
                buf.append("\\\"");
                break;
            default:
                buf.append(ch);
            }
        }
        return buf.toString();
    }

    /**
     * Converts "abc" to "Abc".
     */
    public static String capitalize(String s) {
        if (s == null || s.isEmpty()) return s;
        return Character.toUpperCase(s.charAt(0)) + s.substring(1);
    }

    public static String getVersion() {
        return Jenkins.VERSION;
    }

    /**
     * Resource path prefix.
     */
    public static String getResourcePath() {
        return Jenkins.RESOURCE_PATH;
    }

    public static String getViewResource(Object it, String path) {
        Class clazz = it.getClass();

        if (it instanceof Class)
            clazz = (Class) it;
        if (it instanceof Descriptor)
            clazz = ((Descriptor) it).clazz;

        String buf = Stapler.getCurrentRequest().getContextPath() + Jenkins.VIEW_RESOURCE_PATH + '/' +
                clazz.getName().replace('.', '/').replace('$', '/') +
                '/' + path;
        return buf;
    }

    public static boolean hasView(Object it, String path) throws IOException {
        if (it == null)    return false;
        return Stapler.getCurrentRequest().getView(it, path) != null;
    }

    /**
     * Can be used to check a checkbox by default.
     * Used from views like {@code h.defaultToTrue(scm.useUpdate)}.
     * The expression will evaluate to true if scm is null.
     */
    public static boolean defaultToTrue(Boolean b) {
        if (b == null) return true;
        return b;
    }

    /**
     * If the value exists, return that value. Otherwise return the default value.
     * <p>
     * Starting 1.294, JEXL supports the elvis operator "x?:y" that supersedes this.
     *
     * @since 1.150
     */
    public static <T> T defaulted(T value, T defaultValue) {
        return value != null ? value : defaultValue;
    }

    /**
     * Prints a stack trace from an exception into a readable form.
     * Unlike {@link Throwable#printStackTrace(PrintWriter)}, this implementation follows the suggestion of JDK-6507809
     * to produce a linear trace even when {@link Throwable#getCause} is used.
     * @param t Input {@link Throwable}
     * @return If {@code t} is not null, generally a multiline string ending in a (platform-specific) newline;
     *      otherwise, the method returns a default
     *      &quot;No exception details&quot; string.
     */
    public static @NonNull String printThrowable(@CheckForNull Throwable t) {
        if (t == null) {
            return Messages.Functions_NoExceptionDetails();
        }
        StringBuilder s = new StringBuilder();
        doPrintStackTrace(s, t, null, "", new HashSet<>());
        return s.toString();
    }

    private static void doPrintStackTrace(@NonNull StringBuilder s, @NonNull Throwable t, @CheckForNull Throwable higher, @NonNull String prefix, @NonNull Set<Throwable> encountered) {
        if (!encountered.add(t)) {
            s.append("<cycle to ").append(t).append(">\n");
            return;
        }
        if (Util.isOverridden(Throwable.class, t.getClass(), "printStackTrace", PrintWriter.class)) {
            StringWriter sw = new StringWriter();
            t.printStackTrace(new PrintWriter(sw));
            s.append(sw);
            return;
        }
        Throwable lower = t.getCause();
        if (lower != null) {
            doPrintStackTrace(s, lower, t, prefix, encountered);
        }
        for (Throwable suppressed : t.getSuppressed()) {
            s.append(prefix).append("Also:   ");
            doPrintStackTrace(s, suppressed, t, prefix + "\t", encountered);
        }
        if (lower != null) {
            s.append(prefix).append("Caused: ");
        }
        String summary = t.toString();
        if (lower != null) {
            String suffix = ": " + lower;
            if (summary.endsWith(suffix)) {
                summary = summary.substring(0, summary.length() - suffix.length());
            }
        }
        s.append(summary).append(System.lineSeparator());
        StackTraceElement[] trace = t.getStackTrace();
        int end = trace.length;
        if (higher != null) {
            StackTraceElement[] higherTrace = higher.getStackTrace();
            while (end > 0) {
                int higherEnd = end + higherTrace.length - trace.length;
                if (higherEnd <= 0 || !higherTrace[higherEnd - 1].equals(trace[end - 1])) {
                    break;
                }
                end--;
            }
        }
        for (int i = 0; i < end; i++) {
            s.append(prefix).append("\tat ").append(trace[i]).append(System.lineSeparator());
        }
    }

    /**
     * Like {@link Throwable#printStackTrace(PrintWriter)} but using {@link #printThrowable} format.
     * @param t an exception to print
     * @param pw the log
     * @since 2.43
     */
    public static void printStackTrace(@CheckForNull Throwable t, @NonNull PrintWriter pw) {
        pw.println(printThrowable(t).trim());
    }

    /**
     * Like {@link Throwable#printStackTrace(PrintStream)} but using {@link #printThrowable} format.
     * @param t an exception to print
     * @param ps the log
     * @since 2.43
     */
    public static void printStackTrace(@CheckForNull Throwable t, @NonNull PrintStream ps) {
        ps.println(printThrowable(t).trim());
    }

    /**
     * Counts the number of rows needed for textarea to fit the content.
     * Minimum 5 rows.
     */
    public static int determineRows(String s) {
        if (s == null)     return 5;
        return Math.max(5, LINE_END.split(s).length);
    }

    /**
     * Converts the Hudson build status to CruiseControl build status,
     * which is either Success, Failure, Exception, or Unknown.
     *
     * @deprecated This functionality has been moved to ccxml plugin.
     */
    @Deprecated
    @Restricted(DoNotUse.class)
    @RestrictedSince("2.173")
    public static String toCCStatus(Item i) {
        return "Unknown";
    }

    private static final Pattern LINE_END = Pattern.compile("\r?\n");

    /**
     * Checks if the current user is anonymous.
     */
    public static boolean isAnonymous() {
        return ACL.isAnonymous2(Jenkins.getAuthentication2());
    }

    /**
     * When called from within JEXL expression evaluation,
     * this method returns the current {@link JellyContext} used
     * to evaluate the script.
     *
     * @since 1.164
     */
    public static JellyContext getCurrentJellyContext() {
        JellyContext context = ExpressionFactory2.CURRENT_CONTEXT.get();
        assert context != null;
        return context;
    }

    /**
     * Evaluate a Jelly script and return output as a String.
     *
     * @since 1.267
     */
    public static String runScript(Script script) throws JellyTagException {
        StringWriter out = new StringWriter();
        script.run(getCurrentJellyContext(), XMLOutput.createXMLOutput(out));
        return out.toString();
    }

    /**
     * Returns a sub-list if the given list is bigger than the specified {@code maxSize}.
     * <strong>Warning:</strong> do not call this with a {@link RunList}, or you will break lazy loading!
     */
    public static <T> List<T> subList(List<T> base, int maxSize) {
        if (maxSize < base.size())
            return base.subList(0, maxSize);
        else
            return base;
    }

    /**
     * Combine path components via '/' while handling leading/trailing '/' to avoid duplicates.
     */
    public static String joinPath(String... components) {
        StringBuilder buf = new StringBuilder();
        for (String s : components) {
            if (s.isEmpty())  continue;

            if (buf.length() > 0) {
                if (buf.charAt(buf.length() - 1) != '/')
                    buf.append('/');
                if (s.charAt(0) == '/')   s = s.substring(1);
            }
            buf.append(s);
        }
        return buf.toString();
    }

    /**
     * Computes the hyperlink to actions, to handle the situation when the {@link Action#getUrlName()}
     * returns absolute URL.
     *
     * @return null in case the action should not be presented to the user.
     */
    public static @CheckForNull String getActionUrl(String itUrl, Action action) {
        String urlName = action.getUrlName();
        if (urlName == null)   return null;    // Should not be displayed
        try {
            if (new URI(urlName).isAbsolute()) {
                return urlName;
            }
        } catch (URISyntaxException x) {
            Logger.getLogger(Functions.class.getName()).log(Level.WARNING, "Failed to parse URL for {0}: {1}", new Object[] {action, x});
            return null;
        }
        if (urlName.startsWith("/"))
            return joinPath(Stapler.getCurrentRequest().getContextPath(), urlName);
        else
            // relative URL name
            return joinPath(Stapler.getCurrentRequest().getContextPath() + '/' + itUrl, urlName);
    }

    /**
     * Computes the link to the console for the run for the specified executable, taking {@link ConsoleUrlProvider} into account.
     * @param executable the executable (normally a {@link Run})
     * @return the absolute URL for accessing the build console for the executable, or null if there is no build associated with the executable
     * @since TODO
     */
    public static @CheckForNull String getConsoleUrl(Queue.Executable executable) {
        if (executable == null) {
            return null;
        } else if (executable instanceof Run) {
            return ConsoleUrlProvider.getRedirectUrl((Run<?, ?>) executable);
        } else {
            // Handles cases such as PlaceholderExecutable for Pipeline node steps.
            return getConsoleUrl(executable.getParentExecutable());
        }
    }

    /**
     * Escapes the character unsafe for e-mail address.
     * See <a href="https://en.wikipedia.org/wiki/Email_address">the Wikipedia page</a> for the details,
     * but here the vocabulary is even more restricted.
     */
    public static String toEmailSafeString(String projectName) {
        // TODO: escape non-ASCII characters
        StringBuilder buf = new StringBuilder(projectName.length());
        for (int i = 0; i < projectName.length(); i++) {
            char ch = projectName.charAt(i);
            if (('a' <= ch && ch <= 'z')
            || ('A' <= ch && ch <= 'Z')
            || ('0' <= ch && ch <= '9')
            || "-_.".indexOf(ch) >= 0)
                buf.append(ch);
            else
                buf.append('_');    // escape
        }
        return String.valueOf(buf);
    }

    /**
     * Obtains the host name of the Hudson server that clients can use to talk back to.
     * <p>
     * This was primarily used in {@code jenkins-agent.jnlp.jelly} to specify the destination
     * that the agents talk to.
     *
     * @deprecated use {@link JNLPLauncher#getInboundAgentUrl}
     */
    @Deprecated
    public String getServerName() {
        // Try to infer this from the configured root URL.
        // This makes it work correctly when Hudson runs behind a reverse proxy.
        String url = Jenkins.get().getRootUrl();
        try {
            if (url != null) {
                String host = new URL(url).getHost();
                if (host != null)
                    return host;
            }
        } catch (MalformedURLException e) {
            // fall back to HTTP request
        }
        return Stapler.getCurrentRequest().getServerName();
    }

    /**
     * Determines the form validation check URL. See textbox.jelly
     *
     * @deprecated
     *      Use {@link #calcCheckUrl}
     */
    @Deprecated
    public String getCheckUrl(String userDefined, Object descriptor, String field) {
        if (userDefined != null || field == null)   return userDefined;
        if (descriptor instanceof Descriptor) {
            Descriptor d = (Descriptor) descriptor;
            return d.getCheckUrl(field);
        }
        return null;
    }

    /**
     * Determines the parameters that client-side needs for a form validation check. See prepareDatabinding.jelly
     * @since 1.528
     */
    public void calcCheckUrl(Map attributes, String userDefined, Object descriptor, String field) {
        if (userDefined != null || field == null)   return;

        if (descriptor instanceof Descriptor) {
            Descriptor d = (Descriptor) descriptor;
            CheckMethod m = d.getCheckMethod(field);
            attributes.put("checkUrl", m.toStemUrl());
            attributes.put("checkDependsOn", m.getDependsOn());
        }
    }

    /**
     * If the given href link is matching the current page, return true.
     *
     * Used in {@code task.jelly} to decide if the page should be highlighted.
     */
    public boolean hyperlinkMatchesCurrentPage(String href) {
        String url = Stapler.getCurrentRequest().getRequestURL().toString();
        if (href == null || href.length() <= 1) return ".".equals(href) && url.endsWith("/");
        url = URLDecoder.decode(url, StandardCharsets.UTF_8);
        href = URLDecoder.decode(href, StandardCharsets.UTF_8);
        if (url.endsWith("/")) url = url.substring(0, url.length() - 1);
        if (href.endsWith("/")) href = href.substring(0, href.length() - 1);

        return url.endsWith(href);
    }

    /**
     * @deprecated From JEXL expressions ({@code ${…}}) in {@code *.jelly} files
     *             you can use {@code [obj]} syntax to construct an {@code Object[]}
     *             (which may be usable where a {@link List} is expected)
     *             rather than {@code h.singletonList(obj)}.
     */
    @Deprecated
    public <T> List<T> singletonList(T t) {
        return List.of(t);
    }

    /**
     * Gets all the {@link PageDecorator}s.
     */
    public static List<PageDecorator> getPageDecorators() {
        // this method may be called to render start up errors, at which point Hudson doesn't exist yet. see JENKINS-3608
        if (Jenkins.getInstanceOrNull() == null)  return Collections.emptyList();
        return PageDecorator.all();
    }
    /**
     * Gets only one {@link SimplePageDecorator}.
     * @since 2.128
     */

    public static SimplePageDecorator getSimplePageDecorator() {
        return SimplePageDecorator.first();
    }

    public static List<SimplePageDecorator> getSimplePageDecorators() {
        return SimplePageDecorator.all();
    }

    public static List<Descriptor<Cloud>> getCloudDescriptors() {
        return Cloud.all();
    }

    /**
     * Prepend a prefix only when there's the specified body.
     */
    public String prepend(String prefix, String body) {
        if (body != null && body.length() > 0)
            return prefix + body;
        return body;
    }

    public static List<Descriptor<CrumbIssuer>> getCrumbIssuerDescriptors() {
        return CrumbIssuer.all();
    }

    public static String getCrumb(StaplerRequest req) {
        Jenkins h = Jenkins.getInstanceOrNull();
        CrumbIssuer issuer = h != null ? h.getCrumbIssuer() : null;
        return issuer != null ? issuer.getCrumb(req) : "";
    }

    public static String getCrumbRequestField() {
        Jenkins h = Jenkins.getInstanceOrNull();
        CrumbIssuer issuer = h != null ? h.getCrumbIssuer() : null;
        return issuer != null ? issuer.getDescriptor().getCrumbRequestField() : "";
    }

    public static Date getCurrentTime() {
        return new Date();
    }

    public static Locale getCurrentLocale() {
        Locale locale = null;
        StaplerRequest req = Stapler.getCurrentRequest();
        if (req != null)
            locale = req.getLocale();
        if (locale == null)
            locale = Locale.getDefault();
        return locale;
    }

    /**
     * Generate a series of {@code <script>} tags to include {@code script.js}
     * from {@link ConsoleAnnotatorFactory}s and {@link ConsoleAnnotationDescriptor}s.
     */
    public static String generateConsoleAnnotationScriptAndStylesheet() {
        String cp = Stapler.getCurrentRequest().getContextPath() + Jenkins.RESOURCE_PATH;
        StringBuilder buf = new StringBuilder();
        for (ConsoleAnnotatorFactory f : ConsoleAnnotatorFactory.all()) {
            String path = cp + "/extensionList/" + ConsoleAnnotatorFactory.class.getName() + "/" + f.getClass().getName();
            if (f.hasScript())
                buf.append("<script src='").append(path).append("/script.js'></script>");
            if (f.hasStylesheet())
                buf.append("<link rel='stylesheet' type='text/css' href='").append(path).append("/style.css' />");
        }
        for (ConsoleAnnotationDescriptor d : ConsoleAnnotationDescriptor.all()) {
            String path = cp + "/descriptor/" + d.clazz.getName();
            if (d.hasScript())
                buf.append("<script src='").append(path).append("/script.js'></script>");
            if (d.hasStylesheet())
                buf.append("<link rel='stylesheet' type='text/css' href='").append(path).append("/style.css' />");
        }
        return buf.toString();
    }

    /**
     * Work around for bug 6935026.
     */
    public List<String> getLoggerNames() {
        while (true) {
            try {
                List<String> r = new ArrayList<>();
                Enumeration<String> e = LogManager.getLogManager().getLoggerNames();
                while (e.hasMoreElements())
                    r.add(e.nextElement());
                return r;
            } catch (ConcurrentModificationException e) {
                // retry
            }
        }
    }

    /**
     * Used by {@code <f:password/>} so that we send an encrypted value to the client.
     */
    public String getPasswordValue(Object o) {
        if (o == null) {
            return null;
        }

        /*
         Return plain value if it's the default value for PasswordParameterDefinition.
         This needs to work even when the user doesn't have CONFIGURE permission
         */
        if (o.equals(PasswordParameterDefinition.DEFAULT_VALUE)) {
            return o.toString();
        }

        /* Mask from Extended Read */
        StaplerRequest req = Stapler.getCurrentRequest();
        if (o instanceof Secret || Secret.BLANK_NONSECRET_PASSWORD_FIELDS_WITHOUT_ITEM_CONFIGURE) {
            if (req != null) {
                Item item = req.findAncestorObject(Item.class);
                if (item != null && !item.hasPermission(Item.CONFIGURE)) {
                    return "********";
                }
                Computer computer = req.findAncestorObject(Computer.class);
                if (computer != null && !computer.hasPermission(Computer.CONFIGURE)) {
                    return "********";
                }
            }
        }

        /* Return encrypted value if it's a Secret */
        if (o instanceof Secret) {
            return ((Secret) o).getEncryptedValue();
        }

        /* Log a warning if we're in development mode (core or plugin): There's an f:password backed by a non-Secret */
        if (req != null && (Boolean.getBoolean("hudson.hpi.run") || Boolean.getBoolean("hudson.Main.development"))) {
            LOGGER.log(Level.WARNING, () -> "<f:password/> form control in " + getJellyViewsInformationForCurrentRequest() +
                    " is not backed by hudson.util.Secret. Learn more: https://www.jenkins.io/redirect/hudson.util.Secret");
        }

        /* Return plain value if it's not a Secret and the escape hatch is set */
        if (!Secret.AUTO_ENCRYPT_PASSWORD_CONTROL) {
            return o.toString();
        }

        /* Make it a Secret and return its encrypted value */
        return Secret.fromString(o.toString()).getEncryptedValue();
    }

    private String getJellyViewsInformationForCurrentRequest() {
        final Thread thread = Thread.currentThread();
        String threadName = thread.getName();

        // try to simplify based on org.kohsuke.stapler.jelly.JellyViewScript
        // Views are expected to contain a slash and a period, neither as the first char, and the last slash before the first period: Class/view.jelly
        // Nested classes use slashes, so we do not expect period before: Class/Nested/view.jelly
        String views = Arrays.stream(threadName.split(" ")).filter(part -> {
            int slash = part.lastIndexOf("/");
            int firstPeriod = part.indexOf(".");
            return slash > 0 && firstPeriod > 0 && slash < firstPeriod;
        }).collect(Collectors.joining(" "));
        if (StringUtils.isBlank(views)) {
            // fallback to full thread name if there are no apparent views
            return threadName;
        }
        return views;
    }

    public List filterDescriptors(Object context, Iterable descriptors) {
        return DescriptorVisibilityFilter.apply(context, descriptors);
    }

    /**
     * Returns true if we are running unit tests.
     */
    public static boolean getIsUnitTest() {
        return Main.isUnitTest;
    }

    /**
     * Returns {@code true} if the {@link Run#ARTIFACTS} permission is enabled,
     * {@code false} otherwise.
     *
     * <p>When the {@link Run#ARTIFACTS} permission is not turned on using the
     * {@code hudson.security.ArtifactsPermission} system property, this
     * permission must not be considered to be set to {@code false} for every
     * user. It must rather be like if the permission doesn't exist at all
     * (which means that every user has to have an access to the artifacts but
     * the permission can't be configured in the security screen). Got it?</p>
     */
    public static boolean isArtifactsPermissionEnabled() {
        return SystemProperties.getBoolean("hudson.security.ArtifactsPermission");
    }

    /**
     * Returns {@code true} if the {@link Item#WIPEOUT} permission is enabled,
     * {@code false} otherwise.
     *
     * <p>The "Wipe Out Workspace" action available on jobs is controlled by the
     * {@link Item#BUILD} permission. For some specific projects, however, it is
     * not acceptable to let users have this possibility, even it they can
     * trigger builds. As such, when enabling the {@code hudson.security.WipeOutPermission}
     * system property, a new "WipeOut" permission will allow to have greater
     * control on the "Wipe Out Workspace" action.</p>
     */
    public static boolean isWipeOutPermissionEnabled() {
        return SystemProperties.getBoolean("hudson.security.WipeOutPermission");
    }

    public static String createRenderOnDemandProxy(JellyContext context, String attributesToCapture) {
        return Stapler.getCurrentRequest().createJavaScriptProxy(new RenderOnDemandClosure(context, attributesToCapture));
    }

    public static String getCurrentDescriptorByNameUrl() {
        return Descriptor.getCurrentDescriptorByNameUrl();
    }

    public static String setCurrentDescriptorByNameUrl(String value) {
        String o = getCurrentDescriptorByNameUrl();
        Stapler.getCurrentRequest().setAttribute("currentDescriptorByNameUrl", value);

        return o;
    }

    public static void restoreCurrentDescriptorByNameUrl(String old) {
        Stapler.getCurrentRequest().setAttribute("currentDescriptorByNameUrl", old);
    }

    public static List<String> getRequestHeaders(String name) {
        List<String> r = new ArrayList<>();
        Enumeration e = Stapler.getCurrentRequest().getHeaders(name);
        while (e.hasMoreElements()) {
            r.add(e.nextElement().toString());
        }
        return r;
    }

    /**
     * Used for arguments to internationalized expressions to avoid escape
     */
    public static Object rawHtml(Object o) {
        return o == null ? null : new RawHtmlArgument(o);
    }

    public static ArrayList<CLICommand> getCLICommands() {
        ArrayList<CLICommand> all = new ArrayList<>(CLICommand.all());
        all.sort(Comparator.comparing(CLICommand::getName));
        return all;
    }

    /**
     * Returns an avatar image URL for the specified user and preferred image size
     * @param user the user
     * @param avatarSize the preferred size of the avatar image
     * @return a URL string
     * @since 1.433
     */
    public static String getAvatar(User user, String avatarSize) {
        return UserAvatarResolver.resolve(user, avatarSize);
    }

    /**
     * @deprecated as of 1.451
     *      Use {@link #getAvatar}
     */
    @Deprecated
    public String getUserAvatar(User user, String avatarSize) {
        return getAvatar(user, avatarSize);
    }


    /**
     * Returns human readable information about file size
     *
     * @param size file size in bytes
     * @return file size in appropriate unit
     */
    public static String humanReadableByteSize(long size) {
        String measure = "B";
        if (size < 1024) {
            return size + " " + measure;
        }
        double number = size;
        if (number >= 1024) {
            number = number / 1024;
            measure = "KB";
            if (number >= 1024) {
                number = number / 1024;
                measure = "MB";
                if (number >= 1024) {
                    number = number / 1024;
                    measure = "GB";
                }
            }
        }
        DecimalFormat format = new DecimalFormat("#0.00");
        return format.format(number) + " " + measure;
    }

    /**
     * Get a string that can be safely broken to several lines when necessary.
     *
     * This implementation inserts {@code <wbr>} tags into string. It allows browsers
     * to wrap line before any sequence of punctuation characters or anywhere
     * in the middle of prolonged sequences of word characters.
     *
     * @since 1.517
     */
    public static String breakableString(final String plain) {
        if (plain == null) {
            return null;
        }
        return plain.replaceAll("([\\p{Punct}&&[^;]]+\\w)", "<wbr>$1")
                .replaceAll("([^\\p{Punct}\\s-]{20})(?=[^\\p{Punct}\\s-]{10})", "$1<wbr>")
        ;
    }

    /**
     * Advertises the minimum set of HTTP headers that assist programmatic
     * discovery of Jenkins.
     */
    public static void advertiseHeaders(HttpServletResponse rsp) {
        Jenkins j = Jenkins.getInstanceOrNull();
        if (j != null) {
            rsp.setHeader("X-Hudson", "1.395");
            rsp.setHeader("X-Jenkins", Jenkins.VERSION);
            rsp.setHeader("X-Jenkins-Session", Jenkins.SESSION_HASH);
        }
    }

    @Restricted(NoExternalUse.class) // for actions.jelly and ContextMenu.add
    public static boolean isContextMenuVisible(Action a) {
        if (a instanceof ModelObjectWithContextMenu.ContextMenuVisibility) {
            return ((ModelObjectWithContextMenu.ContextMenuVisibility) a).isVisible();
        } else {
            return true;
        }
    }

    @Restricted(NoExternalUse.class)
    public static Icon tryGetIcon(String iconGuess) {
        // Jenkins Symbols don't have metadata so return null
        if (iconGuess == null || iconGuess.startsWith("symbol-")) {
            return null;
        }

        Icon iconMetadata = IconSet.icons.getIconByClassSpec(iconGuess);

        // `iconGuess` must be class names if it contains a whitespace.
        //  It may contains extra css classes unrelated to icons.
        // Filter classes with `icon-` prefix.
        if (iconMetadata == null && iconGuess.contains(" ")) {
            iconMetadata = IconSet.icons.getIconByClassSpec(filterIconNameClasses(iconGuess));
        }

        if (iconMetadata == null) {
            // Icon could be provided as a simple iconFileName e.g. "help.svg"
            iconMetadata = IconSet.icons.getIconByClassSpec(IconSet.toNormalizedIconNameClass(iconGuess) + " icon-md");
        }

        if (iconMetadata == null) {
            // Icon could be provided as an absolute iconFileName e.g. "/plugin/foo/abc.png"
            iconMetadata = IconSet.icons.getIconByUrl(iconGuess);
        }

        return iconMetadata;
    }

    private static @NonNull String filterIconNameClasses(@NonNull String classNames) {
        return Arrays.stream(StringUtils.split(classNames, ' '))
            .filter(className -> className.startsWith("icon-"))
            .collect(Collectors.joining(" "));
    }

    @Restricted(NoExternalUse.class)
    public static String extractPluginNameFromIconSrc(String iconSrc) {
        if (iconSrc == null) {
            return "";
        }

        if (!iconSrc.contains("plugin-")) {
            return "";
        }

        String[] arr = iconSrc.split(" ");
        for (String element : arr) {
            if (element.startsWith("plugin-")) {
                return element.replaceFirst("plugin-", "");
            }
        }

        return "";
    }

    @Restricted(NoExternalUse.class)
    public static String tryGetIconPath(String iconGuess, JellyContext context) {
        if (iconGuess == null) {
            return null;
        }

        if (iconGuess.startsWith("symbol-")) {
            return iconGuess;
        }

        StaplerRequest currentRequest = Stapler.getCurrentRequest();
        String rootURL = currentRequest.getContextPath();
        Icon iconMetadata = tryGetIcon(iconGuess);

        String iconSource;
        if (iconMetadata != null) {
            iconSource = IconSet.tryTranslateTangoIconToSymbol(iconMetadata.getClassSpec(), () -> iconMetadata.getQualifiedUrl(context));
        } else {
            iconSource = guessIcon(iconGuess, rootURL);
        }
        return iconSource;
    }

    static String guessIcon(String iconGuess, String rootURL) {
        String iconSource;
        //noinspection HttpUrlsUsage
        if (iconGuess.startsWith("http://") || iconGuess.startsWith("https://")) {
            iconSource = iconGuess;
        } else {
            if (!iconGuess.startsWith("/")) {
                iconGuess = "/" + iconGuess;
            }
            if (iconGuess.startsWith(rootURL)) {
                if ((!rootURL.equals("/images") && !rootURL.equals("/plugin")) || iconGuess.startsWith(rootURL + rootURL)) {
                    iconGuess = iconGuess.substring(rootURL.length());
                }
            }
            iconSource = rootURL + (iconGuess.startsWith("/images/") || iconGuess.startsWith("/plugin/") ? getResourcePath() : "") + iconGuess;
        }
        return iconSource;
    }

    @SuppressFBWarnings(value = "PREDICTABLE_RANDOM", justification = "True randomness isn't necessary for form item IDs")
    @Restricted(NoExternalUse.class)
    public static String generateItemId() {
        return String.valueOf(Math.floor(Math.random() * 3000));
    }

<<<<<<< HEAD
=======
    /**
     * @param keyboardShortcut the shortcut to be translated
     * @return the translated shortcut, e.g. CMD+K -> ⌘+K for macOS, CTRL+K for Windows
     */
>>>>>>> 3996dc06
    @Restricted(NoExternalUse.class)
    public static String translateModifierKeysForUsersPlatform(String keyboardShortcut) {
        StaplerRequest currentRequest = Stapler.getCurrentRequest();
        currentRequest.getWebApp().getDispatchValidator().allowDispatch(currentRequest, Stapler.getCurrentResponse());
        String userAgent = currentRequest.getHeader("User-Agent");

        List<String> platformsThatUseCommand = List.of("MAC", "IPHONE", "IPAD");
        boolean useCmdKey = platformsThatUseCommand.stream().anyMatch(e -> userAgent.toUpperCase().contains(e));

        return keyboardShortcut.replace("CMD", useCmdKey ? "⌘" : "CTRL");
    }
}<|MERGE_RESOLUTION|>--- conflicted
+++ resolved
@@ -2475,13 +2475,10 @@
         return String.valueOf(Math.floor(Math.random() * 3000));
     }
 
-<<<<<<< HEAD
-=======
     /**
      * @param keyboardShortcut the shortcut to be translated
      * @return the translated shortcut, e.g. CMD+K -> ⌘+K for macOS, CTRL+K for Windows
      */
->>>>>>> 3996dc06
     @Restricted(NoExternalUse.class)
     public static String translateModifierKeysForUsersPlatform(String keyboardShortcut) {
         StaplerRequest currentRequest = Stapler.getCurrentRequest();
