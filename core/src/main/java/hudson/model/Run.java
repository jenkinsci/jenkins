--- conflicted
+++ resolved
@@ -160,11 +160,7 @@
  */
 @ExportedBean
 public abstract class Run<JobT extends Job<JobT, RunT>, RunT extends Run<JobT, RunT>>
-<<<<<<< HEAD
-        extends Actionable implements ExtensionPoint, Comparable<RunT>, AccessControlled, PersistenceRoot, DescriptorByNameOwner, OnMaster, StaplerProxy, HistoricalBuild {
-=======
-        extends Actionable implements ExtensionPoint, Comparable<RunT>, AccessControlled, PersistenceRoot, DescriptorByNameOwner, OnMaster, StaplerProxy, WithConsoleUrl {
->>>>>>> bfcb8741
+        extends Actionable implements ExtensionPoint, Comparable<RunT>, AccessControlled, PersistenceRoot, DescriptorByNameOwner, OnMaster, StaplerProxy, HistoricalBuild, WithConsoleUrl {
 
     /**
      * The original {@link Queue.Item#getId()} has not yet been mapped onto the {@link Run} instance.
