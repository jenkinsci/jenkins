/*
 * The MIT License
 *
 * Copyright (c) 2004-2010, Sun Microsystems, Inc., Kohsuke Kawaguchi, Yahoo! Inc., Seiji Sogabe
 *
 * Permission is hereby granted, free of charge, to any person obtaining a copy
 * of this software and associated documentation files (the "Software"), to deal
 * in the Software without restriction, including without limitation the rights
 * to use, copy, modify, merge, publish, distribute, sublicense, and/or sell
 * copies of the Software, and to permit persons to whom the Software is
 * furnished to do so, subject to the following conditions:
 *
 * The above copyright notice and this permission notice shall be included in
 * all copies or substantial portions of the Software.
 *
 * THE SOFTWARE IS PROVIDED "AS IS", WITHOUT WARRANTY OF ANY KIND, EXPRESS OR
 * IMPLIED, INCLUDING BUT NOT LIMITED TO THE WARRANTIES OF MERCHANTABILITY,
 * FITNESS FOR A PARTICULAR PURPOSE AND NONINFRINGEMENT. IN NO EVENT SHALL THE
 * AUTHORS OR COPYRIGHT HOLDERS BE LIABLE FOR ANY CLAIM, DAMAGES OR OTHER
 * LIABILITY, WHETHER IN AN ACTION OF CONTRACT, TORT OR OTHERWISE, ARISING FROM,
 * OUT OF OR IN CONNECTION WITH THE SOFTWARE OR THE USE OR OTHER DEALINGS IN
 * THE SOFTWARE.
 */
package hudson.model;

import com.google.common.annotations.VisibleForTesting;
import hudson.BulkChange;
import hudson.Extension;
import hudson.ExtensionPoint;
import hudson.Functions;
import hudson.PluginManager;
import hudson.PluginWrapper;
import hudson.ProxyConfiguration;
import hudson.security.ACLContext;
import hudson.util.VersionNumber;
import java.nio.file.Files;
import java.nio.file.InvalidPathException;

import jenkins.security.stapler.StaplerDispatchable;
import jenkins.util.SystemProperties;
import hudson.Util;
import hudson.XmlFile;
import static hudson.init.InitMilestone.PLUGINS_STARTED;
import static java.util.logging.Level.INFO;
import static java.util.logging.Level.WARNING;

import hudson.init.Initializer;
import hudson.lifecycle.Lifecycle;
import hudson.lifecycle.RestartNotSupportedException;
import hudson.model.UpdateSite.Data;
import hudson.model.UpdateSite.Plugin;
import hudson.model.listeners.SaveableListener;
import hudson.remoting.AtmostOneThreadExecutor;
import hudson.security.ACL;
import hudson.util.DaemonThreadFactory;
import hudson.util.FormValidation;
import hudson.util.HttpResponses;
import hudson.util.NamingThreadFactory;
import hudson.util.PersistedList;
import hudson.util.XStream2;
import jenkins.MissingDependencyException;
import jenkins.RestartRequiredException;
import jenkins.install.InstallUtil;
import jenkins.model.Jenkins;
import jenkins.util.io.OnMaster;
import jenkins.util.java.JavaUtils;
import net.sf.json.JSONObject;

import org.acegisecurity.Authentication;
import org.acegisecurity.context.SecurityContext;
import org.apache.commons.codec.binary.Base64;
import org.apache.commons.io.input.CountingInputStream;
import org.apache.commons.io.output.NullOutputStream;
import org.jenkinsci.Symbol;
import org.jvnet.localizer.Localizable;
import org.kohsuke.accmod.restrictions.DoNotUse;
import org.kohsuke.stapler.HttpResponse;
import org.kohsuke.stapler.StaplerProxy;
import org.kohsuke.stapler.StaplerRequest;
import org.kohsuke.stapler.StaplerResponse;

import javax.annotation.Nonnull;
import javax.net.ssl.SSLHandshakeException;
import javax.servlet.ServletException;
import java.io.File;
import java.io.IOException;
import java.io.InputStream;
import java.io.OutputStream;
import java.lang.reflect.Constructor;
import java.net.HttpRetryException;
import java.net.HttpURLConnection;
import java.net.MalformedURLException;
import java.net.URL;
import java.net.URLConnection;
import java.net.UnknownHostException;
import java.security.DigestOutputStream;
import java.security.MessageDigest;
import java.security.NoSuchAlgorithmException;
import java.util.ArrayList;
import java.util.Collections;
import java.util.HashMap;
import java.util.HashSet;
import java.util.LinkedHashMap;
import java.util.List;
import java.util.Map;
import java.util.Set;
import java.util.TreeSet;
import java.util.UUID;
import java.util.Vector;
import java.util.concurrent.ConcurrentHashMap;
import java.util.concurrent.ExecutionException;
import java.util.concurrent.ExecutorService;
import java.util.concurrent.Executors;
import java.util.concurrent.Future;
import java.util.concurrent.atomic.AtomicInteger;
import java.util.jar.Attributes;
import java.util.jar.JarFile;
import java.util.logging.Level;
import java.util.logging.Logger;
import javax.annotation.CheckForNull;
import org.acegisecurity.context.SecurityContextHolder;
import org.apache.commons.io.IOUtils;
import org.kohsuke.accmod.Restricted;
import org.kohsuke.accmod.restrictions.NoExternalUse;
import org.kohsuke.stapler.export.Exported;
import org.kohsuke.stapler.export.ExportedBean;
import org.kohsuke.stapler.interceptor.RequirePOST;


/**
 * Controls update center capability.
 *
 * <p>
 * The main job of this class is to keep track of the latest update center metadata file, and perform installations.
 * Much of the UI about choosing plugins to install is done in {@link PluginManager}.
 * <p>
 * The update center can be configured to contact alternate servers for updates
 * and plugins, and to use alternate strategies for downloading, installing
 * and updating components. See the Javadocs for {@link UpdateCenterConfiguration}
 * for more information.
 * <p>
 * <b>Extending Update Centers</b>. The update center in {@code Jenkins} can be replaced by defining a
 * System Property (<code>hudson.model.UpdateCenter.className</code>). See {@link #createUpdateCenter(hudson.model.UpdateCenter.UpdateCenterConfiguration)}.
 * This className should be available on early startup, so it cannot come only from a library 
 * (e.g. Jenkins module or Extra library dependency in the WAR file project).
 * Plugins cannot be used for such purpose.
 * In order to be correctly instantiated, the class definition must have two constructors: 
 * {@link #UpdateCenter()} and {@link #UpdateCenter(hudson.model.UpdateCenter.UpdateCenterConfiguration)}.
 * If the class does not comply with the requirements, a fallback to the default UpdateCenter will be performed.
 * 
 * @author Kohsuke Kawaguchi
 * @since 1.220
 */
@ExportedBean
public class UpdateCenter extends AbstractModelObject implements Saveable, OnMaster, StaplerProxy {

<<<<<<< HEAD
    private static final String UPDATE_CENTER_URL = SystemProperties.getString(UpdateCenter.class.getName()+".updateCenterUrl","http://localhost:7080/");
=======
    private static final Logger LOGGER;
    private static final String UPDATE_CENTER_URL;
>>>>>>> a78a6a80

    /**
     * Read timeout when downloading plugins, defaults to 1 minute
     */
    private static final int PLUGIN_DOWNLOAD_READ_TIMEOUT = SystemProperties.getInteger(UpdateCenter.class.getName()+".pluginDownloadReadTimeoutSeconds", 60) * 1000;

    public static final String PREDEFINED_UPDATE_SITE_ID = "default";

    /**
     * {@linkplain UpdateSite#getId() ID} of the default update site.
     * @since 1.483; configurable via system property since 2.4
     */
    public static final String ID_DEFAULT = SystemProperties.getString(UpdateCenter.class.getName()+".defaultUpdateSiteId", PREDEFINED_UPDATE_SITE_ID);

    @Restricted(NoExternalUse.class)
    public static final String ID_UPLOAD = "_upload";

    /**
     * {@link ExecutorService} that performs installation.
     * @since 1.501
     */
    private final ExecutorService installerService = new AtmostOneThreadExecutor(
        new NamingThreadFactory(new DaemonThreadFactory(), "Update center installer thread"));

    /**
     * An {@link ExecutorService} for updating UpdateSites.
     */
    protected final ExecutorService updateService = Executors.newCachedThreadPool(
        new NamingThreadFactory(new DaemonThreadFactory(), "Update site data downloader"));

    /**
     * List of created {@link UpdateCenterJob}s. Access needs to be synchronized.
     */
    private final Vector<UpdateCenterJob> jobs = new Vector<UpdateCenterJob>();

    /**
     * {@link UpdateSite}s from which we've already installed a plugin at least once.
     * This is used to skip network tests.
     */
    private final Set<UpdateSite> sourcesUsed = new HashSet<UpdateSite>();

    /**
     * List of {@link UpdateSite}s to be used.
     */
    private final PersistedList<UpdateSite> sites = new PersistedList<UpdateSite>(this);

    /**
     * Update center configuration data
     */
    private UpdateCenterConfiguration config;

    private boolean requiresRestart;

    static {
        Logger logger = Logger.getLogger(UpdateCenter.class.getName());
        LOGGER = logger;
        String ucOverride = SystemProperties.getString(UpdateCenter.class.getName()+".updateCenterUrl");
        if (ucOverride != null) {
            logger.log(Level.INFO, "Using a custom update center defined by the system property: {0}", ucOverride);
            UPDATE_CENTER_URL = ucOverride;
        } else if (JavaUtils.isRunningWithJava8OrBelow()) {
            UPDATE_CENTER_URL = "https://updates.jenkins.io/";
        } else {
            //TODO: Rollback the default for Java 11 when it goes to GA
            String experimentalJava11UC = "https://updates.jenkins.io/temporary-experimental-java11/";
            logger.log(Level.WARNING, "Running Jenkins with Java {0} which is available in the preview mode only. " +
                    "A custom experimental update center will be used: {1}",
                    new Object[] {System.getProperty("java.specification.version"), experimentalJava11UC});
            UPDATE_CENTER_URL = experimentalJava11UC;
        }
    }

    /**
     * Simple connection status enum.
     */
    @Restricted(NoExternalUse.class)
    static enum ConnectionStatus {
        /**
         * Connection status has not started yet.
         */
        PRECHECK,
        /**
         * Connection status check has been skipped.
         * As example, it may happen if there is no connection check URL defined for the site.
         * @since 2.4
         */
        SKIPPED,
        /**
         * Connection status is being checked at this time.
         */
        CHECKING,
        /**
         * Connection status was not checked.
         */
        UNCHECKED,
        /**
         * Connection is ok.
         */
        OK,
        /**
         * Connection status check failed.
         */
        FAILED;

        static final String INTERNET = "internet";
        static final String UPDATE_SITE = "updatesite";
    }

    public UpdateCenter() {
        configure(new UpdateCenterConfiguration());
    }

    UpdateCenter(@Nonnull UpdateCenterConfiguration configuration) {
        configure(configuration);
    }
    
    /**
     * Creates an update center.
     * @param config Requested configuration. May be {@code null} if defaults should be used
     * @return Created Update center. {@link UpdateCenter} by default, but may be overridden
     * @since 2.4
     */
    @Nonnull
    public static UpdateCenter createUpdateCenter(@CheckForNull UpdateCenterConfiguration config) {
        String requiredClassName = SystemProperties.getString(UpdateCenter.class.getName()+".className", null);
        if (requiredClassName == null) {
            // Use the default Update Center
            LOGGER.log(Level.FINE, "Using the default Update Center implementation");
            return createDefaultUpdateCenter(config);
        }
        
        LOGGER.log(Level.FINE, "Using the custom update center: {0}", requiredClassName);
        try {
            final Class<?> clazz = Class.forName(requiredClassName).asSubclass(UpdateCenter.class);
            if (!UpdateCenter.class.isAssignableFrom(clazz)) {
                LOGGER.log(Level.SEVERE, "The specified custom Update Center {0} is not an instance of {1}. Falling back to default.",
                        new Object[] {requiredClassName, UpdateCenter.class.getName()});
                return createDefaultUpdateCenter(config);
            }
            final Class<? extends UpdateCenter> ucClazz = clazz.asSubclass(UpdateCenter.class);
            final Constructor<? extends UpdateCenter> defaultConstructor = ucClazz.getConstructor();
            final Constructor<? extends UpdateCenter> configConstructor = ucClazz.getConstructor(UpdateCenterConfiguration.class);
            LOGGER.log(Level.FINE, "Using the constructor {0} Update Center configuration for {1}",
                    new Object[] {config != null ? "with" : "without", requiredClassName});
            return config != null ? configConstructor.newInstance(config) : defaultConstructor.newInstance();
        } catch(ClassCastException e) {
            // Should never happen
            LOGGER.log(WARNING, "UpdateCenter class {0} does not extend hudson.model.UpdateCenter. Using default.", requiredClassName);
        } catch(NoSuchMethodException e) {
            LOGGER.log(WARNING, String.format("UpdateCenter class %s does not define one of the required constructors. Using default", requiredClassName), e);
        } catch(Exception e) {
            LOGGER.log(WARNING, String.format("Unable to instantiate custom plugin manager [%s]. Using default.", requiredClassName), e);
        }
        return createDefaultUpdateCenter(config);
    }
    
    @Nonnull
    private static UpdateCenter createDefaultUpdateCenter(@CheckForNull UpdateCenterConfiguration config) {
        return config != null ? new UpdateCenter(config) : new UpdateCenter();
    }

    public Api getApi() {
        return new Api(this);
    }

    /**
     * Configures update center to get plugins/updates from alternate servers,
     * and optionally using alternate strategies for downloading, installing
     * and upgrading.
     *
     * @param config Configuration data
     * @see UpdateCenterConfiguration
     */
    public void configure(UpdateCenterConfiguration config) {
        if (config!=null) {
            this.config = config;
        }
    }

    /**
     * Returns the list of {@link UpdateCenterJob} representing scheduled installation attempts.
     *
     * @return
     *      can be empty but never null. Oldest entries first.
     */
    @Exported
    @StaplerDispatchable
    public List<UpdateCenterJob> getJobs() {
        synchronized (jobs) {
            return new ArrayList<UpdateCenterJob>(jobs);
        }
    }

    /**
     * Gets a job by its ID.
     *
     * Primarily to make {@link UpdateCenterJob} bound to URL.
     */
    public UpdateCenterJob getJob(int id) {
        synchronized (jobs) {
            for (UpdateCenterJob job : jobs) {
                if (job.id==id)
                    return job;
            }
        }
        return null;
    }

    /**
     * Returns latest install/upgrade job for the given plugin.
     * @return InstallationJob or null if not found
     */
    public InstallationJob getJob(Plugin plugin) {
        List<UpdateCenterJob> jobList = getJobs();
        Collections.reverse(jobList);
        for (UpdateCenterJob job : jobList)
            if (job instanceof InstallationJob) {
                InstallationJob ij = (InstallationJob)job;
                if (ij.plugin.name.equals(plugin.name) && ij.plugin.sourceId.equals(plugin.sourceId))
                    return ij;
            }
        return null;
    }

    /**
     * Get the current connection status.
     * <p>
     * Supports a "siteId" request parameter, defaulting to {@link #ID_DEFAULT} for the default
     * update site.
     *
     * @return The current connection status.
     */
    @Restricted(DoNotUse.class)
    public HttpResponse doConnectionStatus(StaplerRequest request) {
        try {
            String siteId = request.getParameter("siteId");
            if (siteId == null) {
                siteId = ID_DEFAULT;
            } else if (siteId.equals("default")) {
                // If the request explicitly requires the default ID, ship it
                siteId = ID_DEFAULT;
            }
            ConnectionCheckJob checkJob = getConnectionCheckJob(siteId);
            if (checkJob == null) {
                UpdateSite site = getSite(siteId);
                if (site != null) {
                    checkJob = addConnectionCheckJob(site);
                }
            }
            if (checkJob != null) {
                boolean isOffline = false;
                for (ConnectionStatus status : checkJob.connectionStates.values()) {
                    if(ConnectionStatus.FAILED.equals(status)) {
                        isOffline = true;
                        break;
                    }
                }
                if (isOffline) {
                    // retry connection states if determined to be offline
                    checkJob.run();
                    isOffline = false;
                    for (ConnectionStatus status : checkJob.connectionStates.values()) {
                        if(ConnectionStatus.FAILED.equals(status)) {
                            isOffline = true;
                            break;
                        }
                    }
                    if(!isOffline) { // also need to download the metadata
                        updateAllSites();
                    }
                }
                return HttpResponses.okJSON(checkJob.connectionStates);
            } else {
                return HttpResponses.errorJSON(String.format("Cannot check connection status of the update site with ID='%s'"
                        + ". This update center cannot be resolved", siteId));
            }
        } catch (Exception e) {
            return HttpResponses.errorJSON(String.format("ERROR: %s", e.getMessage()));
        }
    }

    /**
     * Called to determine if there was an incomplete installation, what the statuses of the plugins are
     */
    @Restricted(DoNotUse.class) // WebOnly
    public HttpResponse doIncompleteInstallStatus() {
        try {
        Map<String,String> jobs = InstallUtil.getPersistedInstallStatus();
        if(jobs == null) {
            jobs = Collections.emptyMap();
        }
            return HttpResponses.okJSON(jobs);
        } catch (Exception e) {
            return HttpResponses.errorJSON(String.format("ERROR: %s", e.getMessage()));
        }
    }

    /**
     * Called to persist the currently installing plugin states. This allows
     * us to support install resume if Jenkins is restarted while plugins are
     * being installed.
     */
    @Restricted(NoExternalUse.class)
    public synchronized void persistInstallStatus() {
        List<UpdateCenterJob> jobs = getJobs();

        boolean activeInstalls = false;
        for (UpdateCenterJob job : jobs) {
            if (job instanceof InstallationJob) {
                InstallationJob installationJob = (InstallationJob) job;
                if(!installationJob.status.isSuccess()) {
            activeInstalls = true;
                }
            }
        }

        if(activeInstalls) {
        InstallUtil.persistInstallStatus(jobs); // save this info
        }
        else {
        InstallUtil.clearInstallStatus(); // clear this info
        }
    }

    /**
     * Get the current installation status of a plugin set.
     * <p>
     * Supports a "correlationId" request parameter if you only want to get the
     * install status of a set of plugins requested for install through
     * {@link PluginManager#doInstallPlugins(org.kohsuke.stapler.StaplerRequest)}.
     *
     * @return The current installation status of a plugin set.
     */
    @Restricted(DoNotUse.class)
    public HttpResponse doInstallStatus(StaplerRequest request) {
        try {
            String correlationId = request.getParameter("correlationId");
            Map<String,Object> response = new HashMap<>();
            response.put("state", Jenkins.getInstance().getInstallState().name());
            List<Map<String, String>> installStates = new ArrayList<>();
            response.put("jobs", installStates);
            List<UpdateCenterJob> jobCopy = getJobs();

            for (UpdateCenterJob job : jobCopy) {
                if (job instanceof InstallationJob) {
                    UUID jobCorrelationId = job.getCorrelationId();
                    if (correlationId == null || (jobCorrelationId != null && correlationId.equals(jobCorrelationId.toString()))) {
                        InstallationJob installationJob = (InstallationJob) job;
                        Map<String, String> pluginInfo = new LinkedHashMap<>();
                        pluginInfo.put("name", installationJob.plugin.name);
                        pluginInfo.put("version", installationJob.plugin.version);
                        pluginInfo.put("title", installationJob.plugin.title);
                        pluginInfo.put("installStatus", installationJob.status.getType());
                        pluginInfo.put("requiresRestart", Boolean.toString(installationJob.status.requiresRestart()));
                        if (jobCorrelationId != null) {
                            pluginInfo.put("correlationId", jobCorrelationId.toString());
                        }
                        installStates.add(pluginInfo);
                    }
                }
            }
            return HttpResponses.okJSON(JSONObject.fromObject(response));
        } catch (Exception e) {
            return HttpResponses.errorJSON(String.format("ERROR: %s", e.getMessage()));
        }
    }

    /**
     * Returns latest Jenkins upgrade job.
     * @return HudsonUpgradeJob or null if not found
     */
    public HudsonUpgradeJob getHudsonJob() {
        List<UpdateCenterJob> jobList = getJobs();
        Collections.reverse(jobList);
        for (UpdateCenterJob job : jobList)
            if (job instanceof HudsonUpgradeJob)
                return (HudsonUpgradeJob)job;
        return null;
    }

    /**
     * Returns the list of {@link UpdateSite}s to be used.
     * This is a live list, whose change will be persisted automatically.
     *
     * @return
     *      can be empty but never null.
     */
    @StaplerDispatchable // referenced by _api.jelly
    public PersistedList<UpdateSite> getSites() {
        return sites;
    }

    /**
     * The same as {@link #getSites()} but for REST API.
     */
    @Exported(name="sites")
    public List<UpdateSite> getSiteList() {
        return sites.toList();
    }

    /**
     * Alias for {@link #getById}.
     * @param id ID of the update site to be retrieved
     * @return Discovered {@link UpdateSite}. {@code null} if it cannot be found
     */
    @CheckForNull
    public UpdateSite getSite(String id) {
        return getById(id);
    }

    /**
     * Gets the string representing how long ago the data was obtained.
     * Will be the newest of all {@link UpdateSite}s.
     */
    public String getLastUpdatedString() {
        long newestTs = 0;
        for (UpdateSite s : sites) {
            if (s.getDataTimestamp()>newestTs) {
                newestTs = s.getDataTimestamp();
            }
        }
        if (newestTs == 0) {
            return Messages.UpdateCenter_n_a();
        }
        return Util.getPastTimeString(System.currentTimeMillis()-newestTs);
    }

    /**
     * Gets {@link UpdateSite} by its ID.
     * Used to bind them to URL.
     * @param id ID of the update site to be retrieved
     * @return Discovered {@link UpdateSite}. {@code null} if it cannot be found
     */
    @CheckForNull
    public UpdateSite getById(String id) {
        for (UpdateSite s : sites) {
            if (s.getId().equals(id)) {
                return s;
            }
        }
        return null;
    }

    /**
     * Gets the {@link UpdateSite} from which we receive updates for {@code jenkins.war}.
     *
     * @return
     *      {@code null} if no such update center is provided.
     */
    @CheckForNull
    public UpdateSite getCoreSource() {
        for (UpdateSite s : sites) {
            Data data = s.getData();
            if (data!=null && data.core!=null)
                return s;
        }
        return null;
    }

    /**
     * Gets the default base URL.
     *
     * @deprecated
     *      TODO: revisit tool update mechanism, as that should be de-centralized, too. In the mean time,
     *      please try not to use this method, and instead ping us to get this part completed.
     */
    @Deprecated
    public String getDefaultBaseUrl() {
        return config.getUpdateCenterUrl();
    }

    /**
     * Gets the plugin with the given name from the first {@link UpdateSite} to contain it.
     * @return Discovered {@link Plugin}. {@code null} if it cannot be found
     */
    public @CheckForNull Plugin getPlugin(String artifactId) {
        for (UpdateSite s : sites) {
            Plugin p = s.getPlugin(artifactId);
            if (p!=null) return p;
        }
        return null;
    }

    /**
     * Gets the plugin with the given name from the first {@link UpdateSite} to contain it.
     * @return Discovered {@link Plugin}. {@code null} if it cannot be found
     */
    public @CheckForNull Plugin getPlugin(String artifactId, @CheckForNull VersionNumber minVersion) {
        if (minVersion == null) {
            return getPlugin(artifactId);
        }
        for (UpdateSite s : sites) {
            Plugin p = s.getPlugin(artifactId);
            if (p!=null) {
                if (minVersion.isNewerThan(new VersionNumber(p.version))) continue;
                return p;
            }
        }
        return null;
    }

    /**
     * Schedules a Jenkins upgrade.
     */
    @RequirePOST
    public void doUpgrade(StaplerResponse rsp) throws IOException, ServletException {
        HudsonUpgradeJob job = new HudsonUpgradeJob(getCoreSource(), Jenkins.getAuthentication());
        if(!Lifecycle.get().canRewriteHudsonWar()) {
            sendError("Jenkins upgrade not supported in this running mode");
            return;
        }

        LOGGER.info("Scheduling the core upgrade");
        addJob(job);
        rsp.sendRedirect2(".");
    }

    /**
     * Invalidates the update center JSON data for all the sites and force re-retrieval.
     *
     * @since 1.432
     */
    @RequirePOST
    public HttpResponse doInvalidateData() {
        for (UpdateSite site : sites) {
            site.doInvalidateData();
        }

        return HttpResponses.ok();
    }


    /**
     * Schedules a Jenkins restart.
     */
    @RequirePOST
    public void doSafeRestart(StaplerRequest request, StaplerResponse response) throws IOException, ServletException {
        synchronized (jobs) {
            if (!isRestartScheduled()) {
                addJob(new RestartJenkinsJob(getCoreSource()));
                LOGGER.info("Scheduling Jenkins reboot");
            }
        }
        response.sendRedirect2(".");
    }

    /**
     * Cancel all scheduled jenkins restarts
     */
    @RequirePOST
    public void doCancelRestart(StaplerResponse response) throws IOException, ServletException {
        synchronized (jobs) {
            for (UpdateCenterJob job : jobs) {
                if (job instanceof RestartJenkinsJob) {
                    if (((RestartJenkinsJob) job).cancel()) {
                        LOGGER.info("Scheduled Jenkins reboot unscheduled");
                    }
                }
            }
        }
        response.sendRedirect2(".");
    }

    /**
     * If any of the executed {@link UpdateCenterJob}s requires a restart
     * to take effect, this method returns true.
     *
     * <p>
     * This doesn't necessarily mean the user has scheduled or initiated
     * the restart operation.
     *
     * @see #isRestartScheduled()
     */
    @Exported
    public boolean isRestartRequiredForCompletion() {
        return requiresRestart;
    }

    /**
     * Checks if the restart operation is scheduled
     * (which means in near future Jenkins will restart by itself)
     *
     * @see #isRestartRequiredForCompletion()
     */
    public boolean isRestartScheduled() {
        for (UpdateCenterJob job : getJobs()) {
            if (job instanceof RestartJenkinsJob) {
                RestartJenkinsJob.RestartJenkinsJobStatus status = ((RestartJenkinsJob) job).status;
                if (status instanceof RestartJenkinsJob.Pending
                        || status instanceof RestartJenkinsJob.Running) {
                    return true;
                }
            }
        }
        return false;
    }

    /**
     * Returns true if backup of jenkins.war exists on the hard drive
     */
    public boolean isDowngradable() {
        return new File(Lifecycle.get().getHudsonWar() + ".bak").exists();
    }

    /**
     * Performs hudson downgrade.
     */
    @RequirePOST
    public void doDowngrade(StaplerResponse rsp) throws IOException, ServletException {
        if(!isDowngradable()) {
            sendError("Jenkins downgrade is not possible, probably backup does not exist");
            return;
        }

        HudsonDowngradeJob job = new HudsonDowngradeJob(getCoreSource(), Jenkins.getAuthentication());
        LOGGER.info("Scheduling the core downgrade");
        addJob(job);
        rsp.sendRedirect2(".");
    }

    /**
     * Performs hudson downgrade.
     */
    @RequirePOST
    public void doRestart(StaplerResponse rsp) throws IOException, ServletException {
        HudsonDowngradeJob job = new HudsonDowngradeJob(getCoreSource(), Jenkins.getAuthentication());
        LOGGER.info("Scheduling the core downgrade");

        addJob(job);
        rsp.sendRedirect2(".");
    }

    /**
     * Returns String with version of backup .war file,
     * if the file does not exists returns null
     */
    public String getBackupVersion() {
        try {
            try (JarFile backupWar = new JarFile(new File(Lifecycle.get().getHudsonWar() + ".bak"))) {
                Attributes attrs = backupWar.getManifest().getMainAttributes();
                String v = attrs.getValue("Jenkins-Version");
                if (v == null)   v = attrs.getValue("Hudson-Version");
                return v;
            }
        } catch (IOException e) {
            LOGGER.log(Level.WARNING, "Failed to read backup version ", e);
            return null;}

    }

    /*package*/ synchronized Future<UpdateCenterJob> addJob(UpdateCenterJob job) {
        addConnectionCheckJob(job.site);
        return job.submit();
    }

    private @Nonnull ConnectionCheckJob addConnectionCheckJob(@Nonnull UpdateSite site) {
        // Create a connection check job if the site was not already in the sourcesUsed set i.e. the first
        // job (in the jobs list) relating to a site must be the connection check job.
        if (sourcesUsed.add(site)) {
            ConnectionCheckJob connectionCheckJob = newConnectionCheckJob(site);
            connectionCheckJob.submit();
            return connectionCheckJob;
        } else {
            // Find the existing connection check job for that site and return it.
            ConnectionCheckJob connectionCheckJob = getConnectionCheckJob(site);
            if (connectionCheckJob != null) {
                return connectionCheckJob;
            } else {
                throw new IllegalStateException("Illegal addition of an UpdateCenter job without calling UpdateCenter.addJob. " +
                        "No ConnectionCheckJob found for the site.");
            }
        }
    }

    /**
     * Create a {@link ConnectionCheckJob} for the specified update site.
     * <p>
     * Does not start/submit the job.
     * @param site The site  for which the Job is to be created.
     * @return A {@link ConnectionCheckJob} for the specified update site.
     */
    @Restricted(NoExternalUse.class)
    ConnectionCheckJob newConnectionCheckJob(UpdateSite site) {
        return new ConnectionCheckJob(site);
    }

    private @CheckForNull ConnectionCheckJob getConnectionCheckJob(@Nonnull String siteId) {
        UpdateSite site = getSite(siteId);
        if (site == null) {
            return null;
        }
        return getConnectionCheckJob(site);
    }

    private @CheckForNull ConnectionCheckJob getConnectionCheckJob(@Nonnull UpdateSite site) {
        synchronized (jobs) {
            for (UpdateCenterJob job : jobs) {
                if (job instanceof ConnectionCheckJob && job.site.getId().equals(site.getId())) {
                    return (ConnectionCheckJob) job;
                }
            }
        }
        return null;
    }

    public String getDisplayName() {
        return Messages.UpdateCenter_DisplayName();
    }

    public String getSearchUrl() {
        return "updateCenter";
    }

    /**
     * Saves the configuration info to the disk.
     */
    public synchronized void save() {
        if(BulkChange.contains(this))   return;
        try {
            getConfigFile().write(sites);
            SaveableListener.fireOnChange(this, getConfigFile());
        } catch (IOException e) {
            LOGGER.log(Level.WARNING, "Failed to save "+getConfigFile(),e);
        }
    }

    /**
     * Loads the data from the disk into this object.
     */
    public synchronized void load() throws IOException {
        XmlFile file = getConfigFile();
        if(file.exists()) {
            try {
                sites.replaceBy(((PersistedList)file.unmarshal(sites)).toList());
            } catch (IOException e) {
                LOGGER.log(Level.WARNING, "Failed to load "+file, e);
            }
            boolean defaultSiteExists = false;
            for (UpdateSite site : sites) {
                // replace the legacy site with the new site
                if (site.isLegacyDefault()) {
                    sites.remove(site);
                } else if (ID_DEFAULT.equals(site.getId())) {
                    defaultSiteExists = true;
                }
            }
            if (!defaultSiteExists) {
                sites.add(createDefaultUpdateSite());
            }
        } else {
            if (sites.isEmpty()) {
                // If there aren't already any UpdateSources, add the default one.
                // to maintain compatibility with existing UpdateCenterConfiguration, create the default one as specified by UpdateCenterConfiguration
                sites.add(createDefaultUpdateSite());
            }
        }
    }

    protected UpdateSite createDefaultUpdateSite() {
        return new UpdateSite(PREDEFINED_UPDATE_SITE_ID, config.getUpdateCenterUrl() + "update-center.json");
    }

    private XmlFile getConfigFile() {
        return new XmlFile(XSTREAM,new File(Jenkins.getInstance().root,
                                    UpdateCenter.class.getName()+".xml"));
    }

    @Exported
    public List<Plugin> getAvailables() {
        Map<String,Plugin> pluginMap = new LinkedHashMap<String, Plugin>();
        for (UpdateSite site : sites) {
            for (Plugin plugin: site.getAvailables()) {
                final Plugin existing = pluginMap.get(plugin.name);
                if (existing == null) {
                    pluginMap.put(plugin.name, plugin);
                } else if (!existing.version.equals(plugin.version)) {
                    // allow secondary update centers to publish different versions
                    // TODO refactor to consolidate multiple versions of the same plugin within the one row
                    final String altKey = plugin.name + ":" + plugin.version;
                    if (!pluginMap.containsKey(altKey)) {
                        pluginMap.put(altKey, plugin);
                    }
                }
            }
        }

        return new ArrayList<Plugin>(pluginMap.values());
    }

    /**
     * Returns a list of plugins that should be shown in the "available" tab, grouped by category.
     * A plugin with multiple categories will appear multiple times in the list.
     */
    public PluginEntry[] getCategorizedAvailables() {
        TreeSet<PluginEntry> entries = new TreeSet<PluginEntry>();
        for (Plugin p : getAvailables()) {
            if (p.categories==null || p.categories.length==0)
                entries.add(new PluginEntry(p, getCategoryDisplayName(null)));
            else
                for (String c : p.categories)
                    entries.add(new PluginEntry(p, getCategoryDisplayName(c)));
        }
        return entries.toArray(new PluginEntry[entries.size()]);
    }

    private static String getCategoryDisplayName(String category) {
        if (category==null)
            return Messages.UpdateCenter_PluginCategory_misc();
        try {
            return (String)Messages.class.getMethod(
                    "UpdateCenter_PluginCategory_" + category.replace('-', '_')).invoke(null);
        } catch (Exception ex) {
            return Messages.UpdateCenter_PluginCategory_unrecognized(category);
        }
    }

    public List<Plugin> getUpdates() {
        Map<String,Plugin> pluginMap = new LinkedHashMap<String, Plugin>();
        for (UpdateSite site : sites) {
            for (Plugin plugin: site.getUpdates()) {
                final Plugin existing = pluginMap.get(plugin.name);
                if (existing == null) {
                    pluginMap.put(plugin.name, plugin);
                } else if (!existing.version.equals(plugin.version)) {
                    // allow secondary update centers to publish different versions
                    // TODO refactor to consolidate multiple versions of the same plugin within the one row
                    final String altKey = plugin.name + ":" + plugin.version;
                    if (!pluginMap.containsKey(altKey)) {
                        pluginMap.put(altKey, plugin);
                    }
                }
            }
        }

        return new ArrayList<Plugin>(pluginMap.values());
    }

    /**
     * Ensure that all UpdateSites are up to date, without requiring a user to
     * browse to the instance.
     *
     * @return a list of {@link FormValidation} for each updated Update Site
     * @throws ExecutionException
     * @throws InterruptedException
     * @since 1.501
     *
     */
    public List<FormValidation> updateAllSites() throws InterruptedException, ExecutionException {
        List <Future<FormValidation>> futures = new ArrayList<Future<FormValidation>>();
        for (UpdateSite site : getSites()) {
            Future<FormValidation> future = site.updateDirectly(DownloadService.signatureCheck);
            if (future != null) {
                futures.add(future);
            }
        }

        List<FormValidation> results = new ArrayList<FormValidation>();
        for (Future<FormValidation> f : futures) {
            results.add(f.get());
        }
        return results;
    }

    /**
     * {@link AdministrativeMonitor} that checks if there's Jenkins update.
     */
    @Extension @Symbol("coreUpdate")
    public static final class CoreUpdateMonitor extends AdministrativeMonitor {

        @Override
        public String getDisplayName() {
            return Messages.UpdateCenter_CoreUpdateMonitor_DisplayName();
        }

        public boolean isActivated() {
            Data data = getData();
            return data!=null && data.hasCoreUpdates();
        }

        public Data getData() {
            UpdateSite cs = Jenkins.getInstance().getUpdateCenter().getCoreSource();
            if (cs!=null)   return cs.getData();
            return null;
        }
    }


    /**
     * Strategy object for controlling the update center's behaviors.
     *
     * <p>
     * Until 1.333, this extension point used to control the configuration of
     * where to get updates (hence the name of this class), but with the introduction
     * of multiple update center sites capability, that functionality is achieved by
     * simply installing another {@link UpdateSite}.
     *
     * <p>
     * See {@link UpdateSite} for how to manipulate them programmatically.
     *
     * @since 1.266
     */
    @SuppressWarnings({"UnusedDeclaration"})
    public static class UpdateCenterConfiguration implements ExtensionPoint {
        /**
         * Creates default update center configuration - uses settings for global update center.
         */
        public UpdateCenterConfiguration() {
        }

        /**
         * Check network connectivity by trying to establish a connection to
         * the host in connectionCheckUrl.
         *
         * @param job The connection checker that is invoking this strategy.
         * @param connectionCheckUrl A string containing the URL of a domain
         *          that is assumed to be always available.
         * @throws IOException if a connection can't be established
         */
        public void checkConnection(ConnectionCheckJob job, String connectionCheckUrl) throws IOException {
            testConnection(new URL(connectionCheckUrl));
        }

        /**
         * Check connection to update center server.
         *
         * @param job The connection checker that is invoking this strategy.
         * @param updateCenterUrl A sting containing the URL of the update center host.
         * @throws IOException if a connection to the update center server can't be established.
         */
        public void checkUpdateCenter(ConnectionCheckJob job, String updateCenterUrl) throws IOException {
            testConnection(toUpdateCenterCheckUrl(updateCenterUrl));
        }

        /**
         * Converts an update center URL into the URL to use for checking its connectivity.
         * @param updateCenterUrl the URL to convert.
         * @return the converted URL.
         * @throws MalformedURLException if the supplied URL is malformed.
         */
        static URL toUpdateCenterCheckUrl(String updateCenterUrl) throws MalformedURLException {
            URL url;
            if (updateCenterUrl.startsWith("http://") || updateCenterUrl.startsWith("https://")) {
                url = new URL(updateCenterUrl + (updateCenterUrl.indexOf('?') == -1 ? "?uctest" : "&uctest"));
            } else {
                url = new URL(updateCenterUrl);
            }
            return url;
        }

        /**
         * Validate the URL of the resource before downloading it.
         *
         * @param job The download job that is invoking this strategy. This job is
         *          responsible for managing the status of the download and installation.
         * @param src The location of the resource on the network
         * @throws IOException if the validation fails
         */
        public void preValidate(DownloadJob job, URL src) throws IOException {
        }

        /**
         * Validate the resource after it has been downloaded, before it is
         * installed. The default implementation does nothing.
         *
         * @param job The download job that is invoking this strategy. This job is
         *          responsible for managing the status of the download and installation.
         * @param src The location of the downloaded resource.
         * @throws IOException if the validation fails.
         */
        public void postValidate(DownloadJob job, File src) throws IOException {
        }

        /**
         * Download a plugin or core upgrade in preparation for installing it
         * into its final location. Implementations will normally download the
         * resource into a temporary location and hand off a reference to this
         * location to the install or upgrade strategy to move into the final location.
         *
         * @param job The download job that is invoking this strategy. This job is
         *          responsible for managing the status of the download and installation.
         * @param src The URL to the resource to be downloaded.
         * @return A File object that describes the downloaded resource.
         * @throws IOException if there were problems downloading the resource.
         * @see DownloadJob
         */
        public File download(DownloadJob job, URL src) throws IOException {
            MessageDigest sha1 = null;
            MessageDigest sha256 = null;
            MessageDigest sha512 = null;
            try {
                // Java spec says SHA-1 and SHA-256 exist, and SHA-512 might not, so one try/catch block should be fine
                sha1 = MessageDigest.getInstance("SHA-1");
                sha256 = MessageDigest.getInstance("SHA-256");
                sha512 = MessageDigest.getInstance("SHA-512");
            } catch (NoSuchAlgorithmException nsa) {
                LOGGER.log(Level.WARNING, "Failed to instantiate message digest algorithm, may only have weak or no verification of downloaded file", nsa);
            }

            URLConnection con = null;
            try {
                con = connect(job,src);
                //JENKINS-34174 - set timeout for downloads, may hang indefinitely
                // particularly noticeable during 2.0 install when downloading
                // many plugins
                con.setReadTimeout(PLUGIN_DOWNLOAD_READ_TIMEOUT);
                
                int total = con.getContentLength();
                byte[] buf = new byte[8192];
                int len;

                File dst = job.getDestination();
                File tmp = new File(dst.getPath()+".tmp");

                LOGGER.info("Downloading "+job.getName());
                Thread t = Thread.currentThread();
                String oldName = t.getName();
                t.setName(oldName + ": " + src);
                try (OutputStream _out = Files.newOutputStream(tmp.toPath());
                     OutputStream out =
                             sha1 != null ? new DigestOutputStream(
                                     sha256 != null ? new DigestOutputStream(
                                             sha512 != null ? new DigestOutputStream(_out, sha512) : _out, sha256) : _out, sha1) : _out;
                     InputStream in = con.getInputStream();
                     CountingInputStream cin = new CountingInputStream(in)) {
                    while ((len = cin.read(buf)) >= 0) {
                        out.write(buf,0,len);
                        job.status = job.new Installing(total == -1 ? -1 : cin.getCount() * 100 / total);
                    }
                } catch (IOException | InvalidPathException e) {
                    throw new IOException("Failed to load "+src+" to "+tmp,e);
                } finally {
                    t.setName(oldName);
                }

                if (total!=-1 && total!=tmp.length()) {
                    // don't know exactly how this happens, but report like
                    // http://www.ashlux.com/wordpress/2009/08/14/hudson-and-the-sonar-plugin-fail-maveninstallation-nosuchmethoderror/
                    // indicates that this kind of inconsistency can happen. So let's be defensive
                    throw new IOException("Inconsistent file length: expected "+total+" but only got "+tmp.length());
                }

                if (sha1 != null) {
                    byte[] digest = sha1.digest();
                    job.computedSHA1 = Base64.encodeBase64String(digest);
                }
                if (sha256 != null) {
                    byte[] digest = sha256.digest();
                    job.computedSHA256 = Base64.encodeBase64String(digest);
                }
                if (sha512 != null) {
                    byte[] digest = sha512.digest();
                    job.computedSHA512 = Base64.encodeBase64String(digest);
                }
                return tmp;
            } catch (IOException e) {
                // assist troubleshooting in case of e.g. "too many redirects" by printing actual URL
                String extraMessage = "";
                if (con != null && con.getURL() != null && !src.toString().equals(con.getURL().toString())) {
                    // Two URLs are considered equal if different hosts resolve to same IP. Prefer to log in case of string inequality,
                    // because who knows how the server responds to different host name in the request header?
                    // Also, since it involved name resolution, it'd be an expensive operation.
                    extraMessage = " (redirected to: " + con.getURL() + ")";
                }
                throw new IOException("Failed to download from "+src+extraMessage,e);
            }
        }

        /**
         * Connects to the given URL for downloading the binary. Useful for tweaking
         * how the connection gets established.
         */
        protected URLConnection connect(DownloadJob job, URL src) throws IOException {
            return ProxyConfiguration.open(src);
        }

        /**
         * Called after a plugin has been downloaded to move it into its final
         * location. The default implementation is a file rename.
         *
         * @param job The install job that is invoking this strategy.
         * @param src The temporary location of the plugin.
         * @param dst The final destination to install the plugin to.
         * @throws IOException if there are problems installing the resource.
         */
        public void install(DownloadJob job, File src, File dst) throws IOException {
            job.replace(dst, src);
        }

        /**
         * Called after an upgrade has been downloaded to move it into its final
         * location. The default implementation is a file rename.
         *
         * @param job The upgrade job that is invoking this strategy.
         * @param src The temporary location of the upgrade.
         * @param dst The final destination to install the upgrade to.
         * @throws IOException if there are problems installing the resource.
         */
        public void upgrade(DownloadJob job, File src, File dst) throws IOException {
            job.replace(dst, src);
        }

        /**
         * Returns an "always up" server for Internet connectivity testing.
         *
         * @deprecated as of 1.333
         *      With the introduction of multiple update center capability, this information
         *      is now a part of the {@code update-center.json} file. See
         *      {@code http://jenkins-ci.org/update-center.json} as an example.
         */
        @Deprecated
        public String getConnectionCheckUrl() {
            return "http://www.google.com";
        }

        /**
         * Returns the URL of the server that hosts the update-center.json
         * file.
         *
         * @deprecated as of 1.333
         *      With the introduction of multiple update center capability, this information
         *      is now moved to {@link UpdateSite}.
         * @return
         *      Absolute URL that ends with '/'.
         */
        @Deprecated
        public String getUpdateCenterUrl() {
            return UPDATE_CENTER_URL;
        }

        /**
         * Returns the URL of the server that hosts plugins and core updates.
         *
         * @deprecated as of 1.333
         *      {@code update-center.json} is now signed, so we don't have to further make sure that
         *      we aren't downloading from anywhere unsecure.
         */
        @Deprecated
        public String getPluginRepositoryBaseUrl() {
            return "http://jenkins-ci.org/";
        }


        private void testConnection(URL url) throws IOException {
            try {
                URLConnection connection = (URLConnection) ProxyConfiguration.openURLAllowingCrossProtocolRedirects(url);

                if (!(connection instanceof HttpURLConnection)) {
                    try (InputStream is = connection.getInputStream()) {
                        IOUtils.copy(is, new NullOutputStream());
                    }
                }
            } catch (SSLHandshakeException e) {
                if (e.getMessage().contains("PKIX path building failed"))
                   // fix up this crappy error message from JDK
                    throw new IOException("Failed to validate the SSL certificate of "+url,e);
            } catch (IOException e) {
                throw new IOException("Invalid response code from URL: " + url);
            }
        }
    }

    /**
     * Things that {@link UpdateCenter#installerService} executes.
     *
     * This object will have the {@code row.jelly} which renders the job on UI.
     */
    @ExportedBean
    public abstract class UpdateCenterJob implements Runnable {
        /**
         * Unique ID that identifies this job.
         *
         * @see UpdateCenter#getJob(int)
         */
        @Exported
        public final int id = iota.incrementAndGet();

        /**
         * Which {@link UpdateSite} does this belong to?
         */
        public final UpdateSite site;

        /**
         * Simple correlation ID that can be used to associated a batch of jobs e.g. the
         * installation of a set of plugins.
         */
        private UUID correlationId = null;

        /**
         * If this job fails, set to the error.
         */
        protected Throwable error;

        protected UpdateCenterJob(UpdateSite site) {
            this.site = site;
        }

        public Api getApi() {
            return new Api(this);
        }

        public UUID getCorrelationId() {
            return correlationId;
        }

        public void setCorrelationId(UUID correlationId) {
            if (this.correlationId != null) {
                throw new IllegalStateException("Illegal call to set the 'correlationId'. Already set.");
            }
            this.correlationId = correlationId;
        }

        /**
         * @deprecated as of 1.326
         *      Use {@link #submit()} instead.
         */
        @Deprecated
        public void schedule() {
            submit();
        }

        @Exported
        public String getType() {
            return getClass().getSimpleName();
        }

        /**
         * Schedules this job for an execution
         * @return
         *      {@link Future} to keeps track of the status of the execution.
         */
        public Future<UpdateCenterJob> submit() {
            LOGGER.fine("Scheduling "+this+" to installerService");
            // TODO: seems like this access to jobs should be synchronized, no?
            // It might get synch'd accidentally via the addJob method, but that wouldn't be good.
            jobs.add(this);
            return installerService.submit(this,this);
        }

        @Exported
        public String getErrorMessage() {
            return error != null ? error.getMessage() : null;
        }

        public Throwable getError() {
            return error;
        }
    }

    /**
     * Restarts jenkins.
     */
    public class RestartJenkinsJob extends UpdateCenterJob {
         /**
         * Immutable state of this job.
         */
         @Exported(inline=true)
        public volatile RestartJenkinsJobStatus status = new Pending();

        /**
         * The name of the user that started this job
         */
        private String authentication;

        /**
         * Cancel job
         */
        public synchronized boolean cancel() {
            if (status instanceof Pending) {
                status = new Canceled();
                return true;
            }
            return false;
        }

        public RestartJenkinsJob(UpdateSite site) {
            super(site);
            this.authentication = Jenkins.getAuthentication().getName();
        }

        public synchronized void run() {
            if (!(status instanceof Pending)) {
                return;
            }
            status = new Running();
            try {
                // safeRestart records the current authentication for the log, so set it to the managing user
                try (ACLContext acl = ACL.as(User.get(authentication, false, Collections.emptyMap()))) {
                    Jenkins.getInstance().safeRestart();
                }
            } catch (RestartNotSupportedException exception) {
                // ignore if restart is not allowed
                status = new Failure();
                error = exception;
            }
        }

        @ExportedBean
        public abstract class RestartJenkinsJobStatus {
            @Exported
            public final int id = iota.incrementAndGet();

        }

        public class Pending extends RestartJenkinsJobStatus {
            @Exported
            public String getType() {
                return getClass().getSimpleName();
            }
        }

        public class Running extends RestartJenkinsJobStatus {

        }

        public class Failure extends RestartJenkinsJobStatus {

        }

        public class Canceled extends RestartJenkinsJobStatus {

        }
    }

    /**
     * Tests the internet connectivity.
     */
    public final class ConnectionCheckJob extends UpdateCenterJob {
        private final Vector<String> statuses= new Vector<String>();

        final Map<String, ConnectionStatus> connectionStates = new ConcurrentHashMap<>();

        public ConnectionCheckJob(UpdateSite site) {
            super(site);
            connectionStates.put(ConnectionStatus.INTERNET, ConnectionStatus.PRECHECK);
            connectionStates.put(ConnectionStatus.UPDATE_SITE, ConnectionStatus.PRECHECK);
        }

        public void run() {
            connectionStates.put(ConnectionStatus.INTERNET, ConnectionStatus.UNCHECKED);
            connectionStates.put(ConnectionStatus.UPDATE_SITE, ConnectionStatus.UNCHECKED);
            if (ID_UPLOAD.equals(site.getId())) {
                return;
            }
            LOGGER.fine("Doing a connectivity check");
            Future<?> internetCheck = null;
            try {
                final String connectionCheckUrl = site.getConnectionCheckUrl();
                if (connectionCheckUrl!=null) {
                    connectionStates.put(ConnectionStatus.INTERNET, ConnectionStatus.CHECKING);
                    statuses.add(Messages.UpdateCenter_Status_CheckingInternet());
                    // Run the internet check in parallel
                    internetCheck = updateService.submit(new Runnable() {
                        @Override
                        public void run() {
                            try {
                                config.checkConnection(ConnectionCheckJob.this, connectionCheckUrl);
                            } catch (Exception e) {
                                if(e.getMessage().contains("Connection timed out")) {
                                    // Google can't be down, so this is probably a proxy issue
                                    connectionStates.put(ConnectionStatus.INTERNET, ConnectionStatus.FAILED);
                                    statuses.add(Messages.UpdateCenter_Status_ConnectionFailed(connectionCheckUrl));
                                    return;
                                }
                            }
                            connectionStates.put(ConnectionStatus.INTERNET, ConnectionStatus.OK);
                        }
                    });
                } else {
                    LOGGER.log(WARNING, "Update site ''{0}'' does not declare the connection check URL. "
                            + "Skipping the network availability check.", site.getId());
                    connectionStates.put(ConnectionStatus.INTERNET, ConnectionStatus.SKIPPED);
                }

                connectionStates.put(ConnectionStatus.UPDATE_SITE, ConnectionStatus.CHECKING);
                statuses.add(Messages.UpdateCenter_Status_CheckingJavaNet());

                config.checkUpdateCenter(this, site.getUrl());

                connectionStates.put(ConnectionStatus.UPDATE_SITE, ConnectionStatus.OK);
                statuses.add(Messages.UpdateCenter_Status_Success());
            } catch (UnknownHostException e) {
                connectionStates.put(ConnectionStatus.UPDATE_SITE, ConnectionStatus.FAILED);
                statuses.add(Messages.UpdateCenter_Status_UnknownHostException(e.getMessage()));
                addStatus(e);
                error = e;
            } catch (Exception e) {
                connectionStates.put(ConnectionStatus.UPDATE_SITE, ConnectionStatus.FAILED);
                statuses.add(Functions.printThrowable(e));
                error = e;
            }
            
            if(internetCheck != null) {
                try {
                    // Wait for internet check to complete
                    internetCheck.get();
                } catch (Exception e) {
                    LOGGER.log(Level.WARNING, "Error completing internet connectivity check: " + e.getMessage(), e);
                }
            }
        }

        private void addStatus(UnknownHostException e) {
            statuses.add("<pre>"+ Functions.xmlEscape(Functions.printThrowable(e))+"</pre>");
        }

        public String[] getStatuses() {
            synchronized (statuses) {
                return statuses.toArray(new String[statuses.size()]);
            }
        }


    }
    
    /**
     * Enables a required plugin, provides feedback in the update center
     */
    public class EnableJob extends InstallationJob {
        public EnableJob(UpdateSite site, Authentication auth, @Nonnull Plugin plugin, boolean dynamicLoad) {
            super(plugin, site, auth, dynamicLoad);
        }
        
        public Plugin getPlugin() {
            return plugin;
        }
        
        @Override
        public void run() {
            try {
                PluginWrapper installed = plugin.getInstalled();
                synchronized(installed) {
                    if (!installed.isEnabled()) {
                        try {
                            installed.enable();
                        } catch (IOException e) {
                            LOGGER.log(Level.SEVERE, "Failed to enable " + plugin.getDisplayName(), e);
                            error = e;
                            status = new Failure(e);
                        }
                        
                        if (dynamicLoad) {
                            try {
                                // remove the existing, disabled inactive plugin to force a new one to load
                                pm.dynamicLoad(getDestination(), true);
                            } catch (Exception e) {
                                LOGGER.log(Level.SEVERE, "Failed to dynamically load " + plugin.getDisplayName(), e);
                                error = e;
                                requiresRestart = true;
                                status = new Failure(e);
                            }
                        } else {
                            requiresRestart = true;
                        }
                    }
                }
            } catch(Throwable e) {
                LOGGER.log(Level.SEVERE, "An unexpected error occurred while attempting to enable " + plugin.getDisplayName(), e);
                error = e;
                requiresRestart = true;
                status = new Failure(e);
            }
            if(status instanceof Pending) {
                status = new Success();
            }
        }
    }
    
    /**
     * A no-op, e.g. this plugin is already installed
     */
    public class NoOpJob extends EnableJob {
        public NoOpJob(UpdateSite site, Authentication auth, @Nonnull Plugin plugin) {
            super(site, auth, plugin, false);
        }
        @Override
        public void run() {
            // do nothing
            status = new Success();
        }
    }

    @Restricted(NoExternalUse.class)
    /*package*/ interface WithComputedChecksums {
        String getComputedSHA1();
        String getComputedSHA256();
        String getComputedSHA512();
    }
    
    /**
     * Base class for a job that downloads a file from the Jenkins project.
     */
    public abstract class DownloadJob extends UpdateCenterJob implements WithComputedChecksums {
        /**
         * Immutable object representing the current state of this job.
         */
        @Exported(inline=true)
        public volatile InstallationStatus status = new Pending();

        /**
         * Where to download the file from.
         */
        protected abstract URL getURL() throws MalformedURLException;

        /**
         * Where to download the file to.
         */
        protected abstract File getDestination();

        @Exported
        public abstract String getName();

        /**
         * Called when the whole thing went successfully.
         */
        protected abstract void onSuccess();

        /**
         * During download, an attempt is made to compute the SHA-1 checksum of the file.
         * This is the base64 encoded SHA-1 checksum.
         *
         * @since 1.641
         */
        @CheckForNull
        public String getComputedSHA1() {
            return computedSHA1;
        }

        private String computedSHA1;

        /**
         * Base64 encoded SHA-256 checksum of the downloaded file, if it could be computed.
         *
         * @since 2.130
         */
        @CheckForNull
        public String getComputedSHA256() {
            return computedSHA256;
        }

        private String computedSHA256;

        /**
         * Base64 encoded SHA-512 checksum of the downloaded file, if it could be computed.
         *
         * @since 2.130
         */
        @CheckForNull
        public String getComputedSHA512() {
            return computedSHA512;
        }

        private String computedSHA512;

        private Authentication authentication;

        /**
         * Get the user that initiated this job
         */
        public Authentication getUser() {
            return this.authentication;
        }

        protected DownloadJob(UpdateSite site, Authentication authentication) {
            super(site);
            this.authentication = authentication;
        }

        public void run() {
            try {
                LOGGER.info("Starting the installation of "+getName()+" on behalf of "+getUser().getName());

                _run();

                LOGGER.info("Installation successful: "+getName());
                status = new Success();
                onSuccess();
            } catch (InstallationStatus e) {
                status = e;
                if (status.isSuccess()) onSuccess();
                requiresRestart |= status.requiresRestart();
            } catch (MissingDependencyException e) {
                LOGGER.log(Level.SEVERE, "Failed to install {0}: {1}", new Object[] { getName(), e.getMessage() });
                status = new Failure(e);
                error = e;
            } catch (Throwable e) {
                LOGGER.log(Level.SEVERE, "Failed to install "+getName(),e);
                status = new Failure(e);
                error = e;
            }
        }

        protected void _run() throws IOException, InstallationStatus {
            URL src = getURL();

            config.preValidate(this, src);

            File dst = getDestination();
            File tmp = config.download(this, src);

            config.postValidate(this, tmp);
            config.install(this, tmp, dst);
        }

        /**
         * Called when the download is completed to overwrite
         * the old file with the new file.
         */
        protected void replace(File dst, File src) throws IOException {
            File bak = Util.changeExtension(dst,".bak");
            bak.delete();
            dst.renameTo(bak);
            dst.delete(); // any failure up to here is no big deal
            if(!src.renameTo(dst)) {
                throw new IOException("Failed to rename "+src+" to "+dst);
            }
        }

        /**
         * Indicates the status or the result of a plugin installation.
         * <p>
         * Instances of this class is immutable.
         */
        @ExportedBean
        public abstract class InstallationStatus extends Throwable {
            public final int id = iota.incrementAndGet();
            @Exported
            public boolean isSuccess() {
                return false;
            }
            @Exported
            public final String getType() {
                return getClass().getSimpleName();
            }

            /**
             * Indicates that a restart is needed to complete the tasks.
             */
            public boolean requiresRestart() {
                return false;
            }
        }

        /**
         * Indicates that the installation of a plugin failed.
         */
        public class Failure extends InstallationStatus {
            public final Throwable problem;

            public Failure(Throwable problem) {
                this.problem = problem;
            }

            public String getProblemStackTrace() {
                return Functions.printThrowable(problem);
            }
        }

        /**
         * Indicates that the installation was successful but a restart is needed.
         */
        public class SuccessButRequiresRestart extends Success {
            private final Localizable message;

            public SuccessButRequiresRestart(Localizable message) {
                this.message = message;
            }

            public String getMessage() {
                return message.toString();
            }

            @Override
            public boolean requiresRestart() {
                return true;
            }
        }

        /**
         * Indicates that the plugin was successfully installed.
         */
        public class Success extends InstallationStatus {
            @Override public boolean isSuccess() {
                return true;
            }
        }

        /**
         * Indicates that the plugin was successfully installed.
         */
        public class Skipped extends InstallationStatus {
            @Override public boolean isSuccess() {
                return true;
            }
        }

        /**
         * Indicates that the plugin is waiting for its turn for installation.
         */
        public class Pending extends InstallationStatus {
        }

        /**
         * Installation of a plugin is in progress.
         */
        public class Installing extends InstallationStatus {
            /**
             * % completed download, or -1 if the percentage is not known.
             */
            public final int percentage;

            public Installing(int percentage) {
                this.percentage = percentage;
            }
        }
    }

    /**
     * Compare the provided values and return the appropriate {@link VerificationResult}.
     *
     */
    private static VerificationResult verifyChecksums(String expectedDigest, String actualDigest, boolean caseSensitive) {
        if (expectedDigest == null) {
            return VerificationResult.NOT_PROVIDED;
        }

        if (actualDigest == null) {
            return VerificationResult.NOT_COMPUTED;
        }

        if (caseSensitive ? expectedDigest.equals(actualDigest) : expectedDigest.equalsIgnoreCase(actualDigest)) {
            return VerificationResult.PASS;
        }

        return VerificationResult.FAIL;
    }

    private static enum VerificationResult {
        PASS,
        NOT_PROVIDED,
        NOT_COMPUTED,
        FAIL
    }

    /**
     * Throws an {@code IOException} with a message about {@code actual} not matching {@code expected} for {@code file} when using {@code algorithm}.
     */
    private static void throwVerificationFailure(String expected, String actual, File file, String algorithm) throws IOException {
        throw new IOException("Downloaded file " + file.getAbsolutePath() + " does not match expected " + algorithm + ", expected '" + expected + "', actual '" + actual + "'");
    }

    /**
     * Implements the checksum verification logic with fallback to weaker algorithm for {@link DownloadJob}.
     * @param job The job downloading the file to check
     * @param entry The metadata entry for the file to check
     * @param file The downloaded file
     * @throws IOException thrown when one of the checks failed, or no checksum could be computed.
     */
    @VisibleForTesting
    @Restricted(NoExternalUse.class)
    /* package */ static void verifyChecksums(WithComputedChecksums job, UpdateSite.Entry entry, File file) throws IOException {
        VerificationResult result512 = verifyChecksums(entry.getSha512(), job.getComputedSHA512(), false);
        switch (result512) {
            case PASS:
                // this has passed so no reason to check the weaker checksums
                return;
            case FAIL:
                throwVerificationFailure(entry.getSha512(), job.getComputedSHA512(), file, "SHA-512");
            case NOT_COMPUTED:
                LOGGER.log(WARNING, "Attempt to verify a downloaded file (" + file.getName() + ") using SHA-512 failed since it could not be computed. Falling back to weaker algorithms. Update your JRE.");
                break;
            case NOT_PROVIDED:
                break;
        }

        VerificationResult result256 = verifyChecksums(entry.getSha256(), job.getComputedSHA256(), false);
        switch (result256) {
            case PASS:
                return;
            case FAIL:
                throwVerificationFailure(entry.getSha256(), job.getComputedSHA256(), file, "SHA-256");
            case NOT_COMPUTED:
            case NOT_PROVIDED:
                break;
        }

        if (result512 == VerificationResult.NOT_PROVIDED && result256 == VerificationResult.NOT_PROVIDED) {
            LOGGER.log(INFO, "Attempt to verify a downloaded file (" + file.getName() + ") using SHA-512 or SHA-256 failed since your configured update site does not provide either of those checksums. Falling back to SHA-1.");
        }

        VerificationResult result1 = verifyChecksums(entry.getSha1(), job.getComputedSHA1(), true);
        switch (result1) {
            case PASS:
                return;
            case FAIL:
                throwVerificationFailure(entry.getSha1(), job.getComputedSHA1(), file, "SHA-1");
            case NOT_COMPUTED:
                throw new IOException("Failed to compute SHA-1 of downloaded file, refusing installation");
            case NOT_PROVIDED:
                throw new IOException("Unable to confirm integrity of downloaded file, refusing installation");
        }
    }

    /**
     * Represents the state of the installation activity of one plugin.
     */
    public class InstallationJob extends DownloadJob {
        /**
         * What plugin are we trying to install?
         */
        @Exported
        public final Plugin plugin;

        protected final PluginManager pm = Jenkins.getInstance().getPluginManager();

        /**
         * True to load the plugin into this Jenkins, false to wait until restart.
         */
        protected final boolean dynamicLoad;

        /**
         * @deprecated as of 1.442
         */
        @Deprecated
        public InstallationJob(Plugin plugin, UpdateSite site, Authentication auth) {
            this(plugin,site,auth,false);
        }

        public InstallationJob(Plugin plugin, UpdateSite site, Authentication auth, boolean dynamicLoad) {
            super(site, auth);
            this.plugin = plugin;
            this.dynamicLoad = dynamicLoad;
        }

        protected URL getURL() throws MalformedURLException {
            return new URL(plugin.url);
        }

        protected File getDestination() {
            File baseDir = pm.rootDir;
            return new File(baseDir, plugin.name + ".jpi");
        }

        private File getLegacyDestination() {
            File baseDir = pm.rootDir;
            return new File(baseDir, plugin.name + ".hpi");
        }

        public String getName() {
            return plugin.getDisplayName();
        }

        @Override
        public void _run() throws IOException, InstallationStatus {
            if (wasInstalled()) {
                // Do this first so we can avoid duplicate downloads, too
                // check to see if the plugin is already installed at the same version and skip it
                LOGGER.info("Skipping duplicate install of: " + plugin.getDisplayName() + "@" + plugin.version);
                return;
            }
            try {
                super._run();

                // if this is a bundled plugin, make sure it won't get overwritten
                PluginWrapper pw = plugin.getInstalled();
                if (pw!=null && pw.isBundled()) {
                    SecurityContext oldContext = ACL.impersonate(ACL.SYSTEM);
                    try {
                        pw.doPin();
                    } finally {
                        SecurityContextHolder.setContext(oldContext);
                    }
                }

                if (dynamicLoad) {
                    try {
                        pm.dynamicLoad(getDestination());
                    } catch (RestartRequiredException e) {
                        throw new SuccessButRequiresRestart(e.message);
                    } catch (Exception e) {
                        throw new IOException("Failed to dynamically deploy this plugin",e);
                    }
                } else {
                    throw new SuccessButRequiresRestart(Messages._UpdateCenter_DownloadButNotActivated());
                }
            } finally {
                synchronized(this) {
                    // There may be other threads waiting on completion
                    LOGGER.fine("Install complete for: " + plugin.getDisplayName() + "@" + plugin.version);
                    // some status other than Installing or Downloading needs to be set here
                    // {@link #isAlreadyInstalling()}, it will be overwritten by {@link DownloadJob#run()}
                    status = new Skipped();
                    notifyAll();
                }
            }
        }

        /**
         * Indicates there is another installation job for this plugin
         * @since 2.1
         */
        protected boolean wasInstalled() {
            synchronized(UpdateCenter.this) {
                for (UpdateCenterJob job : getJobs()) {
                    if (job == this) {
                        // oldest entries first, if we reach this instance,
                        // we need it to continue installing
                        return false;
                    }
                    if (job instanceof InstallationJob) {
                        InstallationJob ij = (InstallationJob)job;
                        if (ij.plugin.equals(plugin) && ij.plugin.version.equals(plugin.version)) {
                            // wait until other install is completed
                            synchronized(ij) {
                                if(ij.status instanceof Installing || ij.status instanceof Pending) {
                                    try {
                                        LOGGER.fine("Waiting for other plugin install of: " + plugin.getDisplayName() + "@" + plugin.version);
                                        ij.wait();
                                    } catch (InterruptedException e) {
                                        throw new RuntimeException(e);
                                    }
                                }
                                // Must check for success, otherwise may have failed installation
                                if (ij.status instanceof Success) {
                                    return true;
                                }
                            }
                        }
                    }
                }
                return false;
            }
        }

        protected void onSuccess() {
            pm.pluginUploaded = true;
        }

        @Override
        public String toString() {
            return super.toString()+"[plugin="+plugin.title+"]";
        }

        /**
         * Called when the download is completed to overwrite
         * the old file with the new file.
         */
        @Override
        protected void replace(File dst, File src) throws IOException {
            if (!site.getId().equals(ID_UPLOAD)) {
                verifyChecksums(this, plugin, src);
            }

            File bak = Util.changeExtension(dst, ".bak");
            bak.delete();

            final File legacy = getLegacyDestination();
            if (legacy.exists()) {
                if (!legacy.renameTo(bak)) {
                    legacy.delete();
                }
            }
            if (dst.exists()) {
                if (!dst.renameTo(bak)) {
                    dst.delete();
                }
            }

            if(!src.renameTo(dst)) {
                throw new IOException("Failed to rename "+src+" to "+dst);
            }
        }
    }

    /**
     * Represents the state of the downgrading activity of plugin.
     */
    public final class PluginDowngradeJob extends DownloadJob {
        /**
         * What plugin are we trying to install?
         */
        public final Plugin plugin;

        private final PluginManager pm = Jenkins.getInstance().getPluginManager();

        public PluginDowngradeJob(Plugin plugin, UpdateSite site, Authentication auth) {
            super(site, auth);
            this.plugin = plugin;
        }

        protected URL getURL() throws MalformedURLException {
            return new URL(plugin.url);
        }

        protected File getDestination() {
            File baseDir = pm.rootDir;
            final File legacy = new File(baseDir, plugin.name + ".hpi");
            if(legacy.exists()){
                return legacy;
            }
            return new File(baseDir, plugin.name + ".jpi");
        }

        protected File getBackup() {
            File baseDir = pm.rootDir;
            return new File(baseDir, plugin.name + ".bak");
        }

        public String getName() {
            return plugin.getDisplayName();
        }

        @Override
        public void run() {
            try {
                LOGGER.info("Starting the downgrade of "+getName()+" on behalf of "+getUser().getName());

                _run();

                LOGGER.info("Downgrade successful: "+getName());
                status = new Success();
                onSuccess();
            } catch (Throwable e) {
                LOGGER.log(Level.SEVERE, "Failed to downgrade "+getName(),e);
                status = new Failure(e);
                error = e;
            }
        }

        @Override
        protected void _run() throws IOException {
            File dst = getDestination();
            File backup = getBackup();

            config.install(this, backup, dst);
        }

        /**
         * Called to overwrite
         * current version with backup file
         */
        @Override
        protected void replace(File dst, File backup) throws IOException {
            dst.delete(); // any failure up to here is no big deal
            if(!backup.renameTo(dst)) {
                throw new IOException("Failed to rename "+backup+" to "+dst);
            }
        }

        protected void onSuccess() {
            pm.pluginUploaded = true;
        }

        @Override
        public String toString() {
            return super.toString()+"[plugin="+plugin.title+"]";
        }
    }

    /**
     * Represents the state of the upgrade activity of Jenkins core.
     */
    public final class HudsonUpgradeJob extends DownloadJob {
        public HudsonUpgradeJob(UpdateSite site, Authentication auth) {
            super(site, auth);
        }

        protected URL getURL() throws MalformedURLException {
            return new URL(site.getData().core.url);
        }

        protected File getDestination() {
            return Lifecycle.get().getHudsonWar();
        }

        public String getName() {
            return "jenkins.war";
        }

        protected void onSuccess() {
            status = new Success();
        }

        @Override
        protected void replace(File dst, File src) throws IOException {
            verifyChecksums(this, site.getData().core, src);
            Lifecycle.get().rewriteHudsonWar(src);
        }
    }

    public final class HudsonDowngradeJob extends DownloadJob {
        public HudsonDowngradeJob(UpdateSite site, Authentication auth) {
            super(site, auth);
        }

        protected URL getURL() throws MalformedURLException {
            return new URL(site.getData().core.url);
        }

        protected File getDestination() {
            return Lifecycle.get().getHudsonWar();
        }

        public String getName() {
            return "jenkins.war";
        }
        protected void onSuccess() {
            status = new Success();
        }
        @Override
        public void run() {
            try {
                LOGGER.info("Starting the downgrade of "+getName()+" on behalf of "+getUser().getName());

                _run();

                LOGGER.info("Downgrading successful: "+getName());
                status = new Success();
                onSuccess();
            } catch (Throwable e) {
                LOGGER.log(Level.SEVERE, "Failed to downgrade "+getName(),e);
                status = new Failure(e);
                error = e;
            }
        }

        @Override
        protected void _run() throws IOException {

            File backup = new File(Lifecycle.get().getHudsonWar() + ".bak");
            File dst = getDestination();

            config.install(this, backup, dst);
        }

        @Override
        protected void replace(File dst, File src) throws IOException {
            Lifecycle.get().rewriteHudsonWar(src);
        }
    }

    public static final class PluginEntry implements Comparable<PluginEntry> {
        public Plugin plugin;
        public String category;
        private PluginEntry(Plugin p, String c) { plugin = p; category = c; }

        public int compareTo(PluginEntry o) {
            int r = category.compareTo(o.category);
            if (r==0) r = plugin.name.compareToIgnoreCase(o.plugin.name);
            if (r==0) r = new VersionNumber(plugin.version).compareTo(new VersionNumber(o.plugin.version));
            return r;
        }

        @Override
        public boolean equals(Object o) {
            if (this == o) {
                return true;
            }
            if (o == null || getClass() != o.getClass()) {
                return false;
            }

            PluginEntry that = (PluginEntry) o;

            if (!category.equals(that.category)) {
                return false;
            }
            if (!plugin.name.equals(that.plugin.name)) {
                return false;
            }
            return plugin.version.equals(that.plugin.version);
        }

        @Override
        public int hashCode() {
            int result = category.hashCode();
            result = 31 * result + plugin.name.hashCode();
            result = 31 * result + plugin.version.hashCode();
            return result;
        }
    }

    /**
     * Adds the update center data retriever to HTML.
     */
    @Extension
    public static class PageDecoratorImpl extends PageDecorator {
    }

    /**
     * Initializes the update center.
     *
     * This has to wait until after all plugins load, to let custom UpdateCenterConfiguration take effect first.
     */
    @Initializer(after=PLUGINS_STARTED, fatal=false)
    public static void init(Jenkins h) throws IOException {
        h.getUpdateCenter().load();
    }

    @Restricted(NoExternalUse.class)
    public static void updateDefaultSite() {
        final UpdateSite site = Jenkins.getInstance().getUpdateCenter().getSite(UpdateCenter.ID_DEFAULT);
        if (site == null) {
            LOGGER.log(Level.SEVERE, "Upgrading Jenkins. Cannot retrieve the default Update Site ''{0}''. "
                    + "Plugin installation may fail.", UpdateCenter.ID_DEFAULT);
            return;
        }
        try {
            // Need to do the following because the plugin manager will attempt to access
            // $JENKINS_HOME/updates/$ID_DEFAULT.json. Needs to be up to date.
            site.updateDirectlyNow(true);
        } catch (Exception e) {
            LOGGER.log(WARNING, "Upgrading Jenkins. Failed to update the default Update Site '" + UpdateCenter.ID_DEFAULT +
                    "'. Plugin upgrades may fail.", e);
        }
    }

    @Override
    @Restricted(NoExternalUse.class)
    public Object getTarget() {
        if (!SKIP_PERMISSION_CHECK) {
            Jenkins.getInstance().checkPermission(Jenkins.ADMINISTER);
        }
        return this;
    }

    /**
     * Escape hatch for StaplerProxy-based access control
     */
    @Restricted(NoExternalUse.class)
    public static /* Script Console modifiable */ boolean SKIP_PERMISSION_CHECK = Boolean.getBoolean(UpdateCenter.class.getName() + ".skipPermissionCheck");


    /**
     * Sequence number generator.
     */
    private static final AtomicInteger iota = new AtomicInteger();

    /**
     * @deprecated as of 1.333
     *      Use {@link UpdateSite#neverUpdate}
     */
    @Deprecated
    public static boolean neverUpdate = SystemProperties.getBoolean(UpdateCenter.class.getName()+".never");

    public static final XStream2 XSTREAM = new XStream2();

    static {
        XSTREAM.alias("site",UpdateSite.class);
        XSTREAM.alias("sites",PersistedList.class);
    }
}<|MERGE_RESOLUTION|>--- conflicted
+++ resolved
@@ -154,12 +154,8 @@
 @ExportedBean
 public class UpdateCenter extends AbstractModelObject implements Saveable, OnMaster, StaplerProxy {
 
-<<<<<<< HEAD
-    private static final String UPDATE_CENTER_URL = SystemProperties.getString(UpdateCenter.class.getName()+".updateCenterUrl","http://localhost:7080/");
-=======
     private static final Logger LOGGER;
     private static final String UPDATE_CENTER_URL;
->>>>>>> a78a6a80
 
     /**
      * Read timeout when downloading plugins, defaults to 1 minute
