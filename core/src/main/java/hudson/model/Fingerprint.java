--- conflicted
+++ resolved
@@ -1342,11 +1342,7 @@
         }
 
         FingerprintStorage configuredFingerprintStorage = FingerprintStorage.get();
-<<<<<<< HEAD
         FingerprintStorage fileFingerprintStorage = ExtensionList.lookupSingleton(FileFingerprintStorage.class);
-=======
-        FingerprintStorage fileFingerprintStorage = FingerprintStorage.getFileFingerprintStorage();
->>>>>>> fd133da7
 
         Fingerprint loaded = configuredFingerprintStorage.load(id);
 
