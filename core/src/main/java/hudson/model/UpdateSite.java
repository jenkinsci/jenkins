/*
 * The MIT License
 * 
 * Copyright (c) 2004-2009, Sun Microsystems, Inc., Kohsuke Kawaguchi, Yahoo! Inc., Seiji Sogabe,
 *                          Andrew Bayer
 * 
 * Permission is hereby granted, free of charge, to any person obtaining a copy
 * of this software and associated documentation files (the "Software"), to deal
 * in the Software without restriction, including without limitation the rights
 * to use, copy, modify, merge, publish, distribute, sublicense, and/or sell
 * copies of the Software, and to permit persons to whom the Software is
 * furnished to do so, subject to the following conditions:
 * 
 * The above copyright notice and this permission notice shall be included in
 * all copies or substantial portions of the Software.
 * 
 * THE SOFTWARE IS PROVIDED "AS IS", WITHOUT WARRANTY OF ANY KIND, EXPRESS OR
 * IMPLIED, INCLUDING BUT NOT LIMITED TO THE WARRANTIES OF MERCHANTABILITY,
 * FITNESS FOR A PARTICULAR PURPOSE AND NONINFRINGEMENT. IN NO EVENT SHALL THE
 * AUTHORS OR COPYRIGHT HOLDERS BE LIABLE FOR ANY CLAIM, DAMAGES OR OTHER
 * LIABILITY, WHETHER IN AN ACTION OF CONTRACT, TORT OR OTHERWISE, ARISING FROM,
 * OUT OF OR IN CONNECTION WITH THE SOFTWARE OR THE USE OR OTHER DEALINGS IN
 * THE SOFTWARE.
 */

package hudson.model;

import hudson.ClassicPluginStrategy;
import hudson.ExtensionList;
import hudson.PluginManager;
import hudson.PluginWrapper;
import hudson.Util;
import hudson.lifecycle.Lifecycle;
import hudson.model.UpdateCenter.UpdateCenterJob;
import hudson.util.*;
import hudson.util.FormValidation.Kind;

import static java.util.concurrent.TimeUnit.*;

import java.io.File;
import java.io.IOException;
import java.net.URI;
import java.net.URL;
import java.net.URLEncoder;
import java.security.GeneralSecurityException;
import java.util.*;
import java.util.concurrent.Callable;
import java.util.concurrent.Future;
import java.util.logging.Level;
import java.util.logging.Logger;
import java.util.regex.Pattern;
import java.util.regex.PatternSyntaxException;
import javax.annotation.CheckForNull;
import javax.annotation.Nonnull;
import javax.annotation.Nullable;

import jenkins.model.Jenkins;
import jenkins.model.DownloadSettings;
import jenkins.security.UpdateSiteWarningsConfiguration;
import jenkins.util.JSONSignatureValidator;
import jenkins.util.SystemProperties;
import net.sf.json.JSONArray;
import net.sf.json.JSONException;
import net.sf.json.JSONObject;
import org.apache.commons.io.IOUtils;
import org.apache.commons.lang.StringUtils;
import org.kohsuke.accmod.Restricted;
import org.kohsuke.accmod.restrictions.DoNotUse;
import org.kohsuke.accmod.restrictions.NoExternalUse;
import org.kohsuke.stapler.DataBoundConstructor;
import org.kohsuke.stapler.HttpResponse;
import org.kohsuke.stapler.StaplerRequest;
import org.kohsuke.stapler.export.Exported;
import org.kohsuke.stapler.export.ExportedBean;
import org.kohsuke.stapler.interceptor.RequirePOST;

/**
 * Source of the update center information, like "http://jenkins-ci.org/update-center.json"
 *
 * <p>
 * Jenkins can have multiple {@link UpdateSite}s registered in the system, so that it can pick up plugins
 * from different locations.
 *
 * @author Andrew Bayer
 * @author Kohsuke Kawaguchi
 * @since 1.333
 */
@ExportedBean
public class UpdateSite {
    /**
     * What's the time stamp of data file?
     * 0 means never.
     */
    private transient volatile long dataTimestamp;

    /**
     * When was the last time we asked a browser to check the data for us?
     * 0 means never.
     *
     * <p>
     * There's normally some delay between when we send HTML that includes the check code,
     * until we get the data back, so this variable is used to avoid asking too many browsers
     * all at once.
     */
    private transient volatile long lastAttempt;

    /**
     * If the attempt to fetch data fails, we progressively use longer time out before retrying,
     * to avoid overloading the server.
     */
    private transient volatile long retryWindow;

    /**
     * Latest data as read from the data file.
     */
    private transient Data data;

    /**
     * ID string for this update source.
     */
    private final String id;

    /**
     * Path to <tt>update-center.json</tt>, like <tt>http://jenkins-ci.org/update-center.json</tt>.
     */
    private final String url;

    /**
     * the prefix for the signature validator name
     */
    private static final String signatureValidatorPrefix = "update site";


    public UpdateSite(String id, String url) {
        this.id = id;
        this.url = url;
    }

    /**
     * Get ID string.
     */
    @Exported
    public String getId() {
        return id;
    }

    @Exported
    public long getDataTimestamp() {
        assert dataTimestamp >= 0;
        return dataTimestamp;
    }

    /**
     * Update the data file from the given URL if the file
     * does not exist, or is otherwise due for update.
     * Accepted formats are JSONP or HTML with {@code postMessage}, not raw JSON.
     * @param signatureCheck whether to enforce the signature (may be off only for testing!)
     * @return null if no updates are necessary, or the future result
     * @since 1.502
     */
    public @CheckForNull Future<FormValidation> updateDirectly(final boolean signatureCheck) {
        if (! getDataFile().exists() || isDue()) {
            return Jenkins.getInstance().getUpdateCenter().updateService.submit(new Callable<FormValidation>() {
                @Override public FormValidation call() throws Exception {
                    return updateDirectlyNow(signatureCheck);
                }
            });
        } else {
            return null;
        }
    }

    @Restricted(NoExternalUse.class)
    public @Nonnull FormValidation updateDirectlyNow(boolean signatureCheck) throws IOException {
        return updateData(DownloadService.loadJSON(new URL(getUrl() + "?id=" + URLEncoder.encode(getId(), "UTF-8") + "&version=" + URLEncoder.encode(Jenkins.VERSION, "UTF-8"))), signatureCheck);
    }
    
    /**
     * This is the endpoint that receives the update center data file from the browser.
     */
    @RequirePOST
    public FormValidation doPostBack(StaplerRequest req) throws IOException, GeneralSecurityException {
        DownloadSettings.checkPostBackAccess();
        return updateData(IOUtils.toString(req.getInputStream(),"UTF-8"), true);
    }

    private FormValidation updateData(String json, boolean signatureCheck)
            throws IOException {

        dataTimestamp = System.currentTimeMillis();

        JSONObject o = JSONObject.fromObject(json);

        try {
            int v = o.getInt("updateCenterVersion");
            if (v != 1) {
                throw new IllegalArgumentException("Unrecognized update center version: " + v);
            }
        } catch (JSONException x) {
            throw new IllegalArgumentException("Could not find (numeric) updateCenterVersion in " + json, x);
        }

        if (signatureCheck) {
            FormValidation e = verifySignature(o);
            if (e.kind!=Kind.OK) {
                LOGGER.severe(e.toString());
                return e;
            }
        }

        LOGGER.info("Obtained the latest update center data file for UpdateSource " + id);
        retryWindow = 0;
        getDataFile().write(json);
        data = new Data(o);
        return FormValidation.ok();
    }

    public FormValidation doVerifySignature() throws IOException {
        return verifySignature(getJSONObject());
    }

    /**
     * Extension point to allow implementations of {@link UpdateSite} to create a custom
     * {@link UpdateCenter.InstallationJob}.
     *
     * @param plugin      the plugin to create the {@link UpdateCenter.InstallationJob} for.
     * @param uc          the {@link UpdateCenter}.
     * @param dynamicLoad {@code true} if the plugin should be attempted to be dynamically loaded.
     * @return the {@link UpdateCenter.InstallationJob}.
     * @since 2.9
     */
    protected UpdateCenter.InstallationJob createInstallationJob(Plugin plugin, UpdateCenter uc, boolean dynamicLoad) {
        return uc.new InstallationJob(plugin, this, Jenkins.getAuthentication(), dynamicLoad);
    }

    /**
     * Verifies the signature in the update center data file.
     */
    private FormValidation verifySignature(JSONObject o) throws IOException {
        return getJsonSignatureValidator().verifySignature(o);
    }

    /**
     * Let sub-classes of UpdateSite provide their own signature validator.
     * @return the signature validator.
     * @deprecated use {@link #getJsonSignatureValidator(@CheckForNull String)} instead.
     */
    @Deprecated
    @Nonnull
    protected JSONSignatureValidator getJsonSignatureValidator() {
        return getJsonSignatureValidator(null);
    }

    /**
     * Let sub-classes of UpdateSite provide their own signature validator.
     * @param name, the name for the JSON signature Validator object.
     *              if name is null, then the default name will be used,
     *              which is "update site" followed by the update site id
     * @return the signature validator.
     * @since 2.21
     */
    @Nonnull
    protected JSONSignatureValidator getJsonSignatureValidator(@CheckForNull String name) {
        if (name == null) {
            name = signatureValidatorPrefix + " '" + id + "'";
        }
        return new JSONSignatureValidator(name);
    }

    /**
     * Returns true if it's time for us to check for new version.
     */
    public boolean isDue() {
        if(neverUpdate)     return false;
        if(dataTimestamp == 0)
            dataTimestamp = getDataFile().file.lastModified();
        long now = System.currentTimeMillis();
        
        retryWindow = Math.max(retryWindow,SECONDS.toMillis(15));
        
        boolean due = now - dataTimestamp > DAY && now - lastAttempt > retryWindow;
        if(due) {
            lastAttempt = now;
            retryWindow = Math.min(retryWindow*2, HOURS.toMillis(1)); // exponential back off but at most 1 hour
        }
        return due;
    }

    /**
     * Invalidates the cached data and force retrieval.
     *
     * @since 1.432
     */
    @RequirePOST
    public HttpResponse doInvalidateData() {
        Jenkins.getInstance().checkPermission(Jenkins.ADMINISTER);
        dataTimestamp = 0;
        data = null;
        return HttpResponses.ok();
    }

    /**
     * Loads the update center data, if any.
     *
     * @return  null if no data is available.
     */
    public Data getData() {
        if (data == null) {
            JSONObject o = getJSONObject();
            if (o != null) {
                data = new Data(o);
            }
        }
        return data;
    }

    /**
     * Gets the raw update center JSON data.
     */
    public JSONObject getJSONObject() {
        TextFile df = getDataFile();
        if(df.exists()) {
            try {
                return JSONObject.fromObject(df.read());
            } catch (JSONException e) {
                LOGGER.log(Level.SEVERE,"Failed to parse "+df,e);
                df.delete(); // if we keep this file, it will cause repeated failures
                return null;
            } catch (IOException e) {
                LOGGER.log(Level.SEVERE,"Failed to parse "+df,e);
                df.delete(); // if we keep this file, it will cause repeated failures
                return null;
            }
        } else {
            return null;
        }
    }

    /**
     * Returns a list of plugins that should be shown in the "available" tab.
     * These are "all plugins - installed plugins".
     */
    @Exported
    public List<Plugin> getAvailables() {
        List<Plugin> r = new ArrayList<Plugin>();
        Data data = getData();
        if(data==null)     return Collections.emptyList();
        for (Plugin p : data.plugins.values()) {
            if(p.getInstalled()==null)
                r.add(p);
        }
        return r;
    }

    /**
     * Gets the information about a specific plugin.
     *
     * @param artifactId
     *      The short name of the plugin. Corresponds to {@link PluginWrapper#getShortName()}.
     *
     * @return
     *      null if no such information is found.
     */
    public Plugin getPlugin(String artifactId) {
        Data dt = getData();
        if(dt==null)    return null;
        return dt.plugins.get(artifactId);
    }

    public Api getApi() {
        return new Api(this);
    }

    /**
     * Gets a URL for the Internet connection check.
     * @return  an "always up" server for Internet connectivity testing, or {@code null} if we are going to skip the test.
     */
    @Exported
    @CheckForNull
    public String getConnectionCheckUrl() {
        Data dt = getData();
        if(dt==null)    return "http://www.google.com/";
        return dt.connectionCheckUrl;
    }

    /**
     * This is where we store the update center data.
     */
    private TextFile getDataFile() {
        return new TextFile(new File(Jenkins.getInstance().getRootDir(),
                                     "updates/" + getId()+".json"));
    }
    
    /**
     * Returns the list of plugins that are updates to currently installed ones.
     *
     * @return
     *      can be empty but never null.
     */
    @Exported
    public List<Plugin> getUpdates() {
        Data data = getData();
        if(data==null)      return Collections.emptyList(); // fail to determine
        
        List<Plugin> r = new ArrayList<Plugin>();
        for (PluginWrapper pw : Jenkins.getInstance().getPluginManager().getPlugins()) {
            Plugin p = pw.getUpdateInfo();
            if(p!=null) r.add(p);
        }
        
        return r;
    }
    
    /**
     * Does any of the plugin has updates?
     */
    @Exported
    public boolean hasUpdates() {
        Data data = getData();
        if(data==null)      return false;
        
        for (PluginWrapper pw : Jenkins.getInstance().getPluginManager().getPlugins()) {
            if(!pw.isBundled() && pw.getUpdateInfo()!=null)
                // do not advertize updates to bundled plugins, since we generally want users to get them
                // as a part of jenkins.war updates. This also avoids unnecessary pinning of plugins. 
                return true;
        }
        return false;
    }
    
    
    /**
     * Exposed to get rid of hardcoding of the URL that serves up update-center.json
     * in Javascript.
     */
    @Exported
    public String getUrl() {
        return url;
    }


    /**
     * URL which exposes the metadata location in a specific update site.
     * @param downloadable, the downloadable id of a specific metatadata json (e.g. hudson.tasks.Maven.MavenInstaller.json)
     * @return the location
     * @since 2.20
     */
    @CheckForNull
    @Restricted(NoExternalUse.class)
    public String getMetadataUrlForDownloadable(String downloadable) {
        String siteUrl = getUrl();
        String updateSiteMetadataUrl = null;
        int baseUrlEnd = siteUrl.indexOf("update-center.json");
        if (baseUrlEnd != -1) {
            String siteBaseUrl = siteUrl.substring(0, baseUrlEnd);
            updateSiteMetadataUrl = siteBaseUrl + "updates/" + downloadable;
        } else {
            LOGGER.log(Level.WARNING, "Url {0} does not look like an update center:", siteUrl);
        }
        return updateSiteMetadataUrl;
    }

    /**
     * Where to actually download the update center?
     *
     * @deprecated
     *      Exposed only for UI.
     */
    @Deprecated
    public String getDownloadUrl() {
        return url;
    }

    /**
     * Is this the legacy default update center site?
     */
    public boolean isLegacyDefault() {
        return id.equals(UpdateCenter.PREDEFINED_UPDATE_SITE_ID) && url.startsWith("http://hudson-ci.org/") || url.startsWith("http://updates.hudson-labs.org/");
    }

    /**
     * In-memory representation of the update center data.
     */
    public final class Data {
        /**
         * The {@link UpdateSite} ID.
         */
        public final String sourceId;

        /**
         * The latest jenkins.war.
         */
        public final Entry core;
        /**
         * Plugins in the repository, keyed by their artifact IDs.
         */
        public final Map<String,Plugin> plugins = new TreeMap<String,Plugin>(String.CASE_INSENSITIVE_ORDER);
        /**
         * List of warnings (mostly security) published with the update site.
         *
         * @since 2.40
         */
        private final Set<Warning> warnings = new HashSet<Warning>();

        /**
         * If this is non-null, Jenkins is going to check the connectivity to this URL to make sure
         * the network connection is up. Null to skip the check.
         */
        public final String connectionCheckUrl;

        Data(JSONObject o) {
            this.sourceId = (String)o.get("id");
            JSONObject c = o.optJSONObject("core");
            if (c!=null) {
                core = new Entry(sourceId, c, url);
            } else {
                core = null;
            }

            JSONArray w = o.optJSONArray("warnings");
            if (w != null) {
                for (int i = 0; i < w.size(); i++) {
                    try {
                        warnings.add(new Warning(w.getJSONObject(i)));
                    } catch (JSONException ex) {
                        LOGGER.log(Level.WARNING, "Failed to parse JSON for warning", ex);
                    }
                }
            }

            for(Map.Entry<String,JSONObject> e : (Set<Map.Entry<String,JSONObject>>)o.getJSONObject("plugins").entrySet()) {
                Plugin p = new Plugin(sourceId, e.getValue());
                // JENKINS-33308 - include implied dependencies for older plugins that may need them
                List<PluginWrapper.Dependency> implicitDeps = ClassicPluginStrategy.getImpliedDependencies(p.name, p.requiredCore);
                if(!implicitDeps.isEmpty()) {
                    for(PluginWrapper.Dependency dep : implicitDeps) {
                        if(!p.dependencies.containsKey(dep.shortName)) {
                            p.dependencies.put(dep.shortName, dep.version);
                        }
                    }
                }
                plugins.put(e.getKey(), p);
            }

            connectionCheckUrl = (String)o.get("connectionCheckUrl");
        }

        /**
         * Returns the set of warnings
         * @return the set of warnings
         * @since 2.40
         */
        @Restricted(NoExternalUse.class)
        public Set<Warning> getWarnings() {
            return this.warnings;
        }

        /**
         * Is there a new version of the core?
         */
        public boolean hasCoreUpdates() {
            return core != null && core.isNewerThan(Jenkins.VERSION);
        }

        /**
         * Do we support upgrade?
         */
        public boolean canUpgrade() {
            return Lifecycle.get().canRewriteHudsonWar();
        }
    }

    @ExportedBean
    public static class Entry {
        /**
         * {@link UpdateSite} ID.
         */
        @Exported
        public final String sourceId;

        /**
         * Artifact ID.
         */
        @Exported
        public final String name;
        /**
         * The version.
         */
        @Exported
        public final String version;
        /**
         * Download URL.
         */
        @Exported
        public final String url;


        // non-private, non-final for test
        @Restricted(NoExternalUse.class)
        /* final */ String sha1;

        @Restricted(NoExternalUse.class)
        /* final */ String sha256;

        @Restricted(NoExternalUse.class)
        /* final */ String sha512;

        public Entry(String sourceId, JSONObject o) {
            this(sourceId, o, null);
        }

        Entry(String sourceId, JSONObject o, String baseURL) {
            this.sourceId = sourceId;
            this.name = o.getString("name");
            this.version = o.getString("version");

            // Trim this to prevent issues when the other end used Base64.encodeBase64String that added newlines
            // to the end in old commons-codec. Not the case on updates.jenkins-ci.org, but let's be safe.
            this.sha1 = Util.fixEmptyAndTrim(o.optString("sha1"));
            this.sha256 = Util.fixEmptyAndTrim(o.optString("sha256"));
            this.sha512 = Util.fixEmptyAndTrim(o.optString("sha512"));

            String url = o.getString("url");
            if (!URI.create(url).isAbsolute()) {
                if (baseURL == null) {
                    throw new IllegalArgumentException("Cannot resolve " + url + " without a base URL");
                }
                url = URI.create(baseURL).resolve(url).toString();
            }
            this.url = url;
        }

        /**
         * The base64 encoded binary SHA-1 checksum of the file.
         * Can be null if not provided by the update site.
         * @since 1.641 (and 1.625.3 LTS)
         */
        // TODO @Exported assuming we want this in the API
        public String getSha1() {
            return sha1;
        }

        /**
         * The base64 encoded SHA-256 checksum of the file.
         * Can be null if not provided by the update site.
         * @since TODO
         */
        public String getSha256() {
            return sha256;
        }

        /**
         * The base64 encoded SHA-512 checksum of the file.
         * Can be null if not provided by the update site.
         * @since TODO
         */
        public String getSha512() {
            return sha512;
        }

        /**
         * Checks if the specified "current version" is older than the version of this entry.
         *
         * @param currentVersion
         *      The string that represents the version number to be compared.
         * @return
         *      true if the version listed in this entry is newer.
         *      false otherwise, including the situation where the strings couldn't be parsed as version numbers.
         */
        public boolean isNewerThan(String currentVersion) {
            try {
                return new VersionNumber(currentVersion).compareTo(new VersionNumber(version)) < 0;
            } catch (IllegalArgumentException e) {
                // couldn't parse as the version number.
                return false;
            }
        }

        public Api getApi() {
            return new Api(this);
        }

    }

    /**
     * A version range for {@code Warning}s indicates which versions of a given plugin are affected
     * by it.
     *
     * {@link #name}, {@link #firstVersion} and {@link #lastVersion} fields are only used for administrator notices.
     *
     * The {@link #pattern} is used to determine whether a given warning applies to the current installation.
     *
     * @since 2.40
     */
    @Restricted(NoExternalUse.class)
    public static final class WarningVersionRange {
        /**
         * Human-readable English name for this version range, e.g. 'regular', 'LTS', '2.6 line'.
         */
        @Nullable
        public final String name;

        /**
         * First version in this version range to be subject to the warning.
         */
        @Nullable
        public final String firstVersion;

        /**
         * Last version in this version range to be subject to the warning.
         */
        @Nullable
        public final String lastVersion;

        /**
         * Regular expression pattern for this version range that matches all included version numbers.
         */
        @Nonnull
        private final Pattern pattern;

        public WarningVersionRange(JSONObject o) {
            this.name = Util.fixEmpty(o.optString("name"));
            this.firstVersion = Util.fixEmpty(o.optString("firstVersion"));
            this.lastVersion = Util.fixEmpty(o.optString("lastVersion"));
            Pattern p;
            try {
                p = Pattern.compile(o.getString("pattern"));
            } catch (PatternSyntaxException ex) {
                LOGGER.log(Level.WARNING, "Failed to compile pattern '" + o.getString("pattern") + "', using '.*' instead", ex);
                p = Pattern.compile(".*");
            }
            this.pattern = p;
        }

        public boolean includes(VersionNumber number) {
            return pattern.matcher(number.toString()).matches();
        }
    }

    /**
     * Represents a warning about a certain component, mostly related to known security issues.
     *
     * @see UpdateSiteWarningsConfiguration
     * @see jenkins.security.UpdateSiteWarningsMonitor
     *
     * @since 2.40
     */
    @Restricted(NoExternalUse.class)
    public static final class Warning {

        public enum Type {
            CORE,
            PLUGIN,
            UNKNOWN
        }

        /**
         * The type classifier for this warning.
         */
        @Nonnull
        public /* final */ Type type;

        /**
         * The globally unique ID of this warning.
         *
         * <p>This is typically the CVE identifier or SECURITY issue (Jenkins project);
         * possibly with a unique suffix (e.g. artifactId) if either applies to multiple components.</p>
         */
        @Exported
        @Nonnull
        public final String id;

        /**
         * The name of the affected component.
         * <ul>
         *   <li>If type is 'core', this is 'core' by convention.
         *   <li>If type is 'plugin', this is the artifactId of the affected plugin
         * </ul>
         */
        @Exported
        @Nonnull
        public final String component;

        /**
         * A short, English language explanation for this warning.
         */
        @Exported
        @Nonnull
        public final String message;

        /**
         * A URL with more information about this, typically a security advisory. For use in administrator notices
         * only, so
         */
        @Exported
        @Nonnull
        public final String url;

        /**
         * A list of named version ranges specifying which versions of the named component this warning applies to.
         *
         * If this list is empty, all versions of the component are considered to be affected by this warning.
         */
        @Exported
        @Nonnull
        public final List<WarningVersionRange> versionRanges;

        /**
         *
         * @param o the {@link JSONObject} representing the warning
         * @throws JSONException if the argument does not match the expected format
         */
        @Restricted(NoExternalUse.class)
        public Warning(JSONObject o) {
            try {
                this.type = Type.valueOf(o.getString("type").toUpperCase(Locale.US));
            } catch (IllegalArgumentException ex) {
                this.type = Type.UNKNOWN;
            }
            this.id = o.getString("id");
            this.component = o.getString("name");
            this.message = o.getString("message");
            this.url = o.getString("url");

            if (o.has("versions")) {
                List<WarningVersionRange> ranges = new ArrayList<>();
                JSONArray versions = o.getJSONArray("versions");
                for (int i = 0; i < versions.size(); i++) {
                    WarningVersionRange range = new WarningVersionRange(versions.getJSONObject(i));
                    ranges.add(range);
                }
                this.versionRanges = Collections.unmodifiableList(ranges);
            } else {
                this.versionRanges = Collections.emptyList();
            }
        }

        /**
         * Two objects are considered equal if they are the same type and have the same ID.
         *
         * @param o the other object
         * @return true iff this object and the argument are considered equal
         */
        @Override
        public boolean equals(Object o) {
            if (this == o) return true;
            if (!(o instanceof Warning)) return false;

            Warning warning = (Warning) o;

            return id.equals(warning.id);
        }

        @Override
        public int hashCode() {
            return id.hashCode();
        }

        public boolean isPluginWarning(@Nonnull String pluginName) {
            return type == Type.PLUGIN && pluginName.equals(this.component);
        }

        /**
         * Returns true if this warning is relevant to the current configuration
         * @return true if this warning is relevant to the current configuration
         */
        public boolean isRelevant() {
            switch (this.type) {
                case CORE:
                    VersionNumber current = Jenkins.getVersion();

                    if (!isRelevantToVersion(current)) {
                        return false;
                    }
                    return true;
                case PLUGIN:

                    // check whether plugin is installed
                    PluginWrapper plugin = Jenkins.getInstance().getPluginManager().getPlugin(this.component);
                    if (plugin == null) {
                        return false;
                    }

                    // check whether warning is relevant to installed version
                    VersionNumber currentCore = plugin.getVersionNumber();
                    if (!isRelevantToVersion(currentCore)) {
                        return false;
                    }
                    return true;
                case UNKNOWN:
                default:
                    return false;
            }
        }

        public boolean isRelevantToVersion(@Nonnull VersionNumber version) {
            if (this.versionRanges.isEmpty()) {
                // no version ranges specified, so all versions are affected
                return true;
            }

            for (UpdateSite.WarningVersionRange range : this.versionRanges) {
                if (range.includes(version)) {
                    return true;
                }
            }
            return false;
        }
    }

    public final class Plugin extends Entry {
        /**
         * Optional URL to the Wiki page that discusses this plugin.
         */
        @Exported
        public final String wiki;
        /**
         * Human readable title of the plugin, taken from Wiki page.
         * Can be null.
         *
         * <p>
         * beware of XSS vulnerability since this data comes from Wiki
         */
        @Exported
        public final String title;
        /**
         * Optional excerpt string.
         */
        @Exported
        public final String excerpt;
        /**
         * Optional version # from which this plugin release is configuration-compatible.
         */
        @Exported
        public final String compatibleSinceVersion;
        /**
         * Version of Jenkins core this plugin was compiled against.
         */
        @Exported
        public final String requiredCore;
        /**
         * Categories for grouping plugins, taken from labels assigned to wiki page.
         * Can be null.
         */
        @Exported
        public final String[] categories;

        /**
         * Dependencies of this plugin, a name -&gt; version mapping.
         */
        @Exported
        public final Map<String,String> dependencies = new HashMap<String,String>();
        
        /**
         * Optional dependencies of this plugin.
         */
        @Exported
        public final Map<String,String> optionalDependencies = new HashMap<String,String>();

        @DataBoundConstructor
        public Plugin(String sourceId, JSONObject o) {
            super(sourceId, o, UpdateSite.this.url);
            this.wiki = get(o,"wiki");
            this.title = get(o,"title");
            this.excerpt = get(o,"excerpt");
            this.compatibleSinceVersion = get(o,"compatibleSinceVersion");
            this.requiredCore = get(o,"requiredCore");
            this.categories = o.has("labels") ? (String[])o.getJSONArray("labels").toArray(new String[0]) : null;
            for(Object jo : o.getJSONArray("dependencies")) {
                JSONObject depObj = (JSONObject) jo;
                // Make sure there's a name attribute and that the optional value isn't true.
                if (get(depObj,"name")!=null) {
                    if (get(depObj, "optional").equals("false")) {
                        dependencies.put(get(depObj, "name"), get(depObj, "version"));
                    } else {
                        optionalDependencies.put(get(depObj, "name"), get(depObj, "version"));
                    }
                }
                
            }

        }

        private String get(JSONObject o, String prop) {
            if(o.has(prop))
                return o.getString(prop);
            else
                return null;
        }

        public String getDisplayName() {
            String displayName;
            if(title!=null)
                displayName = title;
            else
                displayName = name;
            return StringUtils.removeStart(displayName, "Jenkins ");
        }

        /**
         * If some version of this plugin is currently installed, return {@link PluginWrapper}.
         * Otherwise null.
         */
        @Exported
        public PluginWrapper getInstalled() {
            PluginManager pm = Jenkins.getInstance().getPluginManager();
            return pm.getPlugin(name);
        }

        /**
         * If the plugin is already installed, and the new version of the plugin has a "compatibleSinceVersion"
         * value (i.e., it's only directly compatible with that version or later), this will check to
         * see if the installed version is older than the compatible-since version. If it is older, it'll return false.
         * If it's not older, or it's not installed, or it's installed but there's no compatibleSinceVersion
         * specified, it'll return true.
         */
        @Exported
        public boolean isCompatibleWithInstalledVersion() {
            PluginWrapper installedVersion = getInstalled();
            if (installedVersion != null) {
                if (compatibleSinceVersion != null) {
                    if (new VersionNumber(installedVersion.getVersion())
                            .isOlderThan(new VersionNumber(compatibleSinceVersion))) {
                        return false;
                    }
                }
            }
            return true;
        }

        /**
         * Returns a list of dependent plugins which need to be installed or upgraded for this plugin to work.
         */
        @Exported
        public List<Plugin> getNeededDependencies() {
            List<Plugin> deps = new ArrayList<Plugin>();

            for(Map.Entry<String,String> e : dependencies.entrySet()) {
                Plugin depPlugin = Jenkins.getInstance().getUpdateCenter().getPlugin(e.getKey());
                if (depPlugin == null) {
                    LOGGER.log(Level.WARNING, "Could not find dependency {0} of {1}", new Object[] {e.getKey(), name});
                    continue;
                }
                VersionNumber requiredVersion = new VersionNumber(e.getValue());
                
                // Is the plugin installed already? If not, add it.
                PluginWrapper current = depPlugin.getInstalled();

                if (current ==null) {
                    deps.add(depPlugin);
                }
                // If the dependency plugin is installed, is the version we depend on newer than
                // what's installed? If so, upgrade.
                else if (current.isOlderThan(requiredVersion)) {
                    deps.add(depPlugin);
                }
                // JENKINS-34494 - or if the plugin is disabled, this will allow us to enable it
                else if (!current.isEnabled()) {
                    deps.add(depPlugin);
                }
            }

            for(Map.Entry<String,String> e : optionalDependencies.entrySet()) {
                Plugin depPlugin = Jenkins.getInstance().getUpdateCenter().getPlugin(e.getKey());
                if (depPlugin == null) {
                    continue;
                }
                VersionNumber requiredVersion = new VersionNumber(e.getValue());

                PluginWrapper current = depPlugin.getInstalled();

                // If the optional dependency plugin is installed, is the version we depend on newer than
                // what's installed? If so, upgrade.
                if (current != null && current.isOlderThan(requiredVersion)) {
                    deps.add(depPlugin);
                }
            }

            return deps;
        }


        /**
         * Returns a list of plugins which need to be installed or upgraded for this plugin to work (include transient dependencies too).
         * Prevent issue JENKINS-36239, since it contains all dependencies and it is not necessary to call it recursively
         */
        public Set<Plugin> getAllDependencies(){
            //map of dependencies for plugin and its dependencies
            Map<Plugin,List<Plugin>> dependencyMap = new HashMap<Plugin,List<Plugin>>();
            addMissingDependencies(dependencyMap);
            //since it is only for dependencies, remove this plugin from dependencies, if there is.
            dependencyMap.remove(this);
            return dependencyMap.keySet();

        }

        private void addMissingDependencies(Map<Plugin, List<Plugin>> plugins) {
            boolean alreadyAdded = false;
            Optional<Plugin> plugin = plugins.keySet().stream().filter(item -> item.name.equals(this.name)).findFirst();

            if (plugin.isPresent()) {
                //only the highest version
                if(new VersionNumber(plugin.get().version).isOlderThan(new VersionNumber(this.version))) {
                    plugins.remove(plugin.get());
                }
                else {
                    alreadyAdded = true;
                }
            }

            //add dependencies for each dependency which has not been already added
            if(!alreadyAdded) {
                plugins.put(this, getNeededDependencies());
                for (Plugin p : plugins.get(this)) {
                    Optional<Plugin>  old = plugins.keySet().stream().filter(item -> item.name.equals(p.name)).findFirst();
                    if (!old.isPresent() || new VersionNumber(old.get().version).isOlderThan(new VersionNumber(p.version))) {
                        p.addMissingDependencies(plugins);
                    }
                }
            }
        }

        public boolean isForNewerHudson() {
            try {
                return requiredCore!=null && new VersionNumber(requiredCore).isNewerThan(
                  new VersionNumber(Jenkins.VERSION.replaceFirst("SHOT *\\(private.*\\)", "SHOT")));
            } catch (NumberFormatException nfe) {
                return true;  // If unable to parse version
            }
        }

        public VersionNumber getNeededDependenciesRequiredCore() {
            VersionNumber versionNumber = null;
            try {
                versionNumber = requiredCore == null ? null : new VersionNumber(requiredCore);
            } catch (NumberFormatException nfe) {
                // unable to parse version
            }
            for (Plugin p: getAllDependencies()) {
                VersionNumber v = new VersionNumber(p.requiredCore);
                if (versionNumber == null || v.isNewerThan(versionNumber)) versionNumber = v;
            }
            return versionNumber;
        }

        public boolean isNeededDependenciesForNewerJenkins() {
<<<<<<< HEAD
            for (Plugin p: getAllDependencies()) {
                if (p.isForNewerHudson()) return true;
            }
            return false;
=======
            return isNeededDependenciesForNewerJenkins(new PluginManager.MetadataCache());
        }

        @Restricted(NoExternalUse.class) // table.jelly
        public boolean isNeededDependenciesForNewerJenkins(PluginManager.MetadataCache cache) {
            return cache.of("isNeededDependenciesForNewerJenkins:" + name, Boolean.class, () -> {
                for (Plugin p : getNeededDependencies()) {
                    if (p.isForNewerHudson() || p.isNeededDependenciesForNewerJenkins()) {
                        return true;
                    }
                }
                return false;
            });
>>>>>>> 81fbe021
        }

        /**
         * If at least some of the plugin's needed dependencies are already installed, and the new version of the
         * needed dependencies plugin have a "compatibleSinceVersion"
         * value (i.e., it's only directly compatible with that version or later), this will check to
         * see if the installed version is older than the compatible-since version. If it is older, it'll return false.
         * If it's not older, or it's not installed, or it's installed but there's no compatibleSinceVersion
         * specified, it'll return true.
         */
        public boolean isNeededDependenciesCompatibleWithInstalledVersion() {
<<<<<<< HEAD
            for (Plugin p: getAllDependencies()) {
                if (!p.isCompatibleWithInstalledVersion())
                    return false;
            }
            return true;
=======
            return isNeededDependenciesCompatibleWithInstalledVersion(new PluginManager.MetadataCache());
        }

        @Restricted(NoExternalUse.class) // table.jelly
        public boolean isNeededDependenciesCompatibleWithInstalledVersion(PluginManager.MetadataCache cache) {
            return cache.of("isNeededDependenciesCompatibleWithInstalledVersion:" + name, Boolean.class, () -> {
                for (Plugin p : getNeededDependencies()) {
                    if (!p.isCompatibleWithInstalledVersion() || !p.isNeededDependenciesCompatibleWithInstalledVersion()) {
                        return false;
                    }
                }
                return true;
            });
>>>>>>> 81fbe021
        }

        /**
         * @since 2.40
         */
        @CheckForNull
        @Restricted(NoExternalUse.class)
        public Set<Warning> getWarnings() {
            UpdateSiteWarningsConfiguration configuration = ExtensionList.lookupSingleton(UpdateSiteWarningsConfiguration.class);
            Set<Warning> warnings = new HashSet<>();

            for (Warning warning: configuration.getAllWarnings()) {
                if (configuration.isIgnored(warning)) {
                    // warning is currently being ignored
                    continue;
                }
                if (!warning.isPluginWarning(this.name)) {
                    // warning is not about this plugin
                    continue;
                }

                if (!warning.isRelevantToVersion(new VersionNumber(this.version))) {
                    // warning is not relevant to this version
                    continue;
                }
                warnings.add(warning);
            }

            return warnings;
        }

        /**
         * @since 2.40
         */
        @Restricted(DoNotUse.class)
        public boolean hasWarnings() {
            return getWarnings().size() > 0;
        }

        /**
         * @deprecated as of 1.326
         *      Use {@link #deploy()}.
         */
        @Deprecated
        public void install() {
            deploy();
        }

        public Future<UpdateCenterJob> deploy() {
            return deploy(false);
        }

        /**
         * Schedules the installation of this plugin.
         *
         * <p>
         * This is mainly intended to be called from the UI. The actual installation work happens
         * asynchronously in another thread.
         *
         * @param dynamicLoad
         *      If true, the plugin will be dynamically loaded into this Jenkins. If false,
         *      the plugin will only take effect after the reboot.
         *      See {@link UpdateCenter#isRestartRequiredForCompletion()}
         */
        public Future<UpdateCenterJob> deploy(boolean dynamicLoad) {
            return deploy(dynamicLoad, null);
        }

        /**
         * Schedules the installation of this plugin.
         *
         * <p>
         * This is mainly intended to be called from the UI. The actual installation work happens
         * asynchronously in another thread.
         *
         * @param dynamicLoad
         *      If true, the plugin will be dynamically loaded into this Jenkins. If false,
         *      the plugin will only take effect after the reboot.
         *      See {@link UpdateCenter#isRestartRequiredForCompletion()}
         * @param correlationId A correlation ID to be set on the job.
         */
        @Restricted(NoExternalUse.class)
        public Future<UpdateCenterJob> deploy(boolean dynamicLoad, @CheckForNull UUID correlationId) {
            Jenkins.getInstance().checkPermission(Jenkins.ADMINISTER);
            UpdateCenter uc = Jenkins.getInstance().getUpdateCenter();
            //check transient dependency, @issue JENKINS-36239
            checkForTransientDependency();
            for (Plugin dep : getNeededDependencies()) {
                UpdateCenter.InstallationJob job = uc.getJob(dep);
                if (job == null || job.status instanceof UpdateCenter.DownloadJob.Failure) {
                    LOGGER.log(Level.INFO, "Adding dependent install of " + dep.name + " for plugin " + name);
                    dep.deploy(dynamicLoad);
                } else {
                    LOGGER.log(Level.INFO, "Dependent install of " + dep.name + " for plugin " + name + " already added, skipping");
                }
            }
            PluginWrapper pw = getInstalled();
            if(pw != null) { // JENKINS-34494 - check for this plugin being disabled
                Future<UpdateCenterJob> enableJob = null;
                if(!pw.isEnabled()) {
                    UpdateCenter.EnableJob job = uc.new EnableJob(UpdateSite.this, null, this, dynamicLoad);
                    job.setCorrelationId(correlationId);
                    enableJob = uc.addJob(job);
                }
                if(pw.getVersionNumber().equals(new VersionNumber(version))) {
                    return enableJob != null ? enableJob : uc.addJob(uc.new NoOpJob(UpdateSite.this, null, this));
                }
            }
            UpdateCenter.InstallationJob job = createInstallationJob(this, uc, dynamicLoad);
            job.setCorrelationId(correlationId);
            return uc.addJob(job);
        }

        public void checkForTransientDependency() {
            CyclicGraphDetector<Plugin> cycleDetector = new CyclicGraphDetector<UpdateSite.Plugin>() {

                @Override
                protected List<UpdateSite.Plugin> getEdges(UpdateSite.Plugin p) {
                    return new ArrayList<>(p.getNeededDependencies());
                }

                @Override
                protected void reactOnCycle(UpdateSite.Plugin q, List<UpdateSite.Plugin> cycle) throws CycleDetectedException {
                    List<String> cycleWithNames = new ArrayList<String>();
                    //to have names of plugins in error message.
                    for (UpdateSite.Plugin plugin : cycle){
                        cycleWithNames.add(plugin.name);
                    }
                    throw new CycleDetectedException(cycleWithNames);
                }
            };
            try {
                cycleDetector.run(Collections.singleton(this));
            } catch (CyclicGraphDetector.CycleDetectedException ex) {
                throw new Failure(ex.getMessage());
            }
        }

        /**
         * Schedules the downgrade of this plugin.
         */
        public Future<UpdateCenterJob> deployBackup() {
            Jenkins.getInstance().checkPermission(Jenkins.ADMINISTER);
            UpdateCenter uc = Jenkins.getInstance().getUpdateCenter();
            return uc.addJob(uc.new PluginDowngradeJob(this, UpdateSite.this, Jenkins.getAuthentication()));
        }
        /**
         * Making the installation web bound.
         */
        @RequirePOST
        public HttpResponse doInstall() throws IOException {
            deploy(false);
            return HttpResponses.redirectTo("../..");
        }

        @RequirePOST
        public HttpResponse doInstallNow() throws IOException {
            deploy(true);
            return HttpResponses.redirectTo("../..");
        }

        /**
         * Performs the downgrade of the plugin.
         */
        @RequirePOST
        public HttpResponse doDowngrade() throws IOException {
            deployBackup();
            return HttpResponses.redirectTo("../..");
        }
    }

    private static final long DAY = DAYS.toMillis(1);

    private static final Logger LOGGER = Logger.getLogger(UpdateSite.class.getName());

    // The name uses UpdateCenter for compatibility reason.
    public static boolean neverUpdate = SystemProperties.getBoolean(UpdateCenter.class.getName()+".never");

}<|MERGE_RESOLUTION|>--- conflicted
+++ resolved
@@ -1144,26 +1144,19 @@
         }
 
         public boolean isNeededDependenciesForNewerJenkins() {
-<<<<<<< HEAD
-            for (Plugin p: getAllDependencies()) {
-                if (p.isForNewerHudson()) return true;
-            }
-            return false;
-=======
             return isNeededDependenciesForNewerJenkins(new PluginManager.MetadataCache());
         }
 
         @Restricted(NoExternalUse.class) // table.jelly
         public boolean isNeededDependenciesForNewerJenkins(PluginManager.MetadataCache cache) {
             return cache.of("isNeededDependenciesForNewerJenkins:" + name, Boolean.class, () -> {
-                for (Plugin p : getNeededDependencies()) {
-                    if (p.isForNewerHudson() || p.isNeededDependenciesForNewerJenkins()) {
+                for (Plugin p : getAllDependencies()) {
+                    if (p.isForNewerHudson()) {
                         return true;
                     }
                 }
                 return false;
             });
->>>>>>> 81fbe021
         }
 
         /**
@@ -1175,27 +1168,19 @@
          * specified, it'll return true.
          */
         public boolean isNeededDependenciesCompatibleWithInstalledVersion() {
-<<<<<<< HEAD
-            for (Plugin p: getAllDependencies()) {
-                if (!p.isCompatibleWithInstalledVersion())
-                    return false;
-            }
-            return true;
-=======
             return isNeededDependenciesCompatibleWithInstalledVersion(new PluginManager.MetadataCache());
         }
 
         @Restricted(NoExternalUse.class) // table.jelly
         public boolean isNeededDependenciesCompatibleWithInstalledVersion(PluginManager.MetadataCache cache) {
             return cache.of("isNeededDependenciesCompatibleWithInstalledVersion:" + name, Boolean.class, () -> {
-                for (Plugin p : getNeededDependencies()) {
-                    if (!p.isCompatibleWithInstalledVersion() || !p.isNeededDependenciesCompatibleWithInstalledVersion()) {
+                for (Plugin p : getAllDependencies()) {
+                    if (!p.isCompatibleWithInstalledVersion()) {
                         return false;
                     }
                 }
                 return true;
             });
->>>>>>> 81fbe021
         }
 
         /**
