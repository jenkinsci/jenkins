/*
 * The MIT License
 * 
 * Copyright (c) 2004-2009, Sun Microsystems, Inc., Kohsuke Kawaguchi, Yahoo! Inc., Seiji Sogabe,
 *                          Andrew Bayer
 * 
 * Permission is hereby granted, free of charge, to any person obtaining a copy
 * of this software and associated documentation files (the "Software"), to deal
 * in the Software without restriction, including without limitation the rights
 * to use, copy, modify, merge, publish, distribute, sublicense, and/or sell
 * copies of the Software, and to permit persons to whom the Software is
 * furnished to do so, subject to the following conditions:
 * 
 * The above copyright notice and this permission notice shall be included in
 * all copies or substantial portions of the Software.
 * 
 * THE SOFTWARE IS PROVIDED "AS IS", WITHOUT WARRANTY OF ANY KIND, EXPRESS OR
 * IMPLIED, INCLUDING BUT NOT LIMITED TO THE WARRANTIES OF MERCHANTABILITY,
 * FITNESS FOR A PARTICULAR PURPOSE AND NONINFRINGEMENT. IN NO EVENT SHALL THE
 * AUTHORS OR COPYRIGHT HOLDERS BE LIABLE FOR ANY CLAIM, DAMAGES OR OTHER
 * LIABILITY, WHETHER IN AN ACTION OF CONTRACT, TORT OR OTHERWISE, ARISING FROM,
 * OUT OF OR IN CONNECTION WITH THE SOFTWARE OR THE USE OR OTHER DEALINGS IN
 * THE SOFTWARE.
 */

package hudson.model;

import hudson.ExtensionList;
import hudson.PluginManager;
import hudson.PluginWrapper;
import hudson.Util;
import hudson.lifecycle.Lifecycle;
import hudson.model.UpdateCenter.UpdateCenterJob;
import hudson.util.FormValidation;
import hudson.util.FormValidation.Kind;
import hudson.util.HttpResponses;
import static jenkins.util.MemoryReductionUtil.*;
import hudson.util.TextFile;
import static java.util.concurrent.TimeUnit.*;
import hudson.util.VersionNumber;
import java.io.File;
import java.io.IOException;
import java.net.URI;
import java.net.URL;
import java.net.URLEncoder;
import java.time.Instant;
import java.util.ArrayList;
import java.util.Arrays;
import java.util.Collections;
import java.util.Date;
import java.util.HashMap;
import java.util.HashSet;
import java.util.Iterator;
import java.util.List;
import java.util.Locale;
import java.util.Map;
import java.util.Objects;
import java.util.Set;
import java.util.TreeMap;
import java.util.UUID;
import java.util.concurrent.Future;
import java.util.function.Predicate;
import java.util.logging.Level;
import java.util.logging.Logger;
import java.util.regex.Pattern;
import java.util.regex.PatternSyntaxException;
import java.util.stream.Stream;

import edu.umd.cs.findbugs.annotations.CheckForNull;
import edu.umd.cs.findbugs.annotations.NonNull;
import edu.umd.cs.findbugs.annotations.Nullable;

import io.jenkins.lib.versionnumber.JavaSpecificationVersion;
import jenkins.model.Jenkins;
import jenkins.plugins.DetachedPluginsUtil;
import jenkins.security.UpdateSiteWarningsConfiguration;
import jenkins.security.UpdateSiteWarningsMonitor;
import jenkins.util.JSONSignatureValidator;
import jenkins.util.SystemProperties;
import jenkins.util.java.JavaUtils;
import net.sf.json.JSONArray;
import net.sf.json.JSONException;
import net.sf.json.JSONObject;
import org.apache.commons.lang.StringUtils;
import org.kohsuke.accmod.Restricted;
import org.kohsuke.accmod.restrictions.DoNotUse;
import org.kohsuke.accmod.restrictions.NoExternalUse;
import org.kohsuke.stapler.DataBoundConstructor;
import org.kohsuke.stapler.HttpResponse;
import org.kohsuke.stapler.export.Exported;
import org.kohsuke.stapler.export.ExportedBean;
import org.kohsuke.stapler.interceptor.RequirePOST;

/**
 * Source of the update center information, like "http://jenkins-ci.org/update-center.json"
 *
 * <p>
 * Jenkins can have multiple {@link UpdateSite}s registered in the system, so that it can pick up plugins
 * from different locations.
 *
 * @author Andrew Bayer
 * @author Kohsuke Kawaguchi
 * @since 1.333
 */
@ExportedBean
public class UpdateSite {
    /**
     * What's the time stamp of data file?
     * 0 means never.
     */
    private transient volatile long dataTimestamp;

    /**
     * When was the last time we asked a browser to check the data for us?
     * 0 means never.
     *
     * <p>
     * There's normally some delay between when we send HTML that includes the check code,
     * until we get the data back, so this variable is used to avoid asking too many browsers
     * all at once.
     */
    private transient volatile long lastAttempt;

    /**
     * If the attempt to fetch data fails, we progressively use longer time out before retrying,
     * to avoid overloading the server.
     */
    private transient volatile long retryWindow;

    /**
     * Latest data as read from the data file.
     */
    private transient Data data;

    /**
     * ID string for this update source.
     */
    private final String id;

    /**
     * Path to {@code update-center.json}, like {@code http://jenkins-ci.org/update-center.json}.
     */
    private final String url;

    /**
     * the prefix for the signature validator name
     */
    private static final String signatureValidatorPrefix = "update site";

    private static final Set<String> warnedMissing = Collections.synchronizedSet(new HashSet<>());

    public UpdateSite(String id, String url) {
        this.id = id;
        this.url = url;
    }

    /**
     * Get ID string.
     */
    @Exported
    public String getId() {
        return id;
    }

    @Exported
    public long getDataTimestamp() {
        assert dataTimestamp >= 0;
        return dataTimestamp;
    }

    /**
     * Update the data file from the given URL if the file
     * does not exist, or is otherwise due for update.
     * Accepted formats are JSONP or HTML with {@code postMessage}, not raw JSON.
     * @return null if no updates are necessary, or the future result
     * @since 2.222
     */
    public @CheckForNull Future<FormValidation> updateDirectly() {
        return updateDirectly(DownloadService.signatureCheck);
    }

    /**
     * Update the data file from the given URL if the file
     * does not exist, or is otherwise due for update.
     * Accepted formats are JSONP or HTML with {@code postMessage}, not raw JSON.
     * @param signatureCheck whether to enforce the signature (may be off only for testing!)
     * @return null if no updates are necessary, or the future result
     * @since 1.502
     * @deprecated use {@linkplain #updateDirectly()}
     */
    @Deprecated
    public @CheckForNull Future<FormValidation> updateDirectly(final boolean signatureCheck) {
        if (! getDataFile().exists() || isDue()) {
            return Jenkins.get().getUpdateCenter().updateService.submit(() -> updateDirectlyNow(signatureCheck));
        } else {
            return null;
        }
    }

    /**
     * Forces an update of the data file from the configured URL, irrespective of the last time the data was retrieved.
     * @return A {@code FormValidation} indicating the if the update metadata was successfully downloaded from the configured update site
     * @since 2.222
     * @throws IOException if there was an error downloading or saving the file.
     */
    public @NonNull FormValidation updateDirectlyNow() throws IOException {
        return updateDirectlyNow(DownloadService.signatureCheck);
    }

    @Restricted(NoExternalUse.class)
    public @NonNull FormValidation updateDirectlyNow(boolean signatureCheck) throws IOException {
        return updateData(DownloadService.loadJSON(new URL(getUrl() + "?id=" + URLEncoder.encode(getId(), "UTF-8") + "&version=" + URLEncoder.encode(Jenkins.VERSION, "UTF-8"))), signatureCheck);
    }
    
    private FormValidation updateData(String json, boolean signatureCheck)
            throws IOException {

        dataTimestamp = System.currentTimeMillis();

        JSONObject o = JSONObject.fromObject(json);

        try {
            int v = o.getInt("updateCenterVersion");
            if (v != 1) {
                throw new IllegalArgumentException("Unrecognized update center version: " + v);
            }
        } catch (JSONException x) {
            throw new IllegalArgumentException("Could not find (numeric) updateCenterVersion in " + json, x);
        }

        if (signatureCheck) {
            FormValidation e = verifySignature(o);
            if (e.kind!=Kind.OK) {
                LOGGER.severe(e.toString());
                return e;
            }
        }

        LOGGER.fine(() -> "Obtained the latest update center data file for UpdateSource " + id);
        retryWindow = 0;
        getDataFile().write(json);
        data = new Data(o);
        return FormValidation.ok();
    }

    public FormValidation doVerifySignature() throws IOException {
        return verifySignature(getJSONObject());
    }

    /**
     * Extension point to allow implementations of {@link UpdateSite} to create a custom
     * {@link UpdateCenter.InstallationJob}.
     *
     * @param plugin      the plugin to create the {@link UpdateCenter.InstallationJob} for.
     * @param uc          the {@link UpdateCenter}.
     * @param dynamicLoad {@code true} if the plugin should be attempted to be dynamically loaded.
     * @return the {@link UpdateCenter.InstallationJob}.
     * @since 2.9
     */
    protected UpdateCenter.InstallationJob createInstallationJob(Plugin plugin, UpdateCenter uc, boolean dynamicLoad) {
        return uc.new InstallationJob(plugin, this, Jenkins.getAuthentication2(), dynamicLoad);
    }

    /**
     * Verifies the signature in the update center data file.
     */
    private FormValidation verifySignature(JSONObject o) throws IOException {
        return getJsonSignatureValidator().verifySignature(o);
    }

    /**
     * Let sub-classes of UpdateSite provide their own signature validator.
     * @return the signature validator.
     * @deprecated use {@link #getJsonSignatureValidator(String)} instead.
     */
    @Deprecated
    @NonNull
    protected JSONSignatureValidator getJsonSignatureValidator() {
        return getJsonSignatureValidator(null);
    }

    /**
     * Let sub-classes of UpdateSite provide their own signature validator.
     * @param name, the name for the JSON signature Validator object.
     *              if name is null, then the default name will be used,
     *              which is "update site" followed by the update site id
     * @return the signature validator.
     * @since 2.21
     */
    @NonNull
    protected JSONSignatureValidator getJsonSignatureValidator(@CheckForNull String name) {
        if (name == null) {
            name = signatureValidatorPrefix + " '" + id + "'";
        }
        return new JSONSignatureValidator(name);
    }

    /**
     * Returns true if it's time for us to check for new version.
     */
    public synchronized boolean isDue() {
        if(neverUpdate)     return false;
        if(dataTimestamp == 0)
            dataTimestamp = getDataFile().file.lastModified();
        long now = System.currentTimeMillis();

        retryWindow = Math.max(retryWindow,SECONDS.toMillis(15));
        
        boolean due = now - dataTimestamp > DAY && now - lastAttempt > retryWindow;
        if(due) {
            lastAttempt = now;
            retryWindow = Math.min(retryWindow*2, HOURS.toMillis(1)); // exponential back off but at most 1 hour
        }
        return due;
    }

    /**
     * Invalidates the cached data and force retrieval.
     *
     * @since 1.432
     */
    @RequirePOST
    public HttpResponse doInvalidateData() {
        Jenkins.get().checkPermission(Jenkins.ADMINISTER);
        dataTimestamp = 0;
        data = null;
        return HttpResponses.ok();
    }

    /**
     * Loads the update center data, if any.
     *
     * @return  null if no data is available.
     */
    @CheckForNull
    public Data getData() {
        if (data == null) {
            JSONObject o = getJSONObject();
            if (o != null) {
                data = new Data(o);
            }
        }
        return data;
    }

    /**
     * Whether {@link #getData} might be blocking.
     */
    // Internal use only
    boolean hasUnparsedData() {
        return data == null && getDataFile().exists();
    }

    /**
     * Gets the raw update center JSON data.
     */
    public JSONObject getJSONObject() {
        TextFile df = getDataFile();
        if(df.exists()) {
            long start = System.nanoTime();
            try {
                JSONObject o = JSONObject.fromObject(df.read());
                LOGGER.fine(() -> String.format("Loaded and parsed %s in %.01fs", df, (System.nanoTime() - start) / 1_000_000_000.0));
                return o;
            } catch (JSONException | IOException e) {
                LOGGER.log(Level.SEVERE,"Failed to parse "+df,e);
                df.delete(); // if we keep this file, it will cause repeated failures
                return null;
            }
        } else {
            return null;
        }
    }

    /**
     * Returns a list of plugins that should be shown in the "available" tab.
     * These are "all plugins - installed plugins".
     */
    @Exported
    public List<Plugin> getAvailables() {
        List<Plugin> r = new ArrayList<>();
        Data data = getData();
        if(data==null)     return Collections.emptyList();
        for (Plugin p : data.plugins.values()) {
            if(p.getInstalled()==null)
                r.add(p);
        }
        r.sort((plugin, t1) -> {
            final int pop = t1.popularity.compareTo(plugin.popularity);
            if (pop != 0) {
                return pop; // highest popularity first
            }
<<<<<<< HEAD
            return plugin.getDisplayName().compareTo(plugin.getDisplayName());
=======
            return plugin.getDisplayName().compareTo(t1.getDisplayName());
>>>>>>> c04c1667
        });
        return r;
    }

    /**
     * Gets the information about a specific plugin.
     *
     * @param artifactId
     *      The short name of the plugin. Corresponds to {@link PluginWrapper#getShortName()}.
     *
     * @return
     *      {@code null} if no such information is found.
     */
    @CheckForNull
    public Plugin getPlugin(String artifactId) {
        Data dt = getData();
        if(dt==null)    return null;
        return dt.plugins.get(artifactId);
    }

    public Api getApi() {
        return new Api(this);
    }

    /**
     * Gets a URL for the Internet connection check.
     * @return  an "always up" server for Internet connectivity testing, or {@code null} if we are going to skip the test.
     */
    @Exported
    @CheckForNull
    public String getConnectionCheckUrl() {
        Data dt = getData();
        if(dt==null)    return "http://www.google.com/";
        return dt.connectionCheckUrl;
    }

    /**
     * This is where we store the update center data.
     */
    private TextFile getDataFile() {
        return new TextFile(new File(Jenkins.get().getRootDir(),
                                     "updates/" + getId()+".json"));
    }
    
    /**
     * Returns the list of plugins that are updates to currently installed ones.
     *
     * @return
     *      can be empty but never null.
     */
    @Exported
    public List<Plugin> getUpdates() {
        Data data = getData();
        if(data==null)      return Collections.emptyList(); // fail to determine
        
        List<Plugin> r = new ArrayList<>();
        for (PluginWrapper pw : Jenkins.get().getPluginManager().getPlugins()) {
            Plugin p = pw.getUpdateInfo();
            if(p!=null) r.add(p);
        }
        
        return r;
    }
    
    /**
     * Does any of the plugin has updates?
     */
    @Exported
    public boolean hasUpdates() {
        Data data = getData();
        if(data==null)      return false;
        
        for (PluginWrapper pw : Jenkins.get().getPluginManager().getPlugins()) {
            if(!pw.isBundled() && pw.getUpdateInfo()!=null)
                // do not advertize updates to bundled plugins, since we generally want users to get them
                // as a part of jenkins.war updates. This also avoids unnecessary pinning of plugins. 
                return true;
        }
        return false;
    }
    
    
    /**
     * Exposed to get rid of hardcoding of the URL that serves up update-center.json
     * in JavaScript.
     */
    @Exported
    public String getUrl() {
        return url;
    }


    /**
     * URL which exposes the metadata location in a specific update site.
     * @param downloadable, the downloadable id of a specific metatadata json (e.g. hudson.tasks.Maven.MavenInstaller.json)
     * @return the location
     * @since 2.20
     */
    @CheckForNull
    @Restricted(NoExternalUse.class)
    public String getMetadataUrlForDownloadable(String downloadable) {
        String siteUrl = getUrl();
        String updateSiteMetadataUrl = null;
        int baseUrlEnd = siteUrl.indexOf("update-center.json");
        if (baseUrlEnd != -1) {
            String siteBaseUrl = siteUrl.substring(0, baseUrlEnd);
            updateSiteMetadataUrl = siteBaseUrl + "updates/" + downloadable;
        } else {
            LOGGER.log(Level.WARNING, "Url {0} does not look like an update center:", siteUrl);
        }
        return updateSiteMetadataUrl;
    }

    /**
     * Where to actually download the update center?
     *
     * @deprecated
     *      Exposed only for UI.
     */
    @Deprecated
    public String getDownloadUrl() {
        return url;
    }

    /**
     * Is this the legacy default update center site?
     */
    public boolean isLegacyDefault() {
        return isHudsonCI() || isUpdatesFromHudsonLabs();
    }

    private boolean isHudsonCI() {
        return url != null && UpdateCenter.PREDEFINED_UPDATE_SITE_ID.equals(id) && url.startsWith("http://hudson-ci.org/");
    }

    private boolean isUpdatesFromHudsonLabs() {
        return url != null && url.startsWith("http://updates.hudson-labs.org/");
    }

    /**
     * In-memory representation of the update center data.
     */
    public final class Data {
        /**
         * The {@link UpdateSite} ID.
         */
        public final String sourceId;

        /**
         * The latest jenkins.war.
         */
        public final Entry core;
        /**
         * Plugins in the repository, keyed by their artifact IDs.
         */
        public final Map<String,Plugin> plugins = new TreeMap<>(String.CASE_INSENSITIVE_ORDER);
        /**
         * List of warnings (mostly security) published with the update site.
         *
         * @since 2.40
         */
        private final Set<Warning> warnings = new HashSet<>();

        /**
         * Mapping of plugin IDs to deprecation notices
         *
         * @since 2.246
         */
        private final Map<String, Deprecation> deprecations = new HashMap<>();

        /**
         * If this is non-null, Jenkins is going to check the connectivity to this URL to make sure
         * the network connection is up. Null to skip the check.
         */
        public final String connectionCheckUrl;

        Data(JSONObject o) {
            this.sourceId = Util.intern((String)o.get("id"));
            JSONObject c = o.optJSONObject("core");
            if (c!=null) {
                core = new Entry(sourceId, c, url);
            } else {
                core = null;
            }

            JSONArray w = o.optJSONArray("warnings");
            if (w != null) {
                for (int i = 0; i < w.size(); i++) {
                    try {
                        warnings.add(new Warning(w.getJSONObject(i)));
                    } catch (JSONException ex) {
                        LOGGER.log(Level.WARNING, "Failed to parse JSON for warning", ex);
                    }
                }
            }

            JSONObject deprecations = o.optJSONObject("deprecations");
            if (deprecations != null) {
                for (Iterator it = deprecations.keys(); it.hasNext(); ) {
                    try {
                        String pluginId = it.next().toString();
                        JSONObject entry = deprecations.getJSONObject(pluginId); // additional level of indirection to support future extensibility
                        if (entry != null) {
                            String referenceUrl = entry.getString("url");
                            if (referenceUrl != null) {
                                this.deprecations.put(pluginId, new Deprecation(referenceUrl));
                            }
                        }
                    } catch (RuntimeException ex) {
                        LOGGER.log(Level.WARNING, "Failed to parse JSON for deprecation", ex);
                    }
                }
            }

            for(Map.Entry<String,JSONObject> e : (Set<Map.Entry<String,JSONObject>>)o.getJSONObject("plugins").entrySet()) {
                Plugin p = new Plugin(sourceId, e.getValue());
                // JENKINS-33308 - include implied dependencies for older plugins that may need them
                List<PluginWrapper.Dependency> implicitDeps = DetachedPluginsUtil.getImpliedDependencies(p.name, p.requiredCore);
                if(!implicitDeps.isEmpty()) {
                    for(PluginWrapper.Dependency dep : implicitDeps) {
                        if(!p.dependencies.containsKey(dep.shortName)) {
                            p.dependencies.put(dep.shortName, dep.version);
                        }
                    }
                }
                plugins.put(Util.intern(e.getKey()), p);

                // compatibility with update sites that have no separate 'deprecated' top-level entry.
                // Also do this even if there are deprecations to potentially allow limiting the top-level entry to overridden URLs.
                if (p.hasCategory("deprecated")) {
                    if (!this.deprecations.containsKey(p.name)) {
                        this.deprecations.put(p.name, new Deprecation(p.wiki));
                    }
                }
            }

            connectionCheckUrl = (String)o.get("connectionCheckUrl");
        }

        /**
         * Returns the set of warnings
         * @return the set of warnings
         * @since 2.40
         */
        @Restricted(NoExternalUse.class)
        public Set<Warning> getWarnings() {
            return this.warnings;
        }

        /**
         * Returns the deprecations provided by the update site
         * @return the deprecations provided by the update site
         * @since 2.246
         */
        @Restricted(NoExternalUse.class)
        public Map<String, Deprecation> getDeprecations() {
            return this.deprecations;
        }

        /**
         * Is there a new version of the core?
         */
        public boolean hasCoreUpdates() {
            return core != null && core.isNewerThan(Jenkins.VERSION);
        }

        /**
         * Do we support upgrade?
         */
        public boolean canUpgrade() {
            return Lifecycle.get().canRewriteHudsonWar();
        }
    }

    @ExportedBean
    public static class Entry {
        /**
         * {@link UpdateSite} ID.
         */
        @Exported
        public final String sourceId;

        /**
         * Artifact ID.
         */
        @Exported
        public final String name;
        /**
         * The version.
         */
        @Exported
        public final String version;
        /**
         * Download URL.
         */
        @Exported
        public final String url;


        // non-private, non-final for test
        @Restricted(NoExternalUse.class)
        /* final */ String sha1;

        @Restricted(NoExternalUse.class)
        /* final */ String sha256;

        @Restricted(NoExternalUse.class)
        /* final */ String sha512;

        public Entry(String sourceId, JSONObject o) {
            this(sourceId, o, null);
        }

        Entry(String sourceId, JSONObject o, String baseURL) {
            this.sourceId = sourceId;
            this.name = Util.intern(o.getString("name"));
            this.version = Util.intern(o.getString("version"));

            // Trim this to prevent issues when the other end used Base64.encodeBase64String that added newlines
            // to the end in old commons-codec. Not the case on updates.jenkins-ci.org, but let's be safe.
            this.sha1 = Util.fixEmptyAndTrim(o.optString("sha1"));
            this.sha256 = Util.fixEmptyAndTrim(o.optString("sha256"));
            this.sha512 = Util.fixEmptyAndTrim(o.optString("sha512"));

            String url = o.getString("url");
            if (!URI.create(url).isAbsolute()) {
                if (baseURL == null) {
                    throw new IllegalArgumentException("Cannot resolve " + url + " without a base URL");
                }
                url = URI.create(baseURL).resolve(url).toString();
            }
            this.url = url;
        }

        /**
         * The base64 encoded binary SHA-1 checksum of the file.
         * Can be null if not provided by the update site.
         * @since 1.641 (and 1.625.3 LTS)
         */
        // TODO @Exported assuming we want this in the API
        public String getSha1() {
            return sha1;
        }

        /**
         * The base64 encoded SHA-256 checksum of the file.
         * Can be null if not provided by the update site.
         * @since 2.130
         */
        public String getSha256() {
            return sha256;
        }

        /**
         * The base64 encoded SHA-512 checksum of the file.
         * Can be null if not provided by the update site.
         * @since 2.130
         */
        public String getSha512() {
            return sha512;
        }

        /**
         * Checks if the specified "current version" is older than the version of this entry.
         *
         * @param currentVersion
         *      The string that represents the version number to be compared.
         * @return
         *      true if the version listed in this entry is newer.
         *      false otherwise, including the situation where the strings couldn't be parsed as version numbers.
         */
        public boolean isNewerThan(String currentVersion) {
            try {
                return new VersionNumber(currentVersion).compareTo(new VersionNumber(version)) < 0;
            } catch (IllegalArgumentException e) {
                // couldn't parse as the version number.
                return false;
            }
        }

        public Api getApi() {
            return new Api(this);
        }

    }

    /**
     * A version range for {@code Warning}s indicates which versions of a given plugin are affected
     * by it.
     *
     * {@link #name}, {@link #firstVersion} and {@link #lastVersion} fields are only used for administrator notices.
     *
     * The {@link #pattern} is used to determine whether a given warning applies to the current installation.
     *
     * @since 2.40
     */
    @Restricted(NoExternalUse.class)
    public static final class WarningVersionRange {
        /**
         * Human-readable English name for this version range, e.g. 'regular', 'LTS', '2.6 line'.
         */
        @Nullable
        public final String name;

        /**
         * First version in this version range to be subject to the warning.
         */
        @Nullable
        public final String firstVersion;

        /**
         * Last version in this version range to be subject to the warning.
         */
        @Nullable
        public final String lastVersion;

        /**
         * Regular expression pattern for this version range that matches all included version numbers.
         */
        @NonNull
        private final Pattern pattern;

        public WarningVersionRange(JSONObject o) {
            this.name = Util.fixEmpty(o.optString("name"));
            this.firstVersion = Util.intern(Util.fixEmpty(o.optString("firstVersion")));
            this.lastVersion = Util.intern(Util.fixEmpty(o.optString("lastVersion")));
            Pattern p;
            try {
                p = Pattern.compile(o.getString("pattern"));
            } catch (PatternSyntaxException ex) {
                LOGGER.log(Level.WARNING, "Failed to compile pattern '" + o.getString("pattern") + "', using '.*' instead", ex);
                p = Pattern.compile(".*");
            }
            this.pattern = p;
        }

        public boolean includes(VersionNumber number) {
            return pattern.matcher(number.toString()).matches();
        }
    }

    /**
     * Represents a deprecation of a certain component. Jenkins project policy determines exactly what it means.
     *
     * @since 2.246
     */
    @Restricted(NoExternalUse.class)
    public static final class Deprecation {
        /**
         * URL for this deprecation.
         *
         * Jenkins will show a link to this URL when displaying the deprecation message.
         */
        public final String url;
        public Deprecation(String url) {
            this.url = url;
        }

        @Override
        public boolean equals(Object o) {
            if (this == o) return true;
            if (o == null || getClass() != o.getClass()) return false;
            Deprecation that = (Deprecation) o;
            return Objects.equals(url, that.url);
        }

        @Override
        public int hashCode() {
            return Objects.hash(url);
        }
    }

    /**
     * Represents a warning about a certain component, mostly related to known security issues.
     *
     * @see UpdateSiteWarningsConfiguration
     * @see jenkins.security.UpdateSiteWarningsMonitor
     *
     * @since 2.40
     */
    @Restricted(NoExternalUse.class)
    public static final class Warning {

        public enum Type {
            CORE,
            PLUGIN,
            UNKNOWN
        }

        /**
         * The type classifier for this warning.
         */
        @NonNull
        public /* final */ Type type;

        /**
         * The globally unique ID of this warning.
         *
         * <p>This is typically the CVE identifier or SECURITY issue (Jenkins project);
         * possibly with a unique suffix (e.g. artifactId) if either applies to multiple components.</p>
         */
        @Exported
        @NonNull
        public final String id;

        /**
         * The name of the affected component.
         * <ul>
         *   <li>If type is 'core', this is 'core' by convention.
         *   <li>If type is 'plugin', this is the artifactId of the affected plugin
         * </ul>
         */
        @Exported
        @NonNull
        public final String component;

        /**
         * A short, English language explanation for this warning.
         */
        @Exported
        @NonNull
        public final String message;

        /**
         * A URL with more information about this, typically a security advisory. For use in administrator notices
         * only, so
         */
        @Exported
        @NonNull
        public final String url;

        /**
         * A list of named version ranges specifying which versions of the named component this warning applies to.
         *
         * If this list is empty, all versions of the component are considered to be affected by this warning.
         */
        @Exported
        @NonNull
        public final List<WarningVersionRange> versionRanges;

        /**
         *
         * @param o the {@link JSONObject} representing the warning
         * @throws JSONException if the argument does not match the expected format
         */
        @Restricted(NoExternalUse.class)
        public Warning(JSONObject o) {
            try {
                this.type = Type.valueOf(o.getString("type").toUpperCase(Locale.US));
            } catch (IllegalArgumentException ex) {
                this.type = Type.UNKNOWN;
            }
            this.id = o.getString("id");
            this.component = Util.intern(o.getString("name"));
            this.message = o.getString("message");
            this.url = o.getString("url");

            if (o.has("versions")) {
                JSONArray versions = o.getJSONArray("versions");
                List<WarningVersionRange> ranges = new ArrayList<>(versions.size());
                for (int i = 0; i < versions.size(); i++) {
                    WarningVersionRange range = new WarningVersionRange(versions.getJSONObject(i));
                    ranges.add(range);
                }
                this.versionRanges = Collections.unmodifiableList(ranges);
            } else {
                this.versionRanges = Collections.emptyList();
            }
        }

        /**
         * Two objects are considered equal if they are the same type and have the same ID.
         *
         * @param o the other object
         * @return true iff this object and the argument are considered equal
         */
        @Override
        public boolean equals(Object o) {
            if (this == o) return true;
            if (!(o instanceof Warning)) return false;

            Warning warning = (Warning) o;

            return id.equals(warning.id);
        }

        @Override
        public int hashCode() {
            return id.hashCode();
        }

        public boolean isPluginWarning(@NonNull String pluginName) {
            return type == Type.PLUGIN && pluginName.equals(this.component);
        }

        /**
         * Returns true if this warning is relevant to the current configuration
         * @return true if this warning is relevant to the current configuration
         */
        public boolean isRelevant() {
            switch (this.type) {
                case CORE:
                    VersionNumber current = Jenkins.getVersion();

                    if (!isRelevantToVersion(current)) {
                        return false;
                    }
                    return true;
                case PLUGIN:

                    // check whether plugin is installed
                    PluginWrapper plugin = Jenkins.get().getPluginManager().getPlugin(this.component);
                    if (plugin == null) {
                        return false;
                    }

                    // check whether warning is relevant to installed version
                    VersionNumber currentCore = plugin.getVersionNumber();
                    if (!isRelevantToVersion(currentCore)) {
                        return false;
                    }
                    return true;
                case UNKNOWN:
                default:
                    return false;
            }
        }

        public boolean isRelevantToVersion(@NonNull VersionNumber version) {
            if (this.versionRanges.isEmpty()) {
                // no version ranges specified, so all versions are affected
                return true;
            }

            for (UpdateSite.WarningVersionRange range : this.versionRanges) {
                if (range.includes(version)) {
                    return true;
                }
            }
            return false;
        }
    }

    private static String get(JSONObject o, String prop) {
        if(o.has(prop))
            return o.getString(prop);
        else
            return null;
    }

    static final Predicate<Object> IS_DEP_PREDICATE = x -> x instanceof JSONObject && get(((JSONObject)x), "name") != null;
    static final Predicate<Object> IS_NOT_OPTIONAL = x-> "false".equals(get(((JSONObject)x), "optional"));

    public final class Plugin extends Entry {
        /**
         * Optional URL to the Wiki page that discusses this plugin.
         */
        @Exported
        public final String wiki;
        /**
         * Human readable title of the plugin, taken from Wiki page.
         * Can be null.
         *
         * <p>
         * beware of XSS vulnerability since this data comes from Wiki
         */
        @Exported
        public final String title;
        /**
         * Optional excerpt string.
         */
        @Exported
        public final String excerpt;
        /**
         * Optional version # from which this plugin release is configuration-compatible.
         */
        @Exported
        public final String compatibleSinceVersion;
        /**
         * Version of Jenkins core this plugin was compiled against.
         */
        @Exported
        public final String requiredCore;
        /**
         * Version of Java this plugin requires to run.
         *
         * @since 2.158
         */
        @Exported
        public final String minimumJavaVersion;
        /**
         * Categories for grouping plugins, taken from labels assigned to wiki page.
         * Can be {@code null} if the update center does not return categories.
         */
        @Exported
        @CheckForNull
        public final String[] categories;

        /**
         * Dependencies of this plugin, a name -&gt; version mapping.
         */
        @Exported
        public final Map<String,String> dependencies;
        
        /**
         * Optional dependencies of this plugin.
         */
        @Exported
        public final Map<String,String> optionalDependencies;

        /**
         * Set of plugins, this plugin is a incompatible dependency to.
         */
        private Set<Plugin> incompatibleParentPlugins;

        /**
         * Date when this plugin was released.
         * @since 2.224
         */
        @Exported
        public final Date releaseTimestamp;

        /**
         * Popularity of this plugin.
         *
         * @since 2.233
         */
        @Restricted(NoExternalUse.class)
        public final Double popularity;

        /**
         * The latest existing version of this plugin. May be different from the version being offered by the
         * update site, which will result in a notice on the UI.
         */
        @Restricted(NoExternalUse.class)
        public String latest;

        @DataBoundConstructor
        public Plugin(String sourceId, JSONObject o) {
            super(sourceId, o, UpdateSite.this.url);
            this.wiki = get(o,"wiki");
            this.title = get(o,"title");
            this.excerpt = get(o,"excerpt");
            this.compatibleSinceVersion = Util.intern(get(o,"compatibleSinceVersion"));
            this.minimumJavaVersion = Util.intern(get(o, "minimumJavaVersion"));
            this.latest = get(o, "latest");
            this.requiredCore = Util.intern(get(o,"requiredCore"));
            final String releaseTimestamp = get(o, "releaseTimestamp");
            Date date = null;
            if (releaseTimestamp != null) {
                try {
                    date = Date.from(Instant.parse(releaseTimestamp));
                } catch (Exception ex) {
                    LOGGER.log(Level.FINE, "Failed to parse releaseTimestamp for " + title + " from " + sourceId, ex);
                }
            }
            final String popularityFromJson = get(o, "popularity");
            Double popularity = 0.0;
            if (popularityFromJson != null) {
                try {
                    popularity = Double.parseDouble(popularityFromJson);
                } catch (NumberFormatException nfe) {
                    LOGGER.log(Level.FINE, "Failed to parse popularity: '" + popularityFromJson + "' for plugin " + this.title);
                }
            }
            this.popularity = popularity;
            this.releaseTimestamp = date;
            this.categories = o.has("labels") ? internInPlace((String[])o.getJSONArray("labels").toArray(EMPTY_STRING_ARRAY)) : null;
            JSONArray ja = o.getJSONArray("dependencies");
            int depCount = (int)(ja.stream().filter(IS_DEP_PREDICATE.and(IS_NOT_OPTIONAL)).count());
            int optionalDepCount = (int)(ja.stream().filter(IS_DEP_PREDICATE.and(IS_NOT_OPTIONAL.negate())).count());
            dependencies = getPresizedMutableMap(depCount);
            optionalDependencies = getPresizedMutableMap(optionalDepCount);

            for(Object jo : o.getJSONArray("dependencies")) {
                JSONObject depObj = (JSONObject) jo;
                // Make sure there's a name attribute and that the optional value isn't true.
                String depName = Util.intern(get(depObj,"name"));
                if (depName!=null) {
                    if (get(depObj, "optional").equals("false")) {
                        dependencies.put(depName, Util.intern(get(depObj, "version")));
                    } else {
                        optionalDependencies.put(depName, Util.intern(get(depObj, "version")));
                    }
                }
            }

        }

        @Restricted(NoExternalUse.class)
        public boolean isDeprecated() {
            return getDeprecation() != null;
        }

        @Restricted(NoExternalUse.class)
        public UpdateSite.Deprecation getDeprecation() {
            return Jenkins.get().getUpdateCenter().getSite(sourceId).getData().getDeprecations().get(this.name);
        }

        public String getDisplayName() {
            String displayName;
            if(title!=null)
                displayName = title;
            else
                displayName = name;
            return StringUtils.removeStart(displayName, "Jenkins ");
        }

        /**
         * If some version of this plugin is currently installed, return {@link PluginWrapper}.
         * Otherwise null.
         */
        @Exported
        public PluginWrapper getInstalled() {
            PluginManager pm = Jenkins.get().getPluginManager();
            return pm.getPlugin(name);
        }

        /**
         * Returns true if the plugin and its dependencies are fully compatible with the current installation
         * This is set to restricted for now, since it is only being used by Jenkins UI or Restful API at the moment.
         *
         * @since 2.175
         */
        @Restricted(NoExternalUse.class)
        @Exported
        public boolean isCompatible() {
            return isCompatible(new PluginManager.MetadataCache());
        }

        @Restricted(NoExternalUse.class) // table.jelly
        public boolean isCompatible(PluginManager.MetadataCache cache) {
            return isCompatibleWithInstalledVersion() && !isForNewerHudson() &&  !isForNewerJava() &&
                    isNeededDependenciesCompatibleWithInstalledVersion(cache) &&
                    !isNeededDependenciesForNewerJenkins(cache) && !isNeededDependenciesForNewerJava();
        }

        /**
         * If the plugin is already installed, and the new version of the plugin has a "compatibleSinceVersion"
         * value (i.e., it's only directly compatible with that version or later), this will check to
         * see if the installed version is older than the compatible-since version. If it is older, it'll return false.
         * If it's not older, or it's not installed, or it's installed but there's no compatibleSinceVersion
         * specified, it'll return true.
         */
        @Exported
        public boolean isCompatibleWithInstalledVersion() {
            PluginWrapper installedVersion = getInstalled();
            if (installedVersion != null) {
                if (compatibleSinceVersion != null) {
                    if (new VersionNumber(installedVersion.getVersion())
                            .isOlderThan(new VersionNumber(compatibleSinceVersion))) {
                        return false;
                    }
                }
            }
            return true;
        }

        /**
         * Returns a list of dependent plugins which need to be installed or upgraded for this plugin to work.
         */
        @Exported
        public List<Plugin> getNeededDependencies() {
            List<Plugin> deps = new ArrayList<>();

            for(Map.Entry<String,String> e : dependencies.entrySet()) {
                VersionNumber requiredVersion = e.getValue() != null ? new VersionNumber(e.getValue()) : null;
                Plugin depPlugin = Jenkins.get().getUpdateCenter().getPlugin(e.getKey(), requiredVersion);
                if (depPlugin == null) {
                    LOGGER.log(warnedMissing.add(e.getKey()) ? Level.WARNING : Level.FINE, "Could not find dependency {0} of {1}", new Object[] {e.getKey(), name});
                    continue;
                }

                // Is the plugin installed already? If not, add it.
                PluginWrapper current = depPlugin.getInstalled();

                if (current ==null) {
                    deps.add(depPlugin);
                }
                // If the dependency plugin is installed, is the version we depend on newer than
                // what's installed? If so, upgrade.
                else if (current.isOlderThan(requiredVersion)) {
                    deps.add(depPlugin);
                }
                // JENKINS-34494 - or if the plugin is disabled, this will allow us to enable it
                else if (!current.isEnabled()) {
                    deps.add(depPlugin);
                }
            }

            for(Map.Entry<String,String> e : optionalDependencies.entrySet()) {
                VersionNumber requiredVersion = e.getValue() != null ? new VersionNumber(e.getValue()) : null;
                Plugin depPlugin = Jenkins.get().getUpdateCenter().getPlugin(e.getKey(), requiredVersion);
                if (depPlugin == null) {
                    continue;
                }

                PluginWrapper current = depPlugin.getInstalled();

                // If the optional dependency plugin is installed, is the version we depend on newer than
                // what's installed? If so, upgrade.
                if (current != null && current.isOlderThan(requiredVersion)) {
                    deps.add(depPlugin);
                }
            }

            return deps;
        }

        public boolean isForNewerHudson() {
            try {
                return requiredCore!=null && new VersionNumber(requiredCore).isNewerThan(
                  new VersionNumber(Jenkins.VERSION.replaceFirst("SHOT *\\(private.*\\)", "SHOT")));
            } catch (NumberFormatException nfe) {
                return true;  // If unable to parse version
            }
        }

        /**
         * Returns true iff the plugin declares a minimum Java version and it's newer than what the Jenkins master is running on.
         * @since 2.158
         */
        public boolean isForNewerJava() {
            try {
                final JavaSpecificationVersion currentRuntimeJavaVersion = JavaUtils.getCurrentJavaRuntimeVersionNumber();
                return minimumJavaVersion != null && new JavaSpecificationVersion(minimumJavaVersion).isNewerThan(
                        currentRuntimeJavaVersion);
            } catch (NumberFormatException nfe) {
                logBadMinJavaVersion();
                return false; // treat this as undeclared minimum Java version
            }
        }

        public VersionNumber getNeededDependenciesRequiredCore() {
            VersionNumber versionNumber = null;
            try {
                versionNumber = requiredCore == null ? null : new VersionNumber(requiredCore);
            } catch (NumberFormatException nfe) {
                // unable to parse version
            }
            for (Plugin p: getNeededDependencies()) {
                VersionNumber v = p.getNeededDependenciesRequiredCore();
                if (versionNumber == null || v.isNewerThan(versionNumber)) versionNumber = v;
            }
            return versionNumber;
        }

        /**
         * Returns the minimum Java version needed to use the plugin and all its dependencies.
         * @since 2.158
         * @return the minimum Java version needed to use the plugin and all its dependencies, or null if unspecified.
         */
        @CheckForNull
        public VersionNumber getNeededDependenciesMinimumJavaVersion() {
            VersionNumber versionNumber = null;
            try {
                versionNumber = minimumJavaVersion == null ? null : new VersionNumber(minimumJavaVersion);
            } catch (NumberFormatException nfe) {
                logBadMinJavaVersion();
            }
            for (Plugin p: getNeededDependencies()) {
                VersionNumber v = p.getNeededDependenciesMinimumJavaVersion();
                if (v == null) {
                    continue;
                }
                if (versionNumber == null || v.isNewerThan(versionNumber)) {
                    versionNumber = v;
                }
            }
            return versionNumber;
        }

        private void logBadMinJavaVersion() {
            LOGGER.log(Level.WARNING, "minimumJavaVersion was specified for plugin {0} but unparseable (received {1})",
                       new String[]{this.name, this.minimumJavaVersion});
        }

        public boolean isNeededDependenciesForNewerJenkins() {
            return isNeededDependenciesForNewerJenkins(new PluginManager.MetadataCache());
        }

        @Restricted(NoExternalUse.class) // table.jelly
        public boolean isNeededDependenciesForNewerJenkins(PluginManager.MetadataCache cache) {
            return cache.of("isNeededDependenciesForNewerJenkins:" + name, Boolean.class, () -> {
                for (Plugin p : getNeededDependencies()) {
                    if (p.isForNewerHudson() || p.isNeededDependenciesForNewerJenkins()) {
                        return true;
                    }
                }
                return false;
            });
        }

        /**
         * Returns true iff any of the plugin dependencies require a newer Java than Jenkins is running on.
         *
         * @since 2.158
         */
        public boolean isNeededDependenciesForNewerJava() {
            for (Plugin p: getNeededDependencies()) {
                if (p.isForNewerJava() || p.isNeededDependenciesForNewerJava()) {
                    return true;
                }
            }
            return false;
        }

        /**
         * If at least some of the plugin's needed dependencies are already installed, and the new version of the
         * needed dependencies plugin have a "compatibleSinceVersion"
         * value (i.e., it's only directly compatible with that version or later), this will check to
         * see if the installed version is older than the compatible-since version. If it is older, it'll return false.
         * If it's not older, or it's not installed, or it's installed but there's no compatibleSinceVersion
         * specified, it'll return true.
         */
        public boolean isNeededDependenciesCompatibleWithInstalledVersion() {
            return isNeededDependenciesCompatibleWithInstalledVersion(new PluginManager.MetadataCache());
        }

        @Restricted(NoExternalUse.class) // table.jelly
        public boolean isNeededDependenciesCompatibleWithInstalledVersion(PluginManager.MetadataCache cache) {
            return getDependenciesIncompatibleWithInstalledVersion(cache).isEmpty();
        }

        /**
         * Returns true if and only if this update addressed a currently active security vulnerability.
         *
         * @return true if and only if this update addressed a currently active security vulnerability.
         */
        @Restricted(NoExternalUse.class) // Jelly
        public boolean fixesSecurityVulnerabilities() {
            final PluginWrapper installed = getInstalled();
            if (installed == null) {
                return false;
            }
            boolean allWarningsStillApply = true;
            for (Warning warning : ExtensionList.lookupSingleton(UpdateSiteWarningsMonitor.class).getActivePluginWarningsByPlugin().getOrDefault(installed, Collections.emptyList())) {
                boolean thisWarningApplies = false;
                for (WarningVersionRange range : warning.versionRanges) {
                    if (range.includes(new VersionNumber(version))) {
                        thisWarningApplies = true;
                    }
                }
                if (!thisWarningApplies) {
                    allWarningsStillApply = false;
                }
            }
            return !allWarningsStillApply;
        }

        /**
         * Get the list of incompatible dependencies (if there are any, as determined by isNeededDependenciesCompatibleWithInstalledVersion)
         *
         * @since 2.203
         */
        @Restricted(NoExternalUse.class) // table.jelly
        @SuppressWarnings("unchecked")
        public List<Plugin> getDependenciesIncompatibleWithInstalledVersion(PluginManager.MetadataCache cache) {
            return cache.of("getDependenciesIncompatibleWithInstalledVersion:" + name, List.class, () -> {
                List<Plugin> incompatiblePlugins = new ArrayList<>();
                for (Plugin p : getNeededDependencies()) {
                    if (!p.isCompatibleWithInstalledVersion() || !p.isNeededDependenciesCompatibleWithInstalledVersion()) {
                        incompatiblePlugins.add(p);
                    }
                }
                return incompatiblePlugins;
            });
        }

        public void setIncompatibleParentPlugins(Set<Plugin> incompatibleParentPlugins) {
            this.incompatibleParentPlugins = incompatibleParentPlugins;
        }

        @Restricted(NoExternalUse.class) // table.jelly
        public Set<Plugin> getIncompatibleParentPlugins() {
            return this.incompatibleParentPlugins;
        }

        @Restricted(NoExternalUse.class) // table.jelly
        public boolean hasIncompatibleParentPlugins() {
            return this.incompatibleParentPlugins != null && !this.incompatibleParentPlugins.isEmpty();
        }

        /**
         * @since 2.40
         */
        @CheckForNull
        @Restricted(NoExternalUse.class)
        public Set<Warning> getWarnings() {
            UpdateSiteWarningsConfiguration configuration = ExtensionList.lookupSingleton(UpdateSiteWarningsConfiguration.class);
            Set<Warning> warnings = new HashSet<>();

            for (Warning warning: configuration.getAllWarnings()) {
                if (configuration.isIgnored(warning)) {
                    // warning is currently being ignored
                    continue;
                }
                if (!warning.isPluginWarning(this.name)) {
                    // warning is not about this plugin
                    continue;
                }

                if (!warning.isRelevantToVersion(new VersionNumber(this.version))) {
                    // warning is not relevant to this version
                    continue;
                }
                warnings.add(warning);
            }

            return warnings;
        }

        /**
         * Checks whether a plugin has a desired category
         * @since 2.272
         */
        public boolean hasCategory(String category) {
            if (categories == null) {
                return false;
            }
            // TODO: cache it in a hashset for performance improvements
            return Arrays.asList(categories).contains(category);
        }

        /**
         * Get categories stream for further search.
         * @since 2.272
         */
        public Stream<String> getCategoriesStream() {
            return categories != null ? Arrays.stream(categories) : Stream.empty();
        }

        /**
         * @since 2.40
         */
        @Restricted(DoNotUse.class)
        public boolean hasWarnings() {
            return getWarnings().size() > 0;
        }

        /**
         * @deprecated as of 1.326
         *      Use {@link #deploy()}.
         */
        @Deprecated
        public void install() {
            deploy();
        }

        public Future<UpdateCenterJob> deploy() {
            return deploy(false);
        }

        /**
         * Schedules the installation of this plugin.
         *
         * <p>
         * This is mainly intended to be called from the UI. The actual installation work happens
         * asynchronously in another thread.
         *
         * @param dynamicLoad
         *      If true, the plugin will be dynamically loaded into this Jenkins. If false,
         *      the plugin will only take effect after the reboot.
         *      See {@link UpdateCenter#isRestartRequiredForCompletion()}
         */
        public Future<UpdateCenterJob> deploy(boolean dynamicLoad) {
            return deploy(dynamicLoad, null, null);
        }

        /**
         * Schedules the installation of this plugin.
         *
         * <p>
         * This is mainly intended to be called from the UI. The actual installation work happens
         * asynchronously in another thread.
         *
         * @param dynamicLoad
         *      If true, the plugin will be dynamically loaded into this Jenkins. If false,
         *      the plugin will only take effect after the reboot.
         *      See {@link UpdateCenter#isRestartRequiredForCompletion()}
         * @param correlationId A correlation ID to be set on the job.
         * @param batch if defined, a list of plugins to add to, which will be started later
         */
        @Restricted(NoExternalUse.class)
        public Future<UpdateCenterJob> deploy(boolean dynamicLoad, @CheckForNull UUID correlationId, @CheckForNull List<PluginWrapper> batch) {
            Jenkins.get().checkPermission(Jenkins.ADMINISTER);
            UpdateCenter uc = Jenkins.get().getUpdateCenter();
            for (Plugin dep : getNeededDependencies()) {
                UpdateCenter.InstallationJob job = uc.getJob(dep);
                if (job == null || job.status instanceof UpdateCenter.DownloadJob.Failure) {
                    LOGGER.log(Level.INFO, "Adding dependent install of " + dep.name + " for plugin " + name);
                    dep.deploy(dynamicLoad, /* UpdateCenterPluginInstallTest.test_installKnownPlugins specifically asks that these not be correlated */ null, batch);
                } else {
                    LOGGER.log(Level.FINE, "Dependent install of {0} for plugin {1} already added, skipping", new Object[] {dep.name, name});
                }
            }
            PluginWrapper pw = getInstalled();
            if(pw != null) { // JENKINS-34494 - check for this plugin being disabled
                Future<UpdateCenterJob> enableJob = null;
                if(!pw.isEnabled()) {
                    UpdateCenter.EnableJob job = uc.new EnableJob(UpdateSite.this, null, this, dynamicLoad);
                    job.setCorrelationId(correlationId);
                    enableJob = uc.addJob(job);
                }
                if(pw.getVersionNumber().equals(new VersionNumber(version))) {
                    return enableJob != null ? enableJob : uc.addJob(uc.new NoOpJob(UpdateSite.this, null, this));
                }
            }
            UpdateCenter.InstallationJob job = createInstallationJob(this, uc, dynamicLoad);
            job.setCorrelationId(correlationId);
            job.setBatch(batch);
            return uc.addJob(job);
        }

        /**
         * Schedules the downgrade of this plugin.
         */
        public Future<UpdateCenterJob> deployBackup() {
            Jenkins.get().checkPermission(Jenkins.ADMINISTER);
            UpdateCenter uc = Jenkins.get().getUpdateCenter();
            return uc.addJob(uc.new PluginDowngradeJob(this, UpdateSite.this, Jenkins.getAuthentication2()));
        }
        /**
         * Making the installation web bound.
         */
        @RequirePOST
        public HttpResponse doInstall() throws IOException {
            deploy(false);
            return HttpResponses.redirectTo("../..");
        }

        @RequirePOST
        public HttpResponse doInstallNow() throws IOException {
            deploy(true);
            return HttpResponses.redirectTo("../..");
        }

        /**
         * Performs the downgrade of the plugin.
         */
        @RequirePOST
        public HttpResponse doDowngrade() throws IOException {
            deployBackup();
            return HttpResponses.redirectTo("../..");
        }
    }

    private static final long DAY = DAYS.toMillis(1);

    private static final Logger LOGGER = Logger.getLogger(UpdateSite.class.getName());

    // The name uses UpdateCenter for compatibility reason.
    public static boolean neverUpdate = SystemProperties.getBoolean(UpdateCenter.class.getName()+".never");

}<|MERGE_RESOLUTION|>--- conflicted
+++ resolved
@@ -390,11 +390,8 @@
             if (pop != 0) {
                 return pop; // highest popularity first
             }
-<<<<<<< HEAD
             return plugin.getDisplayName().compareTo(plugin.getDisplayName());
-=======
             return plugin.getDisplayName().compareTo(t1.getDisplayName());
->>>>>>> c04c1667
         });
         return r;
     }
