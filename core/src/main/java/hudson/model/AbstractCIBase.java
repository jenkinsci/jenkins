/*
 * The MIT License
 *
 * Copyright (c) 2004-2010, Sun Microsystems, Inc., Kohsuke Kawaguchi,
 * Erik Ramfelt, Koichi Fujikawa, Red Hat, Inc., Seiji Sogabe,
 * Stephen Connolly, Tom Huybrechts, Yahoo! Inc., Alan Harder, CloudBees, Inc.
 *
 * Permission is hereby granted, free of charge, to any person obtaining a copy
 * of this software and associated documentation files (the "Software"), to deal
 * in the Software without restriction, including without limitation the rights
 * to use, copy, modify, merge, publish, distribute, sublicense, and/or sell
 * copies of the Software, and to permit persons to whom the Software is
 * furnished to do so, subject to the following conditions:
 *
 * The above copyright notice and this permission notice shall be included in
 * all copies or substantial portions of the Software.
 *
 * THE SOFTWARE IS PROVIDED "AS IS", WITHOUT WARRANTY OF ANY KIND, EXPRESS OR
 * IMPLIED, INCLUDING BUT NOT LIMITED TO THE WARRANTIES OF MERCHANTABILITY,
 * FITNESS FOR A PARTICULAR PURPOSE AND NONINFRINGEMENT. IN NO EVENT SHALL THE
 * AUTHORS OR COPYRIGHT HOLDERS BE LIABLE FOR ANY CLAIM, DAMAGES OR OTHER
 * LIABILITY, WHETHER IN AN ACTION OF CONTRACT, TORT OR OTHERWISE, ARISING FROM,
 * OUT OF OR IN CONNECTION WITH THE SOFTWARE OR THE USE OR OTHER DEALINGS IN
 * THE SOFTWARE.
 */

package hudson.model;


import edu.umd.cs.findbugs.annotations.SuppressFBWarnings;
import hudson.security.AccessControlled;
import hudson.slaves.ComputerListener;
import hudson.slaves.RetentionStrategy;
import jenkins.model.Jenkins;
import jenkins.util.SystemProperties;
import org.kohsuke.stapler.StaplerFallback;
import org.kohsuke.stapler.StaplerProxy;

import java.util.HashMap;
import java.util.HashSet;
import java.util.List;
import java.util.Map;
import java.util.Set;
import java.util.logging.Level;
import java.util.logging.Logger;
import edu.umd.cs.findbugs.annotations.CheckForNull;

public abstract class AbstractCIBase extends Node implements ItemGroup<TopLevelItem>, StaplerProxy, StaplerFallback, ViewGroup, AccessControlled, DescriptorByNameOwner {

    @SuppressFBWarnings("MS_SHOULD_BE_FINAL")
    public static boolean LOG_STARTUP_PERFORMANCE = SystemProperties.getBoolean(Jenkins.class.getName() + "." + "logStartupPerformance", false);

    private static final Logger LOGGER = Logger.getLogger(AbstractCIBase.class.getName());

    /**
     * If you are calling this on Hudson something is wrong.
     *
     * @deprecated
     *      Maybe you were trying to call {@link #getDisplayName()}.
     */
    @Deprecated @Override
    public String getNodeName() {
        return "";
    }

   /**
     * @deprecated
     *      Why are you calling a method that always returns ""?
    *       You probably want to call {@link Jenkins#getRootUrl()}
     */
    @Override
    @Deprecated
    public String getUrl() {
        return "";
    }

    /* =================================================================================================================
     * Support functions that can only be accessed through package-protected
     * ============================================================================================================== */
    protected void resetLabel(Label l) {
        l.reset();
    }

    protected void setViewOwner(View v) {
        v.owner = this;
    }
    protected void interruptReloadThread() {
        ViewJob.interruptReloadThread();
    }

    protected void killComputer(Computer c) {
        c.kill();
    }

    private final Set<String> disabledAdministrativeMonitors = new HashSet<>();

    /**
     * Get the disabled administrative monitors
     *
     * @since 2.230
     */
    public Set<String> getDisabledAdministrativeMonitors(){
        synchronized (this.disabledAdministrativeMonitors) {
            return new HashSet<>(disabledAdministrativeMonitors);
        }
    }

    /**
     * Set the disabled administrative monitors
     *
     * @since 2.230
     */
    public void setDisabledAdministrativeMonitors(Set<String> disabledAdministrativeMonitors) {
        synchronized (this.disabledAdministrativeMonitors) {
            this.disabledAdministrativeMonitors.clear();
            this.disabledAdministrativeMonitors.addAll(disabledAdministrativeMonitors);
        }
    }

    /* =================================================================================================================
     * Implementation provided
     * ============================================================================================================== */

     /**
     * Returns all {@link Node}s in the system, excluding {@link jenkins.model.Jenkins} instance itself which
     * represents the built-in node in this context.
     */
    public abstract List<Node> getNodes();

    public abstract Queue getQueue();

    protected abstract Map<Node,Computer> getComputerMap();

    /* =================================================================================================================
     * Computer API uses package protection heavily
     * ============================================================================================================== */

    private void updateComputer(Node n, Map<String,Computer> byNameMap, Set<Computer> used, boolean automaticSlaveLaunch) {
        Computer c = byNameMap.get(n.getNodeName());
        if (c!=null) {
            try {
                c.setNode(n); // reuse
                used.add(c);
            } catch (RuntimeException e) {
                LOGGER.log(Level.WARNING, "Error updating node " + n.getNodeName() + ", continuing", e);
            }
        } else {
<<<<<<< HEAD
            // we always need Computer for the built-in node as a fallback in case there's no other Computer.
            if(n.getNumExecutors()>0 || n==Jenkins.get()) {
                try {
                    c = n.createComputer();
                } catch(RuntimeException ex) { // Just in case there is a bogus extension
                    LOGGER.log(Level.WARNING, "Error retrieving computer for node " + n.getNodeName() + ", continuing", ex);
                }
                if (c == null) {
                    LOGGER.log(Level.WARNING, "Cannot create computer for node {0}, the {1}#createComputer() method returned null. Skipping this node", 
                            new Object[]{n.getNodeName(), n.getClass().getName()});
                    return;
                }
                
                computers.put(n, c);
                if (!n.isHoldOffLaunchUntilSave() && automaticSlaveLaunch) {
                    RetentionStrategy retentionStrategy = c.getRetentionStrategy();
                    if (retentionStrategy != null) {
                        // if there is a retention strategy, it is responsible for deciding to start the computer
                        retentionStrategy.start(c);
                    } else {
                        // we should never get here, but just in case, we'll fall back to the legacy behaviour
                        c.connect(true);
                    }
                }
=======
            c = createNewComputerForNode(n, automaticSlaveLaunch);
            if (c != null) {
>>>>>>> 4bf25d1c
                used.add(c);
            }
        }
    }

    @CheckForNull
    private Computer createNewComputerForNode(Node n, boolean automaticSlaveLaunch) {
        Computer c = null;
        Map<Node,Computer> computers = getComputerMap();
        // we always need Computer for the master as a fallback in case there's no other Computer.
        if(n.getNumExecutors()>0 || n==Jenkins.get()) {
            try {
                c = n.createComputer();
            } catch(RuntimeException ex) { // Just in case there is a bogus extension
                LOGGER.log(Level.WARNING, "Error retrieving computer for node " + n.getNodeName() + ", continuing", ex);
            }
            if (c == null) {
                LOGGER.log(Level.WARNING, "Cannot create computer for node {0}, the {1}#createComputer() method returned null. Skipping this node",
                        new Object[]{n.getNodeName(), n.getClass().getName()});
                return null;
            }

            computers.put(n, c);
            if (!n.isHoldOffLaunchUntilSave() && automaticSlaveLaunch) {
                RetentionStrategy retentionStrategy = c.getRetentionStrategy();
                if (retentionStrategy != null) {
                    // if there is a retention strategy, it is responsible for deciding to start the computer
                    retentionStrategy.start(c);
                } else {
                    // we should never get here, but just in case, we'll fall back to the legacy behaviour
                    c.connect(true);
                }
            }
            return c;
        } else {
            // TODO: Maybe it should be allowed, but we would just get NPE in the original logic before JENKINS-43496
            LOGGER.log(Level.WARNING, "Node {0} has no executors. Cannot update the Computer instance of it", n.getNodeName());
            return null;
        }
    }

    /*package*/ void removeComputer(final Computer computer) {
        Queue.withLock(new Runnable() {
            @Override
            public void run() {
                Map<Node,Computer> computers = getComputerMap();
                for (Map.Entry<Node, Computer> e : computers.entrySet()) {
                    if (e.getValue() == computer) {
                        computers.remove(e.getKey());
                        computer.onRemoved();
                        return;
                    }
                }
            }
        });
    }

    /*package*/ @CheckForNull Computer getComputer(Node n) {
        Map<Node,Computer> computers = getComputerMap();
        return computers.get(n);
    }

    protected void updateNewComputer(final Node n, boolean automaticSlaveLaunch) {
        final String nodeName = n.getNodeName();
        final Map<Node, Computer> computers = getComputerMap();
        if (computers.containsKey(n)) {
            LOGGER.warning("Node " + nodeName + " is not a new node skipping");
            return;
        }
        createNewComputerForNode(n, automaticSlaveLaunch);
        getQueue().scheduleMaintenance();
        for (ComputerListener cl : ComputerListener.all()) {
            try {
                cl.onConfigurationChange();
            } catch (Throwable t) {
                LOGGER.log(Level.WARNING, null, t);
            }
        }
    }

    /**
     * Updates Computers.
     *
     * <p>
     * This method tries to reuse existing {@link Computer} objects
     * so that we won't upset {@link Executor}s running in it.
     */
    protected void updateComputerList(final boolean automaticSlaveLaunch) {
        final Map<Node,Computer> computers = getComputerMap();
        final Set<Computer> old = new HashSet<>(computers.size());
        Queue.withLock(new Runnable() {
            @Override
            public void run() {
                Map<String,Computer> byName = new HashMap<>();
                for (Computer c : computers.values()) {
                    old.add(c);
                    Node node = c.getNode();
                    if (node == null)
                        continue;   // this computer is gone
                    byName.put(node.getNodeName(),c);
                }

                Set<Computer> used = new HashSet<>(old.size());

                updateComputer(AbstractCIBase.this, byName, used, automaticSlaveLaunch);
                for (Node s : getNodes()) {
                    long start = System.currentTimeMillis();
                    updateComputer(s, byName, used, automaticSlaveLaunch);
                    if (LOG_STARTUP_PERFORMANCE && LOGGER.isLoggable(Level.FINE)) {
                        LOGGER.fine(String.format("Took %dms to update node %s",
                                System.currentTimeMillis() - start, s.getNodeName()));
                    }
                }

                // find out what computers are removed, and kill off all executors.
                // when all executors exit, it will be removed from the computers map.
                // so don't remove too quickly
                old.removeAll(used);
                // we need to start the process of reducing the executors on all computers as distinct
                // from the killing action which should not excessively use the Queue lock.
                for (Computer c : old) {
                    c.inflictMortalWound();
                }
            }
        });
        for (Computer c : old) {
            // when we get to here, the number of executors should be zero so this call should not need the Queue.lock
            killComputer(c);
        }
        getQueue().scheduleMaintenance();
        for (ComputerListener cl : ComputerListener.all()) {
            try {
                cl.onConfigurationChange();
            } catch (Throwable t) {
                LOGGER.log(Level.WARNING, null, t);
            }
        }
    }

}<|MERGE_RESOLUTION|>--- conflicted
+++ resolved
@@ -145,35 +145,8 @@
                 LOGGER.log(Level.WARNING, "Error updating node " + n.getNodeName() + ", continuing", e);
             }
         } else {
-<<<<<<< HEAD
-            // we always need Computer for the built-in node as a fallback in case there's no other Computer.
-            if(n.getNumExecutors()>0 || n==Jenkins.get()) {
-                try {
-                    c = n.createComputer();
-                } catch(RuntimeException ex) { // Just in case there is a bogus extension
-                    LOGGER.log(Level.WARNING, "Error retrieving computer for node " + n.getNodeName() + ", continuing", ex);
-                }
-                if (c == null) {
-                    LOGGER.log(Level.WARNING, "Cannot create computer for node {0}, the {1}#createComputer() method returned null. Skipping this node", 
-                            new Object[]{n.getNodeName(), n.getClass().getName()});
-                    return;
-                }
-                
-                computers.put(n, c);
-                if (!n.isHoldOffLaunchUntilSave() && automaticSlaveLaunch) {
-                    RetentionStrategy retentionStrategy = c.getRetentionStrategy();
-                    if (retentionStrategy != null) {
-                        // if there is a retention strategy, it is responsible for deciding to start the computer
-                        retentionStrategy.start(c);
-                    } else {
-                        // we should never get here, but just in case, we'll fall back to the legacy behaviour
-                        c.connect(true);
-                    }
-                }
-=======
             c = createNewComputerForNode(n, automaticSlaveLaunch);
             if (c != null) {
->>>>>>> 4bf25d1c
                 used.add(c);
             }
         }
@@ -183,7 +156,7 @@
     private Computer createNewComputerForNode(Node n, boolean automaticSlaveLaunch) {
         Computer c = null;
         Map<Node,Computer> computers = getComputerMap();
-        // we always need Computer for the master as a fallback in case there's no other Computer.
+        // we always need Computer for the built-in node as a fallback in case there's no other Computer.
         if(n.getNumExecutors()>0 || n==Jenkins.get()) {
             try {
                 c = n.createComputer();
