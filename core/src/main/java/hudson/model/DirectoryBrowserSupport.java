/*
 * The MIT License
 *
 * Copyright (c) 2004-2010, Sun Microsystems, Inc., Kohsuke Kawaguchi, Erik Ramfelt
 *
 * Permission is hereby granted, free of charge, to any person obtaining a copy
 * of this software and associated documentation files (the "Software"), to deal
 * in the Software without restriction, including without limitation the rights
 * to use, copy, modify, merge, publish, distribute, sublicense, and/or sell
 * copies of the Software, and to permit persons to whom the Software is
 * furnished to do so, subject to the following conditions:
 *
 * The above copyright notice and this permission notice shall be included in
 * all copies or substantial portions of the Software.
 *
 * THE SOFTWARE IS PROVIDED "AS IS", WITHOUT WARRANTY OF ANY KIND, EXPRESS OR
 * IMPLIED, INCLUDING BUT NOT LIMITED TO THE WARRANTIES OF MERCHANTABILITY,
 * FITNESS FOR A PARTICULAR PURPOSE AND NONINFRINGEMENT. IN NO EVENT SHALL THE
 * AUTHORS OR COPYRIGHT HOLDERS BE LIABLE FOR ANY CLAIM, DAMAGES OR OTHER
 * LIABILITY, WHETHER IN AN ACTION OF CONTRACT, TORT OR OTHERWISE, ARISING FROM,
 * OUT OF OR IN CONNECTION WITH THE SOFTWARE OR THE USE OR OTHER DEALINGS IN
 * THE SOFTWARE.
 */

package hudson.model;

import edu.umd.cs.findbugs.annotations.SuppressFBWarnings;
import hudson.FilePath;
import hudson.Util;
import java.io.File;
import java.io.IOException;
import java.io.InputStream;
import java.io.OutputStream;
import java.io.Serializable;
import java.net.URL;
import java.nio.charset.StandardCharsets;
import java.nio.file.LinkOption;
import java.nio.file.OpenOption;
import java.text.Collator;
import java.util.ArrayList;
import java.util.Arrays;
import java.util.Calendar;
import java.util.Collection;
import java.util.Comparator;
import java.util.GregorianCalendar;
import java.util.LinkedHashMap;
import java.util.List;
import java.util.Locale;
import java.util.Map;
import java.util.Objects;
import java.util.StringTokenizer;
import java.util.logging.Level;
import java.util.logging.Logger;
import java.util.regex.Pattern;
import java.util.stream.Collectors;
import java.util.stream.Stream;
import java.util.zip.GZIPInputStream;
import javax.servlet.ServletException;
import javax.servlet.http.HttpServletResponse;
import jenkins.model.Jenkins;
import jenkins.security.MasterToSlaveCallable;
import jenkins.security.ResourceDomainConfiguration;
import jenkins.security.ResourceDomainRootAction;
import jenkins.util.SystemProperties;
import jenkins.util.VirtualFile;
import org.apache.commons.io.IOUtils;
import org.apache.commons.lang.StringUtils;
import org.apache.tools.zip.ZipEntry;
import org.apache.tools.zip.ZipOutputStream;
import org.kohsuke.accmod.Restricted;
import org.kohsuke.accmod.restrictions.NoExternalUse;
import org.kohsuke.stapler.HttpResponse;
import org.kohsuke.stapler.StaplerRequest;
import org.kohsuke.stapler.StaplerResponse;

/**
 * Has convenience methods to serve file system.
 *
 * <p>
 * This object can be used in a mix-in style to provide a directory browsing capability
 * to a {@link ModelObject}.
 *
 * @author Kohsuke Kawaguchi
 */
public final class DirectoryBrowserSupport implements HttpResponse {
    // escape hatch for SECURITY-904 to keep legacy behavior
    @SuppressFBWarnings(value = "MS_SHOULD_BE_FINAL", justification = "Accessible via System Groovy Scripts")
    public static boolean ALLOW_SYMLINK_ESCAPE = SystemProperties.getBoolean(DirectoryBrowserSupport.class.getName() + ".allowSymlinkEscape");

    @SuppressFBWarnings(value = "MS_SHOULD_BE_FINAL", justification = "Accessible via System Groovy Scripts")
    public static boolean ALLOW_TMP_DISPLAY = SystemProperties.getBoolean(DirectoryBrowserSupport.class.getName() + ".allowTmpEscape");

    private static final Pattern TMPDIR_PATTERN = Pattern.compile(".+@tmp/.*");

    /**
     * Escape hatch for the protection against SECURITY-2481. If enabled, the absolute paths on Windows will be allowed.
     */
    static final String ALLOW_ABSOLUTE_PATH_PROPERTY_NAME = DirectoryBrowserSupport.class.getName() + ".allowAbsolutePath";

    public final ModelObject owner;

    public final String title;

    private final VirtualFile base;
    private final String icon;
    private final boolean serveDirIndex;
    private String indexFileName = "index.html";

    @Restricted(NoExternalUse.class)
    public static final String CSP_PROPERTY_NAME = DirectoryBrowserSupport.class.getName() + ".CSP";

    /**
     * Keeps track of whether this has been registered from use via {@link ResourceDomainRootAction}.
     */
    private ResourceDomainRootAction.Token resourceToken;

    /**
     * @deprecated as of 1.297
     *      Use {@link #DirectoryBrowserSupport(ModelObject, FilePath, String, String, boolean)}
     */
    @Deprecated
    public DirectoryBrowserSupport(ModelObject owner, String title) {
        this(owner, (VirtualFile) null, title, null, false);
    }

    /**
     * @param owner
     *      The parent model object under which the directory browsing is added.
     * @param base
     *      The root of the directory that's bound to URL.
     * @param title
     *      Used in the HTML caption.
     * @param icon
     *      The icon file name, like "folder.gif"
     * @param serveDirIndex
     *      True to generate the directory index.
     *      False to serve "index.html"
     */
    public DirectoryBrowserSupport(ModelObject owner, FilePath base, String title, String icon, boolean serveDirIndex) {
        this(owner, base.toVirtualFile(), title, icon, serveDirIndex);
    }

    /**
     * @param owner
     *      The parent model object under which the directory browsing is added.
     * @param base
     *      The root of the directory that's bound to URL.
     * @param title
     *      Used in the HTML caption.
     * @param icon
     *      The icon file name, like "folder.gif"
     * @param serveDirIndex
     *      True to generate the directory index.
     *      False to serve "index.html"
     * @since 1.532
     */
    public DirectoryBrowserSupport(ModelObject owner, VirtualFile base, String title, String icon, boolean serveDirIndex) {
        this.owner = owner;
        this.base = base;
        this.title = title;
        this.icon = icon;
        this.serveDirIndex = serveDirIndex;
    }

    @Override
    public void generateResponse(StaplerRequest req, StaplerResponse rsp, Object node) throws IOException, ServletException {
        if (!ResourceDomainConfiguration.isResourceRequest(req) && ResourceDomainConfiguration.isResourceDomainConfigured()) {
            resourceToken = ResourceDomainRootAction.get().getToken(this, req);
        }

        try {
            serveFile(req, rsp, base, icon, serveDirIndex);
        } catch (InterruptedException e) {
            throw new IOException("interrupted", e);
        }
    }

    /**
     * If the directory is requested but the directory listing is disabled, a file of this name
     * is served. By default it's "index.html".
     * @since 1.312
     */
    public void setIndexFileName(String fileName) {
        this.indexFileName = fileName;
    }

    /**
     * Serves a file from the file system (Maps the URL to a directory in a file system.)
     *
     * @param icon
     *      The icon file name, like "folder-open.gif"
     * @param serveDirIndex
     *      True to generate the directory index.
     *      False to serve "index.html"
     * @deprecated as of 1.297
     *      Instead of calling this method explicitly, just return the {@link DirectoryBrowserSupport} object
     *      from the {@code doXYZ} method and let Stapler generate a response for you.
     */
    @Deprecated
    public void serveFile(StaplerRequest req, StaplerResponse rsp, FilePath root, String icon, boolean serveDirIndex) throws IOException, ServletException, InterruptedException {
        serveFile(req, rsp, root.toVirtualFile(), icon, serveDirIndex);
    }

    private void serveFile(StaplerRequest req, StaplerResponse rsp, VirtualFile root, String icon, boolean serveDirIndex) throws IOException, ServletException, InterruptedException {
        // handle form submission
        String pattern = req.getParameter("pattern");
        if (pattern == null)
            pattern = req.getParameter("path"); // compatibility with Hudson<1.129
        if (pattern != null && Util.isSafeToRedirectTo(pattern)) { // avoid open redirect
            rsp.sendRedirect2(pattern);
            return;
        }

        String path = getPath(req);
        if (path.replace('\\', '/').contains("/../")) {
            // don't serve anything other than files in the artifacts dir
            rsp.sendError(HttpServletResponse.SC_BAD_REQUEST);
            return;
        }

        // split the path to the base directory portion "abc/def/ghi" which doesn't include any wildcard,
        // and the GLOB portion "**/*.xml" (the rest)
        StringBuilder _base = new StringBuilder();
        StringBuilder _rest = new StringBuilder();
        int restSize = -1; // number of ".." needed to go back to the 'base' level.
        boolean zip = false;  // if we are asked to serve a zip file bundle
        boolean plain = false; // if asked to serve a plain text directory listing
        {
            boolean inBase = true;
            StringTokenizer pathTokens = new StringTokenizer(path, "/");
            while (pathTokens.hasMoreTokens()) {
                String pathElement = pathTokens.nextToken();
                // Treat * and ? as wildcard unless they match a literal filename
                if ((pathElement.contains("?") || pathElement.contains("*"))
                        && inBase && !root.child((_base.length() > 0 ? _base + "/" : "") + pathElement).exists())
                    inBase = false;
                if (pathElement.equals("*zip*")) {
                    // the expected syntax is foo/bar/*zip*/bar.zip
                    // the last 'bar.zip' portion is to causes browses to set a good default file name.
                    // so the 'rest' portion ends here.
                    zip = true;
                    break;
                }
                if (pathElement.equals("*plain*")) {
                    plain = true;
                    break;
                }

                StringBuilder sb = inBase ? _base : _rest;
                if (sb.length() > 0)   sb.append('/');
                sb.append(pathElement);
                if (!inBase)
                    restSize++;
            }
        }
        restSize = Math.max(restSize, 0);
        String base = _base.toString();
        String rest = _rest.toString();

        // this is the base file/directory
        VirtualFile baseFile;
        if (base.isEmpty()) {
            baseFile = root;
        } else {
            if (!SystemProperties.getBoolean(ALLOW_ABSOLUTE_PATH_PROPERTY_NAME, false)) {
                boolean isAbsolute = root.run(new IsAbsolute(base));
                if (isAbsolute) {
                    LOGGER.info(() -> "SECURITY-2481 The path provided in the URL (" + base + ") is absolute and thus is refused.");
                    rsp.sendError(HttpServletResponse.SC_NOT_FOUND);
                    return;
                }
            }
            baseFile = root.child(base);
        }

        if (baseFile.hasSymlink(getOpenOptions()) || hasTmpDir(baseFile, base, getOpenOptions())) {
            rsp.sendError(HttpServletResponse.SC_NOT_FOUND);
            return;
        }
        if (baseFile.isDirectory()) {
            if (zip) {
                rsp.setContentType("application/zip");
                String includes, prefix;
                if (StringUtils.isBlank(rest)) {
                    includes = "**";
                    // JENKINS-19947, JENKINS-61473: traditional behavior is to prepend the directory name
                    prefix = baseFile.getName();
                } else {
                    includes = rest;
                    prefix = "";
                }
                baseFile.zip(rsp.getOutputStream(), includes, null, true, prefix, getOpenOptions());
                return;
            }
            if (plain) {
                rsp.setContentType("text/plain;charset=UTF-8");
                try (OutputStream os = rsp.getOutputStream()) {
                    for (VirtualFile kid : baseFile.list(getOpenOptions())) {
                        os.write(kid.getName().getBytes(StandardCharsets.UTF_8));
                        if (kid.isDirectory()) {
                            os.write('/');
                        }
                        os.write('\n');
                    }
                    os.flush();
                }
                return;
            }

            if (rest.length() == 0) {
                // if the target page to be displayed is a directory and the path doesn't end with '/', redirect
                StringBuffer reqUrl = req.getRequestURL();
                if (reqUrl.charAt(reqUrl.length() - 1) != '/') {
                    rsp.sendRedirect2(reqUrl.append('/').toString());
                    return;
                }
            }

            List<List<Path>> glob = null;
            boolean patternUsed = rest.length() > 0;
            boolean containsSymlink = false;
            boolean containsTmpDir = false;
                if (patternUsed) {
                // the rest is Ant glob pattern
                glob = patternScan(baseFile, rest, createBackRef(restSize));
            } else
            if (serveDirIndex) {
                // serve directory index
                glob = baseFile.run(new BuildChildPaths(root, baseFile, req.getLocale()));
                containsSymlink = baseFile.containsSymLinkChild(getOpenOptions());
                containsTmpDir = baseFile.containsTmpDirChild(getOpenOptions());
            }

            if (glob != null) {
                // serve glob
                req.setAttribute("it", this);
                List<Path> parentPaths = buildParentPath(base, restSize);
                req.setAttribute("parentPath", parentPaths);
                req.setAttribute("backPath", createBackRef(restSize));
                req.setAttribute("topPath", createBackRef(parentPaths.size() + restSize));
                req.setAttribute("files", glob);
                req.setAttribute("icon", icon);
                req.setAttribute("path", path);
                req.setAttribute("pattern", rest);
                req.setAttribute("dir", baseFile);
                req.setAttribute("showSymlinkWarning", containsSymlink);
                req.setAttribute("showTmpDirWarning", containsTmpDir);
                if (ResourceDomainConfiguration.isResourceRequest(req)) {
                    req.getView(this, "plaindir.jelly").forward(req, rsp);
                } else {
                    req.getView(this, "dir.jelly").forward(req, rsp);
                }
                return;
            }

            // convert a directory service request to a single file service request by serving
            // 'index.html'
            baseFile = baseFile.child(indexFileName);
        }

        //serve a single file
        if (!baseFile.exists()) {
            rsp.sendError(HttpServletResponse.SC_NOT_FOUND);
            return;
        }

        boolean view = rest.equals("*view*");

        if (rest.equals("*fingerprint*")) {
            try (InputStream fingerprintInput = baseFile.open()) {
                rsp.forward(Jenkins.get().getFingerprint(Util.getDigestOf(fingerprintInput)), "/", req);
            }
            return;
        }

        URL external = baseFile.toExternalURL();
        if (external != null) {
            // or this URL could be emitted directly from dir.jelly
            // though we would prefer to delay toExternalURL calls unless and until needed
            rsp.sendRedirect2(external.toExternalForm());
            return;
        }

        long lastModified = baseFile.lastModified();
        long length = baseFile.length();

        if (LOGGER.isLoggable(Level.FINE))
            LOGGER.fine("Serving " + baseFile + " with lastModified=" + lastModified + ", length=" + length);

        if (view) {
            InputStream in;
            try {
                in = baseFile.open(getOpenOptions());
<<<<<<< HEAD
                byte[] sig = new byte[2];
                int len = in.read(sig, 0, 2);
                in.close();
                in = baseFile.open(getOpenOptions());
                if (len == 2 && (int) ((sig[0] & 0xff) | ((sig[1] << 8) & 0xff00)) == GZIPInputStream.GZIP_MAGIC) {
                    in = new GZIPInputStream(in);
                }
=======
>>>>>>> 166eb00a
            } catch (IOException ioe) {
                rsp.sendError(HttpServletResponse.SC_NOT_FOUND);
                return;
            }

            // for binary files, provide the file name for download
            rsp.setHeader("Content-Disposition", "inline; filename=" + baseFile.getName());

            // pseudo file name to let the Stapler set text/plain
            rsp.serveFile(req, in, lastModified, -1, length, "plain.txt");
        } else {
            if (resourceToken != null) {
                // redirect to second domain
                rsp.sendRedirect(302, ResourceDomainRootAction.get().getRedirectUrl(resourceToken, req.getRestOfPath()));
            } else {
                if (!ResourceDomainConfiguration.isResourceRequest(req)) {
                    // if we're serving this from the main domain, set CSP headers
                    String csp = SystemProperties.getString(CSP_PROPERTY_NAME, DEFAULT_CSP_VALUE);
                    if (!csp.trim().equals("")) {
                        // allow users to prevent sending this header by setting empty system property
                        for (String header : new String[]{"Content-Security-Policy", "X-WebKit-CSP", "X-Content-Security-Policy"}) {
                            rsp.setHeader(header, csp);
                        }
                    }
                }
                InputStream in;
                try {
                    in = baseFile.open(getOpenOptions());
                } catch (IOException ioe) {
                    rsp.sendError(HttpServletResponse.SC_NOT_FOUND);
                    return;
                }
                rsp.serveFile(req, in, lastModified, -1, length, baseFile.getName());
            }
        }
    }

    private static final class IsAbsolute extends MasterToSlaveCallable<Boolean, IOException> {
        private final String fragment;

        IsAbsolute(String fragment) {
            this.fragment = fragment;
        }

        @Override
        public Boolean call() throws IOException {
            return new File(fragment).isAbsolute();
        }
    }

    private boolean hasTmpDir(VirtualFile baseFile, String base, OpenOption[] openOptions) {
        if (FilePath.isTmpDir(baseFile.getName(), openOptions)) {
            return true;
        }
        return FilePath.isIgnoreTmpDirs(openOptions) && TMPDIR_PATTERN.matcher(base).matches();
    }

    private List<List<Path>> keepReadabilityOnlyOnDescendants(VirtualFile root, boolean patternUsed, List<List<Path>> pathFragmentsList) {
        Stream<List<Path>> pathFragmentsStream = pathFragmentsList.stream().map((List<Path> pathFragments) -> {
            List<Path> mappedFragments = new ArrayList<>(pathFragments.size());
            String relativePath = "";
            for (int i = 0; i < pathFragments.size(); i++) {
                Path current = pathFragments.get(i);
                if (i == 0) {
                    relativePath = current.title;
                } else {
                    relativePath += "/" + current.title;
                }

                if (!current.isReadable) {
                    if (patternUsed) {
                        // we do not want to leak information about existence of folders / files satisfying the pattern inside that folder
                        return null;
                    }
                    mappedFragments.add(current);
                    return mappedFragments;
                } else {
                    if (isDescendant(root, relativePath)) {
                        mappedFragments.add(current);
                    } else {
                        if (patternUsed) {
                            // we do not want to leak information about existence of folders / files satisfying the pattern inside that folder
                            return null;
                        }
                        mappedFragments.add(Path.createNotReadableVersionOf(current));
                        return mappedFragments;
                    }
                }
            }
            return mappedFragments;
        });

        if (patternUsed) {
            pathFragmentsStream = pathFragmentsStream.filter(Objects::nonNull);
        }

        return pathFragmentsStream.collect(Collectors.toList());
    }

    private boolean isDescendant(VirtualFile root, String relativePath) {
        try {
            return ALLOW_SYMLINK_ESCAPE || !root.supportIsDescendant() || root.isDescendant(relativePath);
        }
        catch (IOException e) {
            return false;
        }
    }

    private String getPath(StaplerRequest req) {
        String path = req.getRestOfPath();
        if (path.length() == 0)
            path = "/";
        return path;
    }

    /**
     * Builds a list of {@link Path} that represents ancestors
     * from a string like "/foo/bar/zot".
     */
    private List<Path> buildParentPath(String pathList, int restSize) {
        List<Path> r = new ArrayList<>();
        StringTokenizer tokens = new StringTokenizer(pathList, "/");
        int total = tokens.countTokens();
        int current = 1;
        while (tokens.hasMoreTokens()) {
            String token = tokens.nextToken();
            r.add(new Path(createBackRef(total - current + restSize), token, true, 0, true, 0));
            current++;
        }
        return r;
    }

    private static String createBackRef(int times) {
        if (times == 0)    return "./";
        return "../".repeat(times);
    }

    private static void zip(StaplerResponse rsp, VirtualFile root, VirtualFile dir, String glob) throws IOException, InterruptedException {
        OutputStream outputStream = rsp.getOutputStream();
        try (ZipOutputStream zos = new ZipOutputStream(outputStream)) {
            zos.setEncoding(System.getProperty("file.encoding")); // TODO JENKINS-20663 make this overridable via query parameter
            // TODO consider using run(Callable) here

            if (glob.isEmpty()) {
                if (!root.supportsQuickRecursiveListing()) {
                    // avoid slow listing when the Glob can do a quicker job
                    glob = "**";
                }
            }

            if (glob.isEmpty()) {
                Map<String, VirtualFile> nameToVirtualFiles = collectRecursivelyAllLegalChildren(dir);
                sendZipUsingMap(zos, dir, nameToVirtualFiles);
            } else {
                Collection<String> listOfFile = dir.list(glob, null, /* TODO what is the user expectation? */true);
                sendZipUsingListOfNames(zos, dir, listOfFile);
            }
        }
    }

    private static void sendZipUsingMap(ZipOutputStream zos, VirtualFile dir, Map<String, VirtualFile> nameToVirtualFiles) throws IOException {
        for (Map.Entry<String, VirtualFile> entry : nameToVirtualFiles.entrySet()) {
            String n = entry.getKey();

            // JENKINS-19947: traditional behavior is to prepend the directory name
            String relativePath = dir.getName() + '/' + n;

            VirtualFile f = entry.getValue();
            sendOneZipEntry(zos, f, relativePath);
        }
    }

    private static void sendZipUsingListOfNames(ZipOutputStream zos, VirtualFile dir, Collection<String> listOfFileNames) throws IOException {
        for (String relativePath : listOfFileNames) {
            VirtualFile f = dir.child(relativePath);
            sendOneZipEntry(zos, f, relativePath);
        }
    }

    private static void sendOneZipEntry(ZipOutputStream zos, VirtualFile vf, String relativePath) throws IOException {
        // In ZIP archives "All slashes MUST be forward slashes" (http://pkware.com/documents/casestudies/APPNOTE.TXT)
        // TODO On Linux file names can contain backslashes which should not treated as file separators.
        //      Unfortunately, only the file separator char of the controller is known (File.separatorChar)
        //      but not the file separator char of the (maybe remote) "dir".
        ZipEntry e = new ZipEntry(relativePath.replace('\\', '/'));

        e.setTime(vf.lastModified());
        zos.putNextEntry(e);
        try (InputStream in = vf.open()) {
            IOUtils.copy(in, zos);
        }
        finally {
            zos.closeEntry();
        }
    }

    private static Map<String, VirtualFile> collectRecursivelyAllLegalChildren(VirtualFile dir) throws IOException {
        Map<String, VirtualFile> nameToFiles = new LinkedHashMap<>();
        collectRecursivelyAllLegalChildren(dir, "", nameToFiles);
        return nameToFiles;
    }

    private static void collectRecursivelyAllLegalChildren(VirtualFile currentDir, String currentPrefix, Map<String, VirtualFile> nameToFiles) throws IOException {
        if (currentDir.isFile()) {
            if (currentDir.isDescendant("")) {
                nameToFiles.put(currentPrefix, currentDir);
            }
        } else {
            if (!currentPrefix.isEmpty()) {
                currentPrefix += "/";
            }
            List<VirtualFile> children = currentDir.listOnlyDescendants();
            for (VirtualFile child : children) {
                collectRecursivelyAllLegalChildren(child, currentPrefix + child.getName(), nameToFiles);
            }
        }
    }

    /**
     * Represents information about one file or folder.
     */
    public static final class Path implements Serializable {
        /**
         * Relative URL to this path from the current page.
         */
        private final String href;
        /**
         * Name of this path. Just the file name portion.
         */
        private final String title;

        private final boolean isFolder;

        /**
         * File size, or null if this is not a file.
         */
        private final long size;

        /**
         * If the current user can read the file.
         */
        private final boolean isReadable;

       /**
        * For a file, the last modified timestamp.
        */
        private final long lastModified;

        /**
         * @deprecated Use {@link #Path(String, String, boolean, long, boolean, long)}
         */
        @Deprecated
        public Path(String href, String title, boolean isFolder, long size, boolean isReadable) {
            this(href, title, isFolder, size, isReadable, 0L);
        }

        public Path(String href, String title, boolean isFolder, long size, boolean isReadable, long lastModified) {
            this.href = href;
            this.title = title;
            this.isFolder = isFolder;
            this.size = size;
            this.isReadable = isReadable;
            this.lastModified = lastModified;
        }

        public boolean isFolder() {
            return isFolder;
        }

        public boolean isReadable() {
            return isReadable;
        }

        public String getHref() {
            return href;
        }

        public String getTitle() {
            return title;
        }

        public String getIconName() {
            if (isReadable)
                return isFolder ? "folder.svg" : "document.svg";
            else
                return isFolder ? "folder-delete.svg" : "document-delete.svg";
        }

        public String getIconClassName() {
            if (isReadable)
                return isFolder ? "icon-folder" : "icon-document";
            else
                return isFolder ? "icon-folder-delete" : "icon-document-delete";
        }

        public long getSize() {
            return size;
        }

        /**
         *
         * @return A long value representing the time the file was last modified, measured in milliseconds since
         * the epoch (00:00:00 GMT, January 1, 1970), or 0L if is not possible to obtain the times.
         * @since 2.127
         */
        public long getLastModified() {
            return lastModified;
        }

        /**
         *
         * @return A Calendar representing the time the file was last modified, it lastModified is 0L
         * it will return 00:00:00 GMT, January 1, 1970.
         * @since 2.127
         */
        @Restricted(NoExternalUse.class)
        public Calendar getLastModifiedAsCalendar() {
            final Calendar cal = new GregorianCalendar();
            cal.setTimeInMillis(lastModified);
            return cal;
        }

        public static Path createNotReadableVersionOf(Path that) {
            return new Path(that.href, that.title, that.isFolder, that.size, false);
        }

        private static final long serialVersionUID = 1L;
    }



    private static final class FileComparator implements Comparator<VirtualFile> {
        private Collator collator;

        FileComparator(Locale locale) {
            this.collator = Collator.getInstance(locale);
        }

        @Override
        public int compare(VirtualFile lhs, VirtualFile rhs) {
            // directories first, files next
            int r = dirRank(lhs) - dirRank(rhs);
            if (r != 0) return r;
            // otherwise alphabetical
            return this.collator.compare(lhs.getName(), rhs.getName());
        }

        private int dirRank(VirtualFile f) {
            try {
            if (f.isDirectory())     return 0;
            else                    return 1;
            } catch (IOException ex) {
                return 0;
            }
        }
    }

    private static final class BuildChildPaths extends MasterToSlaveCallable<List<List<Path>>, IOException> {
        private VirtualFile root;
        private final VirtualFile cur;
        private final Locale locale;

        BuildChildPaths(VirtualFile root, VirtualFile cur, Locale locale) {
            this.root = root;
            this.cur = cur;
            this.locale = locale;
        }

        @Override public List<List<Path>> call() throws IOException {
            return buildChildPaths(cur, locale);
        }
    }
    /**
     * Builds a list of list of {@link Path}. The inner
     * list of {@link Path} represents one child item to be shown
     * (this mechanism is used to skip empty intermediate directory.)
     */

    @SuppressFBWarnings(value = "SBSC_USE_STRINGBUFFER_CONCATENATION", justification = "no big deal")
    private static List<List<Path>> buildChildPaths(VirtualFile cur, Locale locale) throws IOException {
            List<List<Path>> r = new ArrayList<>();

            VirtualFile[] files = cur.list(getOpenOptions());
                Arrays.sort(files, new FileComparator(locale));

                for (VirtualFile f : files) {
                    Path p = new Path(Util.rawEncode(f.getName()), f.getName(), f.isDirectory(), f.length(), f.canRead(), f.lastModified());
                    if (!f.isDirectory()) {
                        r.add(List.of(p));
                    } else {
                        // find all empty intermediate directory
                        List<Path> l = new ArrayList<>();
                        l.add(p);
                        String relPath = Util.rawEncode(f.getName());
                        while (true) {
                            // files that don't start with '.' qualify for 'meaningful files', nor SCM related files
                            List<VirtualFile> sub = new ArrayList<>();
                            for (VirtualFile vf : f.list(getOpenOptions())) {
                                String name = vf.getName();
                                if (!name.startsWith(".") && !name.equals("CVS") && !name.equals(".svn")) {
                                    sub.add(vf);
                                }
                            }
                            if (sub.size() != 1 || !sub.get(0).isDirectory())
                                break;
                            f = sub.get(0);
                            relPath += '/' + Util.rawEncode(f.getName());
                            l.add(new Path(relPath, f.getName(), true, f.length(), f.canRead(), f.lastModified()));
                        }
                        r.add(l);
                    }
                }

            return r;
    }

    /**
     * Runs ant GLOB against the current {@link FilePath} and returns matching
     * paths.
     * @param baseRef String like "../../../" that cancels the 'rest' portion. Can be "./"
     */
    private static List<List<Path>> patternScan(VirtualFile baseDir, String pattern, String baseRef) throws IOException {
            Collection<String> files = baseDir.list(pattern, null, /* TODO what is the user expectation? */true, getOpenOptions());

            if (!files.isEmpty()) {
                List<List<Path>> r = new ArrayList<>(files.size());
                for (String match : files) {
                    List<Path> file = buildPathList(baseDir, baseDir.child(match), baseRef);
                    r.add(file);
                }
                return r;
            }

            return null;
        }

        /**
         * Builds a path list from the current workspace directory down to the specified file path.
         */
        private static List<Path> buildPathList(VirtualFile baseDir, VirtualFile filePath, String baseRef) throws IOException {
            List<Path> pathList = new ArrayList<>();
            StringBuilder href = new StringBuilder(baseRef);

            buildPathList(baseDir, filePath, pathList, href);
            return pathList;
        }

        /**
         * Builds the path list and href recursively top-down.
         */
        private static void buildPathList(VirtualFile baseDir, VirtualFile filePath, List<Path> pathList, StringBuilder href) throws IOException {
            VirtualFile parent = filePath.getParent();
            if (!baseDir.equals(parent)) {
                buildPathList(baseDir, parent, pathList, href);
            }

            href.append(Util.rawEncode(filePath.getName()));
            if (filePath.isDirectory()) {
                href.append("/");
            }

            Path path = new Path(href.toString(), filePath.getName(), filePath.isDirectory(), filePath.length(), filePath.canRead(), filePath.lastModified());
            pathList.add(path);
        }

    private static OpenOption[] getOpenOptions() {
            List<OpenOption> options = new ArrayList<>();
            if (!ALLOW_SYMLINK_ESCAPE) {
                options.add(LinkOption.NOFOLLOW_LINKS);
            }
            if (!ALLOW_TMP_DISPLAY) {
                options.add(FilePath.DisplayOption.IGNORE_TMP_DIRS);
            }
        return options.toArray(new OpenOption[0]);
    }

    private static final Logger LOGGER = Logger.getLogger(DirectoryBrowserSupport.class.getName());

    @Restricted(NoExternalUse.class)
    public static final String DEFAULT_CSP_VALUE = "sandbox; default-src 'none'; img-src 'self'; style-src 'self';";
}<|MERGE_RESOLUTION|>--- conflicted
+++ resolved
@@ -391,7 +391,6 @@
             InputStream in;
             try {
                 in = baseFile.open(getOpenOptions());
-<<<<<<< HEAD
                 byte[] sig = new byte[2];
                 int len = in.read(sig, 0, 2);
                 in.close();
@@ -399,8 +398,6 @@
                 if (len == 2 && (int) ((sig[0] & 0xff) | ((sig[1] << 8) & 0xff00)) == GZIPInputStream.GZIP_MAGIC) {
                     in = new GZIPInputStream(in);
                 }
-=======
->>>>>>> 166eb00a
             } catch (IOException ioe) {
                 rsp.sendError(HttpServletResponse.SC_NOT_FOUND);
                 return;
