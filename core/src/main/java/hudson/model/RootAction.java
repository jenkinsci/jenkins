/*
 * The MIT License
 *
 * Copyright (c) 2004-2009, Sun Microsystems, Inc., Kohsuke Kawaguchi
 *
 * Permission is hereby granted, free of charge, to any person obtaining a copy
 * of this software and associated documentation files (the "Software"), to deal
 * in the Software without restriction, including without limitation the rights
 * to use, copy, modify, merge, publish, distribute, sublicense, and/or sell
 * copies of the Software, and to permit persons to whom the Software is
 * furnished to do so, subject to the following conditions:
 *
 * The above copyright notice and this permission notice shall be included in
 * all copies or substantial portions of the Software.
 *
 * THE SOFTWARE IS PROVIDED "AS IS", WITHOUT WARRANTY OF ANY KIND, EXPRESS OR
 * IMPLIED, INCLUDING BUT NOT LIMITED TO THE WARRANTIES OF MERCHANTABILITY,
 * FITNESS FOR A PARTICULAR PURPOSE AND NONINFRINGEMENT. IN NO EVENT SHALL THE
 * AUTHORS OR COPYRIGHT HOLDERS BE LIABLE FOR ANY CLAIM, DAMAGES OR OTHER
 * LIABILITY, WHETHER IN AN ACTION OF CONTRACT, TORT OR OTHERWISE, ARISING FROM,
 * OUT OF OR IN CONNECTION WITH THE SOFTWARE OR THE USE OR OTHER DEALINGS IN
 * THE SOFTWARE.
 */

package hudson.model;

import edu.umd.cs.findbugs.annotations.CheckForNull;
import hudson.Extension;
import hudson.ExtensionPoint;
import jenkins.management.Badge;

/**
 * Marker interface for actions that are added to {@link jenkins.model.Jenkins}.
 *
 * <p>
 * Extend from this interface and put {@link Extension} on your subtype
 * to have them auto-registered to {@link jenkins.model.Jenkins}.
 *
 * @author Kohsuke Kawaguchi
 * @since 1.311
 */
public interface RootAction extends Action, ExtensionPoint {

    /**
     * A {@link Badge} shown on the button for the action.
     *
     * @return badge or {@code null} if no badge should be shown.
     * @since 2.507
     */
    default @CheckForNull Badge getBadge() {
        return null;
    }

    /**
<<<<<<< HEAD
     * Identifies if the action as a primary action.
     * Primary actions may be handled differently in the UI (for existence by always showing on the header rather than in an actions dropdown).
     * In almost all cases this should return {@code false} which is the default
     * @return {@code true} iff this action should be considered primary.
=======
     * Identifies if the action is a primary action.
     * Primary actions may be handled differently in the UI (for example, by always showing on the header rather than in an actions dropdown).
     * In almost all cases this should return {@code false} which is the default
     * @return {@code true} iff this action should be considered primary.
     * @since TODO
>>>>>>> 5bd11ab9
     */
    default boolean isPrimaryAction() {
        return false;
    }
}<|MERGE_RESOLUTION|>--- conflicted
+++ resolved
@@ -52,18 +52,11 @@
     }
 
     /**
-<<<<<<< HEAD
-     * Identifies if the action as a primary action.
-     * Primary actions may be handled differently in the UI (for existence by always showing on the header rather than in an actions dropdown).
-     * In almost all cases this should return {@code false} which is the default
-     * @return {@code true} iff this action should be considered primary.
-=======
      * Identifies if the action is a primary action.
      * Primary actions may be handled differently in the UI (for example, by always showing on the header rather than in an actions dropdown).
      * In almost all cases this should return {@code false} which is the default
      * @return {@code true} iff this action should be considered primary.
      * @since TODO
->>>>>>> 5bd11ab9
      */
     default boolean isPrimaryAction() {
         return false;
