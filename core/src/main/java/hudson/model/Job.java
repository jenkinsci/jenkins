/*
 * The MIT License
 *
 * Copyright (c) 2004-2009, Sun Microsystems, Inc., Kohsuke Kawaguchi, Martin Eigenbrodt, Matthew R. Harrah, Red Hat, Inc., Stephen Connolly, Tom Huybrechts, CloudBees, Inc.
 *
 * Permission is hereby granted, free of charge, to any person obtaining a copy
 * of this software and associated documentation files (the "Software"), to deal
 * in the Software without restriction, including without limitation the rights
 * to use, copy, modify, merge, publish, distribute, sublicense, and/or sell
 * copies of the Software, and to permit persons to whom the Software is
 * furnished to do so, subject to the following conditions:
 *
 * The above copyright notice and this permission notice shall be included in
 * all copies or substantial portions of the Software.
 *
 * THE SOFTWARE IS PROVIDED "AS IS", WITHOUT WARRANTY OF ANY KIND, EXPRESS OR
 * IMPLIED, INCLUDING BUT NOT LIMITED TO THE WARRANTIES OF MERCHANTABILITY,
 * FITNESS FOR A PARTICULAR PURPOSE AND NONINFRINGEMENT. IN NO EVENT SHALL THE
 * AUTHORS OR COPYRIGHT HOLDERS BE LIABLE FOR ANY CLAIM, DAMAGES OR OTHER
 * LIABILITY, WHETHER IN AN ACTION OF CONTRACT, TORT OR OTHERWISE, ARISING FROM,
 * OUT OF OR IN CONNECTION WITH THE SOFTWARE OR THE USE OR OTHER DEALINGS IN
 * THE SOFTWARE.
 */

package hudson.model;

import static javax.servlet.http.HttpServletResponse.SC_BAD_REQUEST;
import static javax.servlet.http.HttpServletResponse.SC_NO_CONTENT;

import com.infradna.tool.bridge_method_injector.WithBridgeMethods;
import edu.umd.cs.findbugs.annotations.CheckForNull;
import edu.umd.cs.findbugs.annotations.NonNull;
import edu.umd.cs.findbugs.annotations.SuppressFBWarnings;
import hudson.BulkChange;
import hudson.EnvVars;
import hudson.Extension;
import hudson.ExtensionPoint;
import hudson.FeedAdapter;
import hudson.PermalinkList;
import hudson.Util;
import hudson.cli.declarative.CLIResolver;
import hudson.model.Descriptor.FormException;
import hudson.model.Fingerprint.Range;
import hudson.model.Fingerprint.RangeSet;
import hudson.model.PermalinkProjectAction.Permalink;
import hudson.model.listeners.ItemListener;
import hudson.scm.ChangeLogSet;
import hudson.scm.SCM;
import hudson.search.QuickSilver;
import hudson.search.SearchIndex;
import hudson.search.SearchIndexBuilder;
import hudson.search.SearchItem;
import hudson.search.SearchItems;
import hudson.security.ACL;
import hudson.tasks.LogRotator;
import hudson.util.AlternativeUiTextProvider;
import hudson.util.ChartUtil;
import hudson.util.ColorPalette;
import hudson.util.CopyOnWriteList;
import hudson.util.DataSetBuilder;
import hudson.util.DescribableList;
import hudson.util.FormApply;
import hudson.util.Graph;
import hudson.util.ProcessTree;
import hudson.util.RunList;
import hudson.util.ShiftedCategoryAxis;
import hudson.util.StackedAreaRenderer2;
import hudson.util.TextFile;
import hudson.widgets.HistoryWidget;
import hudson.widgets.HistoryWidget.Adapter;
import hudson.widgets.Widget;
import java.awt.Color;
import java.awt.Paint;
import java.io.File;
import java.io.IOException;
import java.nio.file.Files;
import java.util.ArrayList;
import java.util.Calendar;
import java.util.Collection;
import java.util.Collections;
import java.util.GregorianCalendar;
import java.util.List;
import java.util.Map;
import java.util.SortedMap;
import java.util.logging.Level;
import java.util.logging.Logger;
import javax.servlet.ServletException;
import jenkins.model.BuildDiscarder;
import jenkins.model.BuildDiscarderProperty;
import jenkins.model.DirectlyModifiableTopLevelItemGroup;
import jenkins.model.Jenkins;
import jenkins.model.JenkinsLocationConfiguration;
import jenkins.model.ModelObjectWithChildren;
import jenkins.model.ProjectNamingStrategy;
import jenkins.model.RunIdMigrator;
import jenkins.model.lazy.LazyBuildMixIn;
import jenkins.scm.RunWithSCM;
import jenkins.security.HexStringConfidentialKey;
import jenkins.triggers.SCMTriggerItem;
import net.sf.json.JSONException;
import net.sf.json.JSONObject;
import org.apache.commons.io.FileUtils;
import org.jfree.chart.ChartFactory;
import org.jfree.chart.JFreeChart;
import org.jfree.chart.axis.CategoryAxis;
import org.jfree.chart.axis.CategoryLabelPositions;
import org.jfree.chart.axis.NumberAxis;
import org.jfree.chart.plot.CategoryPlot;
import org.jfree.chart.plot.PlotOrientation;
import org.jfree.chart.renderer.category.StackedAreaRenderer;
import org.jfree.data.category.CategoryDataset;
import org.jfree.ui.RectangleInsets;
import org.jvnet.localizer.Localizable;
import org.kohsuke.accmod.Restricted;
import org.kohsuke.accmod.restrictions.NoExternalUse;
import org.kohsuke.args4j.Argument;
import org.kohsuke.args4j.CmdLineException;
import org.kohsuke.stapler.StaplerOverridable;
import org.kohsuke.stapler.StaplerRequest;
import org.kohsuke.stapler.StaplerResponse;
import org.kohsuke.stapler.export.Exported;
import org.kohsuke.stapler.interceptor.RequirePOST;
import org.kohsuke.stapler.verb.POST;

/**
 * A job is an runnable entity under the monitoring of Hudson.
 *
 * <p>
 * Every time it "runs", it will be recorded as a {@link Run} object.
 *
 * <p>
 * To create a custom job type, extend {@link TopLevelItemDescriptor} and put {@link Extension} on it.
 *
 * @author Kohsuke Kawaguchi
 */
public abstract class Job<JobT extends Job<JobT, RunT>, RunT extends Run<JobT, RunT>>
        extends AbstractItem implements ExtensionPoint, StaplerOverridable, ModelObjectWithChildren {

    private static final Logger LOGGER = Logger.getLogger(Job.class.getName());

    /**
     * Next build number. Kept in a separate file because this is the only
     * information that gets updated often. This allows the rest of the
     * configuration to be in the VCS.
     * <p>
     * In 1.28 and earlier, this field was stored in the project configuration
     * file, so even though this is marked as transient, don't move it around.
     */
    protected transient volatile int nextBuildNumber = 1;

    /**
     * Newly copied jobs get this flag set, so that Hudson doesn't try to run the job until its configuration
     * is saved once.
     */
    private transient volatile boolean holdOffBuildUntilSave;

    /**
     * {@link ItemListener}s can, and do, modify the job with a corresponding save which will clear
     * {@link #holdOffBuildUntilSave} prematurely. The {@link LastItemListener} is responsible for
     * clearing this flag as the last item listener.
     */
    private transient volatile boolean holdOffBuildUntilUserSave;

    /** @deprecated Replaced by {@link BuildDiscarderProperty} */
    @Deprecated
    private volatile BuildDiscarder logRotator;

    /**
     * Not all plugins are good at calculating their health report quickly.
     * These fields are used to cache the health reports to speed up rendering
     * the main page.
     */
    private transient Integer cachedBuildHealthReportsBuildNumber = null;
    private transient List<HealthReport> cachedBuildHealthReports = null;

    boolean keepDependencies;

    /**
     * List of properties configured for this project.
     */
    // this should have been DescribableList but now it's too late
    protected CopyOnWriteList<JobProperty<? super JobT>> properties = new CopyOnWriteList<>();

    @Restricted(NoExternalUse.class)
    public transient RunIdMigrator runIdMigrator;

    protected Job(ItemGroup parent, String name) {
        super(parent, name);
    }

    @Override
    public synchronized void save() throws IOException {
        super.save();
        holdOffBuildUntilSave = holdOffBuildUntilUserSave;
    }

    @Override public void onCreatedFromScratch() {
        super.onCreatedFromScratch();
        runIdMigrator = new RunIdMigrator();
        runIdMigrator.created(getBuildDir());
    }

    @Override
    public void onLoad(ItemGroup<? extends Item> parent, String name)
            throws IOException {
        super.onLoad(parent, name);

        File buildDir = getBuildDir();
        runIdMigrator = new RunIdMigrator();
        runIdMigrator.migrate(buildDir, Jenkins.get().getRootDir());

        TextFile f = getNextBuildNumberFile();
        if (f.exists()) {
            // starting 1.28, we store nextBuildNumber in a separate file.
            // but old Hudson didn't do it, so if the file doesn't exist,
            // assume that nextBuildNumber was read from config.xml
            try {
                synchronized (this) {
                    this.nextBuildNumber = Integer.parseInt(f.readTrim());
                }
            } catch (NumberFormatException e) {
                LOGGER.log(Level.WARNING, "Corruption in {0}: {1}", new Object[] {f, e});
                //noinspection StatementWithEmptyBody
                if (this instanceof LazyBuildMixIn.LazyLoadingJob) {
                    // allow LazyBuildMixIn.onLoad to fix it
                } else {
                    RunT lB = getLastBuild();
                    synchronized (this) {
                        this.nextBuildNumber = lB != null ? lB.getNumber() + 1 : 1;
                    }
                    saveNextBuildNumber();
                }
            }
        } else {
            // From the old Hudson, or doCreateItem. Create this file now.
            saveNextBuildNumber();
        }

        if (properties == null) // didn't exist < 1.72
            properties = new CopyOnWriteList<>();

        for (JobProperty p : properties)
            p.setOwner(this);
    }

    @Override
    public void onCopiedFrom(Item src) {
        super.onCopiedFrom(src);
        synchronized (this) {
            this.nextBuildNumber = 1; // reset the next build number
            this.holdOffBuildUntilUserSave = true;
            this.holdOffBuildUntilSave = this.holdOffBuildUntilUserSave;
        }
    }

    @Extension(ordinal = -Double.MAX_VALUE)
    public static class LastItemListener extends ItemListener {

        @Override
        public void onCopied(Item src, Item item) {
            // If any of the other ItemListeners modify the job, they effect
            // a save, which will clear the holdOffBuildUntilUserSave and
            // causing a regression of JENKINS-2494
            if (item instanceof Job) {
                Job job = (Job) item;
                synchronized (job) {
                    job.holdOffBuildUntilUserSave = false;
                }
            }
        }
    }

    /*package*/ TextFile getNextBuildNumberFile() {
        return new TextFile(new File(this.getRootDir(), "nextBuildNumber"));
    }

    public synchronized boolean isHoldOffBuildUntilSave() {
        return holdOffBuildUntilSave;
    }

    protected synchronized void saveNextBuildNumber() throws IOException {
        if (nextBuildNumber == 0) { // JENKINS-3361
            nextBuildNumber = 1;
        }
        getNextBuildNumberFile().write(String.valueOf(nextBuildNumber) + '\n');
    }

    @Exported
    public boolean isInQueue() {
        return false;
    }

    /**
     * If this job is in the build queue, return its item.
     */
    @Exported
    public Queue.Item getQueueItem() {
        return null;
    }

    /**
     * Returns true if a build of this project is in progress.
     */
    public boolean isBuilding() {
        RunT b = getLastBuild();
        return b != null && b.isBuilding();
    }

    /**
     * Returns true if the log file is still being updated.
     */
    public boolean isLogUpdated() {
        RunT b = getLastBuild();
        return b != null && b.isLogUpdated();
    }

    @Override
    public String getPronoun() {
        return AlternativeUiTextProvider.get(PRONOUN, this, Messages.Job_Pronoun());
    }

    /**
     * Returns whether the name of this job can be changed by user.
     */
    @Override
    public boolean isNameEditable() {
        return true;
    }

    /**
     * If true, it will keep all the build logs of dependency components.
     * (This really only makes sense in {@link AbstractProject} but historically it was defined here.)
     */
    @Exported
    public boolean isKeepDependencies() {
        return keepDependencies;
    }

    /**
     * Allocates a new buildCommand number.
     */
    public synchronized int assignBuildNumber() throws IOException {
        int r = nextBuildNumber++;
        saveNextBuildNumber();
        return r;
    }

    /**
     * Peeks the next build number.
     */
    @Exported
    public int getNextBuildNumber() {
        return nextBuildNumber;
    }

    /**
     * Builds up the environment variable map that's sufficient to identify a process
     * as ours. This is used to kill run-away processes via {@link ProcessTree#killAll(Map)}.
     */
    public EnvVars getCharacteristicEnvVars() {
        EnvVars env = new EnvVars();
        env.put("JENKINS_SERVER_COOKIE", SERVER_COOKIE.get());
        env.put("HUDSON_SERVER_COOKIE", SERVER_COOKIE.get()); // Legacy compatibility
        env.put("JOB_NAME", getFullName());
        env.put("JOB_BASE_NAME", getName());
        return env;
    }

    /**
     * Creates an environment variable override for launching processes for this project.
     *
     * <p>
     * This is for process launching outside the build execution (such as polling, tagging, deployment, etc.)
     * that happens in a context of a specific job.
     *
     * @param node
     *      Node to eventually run a process on. The implementation must cope with this parameter being null
     *      (in which case none of the node specific properties would be reflected in the resulting override.)
     */
    public @NonNull EnvVars getEnvironment(@CheckForNull Node node, @NonNull TaskListener listener) throws IOException, InterruptedException {
        EnvVars env = new EnvVars();

        if (node != null) {
            final Computer computer = node.toComputer();
            if (computer != null) {
                // we need to get computer environment to inherit platform details
                env = computer.getEnvironment();
                env.putAll(computer.buildEnvironment(listener));
            }
        }

        env.putAll(getCharacteristicEnvVars());

        // servlet container may have set CLASSPATH in its launch script,
        // so don't let that inherit to the new child process.
        // see http://www.nabble.com/Run-Job-with-JDK-1.4.2-tf4468601.html
        env.put("CLASSPATH", "");

        // apply them in a reverse order so that higher ordinal ones can modify values added by lower ordinal ones
        for (EnvironmentContributor ec : EnvironmentContributor.all().reverseView())
            ec.buildEnvironmentFor(this, env, listener);


        return env;
    }

    /**
     * Programmatically updates the next build number.
     *
     * <p>
     * Much of Hudson assumes that the build number is unique and monotonic, so
     * this method can only accept a new value that's bigger than
     * {@link #getLastBuild()} returns. Otherwise it'll be no-op.
     *
     * @since 1.199 (before that, this method was package private.)
     */
    public synchronized void updateNextBuildNumber(int next) throws IOException {
        RunT lb = getLastBuild();
        if (lb != null ?  next > lb.getNumber() : next > 0) {
            this.nextBuildNumber = next;
            saveNextBuildNumber();
        }
    }

    /**
     * Returns the configured build discarder for this job, via {@link BuildDiscarderProperty}, or null if none.
     */
    public synchronized BuildDiscarder getBuildDiscarder() {
        BuildDiscarderProperty prop = _getProperty(BuildDiscarderProperty.class);
        return prop != null ? prop.getStrategy() : /* settings compatibility */ logRotator;
    }

    public synchronized void setBuildDiscarder(BuildDiscarder bd) throws IOException {
        try (BulkChange bc = new BulkChange(this)) {
            removeProperty(BuildDiscarderProperty.class);
            if (bd != null) {
                addProperty(new BuildDiscarderProperty(bd));
            }
            bc.commit();
        }
    }

    /**
     * Left for backward compatibility. Returns non-null if and only
     * if {@link LogRotator} is configured as {@link BuildDiscarder}.
     *
     * @deprecated as of 1.503
     *      Use {@link #getBuildDiscarder()}.
     */
    @Deprecated
    public LogRotator getLogRotator() {
        BuildDiscarder buildDiscarder = getBuildDiscarder();
        return buildDiscarder instanceof LogRotator ? (LogRotator) buildDiscarder : null;
    }

    /**
     * @deprecated as of 1.503
     *      Use {@link #setBuildDiscarder(BuildDiscarder)}
     */
    @Deprecated
    public void setLogRotator(LogRotator logRotator) throws IOException {
        setBuildDiscarder(logRotator);
    }

    /**
     * Perform log rotation.
     */
    public void logRotate() throws IOException, InterruptedException {
        BuildDiscarder bd = getBuildDiscarder();
        if (bd != null)
            bd.perform(this);
    }

    /**
     * True if this instance supports log rotation configuration.
     */
    public boolean supportsLogRotator() {
        return true;
    }

    @Override
    protected SearchIndexBuilder makeSearchIndex() {
        return super.makeSearchIndex().add(new SearchIndex() {
            @Override
            public void find(String token, List<SearchItem> result) {
                try {
                    if (token.startsWith("#"))
                        token = token.substring(1); // ignore leading '#'
                    int n = Integer.parseInt(token);
                    Run b = getBuildByNumber(n);
                    if (b == null)
                        return; // no such build
                    result.add(SearchItems.create("#" + n, "" + n, b));
                } catch (NumberFormatException e) {
                    // not a number.
                }
            }

            @Override
            public void suggest(String token, List<SearchItem> result) {
                find(token, result);
            }
        }).add("configure", "config", "configure");
    }

    @Override
    public Collection<? extends Job> getAllJobs() {
        return Collections.<Job>singleton(this);
    }

    /**
     * Adds {@link JobProperty}.
     *
     * @since 1.188
     */
    public void addProperty(JobProperty<? super JobT> jobProp) throws IOException {
        ((JobProperty) jobProp).setOwner(this);
        properties.add(jobProp);
        save();
    }

    /**
     * Removes {@link JobProperty}
     *
     * @since 1.279
     */
    public void removeProperty(JobProperty<? super JobT> jobProp) throws IOException {
        properties.remove(jobProp);
        save();
    }

    /**
     * Removes the property of the given type.
     *
     * @return
     *      The property that was just removed.
     * @since 1.279
     */
    public <T extends JobProperty> T removeProperty(Class<T> clazz) throws IOException {
        for (JobProperty<? super JobT> p : properties) {
            if (clazz.isInstance(p)) {
                removeProperty(p);
                return clazz.cast(p);
            }
        }
        return null;
    }

    /**
     * Gets all the job properties configured for this job.
     */
    @SuppressWarnings({"unchecked", "rawtypes"})
    public Map<JobPropertyDescriptor, JobProperty<? super JobT>> getProperties() {
        Map result = Descriptor.toMap((Iterable) properties);
        if (logRotator != null) {
            result.put(Jenkins.get().getDescriptorByType(BuildDiscarderProperty.DescriptorImpl.class), new BuildDiscarderProperty(logRotator));
        }
        return result;
    }

    /**
     * List of all {@link JobProperty} exposed primarily for the remoting API.
     * @since 1.282
     */
    @Exported(name = "property", inline = true)
    public List<JobProperty<? super JobT>> getAllProperties() {
        return properties.getView();
    }

    /**
     * Gets the specific property, or null if the property is not configured for
     * this job.
     */
    public <T extends JobProperty> T getProperty(Class<T> clazz) {
        if (clazz == BuildDiscarderProperty.class && logRotator != null) {
            return clazz.cast(new BuildDiscarderProperty(logRotator));
        }
        return _getProperty(clazz);
    }

    private <T extends JobProperty> T _getProperty(Class<T> clazz) {
        for (JobProperty p : properties) {
            if (clazz.isInstance(p))
                return clazz.cast(p);
        }
        return null;
    }

    /**
     * Bind {@link JobProperty}s to URL spaces.
     *
     * @since 1.403
     */
    public JobProperty getProperty(String className) {
        for (JobProperty p : properties)
            if (p.getClass().getName().equals(className))
                return p;
        return null;
    }

    /**
     * Overrides from job properties.
     * @see JobProperty#getJobOverrides
     */
    @Override
    public Collection<?> getOverrides() {
        List<Object> r = new ArrayList<>();
        for (JobProperty<? super JobT> p : properties)
            r.addAll(p.getJobOverrides());
        return r;
    }

    public List<Widget> getWidgets() {
        ArrayList<Widget> r = new ArrayList<>();
        r.add(createHistoryWidget());
        return r;
    }

    /**
     * @see LazyBuildMixIn#createHistoryWidget
     */
    protected HistoryWidget createHistoryWidget() {
        return new HistoryWidget<Job, RunT>(this, getBuilds(), HISTORY_ADAPTER);
    }

    public static final HistoryWidget.Adapter<Run> HISTORY_ADAPTER = new Adapter<Run>() {
        @Override
        public int compare(Run record, String key) {
            try {
                int k = Integer.parseInt(key);
                return record.getNumber() - k;
            } catch (NumberFormatException nfe) {
                return String.valueOf(record.getNumber()).compareTo(key);
            }
        }

        @Override
        public String getKey(Run record) {
            return String.valueOf(record.getNumber());
        }

        @Override
        public boolean isBuilding(Run record) {
            return record.isBuilding();
        }

        @Override
        public String getNextKey(String key) {
            try {
                int k = Integer.parseInt(key);
                return String.valueOf(k + 1);
            } catch (NumberFormatException nfe) {
                return "-unable to determine next key-";
            }
        }
    };

    /**
     * Renames a job.
     */
    @Override
    public void renameTo(String newName) throws IOException {
        File oldBuildDir = getBuildDir();
        super.renameTo(newName);
        File newBuildDir = getBuildDir();
        if (Files.isDirectory(Util.fileToPath(oldBuildDir)) && !Files.isDirectory(Util.fileToPath(newBuildDir))) {
            Util.createDirectories(Util.fileToPath(newBuildDir.getParentFile()));
            Files.move(Util.fileToPath(oldBuildDir), Util.fileToPath(newBuildDir));
        }
    }

    @Override
    public void movedTo(DirectlyModifiableTopLevelItemGroup destination, AbstractItem newItem, File destDir) throws IOException {
        File oldBuildDir = getBuildDir();
        super.movedTo(destination, newItem, destDir);
        File newBuildDir = getBuildDir();
        if (oldBuildDir.isDirectory()) {
            FileUtils.moveDirectory(oldBuildDir, newBuildDir);
        }
    }

    @Override public void delete() throws IOException, InterruptedException {
        super.delete();
        Util.deleteRecursive(getBuildDir());
    }

    @Restricted(NoExternalUse.class)
    @Extension
    public static class SubItemBuildsLocationImpl extends ItemListener {
        @Override
        public void onLocationChanged(Item item, String oldFullName, String newFullName) {
            final Jenkins jenkins = Jenkins.get();
            if (!jenkins.isDefaultBuildDir() && item instanceof Job) {
                File newBuildDir = ((Job) item).getBuildDir();
                try {
                    if (!Util.isDescendant(item.getRootDir(), newBuildDir)) {
                        //OK builds are stored somewhere outside of the item's root, so none of the other move operations has probably moved it.
                        //So let's try even though we lack some information
                        String oldBuildsDir = Jenkins.expandVariablesForDirectory(jenkins.getRawBuildsDir(), oldFullName, "<NOPE>");
                        if (oldBuildsDir.contains("<NOPE>")) {
                            LOGGER.severe(String.format("Builds directory for job %1$s appears to be outside of item root," +
                                    " but somehow still containing the item root path, which is unknown. Cannot move builds from %2$s to %1$s.", newFullName, oldFullName));
                        } else {
                            File oldDir = new File(oldBuildsDir);
                            if (oldDir.isDirectory()) {
                                try {
                                    FileUtils.moveDirectory(oldDir, newBuildDir);
                                } catch (IOException e) {
                                    LOGGER.log(Level.SEVERE, String.format("Failed to move %s to %s", oldBuildsDir, newBuildDir.getAbsolutePath()), e);
                                }
                            }
                        }
                    }
                } catch (IOException e) {
                    LOGGER.log(Level.WARNING, "Failed to inspect " + item.getRootDir() + ". Builds might not be moved.", e);
                }
            }
        }
    }

    /**
     * Returns true if we should display "build now" icon
     */
    @Exported
    public abstract boolean isBuildable();

    /**
     * Gets the read-only view of all the builds.
     *
     * @return never null. The first entry is the latest build.
     */
    @Exported(name = "allBuilds", visibility = -2)
    @WithBridgeMethods(List.class)
    public RunList<RunT> getBuilds() {
        return RunList.fromRuns(_getRuns().values());
    }

    /**
     * Gets the read-only view of the recent builds.
     *
     * @since 1.485
     */
    @Exported(name = "builds")
    public RunList<RunT> getNewBuilds() {
        return getBuilds().limit(100);
    }

    /**
     * Obtains all the {@link Run}s whose build numbers matches the given {@link RangeSet}.
     */
    public synchronized List<RunT> getBuilds(RangeSet rs) {
        List<RunT> builds = new ArrayList<>();

        for (Range r : rs.getRanges()) {
            for (RunT b = getNearestBuild(r.start); b != null && b.getNumber() < r.end; b = b.getNextBuild()) {
                builds.add(b);
            }
        }

        return builds;
    }

    /**
     * Gets all the builds in a map.
     */
    public SortedMap<Integer, RunT> getBuildsAsMap() {
        return Collections.unmodifiableSortedMap(_getRuns());
    }

    /**
     * Looks up a build by its ID.
     * @see LazyBuildMixIn#getBuild
     */
    public RunT getBuild(String id) {
        for (RunT r : _getRuns().values()) {
            if (r.getId().equals(id))
                return r;
        }
        return null;
    }

    /**
     * @param n
     *            The build number.
     * @return null if no such build exists.
     * @see Run#getNumber()
     * @see LazyBuildMixIn#getBuildByNumber
     */
    public RunT getBuildByNumber(int n) {
        return _getRuns().get(n);
    }

    /**
     * Obtains a list of builds, in the descending order, that are within the specified time range [start,end).
     *
     * @return can be empty but never null.
     * @deprecated
     *      as of 1.372. Should just do {@code getBuilds().byTimestamp(s,e)} to avoid code bloat in {@link Job}.
     */
    @WithBridgeMethods(List.class)
    @Deprecated
    public RunList<RunT> getBuildsByTimestamp(long start, long end) {
        return getBuilds().byTimestamp(start, end);
    }

    @CLIResolver
    public RunT getBuildForCLI(@Argument(required = true, metaVar = "BUILD#", usage = "Build number") String id) throws CmdLineException {
        try {
            int n = Integer.parseInt(id);
            RunT r = getBuildByNumber(n);
            if (r == null)
                throw new CmdLineException(null, "No such build '#" + n + "' exists");
            return r;
        } catch (NumberFormatException e) {
            throw new CmdLineException(null, id + "is not a number", e);
        }
    }

    /**
     * Gets the youngest build #m that satisfies {@code n&lt;=m}.
     *
     * This is useful when you'd like to fetch a build but the exact build might
     * be already gone (deleted, rotated, etc.)
     * @see LazyBuildMixIn#getNearestBuild
     */
    public RunT getNearestBuild(int n) {
        SortedMap<Integer, ? extends RunT> m = _getRuns().headMap(n - 1); // the map should
                                                                          // include n, so n-1
        if (m.isEmpty())
            return null;
        return m.get(m.lastKey());
    }

    /**
     * Gets the latest build #m that satisfies {@code m&lt;=n}.
     *
     * This is useful when you'd like to fetch a build but the exact build might
     * be already gone (deleted, rotated, etc.)
     * @see LazyBuildMixIn#getNearestOldBuild
     */
    public RunT getNearestOldBuild(int n) {
        SortedMap<Integer, ? extends RunT> m = _getRuns().tailMap(n);
        if (m.isEmpty())
            return null;
        return m.get(m.firstKey());
    }

    @Override
    public Object getDynamic(String token, StaplerRequest req,
            StaplerResponse rsp) {
        try {
            // try to interpret the token as build number
            return getBuildByNumber(Integer.parseInt(token));
        } catch (NumberFormatException e) {
            // try to map that to widgets
            for (Widget w : getWidgets()) {
                if (w.getUrlName().equals(token))
                    return w;
            }

            // is this a permalink?
            for (Permalink p : getPermalinks()) {
                if (p.getId().equals(token))
                    return p.resolve(this);
            }

            return super.getDynamic(token, req, rsp);
        }
    }

    /**
     * Directory for storing {@link Run} records.
     * <p>
     * Some {@link Job}s may not have backing data store for {@link Run}s, but
     * those {@link Job}s that use file system for storing data should use this
     * directory for consistency.
     *
     * @see RunMap
     */
    public File getBuildDir() {
        // we use the null check variant so that people can write true unit tests with a mock ItemParent
        // and without a JenkinsRule. Such tests are of limited utility as there is a high risk of hitting
        // some code that needs the singleton, but for persistence migration test cases it makes sense to permit
        Jenkins j = Jenkins.getInstanceOrNull();
        if (j == null) {
            return new File(getRootDir(), "builds");
        }
        return j.getBuildDirFor(this);
    }

    /**
     * Gets all the runs.
     *
     * The resulting map must be treated immutable (by employing copy-on-write
     * semantics.) The map is descending order, with newest builds at the top.
     * @see LazyBuildMixIn#_getRuns
     */
    protected abstract SortedMap<Integer, ? extends RunT> _getRuns();

    /**
     * Called from {@link Run} to remove it from this job.
     *
     * The files are deleted already. So all the callee needs to do is to remove
     * a reference from this {@link Job}.
     * @see LazyBuildMixIn#removeRun
     */
    protected abstract void removeRun(RunT run);

    /**
     * Returns the last build.
     * @see LazyBuildMixIn#getLastBuild
     */
    @Exported
    @QuickSilver
    public RunT getLastBuild() {
        SortedMap<Integer, ? extends RunT> runs = _getRuns();

        if (runs.isEmpty())
            return null;
        return runs.get(runs.firstKey());
    }

    /**
     * Returns the oldest build in the record.
     * @see LazyBuildMixIn#getFirstBuild
     */
    @Exported
    @QuickSilver
    public RunT getFirstBuild() {
        SortedMap<Integer, ? extends RunT> runs = _getRuns();

        if (runs.isEmpty())
            return null;
        return runs.get(runs.lastKey());
    }

    /**
     * Returns the last successful build, if any. Otherwise null. A successful build
     * would include either {@link Result#SUCCESS} or {@link Result#UNSTABLE}.
     *
     * @see #getLastStableBuild()
     */
    @Exported
    @QuickSilver
    public RunT getLastSuccessfulBuild() {
        return (RunT) Permalink.LAST_SUCCESSFUL_BUILD.resolve(this);
    }

    /**
     * Returns the last build that was anything but stable, if any. Otherwise null.
     * @see #getLastSuccessfulBuild
     */
    @Exported
    @QuickSilver
    public RunT getLastUnsuccessfulBuild() {
        return (RunT) Permalink.LAST_UNSUCCESSFUL_BUILD.resolve(this);
    }

    /**
     * Returns the last unstable build, if any. Otherwise null.
     * @see #getLastSuccessfulBuild
     */
    @Exported
    @QuickSilver
    public RunT getLastUnstableBuild() {
        return (RunT) Permalink.LAST_UNSTABLE_BUILD.resolve(this);
    }

    /**
     * Returns the last stable build, if any. Otherwise null.
     * @see #getLastSuccessfulBuild
     */
    @Exported
    @QuickSilver
    public RunT getLastStableBuild() {
        return (RunT) Permalink.LAST_STABLE_BUILD.resolve(this);
    }

    /**
     * Returns the last failed build, if any. Otherwise null.
     */
    @Exported
    @QuickSilver
    public RunT getLastFailedBuild() {
        return (RunT) Permalink.LAST_FAILED_BUILD.resolve(this);
    }

    /**
     * Returns the last completed build, if any. Otherwise null.
     */
    @Exported
    @QuickSilver
    public RunT getLastCompletedBuild() {
        return (RunT) Permalink.LAST_COMPLETED_BUILD.resolve(this);
    }

    /**
     * Returns the last {@code numberOfBuilds} builds with a build result ≥ {@code threshold}
     *
     * @return a list with the builds. May be smaller than 'numberOfBuilds' or even empty
     *   if not enough builds satisfying the threshold have been found. Never null.
     */
    public List<RunT> getLastBuildsOverThreshold(int numberOfBuilds, Result threshold) {
        RunT r = getLastBuild();
        return r.getBuildsOverThreshold(numberOfBuilds, threshold);
    }

    /**
     * Returns candidate build for calculating the estimated duration of the current run.
     *
     * Returns the 3 last successful (stable or unstable) builds, if there are any.
     * Failing to find 3 of those, it will return up to 3 last unsuccessful builds.
     *
     * In any case it will not go more than 6 builds into the past to avoid costly build loading.
     */
    protected List<RunT> getEstimatedDurationCandidates() {
        List<RunT> candidates = new ArrayList<>(3);
        RunT lastSuccessful = getLastSuccessfulBuild();
        int lastSuccessfulNumber = -1;
        if (lastSuccessful != null) {
            candidates.add(lastSuccessful);
            lastSuccessfulNumber = lastSuccessful.getNumber();
        }

        int i = 0;
        RunT r = getLastBuild();
        List<RunT> fallbackCandidates = new ArrayList<>(3);
        while (r != null && candidates.size() < 3 && i < 6) {
            if (!r.isBuilding() && r.getResult() != null && r.getNumber() != lastSuccessfulNumber) {
                Result result = r.getResult();
                if (result.isBetterOrEqualTo(Result.UNSTABLE)) {
                    candidates.add(r);
                } else if (result.isCompleteBuild()) {
                    fallbackCandidates.add(r);
                }
            }
            i++;
            r = r.getPreviousBuild();
        }

        while (candidates.size() < 3) {
            if (fallbackCandidates.isEmpty())
                break;
            RunT run = fallbackCandidates.remove(0);
            candidates.add(run);
        }

        return candidates;
    }

    public long getEstimatedDuration() {
        List<RunT> builds = getEstimatedDurationCandidates();

        if (builds.isEmpty())     return -1;

        long totalDuration = 0;
        for (RunT b : builds) {
            totalDuration += b.getDuration();
        }
        if (totalDuration == 0) return -1;

        return Math.round((double) totalDuration / builds.size());
    }

    /**
     * Gets all the {@link Permalink}s defined for this job.
     *
     * @return never null
     */
    public PermalinkList getPermalinks() {
        // TODO: shall we cache this?
        PermalinkList permalinks = new PermalinkList(Permalink.BUILTIN);
        for (PermalinkProjectAction ppa : getActions(PermalinkProjectAction.class)) {
            permalinks.addAll(ppa.getPermalinks());
        }
        return permalinks;
    }

    /**
     * RSS feed for changes in this project.
     *
     * @since 2.60
     */
    public void doRssChangelog(StaplerRequest req, StaplerResponse rsp) throws IOException, ServletException {
        class FeedItem {
            ChangeLogSet.Entry e;
            int idx;

            FeedItem(ChangeLogSet.Entry e, int idx) {
                this.e = e;
                this.idx = idx;
            }

            Run<?, ?> getBuild() {
                return e.getParent().build;
            }
        }

        List<FeedItem> entries = new ArrayList<>();
        String scmDisplayName = "";
        if (this instanceof SCMTriggerItem) {
            SCMTriggerItem scmItem = (SCMTriggerItem) this;
            List<String> scmNames = new ArrayList<>();
            for (SCM s : scmItem.getSCMs()) {
                scmNames.add(s.getDescriptor().getDisplayName());
            }
            scmDisplayName = " " + String.join(", ", scmNames);
        }

        for (RunT r = getLastBuild(); r != null; r = r.getPreviousBuild()) {
            int idx = 0;
            if (r instanceof RunWithSCM) {
                for (ChangeLogSet<? extends ChangeLogSet.Entry> c : ((RunWithSCM<?, ?>) r).getChangeSets()) {
                    for (ChangeLogSet.Entry e : c) {
                        entries.add(new FeedItem(e, idx++));
                    }
                }
            }
        }
        RSS.forwardToRss(
                getDisplayName() + scmDisplayName + " changes",
                getUrl() + "changes",
                entries, new FeedAdapter<FeedItem>() {
                    @Override
                    public String getEntryTitle(FeedItem item) {
                        return "#" + item.getBuild().number + ' ' + item.e.getMsg() + " (" + item.e.getAuthor() + ")";
                    }

                    @Override
                    public String getEntryUrl(FeedItem item) {
                        return item.getBuild().getUrl() + "changes#detail" + item.idx;
                    }

                    @Override
                    public String getEntryID(FeedItem item) {
                            return getEntryUrl(item);
                        }

                    @Override
                    public String getEntryDescription(FeedItem item) {
                        StringBuilder buf = new StringBuilder();
                        for (String path : item.e.getAffectedPaths())
                            buf.append(path).append('\n');
                        return buf.toString();
                    }

                    @Override
                    public Calendar getEntryTimestamp(FeedItem item) {
                            return item.getBuild().getTimestamp();
                        }

                    @Override
                    public String getEntryAuthor(FeedItem entry) {
                        return JenkinsLocationConfiguration.get().getAdminAddress();
                    }
                },
                req, rsp);
    }



    @Override public ContextMenu doChildrenContextMenu(StaplerRequest request, StaplerResponse response) throws Exception {
        // not sure what would be really useful here. This needs more thoughts.
        // for the time being, I'm starting with permalinks
        ContextMenu menu = new ContextMenu();
        for (Permalink p : getPermalinks()) {
            if (p.resolve(this) != null) {
                menu.add(p.getId(), p.getDisplayName());
            }
        }
        return menu;
    }

    /**
     * Used as the color of the status ball for the project.
     */
    @Exported(visibility = 2, name = "color")
    public BallColor getIconColor() {
        RunT lastBuild = getLastBuild();
        while (lastBuild != null && lastBuild.hasntStartedYet())
            lastBuild = lastBuild.getPreviousBuild();

        if (lastBuild != null)
            return lastBuild.getIconColor();
        else
            return BallColor.NOTBUILT;
    }

    /**
     * Get the current health report for a job.
     *
     * @return the health report. Never returns null
     */
    public HealthReport getBuildHealth() {
        List<HealthReport> reports = getBuildHealthReports();
        return reports.isEmpty() ? new HealthReport() : reports.get(0);
    }

    @Exported(name = "healthReport")
    public List<HealthReport> getBuildHealthReports() {
        List<HealthReport> reports = new ArrayList<>();
        RunT lastBuild = getLastBuild();

        if (lastBuild != null && lastBuild.isBuilding()) {
            // show the previous build's report until the current one is
            // finished building.
            lastBuild = lastBuild.getPreviousBuild();
        }

        // check the cache
        if (cachedBuildHealthReportsBuildNumber != null
                && cachedBuildHealthReports != null
                && lastBuild != null
                && cachedBuildHealthReportsBuildNumber == lastBuild
                        .getNumber()) {
            reports.addAll(cachedBuildHealthReports);
        } else if (lastBuild != null) {
            for (HealthReportingAction healthReportingAction : lastBuild
                    .getActions(HealthReportingAction.class)) {
                final HealthReport report = healthReportingAction
                        .getBuildHealth();
                if (report != null) {
                    if (report.isAggregateReport()) {
                        reports.addAll(report.getAggregatedReports());
                    } else {
                        reports.add(report);
                    }
                }
            }
            final HealthReport report = getBuildStabilityHealthReport();
            if (report != null) {
                if (report.isAggregateReport()) {
                    reports.addAll(report.getAggregatedReports());
                } else {
                    reports.add(report);
                }
            }

            Collections.sort(reports);

            // store the cache
            cachedBuildHealthReportsBuildNumber = lastBuild.getNumber();
            cachedBuildHealthReports = new ArrayList<>(reports);
        }

        return reports;
    }

    private HealthReport getBuildStabilityHealthReport() {
        // we can give a simple view of build health from the last five builds
        int failCount = 0;
        int totalCount = 0;
        RunT i = getLastBuild();
        RunT u = getLastFailedBuild();
        if (i != null && u == null) {
                // no failures, like ever
                return new HealthReport(100, Messages._Job_BuildStability(Messages._Job_NoRecentBuildFailed()));
        }
        if (i != null && u.getNumber() <= i.getNumber()) {
            SortedMap<Integer, ? extends RunT> runs = _getRuns();
            if (runs instanceof RunMap) {
                RunMap<RunT> runMap = (RunMap<RunT>) runs;
                for (int index = i.getNumber(); index > u.getNumber() && totalCount < 5; index--) {
                    if (runMap.runExists(index)) {
                        totalCount++;
                    }
                }
                if (totalCount < 5) {
                    // start loading from the first failure as we counted the rest
                    i = u;
                }
            }
        }
        while (totalCount < 5 && i != null) {
            switch (i.getIconColor()) {
            case BLUE:
            case YELLOW:
                // failCount stays the same
                totalCount++;
                break;
            case RED:
                failCount++;
                totalCount++;
                break;

            default:
                // do nothing as these are inconclusive statuses
                break;
            }
            i = i.getPreviousBuild();
        }
        if (totalCount > 0) {
            int score = (int) ((100.0 * (totalCount - failCount)) / totalCount);

            Localizable description;
            if (failCount == 0) {
                description = Messages._Job_NoRecentBuildFailed();
            } else if (totalCount == failCount) {
                // this should catch the case where totalCount == 1
                // as failCount must be between 0 and totalCount
                // and we can't get here if failCount == 0
                description = Messages._Job_AllRecentBuildFailed();
            } else {
                description = Messages._Job_NOfMFailed(failCount, totalCount);
            }
            return new HealthReport(score, Messages._Job_BuildStability(description));
        }
        return null;
    }

    //
    //
    // actions
    //
    //
    /**
     * Accepts submission from the configuration page.
     */
    @POST
    public synchronized void doConfigSubmit(StaplerRequest req,
            StaplerResponse rsp) throws IOException, ServletException, FormException {
        checkPermission(CONFIGURE);

        description = req.getParameter("description");

        JSONObject json = req.getSubmittedForm();

        try {
            try (BulkChange bc = new BulkChange(this)) {
                setDisplayName(json.optString("displayNameOrNull"));

                logRotator = null;

                DescribableList<JobProperty<?>, JobPropertyDescriptor> t = new DescribableList<>(NOOP, getAllProperties());
                JSONObject jsonProperties = json.optJSONObject("properties");
                if (jsonProperties != null) {
                  t.rebuild(req, jsonProperties, JobPropertyDescriptor.getPropertyDescriptors(Job.this.getClass()));
                } else {
                  t.clear();
                }
                properties.clear();
                for (JobProperty p : t) {
                    p.setOwner(this);
                    properties.add(p);
                }

                submit(req, rsp);
                bc.commit();
            }
            ItemListener.fireOnUpdated(this);

            final ProjectNamingStrategy namingStrategy = Jenkins.get().getProjectNamingStrategy();
                if (namingStrategy.isForceExistingJobs()) {
                    namingStrategy.checkName(name);
                }
                FormApply.success(".").generateResponse(req, rsp, null);
        } catch (JSONException e) {
            LOGGER.log(Level.WARNING, "failed to parse " + json, e);
            sendError(e, req, rsp);
        }
    }

    /**
     * Derived class can override this to perform additional config submission
     * work.
     */
    protected void submit(StaplerRequest req, StaplerResponse rsp)
            throws IOException, ServletException, FormException {
    }

    /**
     * Accepts and serves the job description
     */
    public void doDescription(StaplerRequest req, StaplerResponse rsp)
            throws IOException {
        if (req.getMethod().equals("GET")) {
            //read
            rsp.setContentType("text/plain;charset=UTF-8");
            rsp.getWriter().write(Util.fixNull(this.getDescription()));
            return;
        }
        if (req.getMethod().equals("POST")) {
            checkPermission(CONFIGURE);

            // submission
            if (req.getParameter("description") != null) {
                this.setDescription(req.getParameter("description"));
                rsp.sendError(SC_NO_CONTENT);
                return;
            }
        }

        // huh?
        rsp.sendError(SC_BAD_REQUEST);
    }

    /**
     * Returns the image that shows the current buildCommand status.
     */
    public void doBuildStatus(StaplerRequest req, StaplerResponse rsp)
            throws IOException {
        rsp.sendRedirect2(req.getContextPath() + "/images/48x48/" + getBuildStatusUrl());
    }

    public String getBuildStatusUrl() {
        return getIconColor().getImage();
    }

    public String getBuildStatusIconClassName() {
        return getIconColor().getIconClassName();
    }

<<<<<<< HEAD
    public Graph getBuildTimeGraph() {
        return new Graph(getLastBuildTime(), 500, 400) {
            @Override
            protected JFreeChart createGraph() {
                class ChartLabel implements Comparable<ChartLabel> {
                    final Run run;
=======
    private static class ChartLabel implements Comparable<ChartLabel> {
        final Run run;
>>>>>>> e61ade14

        ChartLabel(Run r) {
            this.run = r;
        }

        @Override
        public int compareTo(ChartLabel that) {
            return this.run.number - that.run.number;
        }

<<<<<<< HEAD
                    @Override
                    public boolean equals(Object o) {
                        // JENKINS-2682 workaround for Eclipse compilation bug
                        // on (c instanceof ChartLabel)
                        if (o == null || !ChartLabel.class.isAssignableFrom(o.getClass()))  {
                            return false;
                        }
                        ChartLabel that = (ChartLabel) o;
                        return run == that.run;
                    }
=======
        @Override
        public boolean equals(Object o) {
            // JENKINS-2682 workaround for Eclipse compilation bug
            // on (c instanceof ChartLabel)
            if (o == null || !ChartLabel.class.isAssignableFrom( o.getClass() ))  {
                return false;
            }
            ChartLabel that = (ChartLabel) o;
            return run == that.run;
        }
>>>>>>> e61ade14

        public Color getColor() {
            // TODO: consider gradation. See
            // http://www.javadrive.jp/java2d/shape/index9.html
            Result r = run.getResult();
            if (r == Result.FAILURE)
                return ColorPalette.RED;
            else if (r == Result.UNSTABLE)
                return ColorPalette.YELLOW;
            else if (r == Result.ABORTED || r == Result.NOT_BUILT)
                return ColorPalette.GREY;
            else
                return ColorPalette.BLUE;
        }

        @Override
        public int hashCode() {
            return run.hashCode();
        }

        @Override
        public String toString() {
            String l = run.getDisplayName();
            if (run instanceof Build) {
                String s = ((Build) run).getBuiltOnStr();
                if (s != null)
                    l += ' ' + s;
            }
            return l;
        }
    }

    @SuppressFBWarnings(value = "EQ_DOESNT_OVERRIDE_EQUALS", justification = "category dataset is only relevant for coloring, not equality")
    private static class ChartLabelStackedAreaRenderer2 extends StackedAreaRenderer2 {
        private final CategoryDataset categoryDataset;

        ChartLabelStackedAreaRenderer2(CategoryDataset categoryDataset) {
            this.categoryDataset = categoryDataset;
        }

        @Override
        public Paint getItemPaint(int row, int column) {
            ChartLabel key = (ChartLabel) categoryDataset.getColumnKey(column);
            return key.getColor();
        }

        @Override
        public String generateURL(CategoryDataset dataset, int row, int column) {
            ChartLabel label = (ChartLabel) dataset.getColumnKey(column);
            return String.valueOf(label.run.number);
        }

        @Override
        public String generateToolTip(CategoryDataset dataset, int row, int column) {
            ChartLabel label = (ChartLabel) dataset.getColumnKey(column);
            return label.run.getDisplayName() + " : " + label.run.getDurationString();
        }
    }

    public Graph getBuildTimeGraph() {
        return new Graph(getLastBuildTime(), 500, 400) {
            @Override
            protected JFreeChart createGraph() {
                DataSetBuilder<String, ChartLabel> data = new DataSetBuilder<>();
                for (Run r : getNewBuilds()) {
                    if (r.isBuilding())
                        continue;
                    data.add(((double) r.getDuration()) / (1000 * 60), "min",
                            new ChartLabel(r));
                }

                final CategoryDataset dataset = data.build();

                final JFreeChart chart = ChartFactory.createStackedAreaChart(null, // chart
                                                                                    // title
                        null, // unused
                        Messages.Job_minutes(), // range axis label
                        dataset, // data
                        PlotOrientation.VERTICAL, // orientation
                        false, // include legend
                        true, // tooltips
                        false // urls
                        );

                chart.setBackgroundPaint(Color.white);

                final CategoryPlot plot = chart.getCategoryPlot();

                // plot.setAxisOffset(new Spacer(Spacer.ABSOLUTE, 5.0, 5.0, 5.0, 5.0));
                plot.setBackgroundPaint(Color.WHITE);
                plot.setOutlinePaint(null);
                plot.setForegroundAlpha(0.8f);
                plot.setRangeGridlinesVisible(true);
                plot.setRangeGridlinePaint(Color.black);

                CategoryAxis domainAxis = new ShiftedCategoryAxis(null);
                plot.setDomainAxis(domainAxis);
                domainAxis.setCategoryLabelPositions(CategoryLabelPositions.UP_90);
                domainAxis.setLowerMargin(0.0);
                domainAxis.setUpperMargin(0.0);
                domainAxis.setCategoryMargin(0.0);

                final NumberAxis rangeAxis = (NumberAxis) plot.getRangeAxis();
                ChartUtil.adjustChebyshev(dataset, rangeAxis);
                rangeAxis.setStandardTickUnits(NumberAxis.createIntegerTickUnits());

                StackedAreaRenderer ar = new ChartLabelStackedAreaRenderer2(dataset);
                plot.setRenderer(ar);

                // crop extra space around the graph
                plot.setInsets(new RectangleInsets(0, 0, 0, 5.0));

                return chart;
            }
        };
    }

    private Calendar getLastBuildTime() {
        final RunT lastBuild = getLastBuild();
        if (lastBuild == null) {
            final GregorianCalendar neverBuiltCalendar = new GregorianCalendar();
            neverBuiltCalendar.setTimeInMillis(0);
            return neverBuiltCalendar;
        }
        return lastBuild.getTimestamp();
    }

    /**
     * Renames this job.
     * @deprecated Exists for backwards compatibility, use {@link #doConfirmRename} instead.
     */
    @Deprecated
    @RequirePOST
    public/* not synchronized. see renameTo() */void doDoRename(
            StaplerRequest req, StaplerResponse rsp) throws IOException,
            ServletException {
        String newName = req.getParameter("newName");
        doConfirmRename(newName).generateResponse(req, rsp, null);
    }

    @Override
    protected void checkRename(String newName) throws Failure {
        if (isBuilding()) {
            throw new Failure(Messages.Job_NoRenameWhileBuilding());
        }
    }

    public void doRssAll(StaplerRequest req, StaplerResponse rsp)
            throws IOException, ServletException {
        RSS.rss(req, rsp, "Jenkins:" + getDisplayName() + " (all builds)", getUrl(), getBuilds().newBuilds());
    }

    public void doRssFailed(StaplerRequest req, StaplerResponse rsp)
            throws IOException, ServletException {
        RSS.rss(req, rsp, "Jenkins:" + getDisplayName() + " (failed builds)", getUrl(), getBuilds().failureOnly().newBuilds());
    }

    /**
     * Returns the {@link ACL} for this object.
     * We need to override the identical method in AbstractItem because we won't
     * call getACL(Job) otherwise (single dispatch)
     */
    @Override
    public ACL getACL() {
        return Jenkins.get().getAuthorizationStrategy().getACL(this);
    }

    public BuildTimelineWidget getTimeline() {
        return new BuildTimelineWidget(getBuilds());
    }

    private static final HexStringConfidentialKey SERVER_COOKIE = new HexStringConfidentialKey(Job.class, "serverCookie", 16);
}<|MERGE_RESOLUTION|>--- conflicted
+++ resolved
@@ -1410,17 +1410,8 @@
         return getIconColor().getIconClassName();
     }
 
-<<<<<<< HEAD
-    public Graph getBuildTimeGraph() {
-        return new Graph(getLastBuildTime(), 500, 400) {
-            @Override
-            protected JFreeChart createGraph() {
-                class ChartLabel implements Comparable<ChartLabel> {
-                    final Run run;
-=======
     private static class ChartLabel implements Comparable<ChartLabel> {
         final Run run;
->>>>>>> e61ade14
 
         ChartLabel(Run r) {
             this.run = r;
@@ -1431,29 +1422,16 @@
             return this.run.number - that.run.number;
         }
 
-<<<<<<< HEAD
-                    @Override
-                    public boolean equals(Object o) {
-                        // JENKINS-2682 workaround for Eclipse compilation bug
-                        // on (c instanceof ChartLabel)
-                        if (o == null || !ChartLabel.class.isAssignableFrom(o.getClass()))  {
-                            return false;
-                        }
-                        ChartLabel that = (ChartLabel) o;
-                        return run == that.run;
-                    }
-=======
         @Override
         public boolean equals(Object o) {
             // JENKINS-2682 workaround for Eclipse compilation bug
             // on (c instanceof ChartLabel)
-            if (o == null || !ChartLabel.class.isAssignableFrom( o.getClass() ))  {
+            if (o == null || !ChartLabel.class.isAssignableFrom(o.getClass()))  {
                 return false;
             }
             ChartLabel that = (ChartLabel) o;
             return run == that.run;
         }
->>>>>>> e61ade14
 
         public Color getColor() {
             // TODO: consider gradation. See
