/*
 * The MIT License
 * 
 * Copyright (c) 2004-2010, Sun Microsystems, Inc., Kohsuke Kawaguchi
 * 
 * Permission is hereby granted, free of charge, to any person obtaining a copy
 * of this software and associated documentation files (the "Software"), to deal
 * in the Software without restriction, including without limitation the rights
 * to use, copy, modify, merge, publish, distribute, sublicense, and/or sell
 * copies of the Software, and to permit persons to whom the Software is
 * furnished to do so, subject to the following conditions:
 * 
 * The above copyright notice and this permission notice shall be included in
 * all copies or substantial portions of the Software.
 * 
 * THE SOFTWARE IS PROVIDED "AS IS", WITHOUT WARRANTY OF ANY KIND, EXPRESS OR
 * IMPLIED, INCLUDING BUT NOT LIMITED TO THE WARRANTIES OF MERCHANTABILITY,
 * FITNESS FOR A PARTICULAR PURPOSE AND NONINFRINGEMENT. IN NO EVENT SHALL THE
 * AUTHORS OR COPYRIGHT HOLDERS BE LIABLE FOR ANY CLAIM, DAMAGES OR OTHER
 * LIABILITY, WHETHER IN AN ACTION OF CONTRACT, TORT OR OTHERWISE, ARISING FROM,
 * OUT OF OR IN CONNECTION WITH THE SOFTWARE OR THE USE OR OTHER DEALINGS IN
 * THE SOFTWARE.
 */
package hudson.model;

import com.thoughtworks.xstream.converters.SingleValueConverter;
import com.thoughtworks.xstream.converters.basic.AbstractSingleValueConverter;

import hudson.cli.declarative.OptionHandlerExtension;
import hudson.init.Initializer;
import hudson.util.EditDistance;

import org.apache.commons.beanutils.Converter;
import org.kohsuke.args4j.CmdLineException;
import org.kohsuke.args4j.CmdLineParser;
import org.kohsuke.args4j.OptionDef;
import org.kohsuke.args4j.spi.*;
import org.kohsuke.stapler.Stapler;
import org.kohsuke.stapler.export.CustomExportedBean;

import java.io.Serializable;
import java.util.ArrayList;
import java.util.List;

import edu.umd.cs.findbugs.annotations.NonNull;

/**
 * The build outcome.
 *
 * @author Kohsuke Kawaguchi
 */
public final class Result implements Serializable, CustomExportedBean {
    /**
     * The build had no errors.
     */
    public static final @NonNull Result SUCCESS = new Result("SUCCESS",BallColor.BLUE,0,true);
    /**
     * The build had some errors but they were not fatal.
     * For example, some tests failed.
     */
    public static final @NonNull Result UNSTABLE = new Result("UNSTABLE",BallColor.YELLOW,1,true);
    /**
     * The build had a fatal error.
     */
    public static final @NonNull Result FAILURE = new Result("FAILURE",BallColor.RED,2,true);
    /**
     * The module was not built.
     * <p>
     * This status code is used in a multi-stage build (like maven2)
     * where a problem in earlier stage prevented later stages from building.
     */
    public static final @NonNull Result NOT_BUILT = new Result("NOT_BUILT",BallColor.NOTBUILT,3,false);
    /**
     * The build was manually aborted.
     *
     * If you are catching {@link InterruptedException} and interpreting it as {@link #ABORTED},
     * you should check {@link Executor#abortResult()} instead (starting 1.417.)
     */
    public static final @NonNull Result ABORTED = new Result("ABORTED",BallColor.ABORTED,4,false);

    private final @NonNull String name;

    /**
     * Bigger numbers are worse.
     */
    public final /* @java.annotation.Nonnegative */ int ordinal;

    /**
     * Default ball color for this status.
     */
    public final @NonNull BallColor color;
    
    /**
     * Is this a complete build - i.e. did it run to the end (not aborted)?
     * @since 1.526
     */
    public final boolean completeBuild;

    private Result(@NonNull String name, @NonNull BallColor color, /*@java.annotation.Nonnegative */int ordinal, boolean complete) {
        this.name = name;
        this.color = color;
        this.ordinal = ordinal;
        this.completeBuild = complete;
    }

    /**
     * Combines two {@link Result}s and returns the worse one.
     */
    public @NonNull Result combine(@NonNull Result that) {
        if(this.ordinal < that.ordinal)
            return that;
        else
            return this;
    }

<<<<<<< HEAD
    /**
     * Combines two {@link Result}s and returns the worse one.
     * <p>
     * This method is null-safe (any {@link Result} is "worse" than {@code null}, and {@code null} is returned if both
     * parameters are {@code null}).
     *
     * @param r1
     *      a result (may be {@code null})
     * @param r2
     *      a result (may be {@code null})
     * @return the worst result (may be {@code null})
     * @since TODO
     */
    public static Result combine(Result r1, Result r2) {
        if (r1 == null) {
            return r2;
        } else if (r2 == null) {
            return r1;
        } else {
            return r1.combine(r2);
        }
    }

    public boolean isWorseThan(@Nonnull Result that) {
=======
    public boolean isWorseThan(@NonNull Result that) {
>>>>>>> d592239d
        return this.ordinal > that.ordinal;
    }

    public boolean isWorseOrEqualTo(@NonNull Result that) {
        return this.ordinal >= that.ordinal;
    }

    public boolean isBetterThan(@NonNull Result that) {
        return this.ordinal < that.ordinal;
    }

    public boolean isBetterOrEqualTo(@NonNull Result that) {
        return this.ordinal <= that.ordinal;
    }
    
    /**
     * Is this a complete build - i.e. did it run to the end (not aborted)?
     * @since 1.526
     */
    public boolean isCompleteBuild() {
        return this.completeBuild;
    }

    @Override
    public @NonNull String toString() {
        return name;
    }

    public @NonNull String toExportedObject() {
        return name;
    }
    
    public static @NonNull Result fromString(@NonNull String s) {
        for (Result r : all)
            if (s.equalsIgnoreCase(r.name))
                return r;
        return FAILURE;
    }

    private static @NonNull List<String> getNames() {
        List<String> l = new ArrayList<>();
        for (Result r : all)
            l.add(r.name);
        return l;
    }

    // Maintain each Result as a singleton deserialized (like build result from an agent node)
    private Object readResolve() {
        for (Result r : all)
            if (ordinal==r.ordinal)
                return r;
        return FAILURE;
    }

    private static final long serialVersionUID = 1L;

    private static final Result[] all = new Result[] {SUCCESS,UNSTABLE,FAILURE,NOT_BUILT,ABORTED};

    public static final SingleValueConverter conv = new AbstractSingleValueConverter () {
        @Override
        public boolean canConvert(Class clazz) {
            return clazz==Result.class;
        }

        @Override
        public Object fromString(String s) {
            return Result.fromString(s);
        }
    };

    @OptionHandlerExtension
    public static final class OptionHandlerImpl extends OptionHandler<Result> {
        public OptionHandlerImpl(CmdLineParser parser, OptionDef option, Setter<? super Result> setter) {
            super(parser, option, setter);
        }

        @Override
        public int parseArguments(Parameters params) throws CmdLineException {
            String param = params.getParameter(0);
            Result v = fromString(param.replace('-', '_'));
            if (v== FAILURE) {
                throw new CmdLineException(owner,"No such status '"+param+"'. Did you mean "+
                        EditDistance.findNearest(param.replace('-', '_').toUpperCase(), getNames()));
            }
            setter.addValue(v);
            return 1;
        }

        @Override
        public String getDefaultMetaVariable() {
            return "STATUS";
        }
    }

    @Initializer
    public static void init() {
        Stapler.CONVERT_UTILS.register(new Converter() {
            public Object convert(Class type, Object value) {
                return Result.fromString(value.toString());
            }
        }, Result.class);
    }
}<|MERGE_RESOLUTION|>--- conflicted
+++ resolved
@@ -113,7 +113,6 @@
             return this;
     }
 
-<<<<<<< HEAD
     /**
      * Combines two {@link Result}s and returns the worse one.
      * <p>
@@ -137,10 +136,7 @@
         }
     }
 
-    public boolean isWorseThan(@Nonnull Result that) {
-=======
     public boolean isWorseThan(@NonNull Result that) {
->>>>>>> d592239d
         return this.ordinal > that.ordinal;
     }
 
