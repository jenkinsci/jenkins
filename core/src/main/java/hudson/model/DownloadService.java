--- conflicted
+++ resolved
@@ -103,20 +103,12 @@
      * Represents a periodically updated JSON data file obtained from a remote URL.
      *
      * <p>
-<<<<<<< HEAD
-     * This meachanism is one of the basis of the update center, which involves in fetching
-=======
      * This mechanism is one of the basis of the update center, which involves fetching
->>>>>>> d4882383
      * up-to-date data file.
      *
      * @since 1.305
      */
-<<<<<<< HEAD
-    public static abstract class Downloadable implements ExtensionPoint {
-=======
     public static class Downloadable implements ExtensionPoint {
->>>>>>> d4882383
         private final String id;
         private final String url;
         private final long interval;
