/*
 * The MIT License
 * 
 * Copyright (c) 2004-2010, Sun Microsystems, Inc., Kohsuke Kawaguchi,
 * Erik Ramfelt, Seiji Sogabe, Martin Eigenbrodt, Alan Harder
 *
 * Permission is hereby granted, free of charge, to any person obtaining a copy
 * of this software and associated documentation files (the "Software"), to deal
 * in the Software without restriction, including without limitation the rights
 * to use, copy, modify, merge, publish, distribute, sublicense, and/or sell
 * copies of the Software, and to permit persons to whom the Software is
 * furnished to do so, subject to the following conditions:
 * 
 * The above copyright notice and this permission notice shall be included in
 * all copies or substantial portions of the Software.
 * 
 * THE SOFTWARE IS PROVIDED "AS IS", WITHOUT WARRANTY OF ANY KIND, EXPRESS OR
 * IMPLIED, INCLUDING BUT NOT LIMITED TO THE WARRANTIES OF MERCHANTABILITY,
 * FITNESS FOR A PARTICULAR PURPOSE AND NONINFRINGEMENT. IN NO EVENT SHALL THE
 * AUTHORS OR COPYRIGHT HOLDERS BE LIABLE FOR ANY CLAIM, DAMAGES OR OTHER
 * LIABILITY, WHETHER IN AN ACTION OF CONTRACT, TORT OR OTHERWISE, ARISING FROM,
 * OUT OF OR IN CONNECTION WITH THE SOFTWARE OR THE USE OR OTHER DEALINGS IN
 * THE SOFTWARE.
 */
package hudson.model;

import hudson.Extension;
import hudson.Util;
import hudson.diagnosis.OldDataMonitor;
import hudson.model.Descriptor.FormException;
import hudson.model.listeners.ItemListener;
import hudson.search.CollectionSearchIndex;
import hudson.search.SearchIndexBuilder;
import hudson.security.ACL;
import hudson.security.ACLContext;
import hudson.util.CaseInsensitiveComparator;
import hudson.util.DescribableList;
import hudson.util.FormValidation;
import hudson.util.HttpResponses;
import hudson.views.ListViewColumn;
import hudson.views.ViewJobFilter;

import java.io.IOException;
import java.util.*;
import java.util.logging.Level;
import java.util.logging.Logger;
import java.util.regex.Pattern;
import java.util.regex.PatternSyntaxException;
import javax.annotation.CheckForNull;

import javax.annotation.CheckForNull;
import javax.annotation.concurrent.GuardedBy;
import javax.servlet.ServletException;
import jenkins.model.Jenkins;
import jenkins.model.ParameterizedJobMixIn;

import net.sf.json.JSONObject;
import org.jenkinsci.Symbol;
import org.kohsuke.accmod.Restricted;
import org.kohsuke.accmod.restrictions.NoExternalUse;

import org.kohsuke.stapler.DataBoundConstructor;
import org.kohsuke.stapler.DataBoundSetter;
import org.kohsuke.stapler.HttpResponse;
import org.kohsuke.stapler.QueryParameter;
import org.kohsuke.stapler.StaplerRequest;
import org.kohsuke.stapler.StaplerResponse;
import org.kohsuke.stapler.interceptor.RequirePOST;

/**
 * Displays {@link Job}s in a flat list view.
 *
 * @author Kohsuke Kawaguchi
 */
public class ListView extends View implements DirectlyModifiableView {

    /**
     * List of job names. This is what gets serialized.
     */
    @GuardedBy("this")
    /*package*/ /*almost-final*/ SortedSet<String> jobNames = new TreeSet<String>(CaseInsensitiveComparator.INSTANCE);
    
    private DescribableList<ViewJobFilter, Descriptor<ViewJobFilter>> jobFilters;

    private DescribableList<ListViewColumn, Descriptor<ListViewColumn>> columns;

    /**
     * Include regex string.
     */
    private String includeRegex;
    
    /**
     * Whether to recurse in ItemGroups
     */
    private boolean recurse;
    
    /**
     * Compiled include pattern from the includeRegex string.
     */
    private transient Pattern includePattern;

    /**
     * Filter by enabled/disabled status of jobs.
     * Null for no filter, true for enabled-only, false for disabled-only.
     */
    private Boolean statusFilter;

    @DataBoundConstructor
    public ListView(String name) {
        super(name);
        initColumns();
        initJobFilters();
    }

    public ListView(String name, ViewGroup owner) {
        this(name);
        this.owner = owner;
    }

    /**
     * Sets the columns of this view.
     */
    @DataBoundSetter
    public void setColumns(List<ListViewColumn> columns) throws IOException {
        this.columns.replaceBy(columns);
    }

    private Object readResolve() {
        if(includeRegex!=null) {
            try {
                includePattern = Pattern.compile(includeRegex);
            } catch (PatternSyntaxException x) {
                includeRegex = null;
                OldDataMonitor.report(this, Collections.<Throwable>singleton(x));
            }
        }
        synchronized(this) {
            if (jobNames == null) {
                jobNames = new TreeSet<String>(CaseInsensitiveComparator.INSTANCE);
            }
        }
        initColumns();
        initJobFilters();
        return this;
    }

    protected void initColumns() {
        if (columns == null)
            columns = new DescribableList<ListViewColumn, Descriptor<ListViewColumn>>(this,
                    ListViewColumn.createDefaultInitialColumnList(getClass())
            );
    }

    protected void initJobFilters() {
        if (jobFilters == null)
            jobFilters = new DescribableList<ViewJobFilter, Descriptor<ViewJobFilter>>(this);
    }

    /**
     * Used to determine if we want to display the Add button.
     */
    public boolean hasJobFilterExtensions() {
    	return !ViewJobFilter.all().isEmpty();
    }

    public DescribableList<ViewJobFilter, Descriptor<ViewJobFilter>> getJobFilters() {
    	return jobFilters;
    }

    @Override
    public DescribableList<ListViewColumn, Descriptor<ListViewColumn>> getColumns() {
        return columns;
    }


    /**
     * Returns a read-only view of all {@link Job}s in this view.
     *
     * <p>
     * This method returns a separate copy each time to avoid
     * concurrent modification issue.
     */
    @Override
    public List<TopLevelItem> getItems() {
        return getItems(this.recurse);
     }

    /**
     * Returns a read-only view of all {@link Job}s in this view.
     *
     *
     * <p>
     * This method returns a separate copy each time to avoid
     * concurrent modification issue.
     * @param recurse {@code false} not to recurse in ItemGroups
     * true to recurse in ItemGroups
     */
    private List<TopLevelItem> getItems(boolean recurse) {
        SortedSet<String> names;
        List<TopLevelItem> items = new ArrayList<TopLevelItem>();

        synchronized (this) {
            names = new TreeSet<String>(jobNames);
        }

        ItemGroup<? extends TopLevelItem> parent = getOwner().getItemGroup();
        List<TopLevelItem> parentItems = new ArrayList<TopLevelItem>(parent.getItems());
        includeItems(parent, parentItems, names);

        Boolean statusFilter = this.statusFilter; // capture the value to isolate us from concurrent update
        Iterable<? extends TopLevelItem> candidates;
        if (recurse) {
            candidates = parent.getAllItems(TopLevelItem.class);
        } else {
            candidates = parent.getItems();
        }
        for (TopLevelItem item : candidates) {
            if (!names.contains(item.getRelativeNameFrom(getOwner().getItemGroup()))) continue;
            // Add if no status filter or filter matches enabled/disabled status:
            if(statusFilter == null || !(item instanceof ParameterizedJobMixIn.ParameterizedJob) // TODO or better to call the more generic Job.isBuildable?
                              || ((ParameterizedJobMixIn.ParameterizedJob)item).isDisabled() ^ statusFilter)
                items.add(item);
        }

        // check the filters
        Iterable<ViewJobFilter> jobFilters = getJobFilters();
        List<TopLevelItem> allItems = new ArrayList<TopLevelItem>(parentItems);
        if (recurse) allItems = expand(allItems, new ArrayList<TopLevelItem>());
    	for (ViewJobFilter jobFilter: jobFilters) {
    		items = jobFilter.filter(items, allItems, this);
    	}
        // for sanity, trim off duplicates
        items = new ArrayList<TopLevelItem>(new LinkedHashSet<TopLevelItem>(items));
        
        return items;
    }

    @Override
    public SearchIndexBuilder makeSearchIndex() {
        SearchIndexBuilder sib = new SearchIndexBuilder().addAllAnnotations(this);
        sib.add(new CollectionSearchIndex<TopLevelItem>() {// for jobs in the view
            protected TopLevelItem get(String key) { return getItem(key); }
            protected Collection<TopLevelItem> all() { return getItems(); }
            @Override
            protected String getName(TopLevelItem o) {
                // return the name instead of the display for suggestion searching
                return o.getName();
            }
        });
        // add the display name for each item in the search index
        addDisplayNamesToSearchIndex(sib, getItems(true));
        return sib;
    }

    private List<TopLevelItem> expand(Collection<TopLevelItem> items, List<TopLevelItem> allItems) {
        for (TopLevelItem item : items) {
            if (item instanceof ItemGroup) {
                ItemGroup<? extends Item> ig = (ItemGroup<? extends Item>) item;
                expand(Util.filter(ig.getItems(), TopLevelItem.class), allItems);
            }
            allItems.add(item);
        }
        return allItems;
    }
    
    @Override
    public boolean contains(TopLevelItem item) {
      return getItems().contains(item);
    }
    
    private void includeItems(ItemGroup<? extends TopLevelItem> root, Collection<? extends Item> parentItems, SortedSet<String> names) {
        if (includePattern != null) {
            for (Item item : parentItems) {
                if (recurse && item instanceof ItemGroup) {
                    ItemGroup<?> ig = (ItemGroup<?>) item;
                    includeItems(root, ig.getItems(), names);
                }
                if (item instanceof TopLevelItem) {
                    String itemName = item.getRelativeNameFrom(root);
                    if (includePattern.matcher(itemName).matches()) {
                        names.add(itemName);
                    }
                }
            }
        }
    }
    
    public synchronized boolean jobNamesContains(TopLevelItem item) {
        if (item == null) return false;
        return jobNames.contains(item.getRelativeNameFrom(getOwner().getItemGroup()));
    }

    /**
     * Adds the given item to this view.
     *
     * @since 1.389
     */
    @Override
    public void add(TopLevelItem item) throws IOException {
        synchronized (this) {
            jobNames.add(item.getRelativeNameFrom(getOwner().getItemGroup()));
        }
        save();
    }

    /**
     * Removes given item from this view.
     *
     * @since 1.566
     */
    @Override
    public boolean remove(TopLevelItem item) throws IOException {
        synchronized (this) {
            String name = item.getRelativeNameFrom(getOwner().getItemGroup());
            if (!jobNames.remove(name)) return false;
        }
        save();
        return true;
    }

    public String getIncludeRegex() {
        return includeRegex;
    }
    
    public boolean isRecurse() {
        return recurse;
    }
    
    /**
     * @since 1.568
     */
    public void setRecurse(boolean recurse) {
        this.recurse = recurse;
    }

    /**
     * Filter by enabled/disabled status of jobs.
     * Null for no filter, true for enabled-only, false for disabled-only.
     */
    public Boolean getStatusFilter() {
        return statusFilter;
    }

    /**
     * Determines the initial state of the checkbox.
     *
     * @return true when the view is empty or already contains jobs specified by name.
     */
    @Restricted(NoExternalUse.class) // called from newJob_button-bar view
    @SuppressWarnings("unused") // called from newJob_button-bar view
    public boolean isAddToCurrentView() {
        synchronized(this) {
            return !jobNames.isEmpty() || // There are already items in this view specified by name
                    (jobFilters.isEmpty() && includePattern == null) // No other way to include items is used
                    ;
        }
    }

    private boolean needToAddToCurrentView(StaplerRequest req) throws ServletException {
        String json = req.getParameter("json");
        if (json != null && json.length() > 0) {
            // Submitted via UI
            JSONObject form = req.getSubmittedForm();
            return form.has("addToCurrentView") && form.getBoolean("addToCurrentView");
        } else {
            // Submitted via API
            return true;
        }
    }

    @Override
    @RequirePOST
    public Item doCreateItem(StaplerRequest req, StaplerResponse rsp) throws IOException, ServletException {
        ItemGroup<? extends TopLevelItem> ig = getOwner().getItemGroup();
        if (ig instanceof ModifiableItemGroup) {
            TopLevelItem item = ((ModifiableItemGroup<? extends TopLevelItem>)ig).doCreateItem(req, rsp);
            if (item!=null) {
                if (needToAddToCurrentView(req)) {
                    synchronized (this) {
                        jobNames.add(item.getRelativeNameFrom(getOwner().getItemGroup()));
                    }
                    owner.save();
                }
            }
            return item;
        }
        return null;
    }

    @Override
    @RequirePOST
    public HttpResponse doAddJobToView(@QueryParameter String name) throws IOException, ServletException {
        checkPermission(View.CONFIGURE);
        if(name==null)
            throw new Failure("Query parameter 'name' is required");

        TopLevelItem item = resolveName(name);
        if (item == null)
            throw new Failure("Query parameter 'name' does not correspond to a known item");

        if (contains(item)) return HttpResponses.ok();

        add(item);
        owner.save();

        return HttpResponses.ok();
    }

    @Override
    @RequirePOST
    public HttpResponse doRemoveJobFromView(@QueryParameter String name) throws IOException, ServletException {
        checkPermission(View.CONFIGURE);
        if(name==null)
            throw new Failure("Query parameter 'name' is required");

<<<<<<< HEAD
        synchronized (this) {
            TopLevelItem item = resolveName(name);
            if (item == null) {
                throw new Failure("Cannot discover the item by name: '"+name+"'");
            }
            
            if (remove(item))
                owner.save();
        }
        
=======
        TopLevelItem item = resolveName(name);
        if (item==null)
            throw new Failure("Query parameter 'name' does not correspond to a known and readable item");

        if (remove(item))
            owner.save();

>>>>>>> 20bc2e89
        return HttpResponses.ok();
    }

    private @CheckForNull TopLevelItem resolveName(String name) {
<<<<<<< HEAD
        TopLevelItem item = getOwnerItemGroup().getItem(name);
=======
        TopLevelItem item = getOwner().getItemGroup().getItem(name);
>>>>>>> 20bc2e89
        if (item == null) {
            name = Items.getCanonicalName(getOwner().getItemGroup(), name);
            item = Jenkins.getInstance().getItemByFullName(name, TopLevelItem.class);
        }
        return item;
    }

    /**
     * Handles the configuration submission.
     *
     * Load view-specific properties here.
     */
    @Override
    protected void submit(StaplerRequest req) throws ServletException, FormException, IOException {
        JSONObject json = req.getSubmittedForm();
        synchronized (this) {
            recurse = json.optBoolean("recurse", true);
            jobNames.clear();
            Iterable<? extends TopLevelItem> items;
            if (recurse) {
                items = getOwner().getItemGroup().getAllItems(TopLevelItem.class);
            } else {
                items = getOwner().getItemGroup().getItems();
            }
            for (TopLevelItem item : items) {
                String relativeNameFrom = item.getRelativeNameFrom(getOwner().getItemGroup());
                if(req.getParameter(relativeNameFrom)!=null) {
                    jobNames.add(relativeNameFrom);
                }
            }
        }

        setIncludeRegex(req.getParameter("useincluderegex") != null ? req.getParameter("includeRegex") : null);

        if (columns == null) {
            columns = new DescribableList<ListViewColumn,Descriptor<ListViewColumn>>(this);
        }
        columns.rebuildHetero(req, json, ListViewColumn.all(), "columns");
        
        if (jobFilters == null) {
        	jobFilters = new DescribableList<ViewJobFilter,Descriptor<ViewJobFilter>>(this);
        }
        jobFilters.rebuildHetero(req, json, ViewJobFilter.all(), "jobFilters");

        String filter = Util.fixEmpty(req.getParameter("statusFilter"));
        statusFilter = filter != null ? "1".equals(filter) : null;
    }
    
    /** @since 1.526 */
    public void setIncludeRegex(String includeRegex) {
        this.includeRegex = Util.nullify(includeRegex);
        if (this.includeRegex == null)
            this.includePattern = null;
        else
            this.includePattern = Pattern.compile(includeRegex);
    }

    @Extension @Symbol("list")
    public static class DescriptorImpl extends ViewDescriptor {
        @Override
        public String getDisplayName() {
            return Messages.ListView_DisplayName();
        }

        /**
         * Checks if the include regular expression is valid.
         */
        public FormValidation doCheckIncludeRegex( @QueryParameter String value ) throws IOException, ServletException, InterruptedException  {
            String v = Util.fixEmpty(value);
            if (v != null) {
                try {
                    Pattern.compile(v);
                } catch (PatternSyntaxException pse) {
                    return FormValidation.error(pse.getMessage());
                }
            }
            return FormValidation.ok();
        }
    }

    /**
     * @deprecated as of 1.391
     *  Use {@link ListViewColumn#createDefaultInitialColumnList()}
     */
    @Deprecated
    public static List<ListViewColumn> getDefaultColumns() {
        return ListViewColumn.createDefaultInitialColumnList(ListView.class);
    }

    @Restricted(NoExternalUse.class)
    @Extension
    public static final class Listener extends ItemListener {
        @Override
        public void onLocationChanged(final Item item, final String oldFullName, final String newFullName) {
            try (ACLContext _ = ACL.as(ACL.SYSTEM)) {
                locationChanged(oldFullName, newFullName);
            }
        }
        private void locationChanged(String oldFullName, String newFullName) {
            final Jenkins jenkins = Jenkins.getInstance();
            locationChanged(jenkins, oldFullName, newFullName);
            for (Item g : jenkins.allItems()) {
                if (g instanceof ViewGroup) {
                    locationChanged((ViewGroup) g, oldFullName, newFullName);
                }
            }
        }
        private void locationChanged(ViewGroup vg, String oldFullName, String newFullName) {
            for (View v : vg.getViews()) {
                if (v instanceof ListView) {
                    renameViewItem(oldFullName, newFullName, vg, (ListView) v);
                }
                if (v instanceof ViewGroup) {
                    locationChanged((ViewGroup) v, oldFullName, newFullName);
                }
            }
        }

        private void renameViewItem(String oldFullName, String newFullName, ViewGroup vg, ListView lv) {
            boolean needsSave;
            synchronized (lv) {
                Set<String> oldJobNames = new HashSet<String>(lv.jobNames);
                lv.jobNames.clear();
                for (String oldName : oldJobNames) {
                    lv.jobNames.add(Items.computeRelativeNamesAfterRenaming(oldFullName, newFullName, oldName, vg.getItemGroup()));
                }
                needsSave = !oldJobNames.equals(lv.jobNames);
            }
            if (needsSave) { // do not hold ListView lock at the time
                try {
                    lv.save();
                } catch (IOException x) {
                    Logger.getLogger(ListView.class.getName()).log(Level.WARNING, null, x);
                }
            }
        }

        @Override
        public void onDeleted(final Item item) {
            try (ACLContext _ = ACL.as(ACL.SYSTEM)) {
                deleted(item);
            }
        }
        private void deleted(Item item) {
            final Jenkins jenkins = Jenkins.getInstance();
            deleted(jenkins, item);
            for (Item g : jenkins.allItems()) {
                if (g instanceof ViewGroup) {
                    deleted((ViewGroup) g, item);
                }
            }
        }
        private void deleted(ViewGroup vg, Item item) {
            for (View v : vg.getViews()) {
                if (v instanceof ListView) {
                    deleteViewItem(item, vg, (ListView) v);
                }
                if (v instanceof ViewGroup) {
                    deleted((ViewGroup) v, item);
                }
            }
        }

        private void deleteViewItem(Item item, ViewGroup vg, ListView lv) {
            boolean needsSave;
            synchronized (lv) {
                needsSave = lv.jobNames.remove(item.getRelativeNameFrom(vg.getItemGroup()));
            }
            if (needsSave) {
                try {
                    lv.save();
                } catch (IOException x) {
                    Logger.getLogger(ListView.class.getName()).log(Level.WARNING, null, x);
                }
            }
        }
    }

}<|MERGE_RESOLUTION|>--- conflicted
+++ resolved
@@ -413,35 +413,20 @@
         if(name==null)
             throw new Failure("Query parameter 'name' is required");
 
-<<<<<<< HEAD
         synchronized (this) {
             TopLevelItem item = resolveName(name);
-            if (item == null) {
-                throw new Failure("Cannot discover the item by name: '"+name+"'");
-            }
-            
-            if (remove(item))
+            if (item==null) {
+                throw new Failure("Query parameter 'name' does not correspond to a known and readable item: " + name);
+            }
+            if (remove(item)) {
                 owner.save();
-        }
-        
-=======
-        TopLevelItem item = resolveName(name);
-        if (item==null)
-            throw new Failure("Query parameter 'name' does not correspond to a known and readable item");
-
-        if (remove(item))
-            owner.save();
-
->>>>>>> 20bc2e89
+            }
+        }
         return HttpResponses.ok();
     }
 
     private @CheckForNull TopLevelItem resolveName(String name) {
-<<<<<<< HEAD
-        TopLevelItem item = getOwnerItemGroup().getItem(name);
-=======
         TopLevelItem item = getOwner().getItemGroup().getItem(name);
->>>>>>> 20bc2e89
         if (item == null) {
             name = Items.getCanonicalName(getOwner().getItemGroup(), name);
             item = Jenkins.getInstance().getItemByFullName(name, TopLevelItem.class);
