--- conflicted
+++ resolved
@@ -81,13 +81,8 @@
 
         final FileFingerprintStorage fileFingerprintStorage = ExtensionList.lookupSingleton(FileFingerprintStorage.class);
         if (!(FingerprintStorage.get() instanceof FileFingerprintStorage) &&
-<<<<<<< HEAD
                 fileFingerprintStorage.isReady()) {
             fileFingerprintStorage.iterateAndCleanupFingerprints(listener);
-=======
-                FingerprintStorage.getFileFingerprintStorage().isReady()) {
-            FingerprintStorage.getFileFingerprintStorage().iterateAndCleanupFingerprints(listener);
->>>>>>> fd133da7
         }
     }
 
