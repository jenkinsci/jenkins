--- conflicted
+++ resolved
@@ -105,7 +105,6 @@
      */
     private transient boolean wasInitializedWithNullParameters;
 
-<<<<<<< HEAD
     /**
      * Constructs a new action with a specified list of parameter values.
      * @param parameters Parameter values.               
@@ -118,13 +117,9 @@
                     + "It is a bug in a plugin or script, which created this action (see JENKINS-39495). " 
                     + "See next system log entries to see for which Run it has been created",
                     new IllegalStateException("Parameters list is null for the action"));
-        }
-        
-        this.parameters = parameters != null ? parameters : Collections.<ParameterValue>emptyList();
-=======
-    public ParametersAction(List<ParameterValue> parameters) {
-        this.parameters = new ArrayList<>(parameters);
->>>>>>> cc6c508e
+        }      
+        this.parameters = parameters != null ? new ArrayList<>(parameters) : Collections.<ParameterValue>emptyList();
+
         String paramNames = SystemProperties.getString(SAFE_PARAMETERS_SYSTEM_PROPERTY_NAME);
         safeParameters = new TreeSet<>();
         if (paramNames != null) {
