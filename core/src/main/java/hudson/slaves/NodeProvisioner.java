--- conflicted
+++ resolved
@@ -174,20 +174,8 @@
     public void suggestReviewNow() {
         long delay = TimeUnit.SECONDS.toMillis(1) - (System.currentTimeMillis() - lastSuggestedReview);
         if (delay < 0) {
-            LOGGER.finest("running update");
+            LOGGER.fine("running update for " + label);
             lastSuggestedReview = System.currentTimeMillis();
-<<<<<<< HEAD
-            Computer.threadPoolForRemoting.submit(() -> update());
-        } else if (!queuedReview) {
-            queuedReview = true;
-            LOGGER.finest(() -> "running update in " + delay + " ms");
-            Timer.get().schedule(() -> {
-                lastSuggestedReview = System.currentTimeMillis();
-                update();
-            }, delay, TimeUnit.MILLISECONDS);
-        } else {
-            LOGGER.finest("ignored");
-=======
             Computer.threadPoolForRemoting.submit(new Runnable() {
                 public void run() {
                     LOGGER.fine(() -> "running suggested review for " + label);
@@ -196,7 +184,6 @@
             });
         } else {
             LOGGER.fine(() -> "ignoring suggested review for " + label);
->>>>>>> 57a3268a
         }
     }
 
