/*
 * The MIT License
 *
 * Copyright (c) 2004-2009, Sun Microsystems, Inc., Kohsuke Kawaguchi, Stephen Connolly
 *
 * Permission is hereby granted, free of charge, to any person obtaining a copy
 * of this software and associated documentation files (the "Software"), to deal
 * in the Software without restriction, including without limitation the rights
 * to use, copy, modify, merge, publish, distribute, sublicense, and/or sell
 * copies of the Software, and to permit persons to whom the Software is
 * furnished to do so, subject to the following conditions:
 *
 * The above copyright notice and this permission notice shall be included in
 * all copies or substantial portions of the Software.
 *
 * THE SOFTWARE IS PROVIDED "AS IS", WITHOUT WARRANTY OF ANY KIND, EXPRESS OR
 * IMPLIED, INCLUDING BUT NOT LIMITED TO THE WARRANTIES OF MERCHANTABILITY,
 * FITNESS FOR A PARTICULAR PURPOSE AND NONINFRINGEMENT. IN NO EVENT SHALL THE
 * AUTHORS OR COPYRIGHT HOLDERS BE LIABLE FOR ANY CLAIM, DAMAGES OR OTHER
 * LIABILITY, WHETHER IN AN ACTION OF CONTRACT, TORT OR OTHERWISE, ARISING FROM,
 * OUT OF OR IN CONNECTION WITH THE SOFTWARE OR THE USE OR OTHER DEALINGS IN
 * THE SOFTWARE.
 */

package hudson.slaves;

import hudson.Extension;
import hudson.model.Computer;
import hudson.model.Node;
import hudson.model.PeriodicWork;
import hudson.model.Queue;
import java.util.Map;
import java.util.WeakHashMap;
import java.util.concurrent.TimeUnit;
import jenkins.model.Jenkins;
import jenkins.util.SystemProperties;
import org.jenkinsci.Symbol;

/**
 * Periodically checks the agents and try to reconnect dead agents.
 *
 * @author Kohsuke Kawaguchi
 * @author Stephen Connolly
 */
@Extension @Symbol("computerRetention")
public class ComputerRetentionWork extends PeriodicWork {

    /**
     * Use weak hash map to avoid leaking {@link Computer}.
     */
    private final Map<Computer, Long> checkAgainAfterTick = new WeakHashMap<>();
    private final Map<Computer, Boolean> lastOnlineState = new WeakHashMap<>();

    /**
     * Administrators can trade elevated CPU usage from frequent agent checks for responsiveness to capacity needs.
     *
     * Per the docs of {@link RetentionStrategy#check}, it is OK to rechecked earlier or later than requested.
     * Make the startup/teardown more responsive and use the requested minutes as multiples of the configured interval.
     * Setting the interval to 60 seconds (which is the default), retains the original behavior and
     *  one has to wait up-to one minute for an in-demand agent (with inDemandDelay=0min) to start.
     * Setting the interval to 10 seconds provides a more responsive behavior towards load changes and
     *  one has to wait up-to ten seconds for an in-demand agent (with inDemandDelay=0min) to start.
     */
    private static final long checkIntervalSeconds = SystemProperties.getLong(ComputerRetentionWork.class.getName() + ".checkIntervalSeconds", TimeUnit.MINUTES.toSeconds(1));

    @Override
    public long getRecurrencePeriod() {
        return TimeUnit.SECONDS.toMillis(checkIntervalSeconds);
    }

    @SuppressWarnings("unchecked")
    @Override
    protected void doRun() {
        for (final Computer c : Jenkins.get().getComputers()) {
<<<<<<< HEAD
            Queue.withLock(() -> {
                Node n = c.getNode();
                // Do not check newly created agents until saved.
                if (n != null && n.isHoldOffLaunchUntilSave()) return;

                long remainingTicksUntilNextCheck = checkAgainAfterTick.getOrDefault(c, 0L) - 1;
                final boolean stateExpired = remainingTicksUntilNextCheck <= 0;

                // When a node transitions into running state, some strategies return very high teardown delays.
                // For example RetentionStrategy.Demand returns the remaining idleDelay in O(minutes).
                // When a node disconnects (aka crashes), this loop should not wait until after the specified
                //  teardown delay has passed. Instead, it should bring it back up immediately when in-demand.
                final boolean isOnline = c.isOnline();
                final boolean stateChanged = !lastOnlineState.containsKey(c) || isOnline != lastOnlineState.get(c);

                if (stateExpired || stateChanged) {
                    final long requestedDelayInMinutes = c.getRetentionStrategy().check(c);
                    // Keep the delay within reasonable limits: one minute <= delay <= one hour.
                    remainingTicksUntilNextCheck = Math.max(1, Math.min(60, requestedDelayInMinutes));
=======
            Queue.withLock(new Runnable() {
                @Override
                public void run() {
                    Node n = c.getNode();
                    if (n != null && n.isHoldOffLaunchUntilSave())
                        return;
                    if (!nextCheck.containsKey(c) || startRun > nextCheck.get(c)) {
                        // at the moment I don't trust strategies to wait more than 60 minutes
                        // strategies need to wait at least one minute
                        final long waitInMins = Math.max(1, Math.min(60, c.getRetentionStrategy().check(c)));
                        nextCheck.put(c, startRun + TimeUnit.MINUTES.toMillis(waitInMins));
                    }
>>>>>>> 9aa21f5d
                }

                lastOnlineState.put(c, isOnline);
                checkAgainAfterTick.put(c, remainingTicksUntilNextCheck);
            });
        }
    }
}<|MERGE_RESOLUTION|>--- conflicted
+++ resolved
@@ -72,7 +72,6 @@
     @Override
     protected void doRun() {
         for (final Computer c : Jenkins.get().getComputers()) {
-<<<<<<< HEAD
             Queue.withLock(() -> {
                 Node n = c.getNode();
                 // Do not check newly created agents until saved.
@@ -92,20 +91,6 @@
                     final long requestedDelayInMinutes = c.getRetentionStrategy().check(c);
                     // Keep the delay within reasonable limits: one minute <= delay <= one hour.
                     remainingTicksUntilNextCheck = Math.max(1, Math.min(60, requestedDelayInMinutes));
-=======
-            Queue.withLock(new Runnable() {
-                @Override
-                public void run() {
-                    Node n = c.getNode();
-                    if (n != null && n.isHoldOffLaunchUntilSave())
-                        return;
-                    if (!nextCheck.containsKey(c) || startRun > nextCheck.get(c)) {
-                        // at the moment I don't trust strategies to wait more than 60 minutes
-                        // strategies need to wait at least one minute
-                        final long waitInMins = Math.max(1, Math.min(60, c.getRetentionStrategy().check(c)));
-                        nextCheck.put(c, startRun + TimeUnit.MINUTES.toMillis(waitInMins));
-                    }
->>>>>>> 9aa21f5d
                 }
 
                 lastOnlineState.put(c, isOnline);
