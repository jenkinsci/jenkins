--- conflicted
+++ resolved
@@ -1013,23 +1013,23 @@
         }
     }
 
-<<<<<<< HEAD
-    private static final class CommunicationProtocol extends MasterToSlaveCallable<String,IOException> {
+    private static final class CommunicationProtocol extends MasterToSlaveCallable<String, IOException> {
         @Override
         public String call() throws IOException {
             try {
                 Engine engine = Engine.current();
-                if (engine != null)
+                if (engine != null) {
                     return engine.getProtocolName();
+                }
                 return Launcher.getCommunicationProtocolName();
-            } catch (NoSuchMethodError ex) { return null; } // remote not support this feature
-        }
-    }
-
-    private static final class DetectOS extends MasterToSlaveCallable<Boolean,IOException> {
-=======
+            } catch (NoSuchMethodError ex) {
+                // Remoting does not support this feature
+                return null;
+            }
+        }
+    }
+
     private static final class DetectOS extends MasterToSlaveCallable<Boolean, IOException> {
->>>>>>> dc88f58a
         @Override
         public Boolean call() throws IOException {
             return File.pathSeparatorChar == ':';
