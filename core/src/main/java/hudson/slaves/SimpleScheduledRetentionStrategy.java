/*
 * The MIT License
 *
 * Copyright (c) 2004-2009, Sun Microsystems, Inc., Kohsuke Kawaguchi, Stephen Connolly
 *
 * Permission is hereby granted, free of charge, to any person obtaining a copy
 * of this software and associated documentation files (the "Software"), to deal
 * in the Software without restriction, including without limitation the rights
 * to use, copy, modify, merge, publish, distribute, sublicense, and/or sell
 * copies of the Software, and to permit persons to whom the Software is
 * furnished to do so, subject to the following conditions:
 *
 * The above copyright notice and this permission notice shall be included in
 * all copies or substantial portions of the Software.
 *
 * THE SOFTWARE IS PROVIDED "AS IS", WITHOUT WARRANTY OF ANY KIND, EXPRESS OR
 * IMPLIED, INCLUDING BUT NOT LIMITED TO THE WARRANTIES OF MERCHANTABILITY,
 * FITNESS FOR A PARTICULAR PURPOSE AND NONINFRINGEMENT. IN NO EVENT SHALL THE
 * AUTHORS OR COPYRIGHT HOLDERS BE LIABLE FOR ANY CLAIM, DAMAGES OR OTHER
 * LIABILITY, WHETHER IN AN ACTION OF CONTRACT, TORT OR OTHERWISE, ARISING FROM,
 * OUT OF OR IN CONNECTION WITH THE SOFTWARE OR THE USE OR OTHER DEALINGS IN
 * THE SOFTWARE.
 */

package hudson.slaves;

import static hudson.Util.fixNull;
import static java.util.logging.Level.INFO;

import edu.umd.cs.findbugs.annotations.NonNull;
import hudson.Extension;
import hudson.model.Computer;
import hudson.model.Descriptor;
import hudson.model.Queue;
import hudson.scheduler.CronTabList;
import hudson.util.FormValidation;
import java.io.InvalidObjectException;
import java.io.ObjectStreamException;
import java.util.Calendar;
import java.util.GregorianCalendar;
import java.util.concurrent.ExecutionException;
import java.util.logging.Level;
import java.util.logging.Logger;
import net.jcip.annotations.GuardedBy;
import org.jenkinsci.Symbol;
import org.kohsuke.stapler.DataBoundConstructor;
import org.kohsuke.stapler.QueryParameter;

/**
 * {@link RetentionStrategy} that controls the agent based on a schedule.
 *
 * @author Stephen Connolly
 * @since 1.275
 */
public class SimpleScheduledRetentionStrategy extends RetentionStrategy<SlaveComputer> {

    private static final Logger LOGGER = Logger.getLogger(SimpleScheduledRetentionStrategy.class.getName());

    private final String startTimeSpec;
    private transient CronTabList tabs;
    private transient Calendar lastChecked;
    private transient long nextStop = Long.MIN_VALUE;
    private transient long nextStart = Long.MIN_VALUE;
    private transient long lastStop = Long.MAX_VALUE;
    private transient long lastStart = Long.MAX_VALUE;
    private final int upTimeMins;
    private final boolean keepUpWhenActive;

    /**
     * @param startTimeSpec the crontab entry to be parsed
     * @throws IllegalArgumentException if the crontab entry cannot be parsed
     */
    @DataBoundConstructor
    public SimpleScheduledRetentionStrategy(String startTimeSpec, int upTimeMins, boolean keepUpWhenActive) {
        this.startTimeSpec = startTimeSpec;
        this.keepUpWhenActive = keepUpWhenActive;
        this.tabs = CronTabList.create(startTimeSpec);
        this.lastChecked = new GregorianCalendar();
        this.upTimeMins = Math.max(1, upTimeMins);
        this.lastChecked.add(Calendar.MINUTE, -1);
    }

    public int getUpTimeMins() {
        return upTimeMins;
    }

    public boolean isKeepUpWhenActive() {
        return keepUpWhenActive;
    }

    public String getStartTimeSpec() {
        return startTimeSpec;
    }

    private synchronized void updateStartStopWindow() {
        if (lastStart == Long.MAX_VALUE && lastStop == Long.MAX_VALUE) {
            // we need to initialize

            // get some useful default values for the lastStart and lastStop... they should be in the past and at least
            // less than any useful real last start/stop
            // so default lastStart = now - upTime * 3, and lastStop = now - upTime * 2
            Calendar time = new GregorianCalendar();
            time.add(Calendar.MINUTE, -upTimeMins);
            time.add(Calendar.MINUTE, -upTimeMins);
            time.add(Calendar.MINUTE, -upTimeMins);
            lastStart = time.getTimeInMillis();
            time.add(Calendar.MINUTE, upTimeMins);
            lastStop = time.getTimeInMillis();

            // we're only interested in the last start if it is less than the upTimeMins ago
            // any older and last Start is not relevant as the node should be stopped
            time = new GregorianCalendar();
            time.add(Calendar.MINUTE, -upTimeMins);
            time.add(Calendar.MINUTE, -1);

            while (System.currentTimeMillis() + 1000 > time.getTimeInMillis()) {
                if (tabs.check(time)) {
                    lastStart = time.getTimeInMillis();
                    time.add(Calendar.MINUTE, upTimeMins);
                    lastStop = time.getTimeInMillis();
                    break;
                }
                time.add(Calendar.MINUTE, 1);
            }
            nextStart = lastStart;
            nextStop = lastStop;
        }
        if (nextStop < System.currentTimeMillis()) {
            // next stop is in the past
            lastStart = nextStart;
            lastStop = nextStop;

            // we don't want to look too far into the future
            Calendar time = new GregorianCalendar();
            time.add(Calendar.MINUTE, Math.min(15, upTimeMins));
            long stopLooking = time.getTimeInMillis();
            time.setTimeInMillis(nextStop);
            while (stopLooking > time.getTimeInMillis()) {
                if (tabs.check(time)) {
                    nextStart = time.getTimeInMillis();
                    time.add(Calendar.MINUTE, upTimeMins);
                    nextStop = time.getTimeInMillis();
                    break;
                }
                time.add(Calendar.MINUTE, 1);
            }
        }
    }

    protected synchronized Object readResolve() throws ObjectStreamException {
        try {
            tabs = CronTabList.create(startTimeSpec);
            lastChecked = new GregorianCalendar();
            this.lastChecked.add(Calendar.MINUTE, -1);
            nextStop = Long.MIN_VALUE;
            nextStart = Long.MIN_VALUE;
            lastStop = Long.MAX_VALUE;
            lastStart = Long.MAX_VALUE;
        } catch (IllegalArgumentException e) {
            InvalidObjectException x = new InvalidObjectException(e.getMessage());
            x.initCause(e);
            throw x;
        }
        return this;
    }

    @Override
    public boolean isManualLaunchAllowed(final SlaveComputer c) {
        return isOnlineScheduled();
    }

    @Override
    public boolean isAcceptingTasks(SlaveComputer c) {
        return isOnlineScheduled();
    }

    @Override
    @GuardedBy("hudson.model.Queue.lock")
    public synchronized long check(final SlaveComputer c) {
        boolean shouldBeOnline = isOnlineScheduled();
        LOGGER.log(Level.FINE, "Checking computer {0} against schedule. online = {1}, shouldBeOnline = {2}",
                new Object[]{c.getName(), c.isOnline(), shouldBeOnline});
        if (shouldBeOnline && c.isOffline()) {
            LOGGER.log(INFO, "Trying to launch computer {0} as schedule says it should be on-line at "
                    + "this point in time", new Object[]{c.getName()});
            if (c.isLaunchSupported()) {
                Computer.threadPoolForRemoting.submit(new Runnable() {
                    @Override
                    public void run() {
                        try {
                            c.connect(true).get();
                            if (c.isOnline()) {
                                LOGGER.log(INFO, "Launched computer {0} per schedule", new Object[]{c.getName()});
                            }
                            if (keepUpWhenActive && c.isOnline() && !c.isAcceptingTasks()) {
                                LOGGER.log(INFO,
                                        "Enabling new jobs for computer {0} as it has started its scheduled uptime",
                                        new Object[]{c.getName()});
                            }
                        } catch (InterruptedException | ExecutionException e) {
                        }
                    }
                });
            }
        } else if (!shouldBeOnline && c.isOnline()) {
<<<<<<< HEAD
            if (keepUpWhenActive) {
                if (!c.isIdle() && c.isAcceptingTasks()) {
                    c.setAcceptingTasks(false);
                    LOGGER.log(INFO,
                            "Disabling new jobs for computer {0} as it has finished its scheduled uptime",
                            new Object[]{c.getName()});
                    return 0;
                } else if (c.isIdle() && c.isAcceptingTasks()) {
                    Queue.withLock(new Runnable() {
                        @Override
                        public void run() {
                            if (c.isIdle()) {
                                LOGGER.log(INFO, "Disconnecting computer {0} as it has finished its scheduled uptime",
                                        new Object[]{c.getName()});
                                c.disconnect(OfflineCause
                                        .create(Messages._SimpleScheduledRetentionStrategy_FinishedUpTime()));
                            } else {
                                c.setAcceptingTasks(false);
=======
            if (c.isLaunchSupported()) {
                if (keepUpWhenActive) {
                    if (!c.isIdle() && c.isAcceptingTasks()) {
                        LOGGER.log(INFO,
                                "Disabling new jobs for computer {0} as it has finished its scheduled uptime",
                                new Object[]{c.getName()});
                        return 1;
                    } else if (c.isIdle() && c.isAcceptingTasks()) {
                        Queue.withLock(new Runnable() {
                            @Override
                            public void run() {
                                if (c.isIdle()) {
                                    LOGGER.log(INFO, "Disconnecting computer {0} as it has finished its scheduled uptime",
                                            new Object[]{c.getName()});
                                    c.disconnect(OfflineCause
                                            .create(Messages._SimpleScheduledRetentionStrategy_FinishedUpTime()));
                                }
>>>>>>> 3a92445c
                            }
                        });
                    } else if (c.isIdle() && !c.isAcceptingTasks()) {
                        Queue.withLock(new Runnable() {
                            @Override
                            public void run() {
                                if (c.isIdle()) {
                                    LOGGER.log(INFO, "Disconnecting computer {0} as it has finished all jobs running when "
                                            + "it completed its scheduled uptime", new Object[]{c.getName()});
                                    c.disconnect(OfflineCause
                                            .create(Messages._SimpleScheduledRetentionStrategy_FinishedUpTime()));
                                }
                            }
                        });
                    }
                } else {
                    // no need to get the queue lock as the user has selected the break builds option!
                    LOGGER.log(INFO, "Disconnecting computer {0} as it has finished its scheduled uptime",
                            new Object[]{c.getName()});
                    c.disconnect(OfflineCause.create(Messages._SimpleScheduledRetentionStrategy_FinishedUpTime()));
                }
            }
        }
        return 0;
    }

    private synchronized boolean isOnlineScheduled() {
        updateStartStopWindow();
        long now = System.currentTimeMillis();
        return (lastStart < now && lastStop > now) || (nextStart < now && nextStop > now);
    }

    @Extension @Symbol("schedule")
    public static class DescriptorImpl extends Descriptor<RetentionStrategy<?>> {
        @NonNull
        @Override
        public String getDisplayName() {
            return Messages.SimpleScheduledRetentionStrategy_displayName();
        }

        /**
         * Performs syntax check.
         */
        public FormValidation doCheck(@QueryParameter String value) {
            try {
                String msg = CronTabList.create(fixNull(value)).checkSanity();
                if (msg != null)
                    return FormValidation.warning(msg);
                return FormValidation.ok();
            } catch (IllegalArgumentException e) {
                return FormValidation.error(e, e.getMessage());
            }
        }
    }
}<|MERGE_RESOLUTION|>--- conflicted
+++ resolved
@@ -203,33 +203,13 @@
                 });
             }
         } else if (!shouldBeOnline && c.isOnline()) {
-<<<<<<< HEAD
-            if (keepUpWhenActive) {
-                if (!c.isIdle() && c.isAcceptingTasks()) {
-                    c.setAcceptingTasks(false);
-                    LOGGER.log(INFO,
-                            "Disabling new jobs for computer {0} as it has finished its scheduled uptime",
-                            new Object[]{c.getName()});
-                    return 0;
-                } else if (c.isIdle() && c.isAcceptingTasks()) {
-                    Queue.withLock(new Runnable() {
-                        @Override
-                        public void run() {
-                            if (c.isIdle()) {
-                                LOGGER.log(INFO, "Disconnecting computer {0} as it has finished its scheduled uptime",
-                                        new Object[]{c.getName()});
-                                c.disconnect(OfflineCause
-                                        .create(Messages._SimpleScheduledRetentionStrategy_FinishedUpTime()));
-                            } else {
-                                c.setAcceptingTasks(false);
-=======
             if (c.isLaunchSupported()) {
                 if (keepUpWhenActive) {
                     if (!c.isIdle() && c.isAcceptingTasks()) {
                         LOGGER.log(INFO,
                                 "Disabling new jobs for computer {0} as it has finished its scheduled uptime",
                                 new Object[]{c.getName()});
-                        return 1;
+                        return 0;
                     } else if (c.isIdle() && c.isAcceptingTasks()) {
                         Queue.withLock(new Runnable() {
                             @Override
@@ -240,7 +220,6 @@
                                     c.disconnect(OfflineCause
                                             .create(Messages._SimpleScheduledRetentionStrategy_FinishedUpTime()));
                                 }
->>>>>>> 3a92445c
                             }
                         });
                     } else if (c.isIdle() && !c.isAcceptingTasks()) {
