--- conflicted
+++ resolved
@@ -219,11 +219,7 @@
                     // revert the file system creation
                     try {
                         hudson.destory();
-<<<<<<< HEAD
-                    } catch (Exception ex) {
-=======
                     } catch (Exception ignored) {
->>>>>>> 9801bd96
                         // but ignore the error and let the original error thrown
                     }
                     throw e;
