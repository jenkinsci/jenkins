/*
 * The MIT License
 *
 * Copyright (c) 2004-2010, Sun Microsystems, Inc., Kohsuke Kawaguchi, Stephen Connolly, Tom Huybrechts
 *
 * Permission is hereby granted, free of charge, to any person obtaining a copy
 * of this software and associated documentation files (the "Software"), to deal
 * in the Software without restriction, including without limitation the rights
 * to use, copy, modify, merge, publish, distribute, sublicense, and/or sell
 * copies of the Software, and to permit persons to whom the Software is
 * furnished to do so, subject to the following conditions:
 *
 * The above copyright notice and this permission notice shall be included in
 * all copies or substantial portions of the Software.
 *
 * THE SOFTWARE IS PROVIDED "AS IS", WITHOUT WARRANTY OF ANY KIND, EXPRESS OR
 * IMPLIED, INCLUDING BUT NOT LIMITED TO THE WARRANTIES OF MERCHANTABILITY,
 * FITNESS FOR A PARTICULAR PURPOSE AND NONINFRINGEMENT. IN NO EVENT SHALL THE
 * AUTHORS OR COPYRIGHT HOLDERS BE LIABLE FOR ANY CLAIM, DAMAGES OR OTHER
 * LIABILITY, WHETHER IN AN ACTION OF CONTRACT, TORT OR OTHERWISE, ARISING FROM,
 * OUT OF OR IN CONNECTION WITH THE SOFTWARE OR THE USE OR OTHER DEALINGS IN
 * THE SOFTWARE.
 */

package hudson;

import static hudson.init.InitMilestone.COMPLETED;
import static hudson.init.InitMilestone.PLUGINS_LISTED;
import static hudson.init.InitMilestone.PLUGINS_PREPARED;
import static hudson.init.InitMilestone.PLUGINS_STARTED;
import static java.util.logging.Level.FINE;
import static java.util.logging.Level.INFO;
import static java.util.logging.Level.WARNING;
import static java.util.stream.Collectors.toList;

import com.google.common.annotations.VisibleForTesting;
import edu.umd.cs.findbugs.annotations.CheckForNull;
import edu.umd.cs.findbugs.annotations.NonNull;
import edu.umd.cs.findbugs.annotations.Nullable;
import edu.umd.cs.findbugs.annotations.SuppressFBWarnings;
import hudson.PluginWrapper.Dependency;
import hudson.init.InitMilestone;
import hudson.init.InitStrategy;
import hudson.init.InitializerFinder;
import hudson.lifecycle.Lifecycle;
import hudson.model.AbstractItem;
import hudson.model.AbstractModelObject;
import hudson.model.AdministrativeMonitor;
import hudson.model.Api;
import hudson.model.Descriptor;
import hudson.model.DownloadService;
import hudson.model.Failure;
import hudson.model.ItemGroupMixIn;
import hudson.model.UpdateCenter;
import hudson.model.UpdateCenter.DownloadJob;
import hudson.model.UpdateCenter.InstallationJob;
import hudson.model.UpdateSite;
import hudson.security.ACL;
import hudson.security.ACLContext;
import hudson.security.Permission;
import hudson.security.PermissionScope;
import hudson.util.CyclicGraphDetector;
import hudson.util.CyclicGraphDetector.CycleDetectedException;
import hudson.util.FormValidation;
import hudson.util.PersistedList;
import hudson.util.Retrier;
import hudson.util.Service;
import hudson.util.VersionNumber;
import hudson.util.XStream2;
import java.io.ByteArrayInputStream;
import java.io.File;
import java.io.FilenameFilter;
import java.io.IOException;
import java.io.InputStream;
import java.io.UncheckedIOException;
import java.lang.reflect.Method;
import java.net.JarURLConnection;
import java.net.MalformedURLException;
import java.net.URI;
import java.net.URISyntaxException;
import java.net.URL;
import java.net.URLClassLoader;
import java.net.URLConnection;
import java.net.http.HttpClient;
import java.net.http.HttpRequest;
import java.nio.file.Files;
import java.nio.file.InvalidPathException;
import java.nio.file.Paths;
import java.nio.file.attribute.FileTime;
import java.security.CodeSource;
import java.time.Duration;
import java.util.ArrayList;
import java.util.Collection;
import java.util.Collections;
import java.util.Comparator;
import java.util.Enumeration;
import java.util.HashMap;
import java.util.HashSet;
import java.util.Iterator;
import java.util.LinkedHashSet;
import java.util.List;
import java.util.Locale;
import java.util.Map;
import java.util.Objects;
import java.util.Optional;
import java.util.ServiceLoader;
import java.util.Set;
import java.util.TreeMap;
import java.util.UUID;
import java.util.concurrent.ConcurrentHashMap;
import java.util.concurrent.ConcurrentMap;
import java.util.concurrent.CopyOnWriteArrayList;
import java.util.concurrent.Future;
import java.util.function.Function;
import java.util.function.Supplier;
import java.util.jar.JarEntry;
import java.util.jar.JarFile;
import java.util.jar.Manifest;
import java.util.logging.Level;
import java.util.logging.Logger;
import java.util.stream.Collectors;
import javax.servlet.ServletContext;
import javax.servlet.ServletException;
import javax.xml.XMLConstants;
import javax.xml.parsers.ParserConfigurationException;
import javax.xml.parsers.SAXParserFactory;
import jenkins.ClassLoaderReflectionToolkit;
import jenkins.ExtensionRefreshException;
import jenkins.InitReactorRunner;
import jenkins.MissingDependencyException;
import jenkins.RestartRequiredException;
import jenkins.YesNoMaybe;
import jenkins.install.InstallState;
import jenkins.install.InstallUtil;
import jenkins.model.Jenkins;
import jenkins.plugins.DetachedPluginsUtil;
import jenkins.security.CustomClassFilter;
import jenkins.util.SystemProperties;
import jenkins.util.io.OnMaster;
import jenkins.util.xml.RestrictiveEntityResolver;
import net.sf.json.JSONArray;
import net.sf.json.JSONObject;
import org.apache.commons.fileupload2.core.DiskFileItem;
import org.apache.commons.fileupload2.core.DiskFileItemFactory;
import org.apache.commons.fileupload2.core.FileItem;
import org.apache.commons.fileupload2.core.FileUploadException;
import org.apache.commons.fileupload2.javax.JavaxServletDiskFileUpload;
import org.apache.commons.fileupload2.javax.JavaxServletFileUpload;
import org.apache.commons.io.FileUtils;
import org.apache.commons.io.FilenameUtils;
import org.apache.commons.io.IOUtils;
import org.apache.commons.logging.LogFactory;
import org.jenkinsci.Symbol;
import org.jvnet.hudson.reactor.Executable;
import org.jvnet.hudson.reactor.Reactor;
import org.jvnet.hudson.reactor.TaskBuilder;
import org.jvnet.hudson.reactor.TaskGraphBuilder;
import org.kohsuke.accmod.Restricted;
import org.kohsuke.accmod.restrictions.DoNotUse;
import org.kohsuke.accmod.restrictions.NoExternalUse;
import org.kohsuke.stapler.HttpRedirect;
import org.kohsuke.stapler.HttpResponse;
import org.kohsuke.stapler.HttpResponses;
import org.kohsuke.stapler.QueryParameter;
import org.kohsuke.stapler.StaplerFallback;
import org.kohsuke.stapler.StaplerOverridable;
import org.kohsuke.stapler.StaplerProxy;
import org.kohsuke.stapler.StaplerRequest;
import org.kohsuke.stapler.StaplerResponse;
import org.kohsuke.stapler.export.Exported;
import org.kohsuke.stapler.export.ExportedBean;
import org.kohsuke.stapler.interceptor.RequirePOST;
import org.kohsuke.stapler.verb.POST;
import org.springframework.security.core.Authentication;
import org.xml.sax.Attributes;
import org.xml.sax.InputSource;
import org.xml.sax.SAXException;
import org.xml.sax.helpers.DefaultHandler;

/**
 * Manages {@link PluginWrapper}s.
 *
 * <p>
 * <b>Setting default Plugin Managers</b>. The default plugin manager in {@code Jenkins} can be replaced by defining a
 * System Property ({@code hudson.PluginManager.className}). See {@link #createDefault(Jenkins)}.
 * This className should be available on early startup, so it cannot come only from a library
 * (e.g. Jenkins module or Extra library dependency in the WAR file project).
 * Plugins cannot be used for such purpose.
 * In order to be correctly instantiated, the class definition must have at least one constructor with the same
 * signature as the following ones:
 * <ol>
 *     <li>{@link LocalPluginManager#LocalPluginManager(Jenkins)} </li>
 *     <li>{@link LocalPluginManager#LocalPluginManager(ServletContext, File)} </li>
 *     <li>{@link LocalPluginManager#LocalPluginManager(File)} </li>
 * </ol>
 * Constructors are searched in the order provided above and only the first found suitable constructor is
 * tried to build an instance. In the last two cases the {@link File} argument refers to the <i>Jenkins home directory</i>.
 *
 * @author Kohsuke Kawaguchi
 */
@ExportedBean
public abstract class PluginManager extends AbstractModelObject implements OnMaster, StaplerOverridable, StaplerProxy {
    /** Custom plugin manager system property or context param. */
    public static final String CUSTOM_PLUGIN_MANAGER = PluginManager.class.getName() + ".className";

    private static final Logger LOGGER = Logger.getLogger(PluginManager.class.getName());

    /**
     * Time elapsed between retries to check the updates sites. It's kind of constant, but let it so for tests
     */
    /* private final */ static int CHECK_UPDATE_SLEEP_TIME_MILLIS;

    /**
     * Number of attempts to check the updates sites. It's kind of constant, but let it so for tests
     */
    /* private final */ static int CHECK_UPDATE_ATTEMPTS;

    /**
     * List of detached plugins that should not be installed as implied dependency.
     */
    @VisibleForTesting
    /* private */ static final List<String> IGNORE_DETACHED = new ArrayList<>();

    static {
        try {
            // Secure initialization
            CHECK_UPDATE_SLEEP_TIME_MILLIS = SystemProperties.getInteger(PluginManager.class.getName() + ".checkUpdateSleepTimeMillis", 1000);
            CHECK_UPDATE_ATTEMPTS = SystemProperties.getInteger(PluginManager.class.getName() + ".checkUpdateAttempts", 1);
            IGNORE_DETACHED.addAll(List.of(SystemProperties.getString(PluginManager.class.getName() + ".ignoreDetached", "").split(",")));
        } catch (RuntimeException e) {
            LOGGER.warning(String.format("There was an error initializing the PluginManager. Exception: %s", e));
        } finally {
            CHECK_UPDATE_ATTEMPTS = CHECK_UPDATE_ATTEMPTS > 0 ? CHECK_UPDATE_ATTEMPTS : 1;
            CHECK_UPDATE_SLEEP_TIME_MILLIS = CHECK_UPDATE_SLEEP_TIME_MILLIS > 0 ? CHECK_UPDATE_SLEEP_TIME_MILLIS : 1000;
        }
    }

    /** Accepted constructors for custom plugin manager, in the order they are tried. */
    private enum PMConstructor {
        JENKINS {
            @Override
            @NonNull
            PluginManager doCreate(@NonNull Class<? extends PluginManager> klass,
                                   @NonNull Jenkins jenkins) throws ReflectiveOperationException {
                return klass.getConstructor(Jenkins.class).newInstance(jenkins);
            }
        },
        SC_FILE {
            @Override
            @NonNull PluginManager doCreate(@NonNull Class<? extends PluginManager> klass,
                                            @NonNull Jenkins jenkins) throws ReflectiveOperationException {
                return klass.getConstructor(ServletContext.class, File.class).newInstance(jenkins.servletContext, jenkins.getRootDir());
            }
        },
        FILE {
            @Override
            @NonNull PluginManager doCreate(@NonNull Class<? extends PluginManager> klass,
                                            @NonNull Jenkins jenkins) throws ReflectiveOperationException {
                return klass.getConstructor(File.class).newInstance(jenkins.getRootDir());
            }
        };

        final @CheckForNull PluginManager create(@NonNull Class<? extends PluginManager> klass,
                                                 @NonNull Jenkins jenkins) throws ReflectiveOperationException {
            try {
                return doCreate(klass, jenkins);
            } catch (NoSuchMethodException e) {
                // Constructor not found. Will try the remaining ones.
                return null;
            }
        }

        abstract @NonNull PluginManager doCreate(@NonNull Class<? extends PluginManager> klass,
                                                 @NonNull Jenkins jenkins) throws ReflectiveOperationException;
    }

    /**
     * Creates the {@link PluginManager} to use if no one is provided to a {@link Jenkins} object.
     * This method will be called after creation of {@link Jenkins} object, but before it is fully initialized.
     * @param jenkins Jenkins Instance.
     * @return Plugin manager to use. If no custom class is configured or in case of any error, the default
     * {@link LocalPluginManager} is returned.
     */
    public static @NonNull PluginManager createDefault(@NonNull Jenkins jenkins) {
        String pmClassName = SystemProperties.getString(CUSTOM_PLUGIN_MANAGER);
        if (pmClassName != null && !pmClassName.isBlank()) {
            LOGGER.log(FINE, String.format("Use of custom plugin manager [%s] requested.", pmClassName));
            try {
                final Class<? extends PluginManager> klass = Class.forName(pmClassName).asSubclass(PluginManager.class);
                // Iteration is in declaration order
                for (PMConstructor c : PMConstructor.values()) {
                    PluginManager pm = c.create(klass, jenkins);
                    if (pm != null) {
                        return pm;
                    }
                }
                LOGGER.log(WARNING, String.format("Provided custom plugin manager [%s] does not provide any of the suitable constructors. Using default.", pmClassName));
            } catch (ClassCastException e) {
                LOGGER.log(WARNING, String.format("Provided class [%s] does not extend PluginManager. Using default.", pmClassName));
            } catch (Exception e) {
                LOGGER.log(WARNING, String.format("Unable to instantiate custom plugin manager [%s]. Using default.", pmClassName), e);
            }
        }
        return new LocalPluginManager(jenkins);
    }

    /**
     * All discovered plugins.
     */
    protected final List<PluginWrapper> plugins = new CopyOnWriteArrayList<>();

    /**
     * All active plugins, topologically sorted so that when X depends on Y, Y appears in the list before X does.
     */
    protected final List<PluginWrapper> activePlugins = new CopyOnWriteArrayList<>();

    protected final List<FailedPlugin> failedPlugins = new ArrayList<>();

    /**
     * Plug-in root directory.
     */
    public final File rootDir;

    /**
     * Hold the status of the last try to check update centers. Consumed from the check.jelly to show an
     * error message if the last attempt failed.
     */
    private String lastErrorCheckUpdateCenters = null;

    /**
     * If non-null, the base directory for all exploded .hpi/.jpi plugins. Controlled by the system property / servlet
     * context parameter {@literal hudson.PluginManager.workDir}.
     */
    @CheckForNull
    private final File workDir;

    /**
     * @deprecated as of 1.355
     *      {@link PluginManager} can now live longer than {@link jenkins.model.Jenkins} instance, so
     *      use {@code Hudson.getInstance().servletContext} instead.
     */
    @Deprecated
    public final ServletContext context;

    /**
     * {@link ClassLoader} that can load all the publicly visible classes from plugins
     * (and including the classloader that loads Hudson itself.)
     *
     */
    // implementation is minimal --- just enough to run XStream
    // and load plugin-contributed classes.
    public final ClassLoader uberClassLoader = new UberClassLoader(activePlugins);

    /**
     * Once plugin is uploaded, this flag becomes true.
     * This is used to report a message that Jenkins needs to be restarted
     * for new plugins to take effect.
     */
    public volatile boolean pluginUploaded = false;

    /**
     * The initialization of {@link PluginManager} splits into two parts;
     * one is the part about listing them, extracting them, and preparing classloader for them.
     * The 2nd part is about creating instances. Once the former completes this flags become true,
     * as the 2nd part can be repeated for each Hudson instance.
     */
    private boolean pluginListed = false;

    /**
     * Strategy for creating and initializing plugins
     */
    private final PluginStrategy strategy;

    protected PluginManager(ServletContext context, File rootDir) {
        this.context = context;

        this.rootDir = rootDir;
        try {
            Util.createDirectories(rootDir.toPath());
        } catch (IOException e) {
            throw new UncheckedIOException(e);
        }
        String workDir = SystemProperties.getString(PluginManager.class.getName() + ".workDir");
        this.workDir = workDir == null || workDir.isBlank() ? null : new File(workDir);

        strategy = createPluginStrategy();
    }

    public Api getApi() {
        Jenkins.get().checkPermission(Jenkins.SYSTEM_READ);
        return new Api(this);
    }

    /**
     * If non-null, the base directory for all exploded .hpi/.jpi plugins.
     * @return the base directory for all exploded .hpi/.jpi plugins or {@code null} to leave this up to the strategy.
     */
    @CheckForNull
    public File getWorkDir() {
        return workDir;
    }

    /**
     * Find all registered overrides (intended to allow overriding/adding views)
     * @return List of extensions
     * @since 1.627
     */
    @Override
    public Collection<PluginManagerStaplerOverride> getOverrides() {
        return PluginManagerStaplerOverride.all();
    }

    /**
     * Called immediately after the construction.
     * This is a separate method so that code executed from here will see a valid value in
     * {@link jenkins.model.Jenkins#pluginManager}.
     */
    public TaskBuilder initTasks(final InitStrategy initStrategy) {
        TaskBuilder builder;
        if (!pluginListed) {
            builder = new TaskGraphBuilder() {
                List<File> archives;
                Collection<String> bundledPlugins;

                {
                    Handle loadBundledPlugins = add("Loading bundled plugins", new Executable() {
                        @Override
                        public void run(Reactor session) throws Exception {
                            bundledPlugins = loadBundledPlugins();
                        }
                    });

                    Handle listUpPlugins = requires(loadBundledPlugins).add("Listing up plugins", new Executable() {
                        @Override
                        public void run(Reactor session) throws Exception {
                            archives = initStrategy.listPluginArchives(PluginManager.this);
                        }
                    });

                    requires(listUpPlugins).attains(PLUGINS_LISTED).add("Preparing plugins", new Executable() {
                        @Override
                        public void run(Reactor session) throws Exception {
                            // once we've listed plugins, we can fill in the reactor with plugin-specific initialization tasks
                            TaskGraphBuilder g = new TaskGraphBuilder();

                            final Map<String, File> inspectedShortNames = new HashMap<>();

                            for (final File arc : archives) {
                                g.followedBy().notFatal().attains(PLUGINS_LISTED).add("Inspecting plugin " + arc, new Executable() {
                                    @Override
                                    public void run(Reactor session1) throws Exception {
                                        try {
                                            PluginWrapper p = strategy.createPluginWrapper(arc);
                                            if (isDuplicate(p)) return;

                                            p.isBundled = containsHpiJpi(bundledPlugins, arc.getName());
                                            plugins.add(p);
                                        } catch (IOException e) {
                                            failedPlugins.add(new FailedPlugin(arc.getName(), e));
                                            throw e;
                                        }
                                    }

                                    /**
                                     * Inspects duplication. this happens when you run hpi:run on a bundled plugin,
                                     * as well as putting numbered jpi files, like "cobertura-1.0.jpi" and "cobertura-1.1.jpi"
                                     */
                                    private boolean isDuplicate(PluginWrapper p) {
                                        String shortName = p.getShortName();
                                        if (inspectedShortNames.containsKey(shortName)) {
                                            LOGGER.info("Ignoring " + arc + " because " + inspectedShortNames.get(shortName) + " is already loaded");
                                            return true;
                                        }

                                        inspectedShortNames.put(shortName, arc);
                                        return false;
                                    }
                                });
                            }

                            g.followedBy().attains(PLUGINS_LISTED).add("Checking cyclic dependencies", new Executable() {
                                /**
                                 * Makes sure there's no cycle in dependencies.
                                 */
                                @Override
                                public void run(Reactor reactor) throws Exception {
                                    try {
                                        CyclicGraphDetector<PluginWrapper> cgd = new CyclicGraphDetector<>() {
                                            @Override
                                            protected List<PluginWrapper> getEdges(PluginWrapper p) {
                                                List<PluginWrapper> next = new ArrayList<>();
                                                addTo(p.getDependencies(), next);
                                                addTo(p.getOptionalDependencies(), next);
                                                return next;
                                            }

                                            private void addTo(List<Dependency> dependencies, List<PluginWrapper> r) {
                                                for (Dependency d : dependencies) {
                                                    PluginWrapper p = getPlugin(d.shortName);
                                                    if (p != null)
                                                        r.add(p);
                                                }
                                            }

                                            @Override
                                            protected void reactOnCycle(PluginWrapper q, List<PluginWrapper> cycle) {

                                                LOGGER.log(Level.SEVERE, "found cycle in plugin dependencies: (root=" + q + ", deactivating all involved) " + cycle.stream().map(Object::toString).collect(Collectors.joining(" -> ")));
                                                for (PluginWrapper pluginWrapper : cycle) {
                                                    pluginWrapper.setHasCycleDependency(true);
                                                    failedPlugins.add(new FailedPlugin(pluginWrapper, new CycleDetectedException(cycle)));
                                                }
                                            }

                                        };
                                        cgd.run(getPlugins());

                                        // obtain topologically sorted list and overwrite the list
                                        for (PluginWrapper p : cgd.getSorted()) {
                                            if (p.isActive()) {
                                                activePlugins.add(p);
                                                ((UberClassLoader) uberClassLoader).clearCacheMisses();
                                            }
                                        }
                                    } catch (CycleDetectedException e) { // TODO this should be impossible, since we override reactOnCycle to not throw the exception
                                        stop(); // disable all plugins since classloading from them can lead to StackOverflow
                                        throw e;    // let Hudson fail
                                    }
                                }
                            });

                            session.addAll(g.discoverTasks(session));

                            pluginListed = true; // technically speaking this is still too early, as at this point tasks are merely scheduled, not necessarily executed.
                        }
                    });
                }
            };
        } else {
            builder = TaskBuilder.EMPTY_BUILDER;
        }

        final InitializerFinder initializerFinder = new InitializerFinder(uberClassLoader);        // misc. stuff

        // lists up initialization tasks about loading plugins.
        return TaskBuilder.union(initializerFinder, // this scans @Initializer in the core once
                builder, new TaskGraphBuilder() {{
            requires(PLUGINS_LISTED).attains(PLUGINS_PREPARED).add("Loading plugins", new Executable() {
                /**
                 * Once the plugins are listed, schedule their initialization.
                 */
                @Override
                public void run(Reactor session) throws Exception {
                    Jenkins.get().lookup.set(PluginInstanceStore.class, new PluginInstanceStore());
                    TaskGraphBuilder g = new TaskGraphBuilder();

                    // schedule execution of loading plugins
                    for (final PluginWrapper p : activePlugins.toArray(new PluginWrapper[0])) {
                        g.followedBy().notFatal().attains(PLUGINS_PREPARED).add(String.format("Loading plugin %s v%s (%s)", p.getLongName(), p.getVersion(), p.getShortName()), new Executable() {
                            @Override
                            public void run(Reactor session) throws Exception {
                                try {
                                    p.resolvePluginDependencies();
                                    strategy.load(p);
                                } catch (MissingDependencyException e) {
                                    failedPlugins.add(new FailedPlugin(p, e));
                                    activePlugins.remove(p);
                                    plugins.remove(p);
                                    p.releaseClassLoader();
                                    LOGGER.log(Level.SEVERE, "Failed to install {0}: {1}", new Object[] { p.getShortName(), e.getMessage() });
                                } catch (IOException e) {
                                    failedPlugins.add(new FailedPlugin(p, e));
                                    activePlugins.remove(p);
                                    plugins.remove(p);
                                    p.releaseClassLoader();
                                    throw e;
                                }
                            }
                        });
                    }

                    // schedule execution of initializing plugins
                    for (final PluginWrapper p : activePlugins.toArray(new PluginWrapper[0])) {
                        g.followedBy().notFatal().attains(PLUGINS_STARTED).add("Initializing plugin " + p.getShortName(), new Executable() {
                            @Override
                            public void run(Reactor session) throws Exception {
                                if (!activePlugins.contains(p)) {
                                    return;
                                }
                                try {
                                    p.getPluginOrFail().postInitialize();
                                } catch (Exception e) {
                                    failedPlugins.add(new FailedPlugin(p, e));
                                    activePlugins.remove(p);
                                    plugins.remove(p);
                                    p.releaseClassLoader();
                                    throw e;
                                }
                            }
                        });
                    }

                    g.followedBy().attains(PLUGINS_STARTED).add("Discovering plugin initialization tasks", new Executable() {
                        @Override
                        public void run(Reactor reactor) throws Exception {
                            // rescan to find plugin-contributed @Initializer
                            reactor.addAll(initializerFinder.discoverTasks(reactor));
                        }
                    });

                    // register them all
                    session.addAll(g.discoverTasks(session));
                }
            });

            // All plugins are loaded. Now we can figure out who depends on who.
            requires(PLUGINS_PREPARED).attains(COMPLETED).add("Resolving Dependent Plugins Graph", new Executable() {
                @Override
                public void run(Reactor reactor) throws Exception {
                    resolveDependentPlugins();
                }
            });
        }});
    }

<<<<<<< HEAD
    @Restricted(NoExternalUse.class)
    public boolean isImpliedToBeIgnored(String shortName, boolean register) {
        if (new File(rootDir, shortName + ".jpi.uninstalled").isFile() || IGNORE_DETACHED.contains(shortName)) {
            if (Jenkins.get().getInitLevel() == COMPLETED && register) {
                LOGGER.log(INFO, () -> "not considering loading a detached dependency " + shortName + " as it is marked as uninstalled.");
                DetachedPluginIgnoredMonitor monitor = AdministrativeMonitor.all().get(DetachedPluginIgnoredMonitor.class);
                if (monitor != null) {
                    monitor.setActive(true, shortName);
                }
            } else {
                LOGGER.log(FINE, () -> "not considering loading a detached dependency " + shortName + " as it is marked as uninstalled.");
            }
            return true;
        }
        return false;
    }

    void considerDetachedPlugin(String shortName) {
=======
    void considerDetachedPlugin(String shortName, String source) {
>>>>>>> 9e629f65
        if (new File(rootDir, shortName + ".jpi").isFile() ||
            new File(rootDir, shortName + ".hpi").isFile() ||
            new File(rootDir, shortName + ".jpl").isFile() ||
            new File(rootDir, shortName + ".hpl").isFile()) {
            LOGGER.fine(() -> "not considering loading a detached dependency " + shortName + " as it is already on disk");
            return;
        }
        if (isImpliedToBeIgnored(shortName, true)) {
            return;
        }
        LOGGER.fine(() -> "considering loading a detached dependency " + shortName);
        for (String loadedFile : loadPluginsFromWar(getDetachedLocation(), (dir, name) -> normalisePluginName(name).equals(shortName))) {
            String loaded = normalisePluginName(loadedFile);
            File arc = new File(rootDir, loaded + ".jpi");
            LOGGER.info(() -> "Loading a detached plugin " + arc + " as a dependency of " + source);
            try {
                plugins.add(strategy.createPluginWrapper(arc));
            } catch (IOException e) {
                failedPlugins.add(new FailedPlugin(arc.getName(), e));
            }

        }
    }

    /**
     * Defines the location of the detached plugins in the WAR.
     * @return by default, {@code /WEB-INF/detached-plugins}
     * @since 2.377
     */
    protected @NonNull String getDetachedLocation() {
        return "/WEB-INF/detached-plugins";
    }

    protected @NonNull Set<String> loadPluginsFromWar(@NonNull String fromPath) {
        return loadPluginsFromWar(fromPath, null);
    }

    //TODO: Consider refactoring in order to avoid DMI_COLLECTION_OF_URLS
    @SuppressFBWarnings(value = "DMI_COLLECTION_OF_URLS", justification = "Plugin loading happens only once on Jenkins startup")
    protected @NonNull Set<String> loadPluginsFromWar(@NonNull String fromPath, @CheckForNull FilenameFilter filter) {
        Set<String> names = new HashSet<>();

        ServletContext context = Jenkins.get().servletContext;
        Set<String> plugins = Util.fixNull(context.getResourcePaths(fromPath));
        Set<URL> copiedPlugins = new HashSet<>();
        Set<URL> dependencies = new HashSet<>();

        for (String pluginPath : plugins) {
            String fileName = pluginPath.substring(pluginPath.lastIndexOf('/') + 1);
            if (fileName.isEmpty()) {
                // see http://www.nabble.com/404-Not-Found-error-when-clicking-on-help-td24508544.html
                // I suspect some containers are returning directory names.
                continue;
            }
            try {
                URL url = context.getResource(pluginPath);
                if (filter != null && url != null) {
                    if (!filter.accept(new File(url.getFile()).getParentFile(), fileName)) {
                        continue;
                    }
                }

                names.add(fileName);
                copyBundledPlugin(Objects.requireNonNull(url), fileName);
                copiedPlugins.add(url);
                try {
                    addDependencies(url, fromPath, dependencies);
                } catch (Exception e) {
                    LOGGER.log(Level.SEVERE, "Failed to resolve dependencies for the bundled plugin " + fileName, e);
                }
            } catch (IOException e) {
                LOGGER.log(Level.SEVERE, "Failed to extract the bundled plugin " + fileName, e);
            }
        }

        // Copy dependencies. These are not detached plugins, but are required by them.
        for (URL dependency : dependencies) {
            if (copiedPlugins.contains(dependency)) {
                // Ignore. Already copied.
                continue;
            }

            String fileName = new File(dependency.getFile()).getName();
            try {
                names.add(fileName);
                copyBundledPlugin(dependency, fileName);
                copiedPlugins.add(dependency);
            } catch (IOException e) {
                LOGGER.log(Level.SEVERE, "Failed to extract the bundled dependency plugin " + fileName, e);
            }
        }

        return names;
    }

    //TODO: Consider refactoring in order to avoid DMI_COLLECTION_OF_URLS
    @SuppressFBWarnings(value = "DMI_COLLECTION_OF_URLS", justification = "Plugin loading happens only once on Jenkins startup")
    protected static void addDependencies(URL hpiResUrl, String fromPath, Set<URL> dependencySet) throws URISyntaxException, MalformedURLException {
        if (dependencySet.contains(hpiResUrl)) {
            return;
        }

        Manifest manifest = parsePluginManifest(hpiResUrl);
        if (manifest == null) {
            return;
        }

        String dependencySpec = manifest.getMainAttributes().getValue("Plugin-Dependencies");
        if (dependencySpec != null) {
            String[] dependencyTokens = dependencySpec.split(",");
            ServletContext context = Jenkins.get().servletContext;

            for (String dependencyToken : dependencyTokens) {
                if (dependencyToken.endsWith(";resolution:=optional")) {
                    // ignore optional dependencies
                    continue;
                }

                String[] artifactIdVersionPair = dependencyToken.split(":");
                String artifactId = artifactIdVersionPair[0];
                VersionNumber dependencyVersion = new VersionNumber(artifactIdVersionPair[1]);

                PluginManager manager = Jenkins.get().getPluginManager();
                VersionNumber installedVersion = manager.getPluginVersion(manager.rootDir, artifactId);
                if (installedVersion != null && !installedVersion.isOlderThan(dependencyVersion)) {
                    // Do not downgrade dependencies that are already installed.
                    continue;
                }

                URL dependencyURL = context.getResource(fromPath + "/" + artifactId + ".hpi");

                if (dependencyURL == null) {
                    // Maybe bundling has changed .jpi files
                    dependencyURL = context.getResource(fromPath + "/" + artifactId + ".jpi");
                }

                if (dependencyURL != null) {
                    // And transitive deps...
                    addDependencies(dependencyURL, fromPath, dependencySet);
                    // And then add the current plugin
                    dependencySet.add(dependencyURL);
                }
            }
        }
    }

    /**
     * Load detached plugins and their dependencies.
     * <p>
     * Only loads plugins that:
     * <ul>
     *     <li>Have been detached since the last running version.</li>
     *     <li>Are already installed and need to be upgraded. This can be the case if this Jenkins install has been running since before plugins were "unbundled".</li>
     *     <li>Are dependencies of one of the above e.g. script-security is not one of the detached plugins but it must be loaded if matrix-project is loaded.</li>
     * </ul>
     */
    protected void loadDetachedPlugins() {
        VersionNumber lastExecVersion = new VersionNumber(InstallUtil.getLastExecVersion());
        if (lastExecVersion.isNewerThan(InstallUtil.NEW_INSTALL_VERSION) && lastExecVersion.isOlderThan(Jenkins.getVersion())) {

            LOGGER.log(INFO, "Upgrading Jenkins. The last running version was {0}. This Jenkins is version {1}.",
                    new Object[] {lastExecVersion, Jenkins.VERSION});

            final List<DetachedPluginsUtil.DetachedPlugin> detachedPlugins = DetachedPluginsUtil.getDetachedPlugins(lastExecVersion);

            Set<String> loadedDetached = loadPluginsFromWar(getDetachedLocation(), new FilenameFilter() {
                @Override
                public boolean accept(File dir, String name) {
                    name = normalisePluginName(name);

                    // If this was a plugin that was detached some time in the past i.e. not just one of the
                    // plugins that was bundled "for fun".
                    if (DetachedPluginsUtil.isDetachedPlugin(name)) {
                        VersionNumber installedVersion = getPluginVersion(rootDir, name);
                        VersionNumber bundledVersion = getPluginVersion(dir, name);
                        // If the plugin is already installed, we need to decide whether to replace it with the bundled version.
                        if (installedVersion != null && bundledVersion != null) {
                            // If the installed version is older than the bundled version, then it MUST be upgraded.
                            // If the installed version is newer than the bundled version, then it MUST NOT be upgraded.
                            // If the versions are equal we just keep the installed version.
                            return installedVersion.isOlderThan(bundledVersion);
                        }
                    }

                    // If it's a plugin that was detached since the last running version.
                    for (DetachedPluginsUtil.DetachedPlugin detachedPlugin : detachedPlugins) {
                        if (detachedPlugin.getShortName().equals(name)) {
                            return true;
                        }
                    }

                    // Otherwise skip this and do not install.
                    return false;
                }
            });

            LOGGER.log(INFO, "Upgraded Jenkins from version {0} to version {1}. Loaded detached plugins (and dependencies): {2}",
                    new Object[] {lastExecVersion, Jenkins.VERSION, loadedDetached});
        } else {
            final Set<DetachedPluginsUtil.DetachedPlugin> forceUpgrade = new HashSet<>();
            // TODO using getDetachedPlugins here seems wrong; should be forcing an upgrade when the installed version is older than that in getDetachedLocation()
            for (DetachedPluginsUtil.DetachedPlugin p : DetachedPluginsUtil.getDetachedPlugins()) {
                VersionNumber installedVersion = getPluginVersion(rootDir, p.getShortName());
                VersionNumber requiredVersion = p.getRequiredVersion();
                if (installedVersion != null && installedVersion.isOlderThan(requiredVersion)) {
                    LOGGER.log(Level.WARNING,
                            "Detached plugin {0} found at version {1}, required minimum version is {2}",
                            new Object[]{p.getShortName(), installedVersion, requiredVersion});
                    forceUpgrade.add(p);
                }
            }
            if (!forceUpgrade.isEmpty()) {
                Set<String> loadedDetached = loadPluginsFromWar(getDetachedLocation(), new FilenameFilter() {
                    @Override
                    public boolean accept(File dir, String name) {
                        name = normalisePluginName(name);
                        for (DetachedPluginsUtil.DetachedPlugin detachedPlugin : forceUpgrade) {
                            if (detachedPlugin.getShortName().equals(name)) {
                                return true;
                            }
                        }
                        return false;
                    }
                });
                LOGGER.log(INFO, "Upgraded detached plugins (and dependencies): {0}",
                        new Object[]{loadedDetached});
            }
        }
    }

    private String normalisePluginName(@NonNull String name) {
        // Normalise the name by stripping off the file extension (if present)...
        return name.replace(".jpi", "").replace(".hpi", "");
    }

    private @CheckForNull VersionNumber getPluginVersion(@NonNull File dir, @NonNull String pluginId) {
        VersionNumber version = getPluginVersion(new File(dir, pluginId + ".jpi"));
        if (version == null) {
            version = getPluginVersion(new File(dir, pluginId + ".hpi"));
        }
        return version;
    }

    private @CheckForNull VersionNumber getPluginVersion(@NonNull File pluginFile) {
        if (!pluginFile.exists()) {
            return null;
        }
        try {
            return getPluginVersion(pluginFile.toURI().toURL());
        } catch (MalformedURLException e) {
            return null;
        }
    }

    private @CheckForNull VersionNumber getPluginVersion(@NonNull URL pluginURL) {
        Manifest manifest = parsePluginManifest(pluginURL);
        if (manifest == null) {
            return null;
        }
        String versionSpec = manifest.getMainAttributes().getValue("Plugin-Version");
        return new VersionNumber(versionSpec);
    }

    /*
     * contains operation that considers xxx.hpi and xxx.jpi as equal
     * this is necessary since the bundled plugins are still called *.hpi
     */
    private boolean containsHpiJpi(Collection<String> bundledPlugins, String name) {
        return bundledPlugins.contains(name.replaceAll("\\.hpi", ".jpi"))
                || bundledPlugins.contains(name.replaceAll("\\.jpi", ".hpi"));
    }

    /**
     * Returns the manifest of a bundled but not-extracted plugin.
     * @deprecated removed without replacement
     */
    @Deprecated // See https://groups.google.com/d/msg/jenkinsci-dev/kRobm-cxFw8/6V66uhibAwAJ
    public @CheckForNull Manifest getBundledPluginManifest(String shortName) {
        return null;
    }

    /**
     * TODO: revisit where/how to expose this. This is an experiment.
     */
    public void dynamicLoad(File arc) throws IOException, InterruptedException, RestartRequiredException {
        dynamicLoad(arc, false, null);
    }

    /**
     * Try the dynamicLoad, removeExisting to attempt to dynamic load disabled plugins
     */
    @Restricted(NoExternalUse.class)
    public void dynamicLoad(File arc, boolean removeExisting, @CheckForNull List<PluginWrapper> batch) throws IOException, InterruptedException, RestartRequiredException {
        try (ACLContext context = ACL.as2(ACL.SYSTEM2)) {
            LOGGER.log(FINE, "Attempting to dynamic load {0}", arc);
            PluginWrapper p = null;
            String sn;
            try {
                sn = strategy.getShortName(arc);
            } catch (AbstractMethodError x) {
                LOGGER.log(WARNING, "JENKINS-12753 fix not active: {0}", x.getMessage());
                p = strategy.createPluginWrapper(arc);
                sn = p.getShortName();
            }
            PluginWrapper pw = getPlugin(sn);
            if (pw != null) {
                if (removeExisting) { // try to load disabled plugins
                    for (Iterator<PluginWrapper> i = plugins.iterator(); i.hasNext();) {
                        pw = i.next();
                        if (sn.equals(pw.getShortName())) {
                            i.remove();
                            break;
                        }
                    }
                } else {
                    throw new RestartRequiredException(Messages._PluginManager_PluginIsAlreadyInstalled_RestartRequired(sn));
                }
            }
            if (!Lifecycle.get().supportsDynamicLoad()) {
                throw new RestartRequiredException(Messages._PluginManager_LifecycleDoesNotSupportDynamicLoad_RestartRequired());
            }
            if (p == null) {
                p = strategy.createPluginWrapper(arc);
            }
            if (p.supportsDynamicLoad() == YesNoMaybe.NO)
                throw new RestartRequiredException(Messages._PluginManager_PluginDoesntSupportDynamicLoad_RestartRequired(sn));

            // there's no need to do cyclic dependency check, because we are deploying one at a time,
            // so existing plugins can't be depending on this newly deployed one.

            plugins.add(p);
            if (p.isActive()) {
                activePlugins.add(p);
                ((UberClassLoader) uberClassLoader).clearCacheMisses();
            }

            // TODO antimodular; perhaps should have a PluginListener to complement ExtensionListListener?
            CustomClassFilter.Contributed.load();

            try {
                p.resolvePluginDependencies();
                strategy.load(p);

                if (batch != null) {
                    batch.add(p);
                } else {
                    start(List.of(p));
                }

            } catch (Exception e) {
                failedPlugins.add(new FailedPlugin(p, e));
                activePlugins.remove(p);
                plugins.remove(p);
                p.releaseClassLoader();
                throw new IOException("Failed to install " + sn + " plugin", e);
            }

            LOGGER.log(FINE, "Plugin {0}:{1} dynamically {2}", new Object[] {p.getShortName(), p.getVersion(), batch != null ? "loaded but not yet started" : "installed"});
        }
    }

    @Restricted(NoExternalUse.class)
    public void start(List<PluginWrapper> plugins) throws Exception {
      try (ACLContext context = ACL.as2(ACL.SYSTEM2)) {
        Map<String, PluginWrapper> pluginsByName = plugins.stream().collect(Collectors.toMap(PluginWrapper::getShortName, p -> p));

        // recalculate dependencies of plugins optionally depending the newly deployed ones.
        for (PluginWrapper depender : this.plugins) {
            if (plugins.contains(depender)) {
                // skip itself.
                continue;
            }
            for (Dependency d : depender.getOptionalDependencies()) {
                PluginWrapper dependee = pluginsByName.get(d.shortName);
                if (dependee != null) {
                    // this plugin depends on the newly loaded one!
                    // recalculate dependencies!
                    getPluginStrategy().updateDependency(depender, dependee);
                    break;
                }
            }
        }

        // Redo who depends on who.
        resolveDependentPlugins();

        try {
            Jenkins.get().refreshExtensions();
        } catch (ExtensionRefreshException e) {
            throw new IOException("Failed to refresh extensions after installing some plugins", e);
        }
        for (PluginWrapper p : plugins) {
            //TODO:According to the postInitialize() documentation, one may expect that
            //p.getPluginOrFail() NPE will continue the initialization. Keeping the original behavior ATM
          p.getPluginOrFail().postInitialize();
        }

        // run initializers in the added plugins
        Reactor r = new Reactor(InitMilestone.ordering());
        Set<ClassLoader> loaders = plugins.stream().map(p -> p.classLoader).collect(Collectors.toSet());
        r.addAll(new InitializerFinder(uberClassLoader) {
          @Override
          protected boolean filter(Method e) {
            return !loaders.contains(e.getDeclaringClass().getClassLoader()) || super.filter(e);
          }
        }.discoverTasks(r));
        new InitReactorRunner().run(r);
      }
    }

    @Restricted(NoExternalUse.class)
    public synchronized void resolveDependentPlugins() {
        for (PluginWrapper plugin : plugins) {
            // Set of optional dependents plugins of plugin
            Set<String> optionalDependents = new HashSet<>();
            Set<String> dependents = new HashSet<>();
            for (PluginWrapper possibleDependent : plugins) {
                // No need to check if plugin is dependent of itself
                if (possibleDependent.getShortName().equals(plugin.getShortName())) {
                    continue;
                }

                // The plugin could have just been deleted. If so, it doesn't
                // count as a dependent.
                if (possibleDependent.isDeleted()) {
                    continue;
                }
                List<Dependency> dependencies = possibleDependent.getDependencies();
                for (Dependency dependency : dependencies) {
                    if (dependency.shortName.equals(plugin.getShortName())) {
                        dependents.add(possibleDependent.getShortName());

                        // If, in addition, the dependency is optional, add to the optionalDependents list
                        if (dependency.optional) {
                            optionalDependents.add(possibleDependent.getShortName());
                        }

                        // already know possibleDependent depends on plugin, no need to continue with the rest of
                        // dependencies. We continue with the next possibleDependent
                        break;
                    }
                }
            }
            plugin.setDependents(dependents);
            plugin.setOptionalDependents(optionalDependents);
        }
    }

    /**
     * If the war file has any "/WEB-INF/plugins/[*.jpi | *.hpi]", extract them into the plugin directory.
     *
     * @return
     *      File names of the bundled plugins. Normally empty (not to be confused with {@link #loadDetachedPlugins}) but OEM WARs may have some.
     * @throws Exception
     *      Any exception will be reported and halt the startup.
     */
    protected abstract Collection<String> loadBundledPlugins() throws Exception;

    /**
     * Copies the plugin from the given URL to the given destination.
     * Despite the name, this is used also from {@link #loadDetachedPlugins}.
     * Includes a reasonable up-to-date check.
     * A convenience method to be used by {@link #loadBundledPlugins()}.
     * @param fileName like {@code abc.jpi}
     */
    protected void copyBundledPlugin(URL src, String fileName) throws IOException {
        LOGGER.log(FINE, "Copying {0}", src);
        fileName = fileName.replace(".hpi", ".jpi"); // normalize fileNames to have the correct suffix
        String legacyName = fileName.replace(".jpi", ".hpi");
        long lastModified = getModificationDate(src);
        File file = new File(rootDir, fileName);

        // normalization first, if the old file exists.
        rename(new File(rootDir, legacyName), file);

        // update file if:
        //  - no file exists today
        //  - bundled version and current version differs (by timestamp).
        if (!file.exists() || file.lastModified() != lastModified) {
            FileUtils.copyURLToFile(src, file);
            Files.setLastModifiedTime(Util.fileToPath(file), FileTime.fromMillis(getModificationDate(src)));
            // lastModified is set for two reasons:
            // - to avoid unpacking as much as possible, but still do it on both upgrade and downgrade
            // - to make sure the value is not changed after each restart, so we can avoid
            // unpacking the plugin itself in ClassicPluginStrategy.explode
        }

        // Plugin pinning has been deprecated.
        // See https://groups.google.com/d/msg/jenkinsci-dev/kRobm-cxFw8/6V66uhibAwAJ
    }

    /*package*/ static @CheckForNull Manifest parsePluginManifest(URL bundledJpi) {
        try (URLClassLoader cl = new URLClassLoader("Temporary classloader for parsing " + bundledJpi.toString(), new URL[]{bundledJpi}, ClassLoader.getSystemClassLoader())) {
            InputStream in = null;
            try {
                URL res = cl.findResource(PluginWrapper.MANIFEST_FILENAME);
                if (res != null) {
                    in = getBundledJpiManifestStream(res);
                    return new Manifest(in);
                }
            } finally {
                Util.closeAndLogFailures(in, LOGGER, PluginWrapper.MANIFEST_FILENAME, bundledJpi.toString());
            }
        } catch (IOException e) {
            LOGGER.log(WARNING, "Failed to parse manifest of " + bundledJpi, e);
        }
        return null;
    }

    /**
     * Retrieves input stream for the Manifest url.
     * The method intelligently handles the case of {@link JarURLConnection} pointing to files within JAR.
     * @param url Url of the manifest file
     * @return Input stream, which allows to retrieve manifest. This stream must be closed outside
     * @throws IOException Operation error
     */
    @NonNull
    /*package*/ static InputStream getBundledJpiManifestStream(@NonNull URL url) throws IOException {
        URLConnection uc = url.openConnection();
        InputStream in = null;
        // Magic, which allows to avoid using stream generated for JarURLConnection.
        // It prevents getting into JENKINS-37332 due to the file descriptor leak
        if (uc instanceof JarURLConnection) {
            final JarURLConnection jarURLConnection = (JarURLConnection) uc;
            final String entryName = jarURLConnection.getEntryName();

            try (JarFile jarFile = jarURLConnection.getJarFile()) {
                final JarEntry entry = entryName != null && jarFile != null ? jarFile.getJarEntry(entryName) : null;
                if (entry != null) {
                    try (InputStream i = jarFile.getInputStream(entry)) {
                        byte[] manifestBytes = i.readAllBytes();
                        in = new ByteArrayInputStream(manifestBytes);
                    }
                } else {
                    LOGGER.log(Level.WARNING, "Failed to locate the JAR file for {0}"
                            + "The default URLConnection stream access will be used, file descriptor may be leaked.",
                               url);
                }
            }
        }

        // If input stream is undefined, use the default implementation
        if (in == null) {
            in = url.openStream();
        }

        return in;
    }

    /**
     * Retrieves modification date of the specified file.
     * The method intelligently handles the case of {@link JarURLConnection} pointing to files within JAR.
     * @param url Url of the file
     * @return Modification date
     * @throws IOException Operation error
     */
    @NonNull
    /*package*/ static long getModificationDate(@NonNull URL url) throws IOException {
        URLConnection uc = url.openConnection();

        // It prevents file descriptor leak if the URL references a file within JAR
        // See JENKINS-37332  for more info
        // The code idea is taken from https://github.com/jknack/handlebars.java/pull/394
        if (uc instanceof JarURLConnection) {
            final JarURLConnection connection = (JarURLConnection) uc;
            final URL jarURL = connection.getJarFileURL();
            if (jarURL.getProtocol().equals("file")) {
                String file = jarURL.getFile();
                return new File(file).lastModified();
            } else {
                // We access the data without file protocol
                if (connection.getEntryName() != null) {
                    LOGGER.log(WARNING, "Accessing modification date of {0} file, which is an entry in JAR file. "
                        + "The access protocol is not file:, falling back to the default logic (risk of file descriptor leak).",
                            url);
                }
            }
        }

        // Fallbak to the default implementation
        return uc.getLastModified();
    }

    /**
     * Rename a legacy file to a new name, with care to Windows where {@link File#renameTo(File)}
     * doesn't work if the destination already exists.
     */
    private void rename(File legacyFile, File newFile) throws IOException {
        if (!legacyFile.exists())   return;
        if (newFile.exists()) {
            Util.deleteFile(newFile);
        }
        if (!legacyFile.renameTo(newFile)) {
            LOGGER.warning("Failed to rename " + legacyFile + " to " + newFile);
        }
    }

    /**
     * Creates a hudson.PluginStrategy, looking at the corresponding system property.
     */
    protected PluginStrategy createPluginStrategy() {
        String strategyName = SystemProperties.getString(PluginStrategy.class.getName());
        if (strategyName != null) {
            try {
                Class<?> klazz = getClass().getClassLoader().loadClass(strategyName);
                Object strategy = klazz.getConstructor(PluginManager.class)
                        .newInstance(this);
                if (strategy instanceof PluginStrategy) {
                    LOGGER.info("Plugin strategy: " + strategyName);
                    return (PluginStrategy) strategy;
                } else {
                    LOGGER.warning("Plugin strategy (" + strategyName +
                            ") is not an instance of hudson.PluginStrategy");
                }
            } catch (ClassNotFoundException e) {
                LOGGER.warning("Plugin strategy class not found: "
                        + strategyName);
            } catch (Exception e) {
                LOGGER.log(WARNING, "Could not instantiate plugin strategy: "
                        + strategyName + ". Falling back to ClassicPluginStrategy", e);
            }
            LOGGER.info("Falling back to ClassicPluginStrategy");
        }

        // default and fallback
        return new ClassicPluginStrategy(this);
    }

    public PluginStrategy getPluginStrategy() {
        return strategy;
    }

    /**
     * Returns true if any new plugin was added.
     */
    public boolean isPluginUploaded() {
        return pluginUploaded;
    }

    /**
     * All discovered plugins.
     */
    @Exported
    public List<PluginWrapper> getPlugins() {
        return Collections.unmodifiableList(plugins);
    }

    @Restricted(NoExternalUse.class) // used by jelly
    public List<PluginWrapper> getPluginsSortedByTitle() {
        return plugins.stream()
                .sorted(Comparator.comparing(PluginWrapper::getDisplayName, String.CASE_INSENSITIVE_ORDER))
                .collect(Collectors.toUnmodifiableList());
    }

    public List<FailedPlugin> getFailedPlugins() {
        return failedPlugins;
    }

    /**
     * Get the plugin instance with the given short name.
     * @param shortName the short name of the plugin
     * @return The plugin singleton or {@code null} if a plugin with the given short name does not exist.
     *         The fact the plugin is loaded does not mean it is enabled and fully initialized for the current Jenkins session.
     *         Use {@link PluginWrapper#isActive()} to check it.
     */
    @CheckForNull
    public PluginWrapper getPlugin(String shortName) {
        for (PluginWrapper p : getPlugins()) {
            if (p.getShortName().equals(shortName))
                return p;
        }
        return null;
    }

    /**
     * Get the plugin instance that implements a specific class, use to find your plugin singleton.
     * Note: beware the classloader fun.
     * @param pluginClazz The class that your plugin implements.
     * @return The plugin singleton or {@code null} if for some reason the plugin is not loaded.
     *         The fact the plugin is loaded does not mean it is enabled and fully initialized for the current Jenkins session.
     *         Use {@link Plugin#getWrapper()} and then {@link PluginWrapper#isActive()} to check it.
     */
    @CheckForNull
    public PluginWrapper getPlugin(Class<? extends Plugin> pluginClazz) {
        for (PluginWrapper p : getPlugins()) {
            if (pluginClazz.isInstance(p.getPlugin()))
                return p;
        }
        return null;
    }

    /**
     * Get the plugin instances that extend a specific class, use to find similar plugins.
     * Note: beware the classloader fun.
     * @param pluginSuperclass The class that your plugin is derived from.
     * @return The list of plugins implementing the specified class.
     */
    public List<PluginWrapper> getPlugins(Class<? extends Plugin> pluginSuperclass) {
        List<PluginWrapper> result = new ArrayList<>();
        for (PluginWrapper p : getPlugins()) {
            if (pluginSuperclass.isInstance(p.getPlugin()))
                result.add(p);
        }
        return Collections.unmodifiableList(result);
    }

    @Override
    public String getDisplayName() {
        return Messages.PluginManager_DisplayName();
    }

    @Override
    public String getSearchUrl() {
        return "pluginManager";
    }

    /**
     * Discover all the service provider implementations of the given class,
     * via {@code META-INF/services}.
     * @deprecated Use {@link ServiceLoader} instead, or (more commonly) {@link ExtensionList}.
     */
    @Deprecated
    public <T> Collection<Class<? extends T>> discover(Class<T> spi) {
        Set<Class<? extends T>> result = new HashSet<>();

        for (PluginWrapper p : activePlugins) {
            Service.load(spi, p.classLoader, result);
        }

        return result;
    }

    /**
     * Return the {@link PluginWrapper} that loaded the given class 'c'.
     *
     * @since 1.402.
     */
    public PluginWrapper whichPlugin(Class c) {
        PluginWrapper oneAndOnly = null;
        ClassLoader cl = c.getClassLoader();
        for (PluginWrapper p : activePlugins) {
            if (p.classLoader == cl) {
                if (oneAndOnly != null)
                    return null;    // ambiguous
                oneAndOnly = p;
            }
        }
        if (oneAndOnly == null && Main.isUnitTest) {
            // compare jenkins.security.ClassFilterImpl
            CodeSource cs = c.getProtectionDomain().getCodeSource();
            if (cs != null) {
                URL loc = cs.getLocation();
                if (loc != null) {
                    if ("file".equals(loc.getProtocol())) {
                        File file;
                        try {
                            file = Paths.get(loc.toURI()).toFile();
                        } catch (InvalidPathException | URISyntaxException e) {
                            LOGGER.log(Level.WARNING, "could not inspect " + loc, e);
                            return null;
                        }
                        if (file.isFile()) { // ignore directories
                            try (JarFile jf = new JarFile(file)) {
                                Manifest mf = jf.getManifest();
                                if (mf != null) {
                                    java.util.jar.Attributes attr = mf.getMainAttributes();
                                    if (attr.getValue("Plugin-Version") != null) {
                                        String shortName = attr.getValue("Short-Name");
                                        LOGGER.fine(() -> "found " + shortName + " for " + c);
                                        return getPlugin(shortName);
                                    }
                                }
                            } catch (IOException e) {
                                LOGGER.log(Level.WARNING, "could not inspect " + loc, e);
                            }
                        }
                    }
                }
            }
        }
        return oneAndOnly;
    }

    /**
     * Orderly terminates all the plugins.
     */
    public synchronized void stop() {
        for (PluginWrapper p : activePlugins) {
            p.stop();
        }
        List<PluginWrapper> pluginsCopy = new ArrayList<>(plugins);
        for (PluginWrapper p : pluginsCopy) {
            activePlugins.remove(p);
            plugins.remove(p);
            p.releaseClassLoader();
        }
        // Work around a bug in commons-logging.
        // See http://www.szegedi.org/articles/memleak.html
        LogFactory.release(uberClassLoader);
    }

    @Restricted(NoExternalUse.class)
    public static boolean isNonMetaLabel(String label) {
        return !("adopt-this-plugin".equals(label) || "deprecated".equals(label));
    }

    /**
     * This allows "Update Center" to live at the URL
     * {@code /pluginManager/updates/} in addition to its {@code /updateCenter/}
     * URL which is provided by {@link jenkins.model.Jenkins#getUpdateCenter()}.
     * For purposes of Stapler, this object is the current item serving the
     * view, and since this is not a {@link hudson.model.ModelObject}, it does
     * not appear as an additional breadcrumb and only the "Plugin Manager"
     * breadcrumb is shown.
     */
    @Restricted(NoExternalUse.class)
    public static class UpdateCenterProxy implements StaplerFallback {
        @Override
        public Object getStaplerFallback() {
            return Jenkins.get().getUpdateCenter();
        }
    }

    public UpdateCenterProxy getUpdates() {
        return new UpdateCenterProxy();
    }

    @Restricted(NoExternalUse.class)
    public HttpResponse doPluginsSearch(@QueryParameter String query, @QueryParameter Integer limit) {
        List<JSONObject> plugins = new ArrayList<>();
        for (UpdateSite site : Jenkins.get().getUpdateCenter().getSiteList()) {
            List<JSONObject> sitePlugins = site.getAvailables().stream()
                .filter(plugin -> {
                    if (query == null || query.isBlank()) {
                        return true;
                    }
                    return (plugin.name != null && plugin.name.toLowerCase(Locale.ROOT).contains(query.toLowerCase(Locale.ROOT))) ||
                        (plugin.title != null && plugin.title.toLowerCase(Locale.ROOT).contains(query.toLowerCase(Locale.ROOT))) ||
                        (plugin.excerpt != null && plugin.excerpt.toLowerCase(Locale.ROOT).contains(query.toLowerCase(Locale.ROOT))) ||
                        plugin.hasCategory(query) ||
                        plugin.getCategoriesStream()
                            .map(UpdateCenter::getCategoryDisplayName)
                            .anyMatch(category -> category != null && category.toLowerCase(Locale.ROOT).contains(query.toLowerCase(Locale.ROOT))) ||
                        plugin.hasWarnings() && query.equalsIgnoreCase("warning:");
                })
                .limit(Math.max(limit - plugins.size(), 1))
                .sorted((o1, o2) -> {
                    String o1DisplayName = o1.getDisplayName();
                    if (o1.name.equalsIgnoreCase(query) ||
                        o1DisplayName.equalsIgnoreCase(query)) {
                        return -1;
                    }
                    String o2DisplayName = o2.getDisplayName();
                    if (o2.name.equalsIgnoreCase(query) || o2DisplayName.equalsIgnoreCase(query)) {
                        return 1;
                    }
                    if (o1.name.equals(o2.name)) {
                        return 0;
                    }
                    final int pop = Double.compare(o2.popularity, o1.popularity);
                    if (pop != 0) {
                        return pop; // highest popularity first
                    }
                    return o1DisplayName.compareTo(o2DisplayName);
                })
                .map(plugin -> {
                    JSONObject jsonObject = new JSONObject();
                    jsonObject.put("name", plugin.name);
                    jsonObject.put("sourceId", plugin.sourceId);
                    jsonObject.put("title", plugin.title);
                    jsonObject.put("displayName", plugin.getDisplayName());
                    if (plugin.wiki == null || !(plugin.wiki.startsWith("https://") || plugin.wiki.startsWith("http://"))) {
                        jsonObject.put("wiki", "");
                    } else {
                        jsonObject.put("wiki", plugin.wiki);
                    }
                    jsonObject.put("categories", plugin.getCategoriesStream()
                        .filter(PluginManager::isNonMetaLabel)
                        .map(UpdateCenter::getCategoryDisplayName)
                        .collect(toList())
                    );

                    if (hasAdoptThisPluginLabel(plugin)) {
                        jsonObject.put("adoptMe", Messages.PluginManager_adoptThisPlugin());
                    }
                    if (plugin.isDeprecated()) {
                        jsonObject.put("deprecated", Messages.PluginManager_deprecationWarning(plugin.getDeprecation().url));
                    }
                    jsonObject.put("excerpt", plugin.excerpt);
                    jsonObject.put("version", plugin.version);
                    jsonObject.put("popularity", plugin.popularity);
                    if (plugin.isForNewerHudson()) {
                        jsonObject.put("newerCoreRequired", Messages.PluginManager_coreWarning(Util.xmlEscape(plugin.requiredCore)));
                    }
                    if (plugin.hasWarnings()) {
                        JSONObject unresolvedSecurityWarnings = new JSONObject();
                        unresolvedSecurityWarnings.put("text", Messages.PluginManager_securityWarning());
                        Set<UpdateSite.Warning> pluginWarnings = plugin.getWarnings();
                        if (pluginWarnings == null) {
                            throw new IllegalStateException("warnings cannot be null here");
                        }
                        List<JSONObject> warnings = pluginWarnings.stream()
                            .map(warning -> {
                                JSONObject jsonWarning = new JSONObject();
                                jsonWarning.put("url", warning.url);
                                jsonWarning.put("message", warning.message);
                                return jsonWarning;
                            }).collect(toList());
                        unresolvedSecurityWarnings.put("warnings", warnings);
                        jsonObject.put("unresolvedSecurityWarnings", unresolvedSecurityWarnings);
                    }
                    if (plugin.releaseTimestamp != null) {
                        JSONObject releaseTimestamp = new JSONObject();
                        releaseTimestamp.put("iso8601", Functions.iso8601DateTime(plugin.releaseTimestamp));
                        releaseTimestamp.put("displayValue", Messages.PluginManager_ago(Functions.getTimeSpanString(plugin.releaseTimestamp)));
                        jsonObject.put("releaseTimestamp", releaseTimestamp);
                    }
                    return jsonObject;
                })
                .collect(toList());
            plugins.addAll(sitePlugins);
            if (plugins.size() >= limit) {
                break;
            }
        }

        JSONArray mappedPlugins = new JSONArray();
        mappedPlugins.addAll(plugins);

        return hudson.util.HttpResponses.okJSON(mappedPlugins);
    }

    /**
     * Get the list of all plugins - available and installed.
     * @return The list of all plugins - available and installed.
     */
    @Restricted(DoNotUse.class) // WebOnly
    public HttpResponse doPlugins() {
        Jenkins.get().checkPermission(Jenkins.ADMINISTER);
        JSONArray response = new JSONArray();
        Map<String, JSONObject> allPlugins = new HashMap<>();
        for (PluginWrapper plugin : plugins) {
            JSONObject pluginInfo = new JSONObject();
            pluginInfo.put("installed", true);
            pluginInfo.put("name", plugin.getShortName());
            pluginInfo.put("title", plugin.getDisplayName());
            pluginInfo.put("active", plugin.isActive());
            pluginInfo.put("enabled", plugin.isEnabled());
            pluginInfo.put("bundled", plugin.isBundled);
            pluginInfo.put("deleted", plugin.isDeleted());
            pluginInfo.put("downgradable", plugin.isDowngradable());
            pluginInfo.put("website", plugin.getUrl());
            List<Dependency> dependencies = plugin.getDependencies();
            if (dependencies != null && !dependencies.isEmpty()) {
                Map<String, String> dependencyMap = new HashMap<>();
                for (Dependency dependency : dependencies) {
                    dependencyMap.put(dependency.shortName, dependency.version);
                }
                pluginInfo.put("dependencies", dependencyMap);
            } else {
                pluginInfo.put("dependencies", Collections.emptyMap());
            }
            response.add(pluginInfo);
        }
        for (UpdateSite site : Jenkins.get().getUpdateCenter().getSiteList()) {
            for (UpdateSite.Plugin plugin : site.getAvailables()) {
                JSONObject pluginInfo = allPlugins.get(plugin.name);
                if (pluginInfo == null) {
                    pluginInfo = new JSONObject();
                    pluginInfo.put("installed", false);
                }
                pluginInfo.put("name", plugin.name);
                pluginInfo.put("title", plugin.getDisplayName());
                pluginInfo.put("excerpt", plugin.excerpt);
                pluginInfo.put("site", site.getId());
                pluginInfo.put("dependencies", plugin.dependencies);
                pluginInfo.put("website", plugin.wiki);
                response.add(pluginInfo);
            }
        }
        return hudson.util.HttpResponses.okJSON(response);
    }

    @RequirePOST
    public HttpResponse doUpdateSources(StaplerRequest req) throws IOException {
        Jenkins.get().checkPermission(Jenkins.ADMINISTER);

        if (req.hasParameter("remove")) {
            UpdateCenter uc = Jenkins.get().getUpdateCenter();
            BulkChange bc = new BulkChange(uc);
            try {
                for (String id : req.getParameterValues("sources"))
                    uc.getSites().remove(uc.getById(id));
            } finally {
                bc.commit();
            }
        } else
        if (req.hasParameter("add"))
            return new HttpRedirect("addSite");

        return new HttpRedirect("./sites");
    }

    /**
     * Called to progress status beyond installing plugins, e.g. if
     * there were failures that prevented installation from naturally proceeding
     */
    @RequirePOST
    @Restricted(DoNotUse.class) // WebOnly
    public void doInstallPluginsDone() {
        Jenkins j = Jenkins.get();
        j.checkPermission(Jenkins.ADMINISTER);
        InstallUtil.proceedToNextStateFrom(InstallState.INITIAL_PLUGINS_INSTALLING);
    }

    /**
     * Performs the installation of the plugins.
     */
    @RequirePOST
    public void doInstall(StaplerRequest req, StaplerResponse rsp) throws IOException, ServletException {
        Jenkins.get().checkPermission(Jenkins.ADMINISTER);
        Set<String> plugins = new LinkedHashSet<>();

        Enumeration<String> en = req.getParameterNames();
        while (en.hasMoreElements()) {
            String n =  en.nextElement();
            if (n.startsWith("plugin.")) {
                n = n.substring(7);
                plugins.add(n);
            }
        }

        boolean dynamicLoad = req.getParameter("dynamicLoad") != null;
        install(plugins, dynamicLoad);

        rsp.sendRedirect("updates/");
    }

    /**
     * Installs a list of plugins from a JSON POST.
     * @param req The request object.
     * @return A JSON response that includes a "correlationId" in the "data" element.
     * That "correlationId" can then be used in calls to
     * {@link UpdateCenter#doInstallStatus(org.kohsuke.stapler.StaplerRequest)}.
     * @throws IOException Error reading JSON payload fro request.
     */
    @RequirePOST
    @Restricted(DoNotUse.class) // WebOnly
    public HttpResponse doInstallPlugins(StaplerRequest req) throws IOException {
        Jenkins.get().checkPermission(Jenkins.ADMINISTER);
        String payload = IOUtils.toString(req.getInputStream(), req.getCharacterEncoding());
        JSONObject request = JSONObject.fromObject(payload);
        JSONArray pluginListJSON = request.getJSONArray("plugins");
        List<String> plugins = new ArrayList<>();

        for (int i = 0; i < pluginListJSON.size(); i++) {
            plugins.add(pluginListJSON.getString(i));
        }

        UUID correlationId = UUID.randomUUID();
        try {
            boolean dynamicLoad = request.getBoolean("dynamicLoad");
            install(plugins, dynamicLoad, correlationId);

            JSONObject responseData = new JSONObject();
            responseData.put("correlationId", correlationId.toString());

            return hudson.util.HttpResponses.okJSON(responseData);
        } catch (RuntimeException e) {
            return hudson.util.HttpResponses.errorJSON(e.getMessage());
        }
    }

    /**
     * Performs the installation of the plugins.
     * @param plugins The collection of plugins to install.
     * @param dynamicLoad If true, the plugin will be dynamically loaded into this Jenkins. If false,
     *                    the plugin will only take effect after the reboot.
     *                    See {@link UpdateCenter#isRestartRequiredForCompletion()}
     * @return The install job list.
     * @since 2.0
     */
    @Restricted(NoExternalUse.class)
    public List<Future<UpdateCenter.UpdateCenterJob>> install(@NonNull Collection<String> plugins, boolean dynamicLoad) {
        return install(plugins, dynamicLoad, null);
    }

    private List<Future<UpdateCenter.UpdateCenterJob>> install(@NonNull Collection<String> plugins, boolean dynamicLoad, @CheckForNull UUID correlationId) {
        List<Future<UpdateCenter.UpdateCenterJob>> installJobs = new ArrayList<>();

        LOGGER.log(INFO, "Starting installation of a batch of {0} plugins plus their dependencies", plugins.size());
        long start = System.nanoTime();
        List<PluginWrapper> batch = new ArrayList<>();

        for (String n : plugins) {
            // JENKINS-22080 plugin names can contain '.' as could (according to rumour) update sites
            int index = n.indexOf('.');
            UpdateSite.Plugin p = null;

            if (index == -1) {
                p = getPlugin(n, UpdateCenter.ID_DEFAULT);
            } else {
                while (index != -1) {
                    if (index + 1 >= n.length()) {
                        break;
                    }
                    String pluginName = n.substring(0, index);
                    String siteName = n.substring(index + 1);
                    UpdateSite.Plugin plugin = getPlugin(pluginName, siteName);
                    // There could be cases like:
                    // 'plugin.ambiguous.updatesite' where both
                    // 'plugin' @ 'ambiguous.updatesite' and 'plugin.ambiguous' @ 'updatesite' resolve to valid plugins
                    if (plugin != null) {
                        if (p != null) {
                            throw new Failure("Ambiguous plugin: " + n);
                        }
                        p = plugin;
                    }
                    index = n.indexOf('.', index + 1);
                }
            }

            if (p == null) {
                throw new Failure("No such plugin: " + n);
            }
            Future<UpdateCenter.UpdateCenterJob> jobFuture = p.deploy(dynamicLoad, correlationId, batch, false);
            installJobs.add(jobFuture);
        }

        final Jenkins jenkins = Jenkins.get();
        final UpdateCenter updateCenter = jenkins.getUpdateCenter();

        if (dynamicLoad) {
            installJobs.add(updateCenter.addJob(updateCenter.new CompleteBatchJob(batch, start, correlationId)));
        }

        final Authentication currentAuth = Jenkins.getAuthentication2();

        if (!jenkins.getInstallState().isSetupComplete()) {
            jenkins.setInstallState(InstallState.INITIAL_PLUGINS_INSTALLING);
            updateCenter.persistInstallStatus();
            new Thread() {
                @Override
                public void run() {
                    boolean failures = false;
                    INSTALLING: while (true) {
                        try {
                            updateCenter.persistInstallStatus();
                            Thread.sleep(500);
                            failures = false;
                            for (Future<UpdateCenter.UpdateCenterJob> jobFuture : installJobs) {
                                if (!jobFuture.isDone() && !jobFuture.isCancelled()) {
                                    continue INSTALLING;
                                }
                                UpdateCenter.UpdateCenterJob job = jobFuture.get();
                                if (job instanceof InstallationJob && ((InstallationJob) job).status instanceof DownloadJob.Failure) {
                                    failures = true;
                                }
                            }
                        } catch (Exception e) {
                            LOGGER.log(WARNING, "Unexpected error while waiting for initial plugin set to install.", e);
                        }
                        break;
                    }
                    updateCenter.persistInstallStatus();
                    if (!failures) {
                        try (ACLContext acl = ACL.as2(currentAuth)) {
                            InstallUtil.proceedToNextStateFrom(InstallState.INITIAL_PLUGINS_INSTALLING);
                        }
                    }
                }
            }.start();
        }

        return installJobs;
    }

    @CheckForNull
    private UpdateSite.Plugin getPlugin(String pluginName, String siteName) {
        UpdateSite updateSite = Jenkins.get().getUpdateCenter().getById(siteName);
        if (updateSite == null) {
            throw new Failure("No such update center: " + siteName);
        }
        return updateSite.getPlugin(pluginName);
    }

    /**
     * Bare-minimum configuration mechanism to change the update center.
     */
    @RequirePOST
    public HttpResponse doSiteConfigure(@QueryParameter String site) throws IOException {
        Jenkins hudson = Jenkins.get();
        hudson.checkPermission(Jenkins.ADMINISTER);
        UpdateCenter uc = hudson.getUpdateCenter();
        PersistedList<UpdateSite> sites = uc.getSites();
        sites.removeIf(s -> s.getId().equals(UpdateCenter.ID_DEFAULT));
        sites.add(new UpdateSite(UpdateCenter.ID_DEFAULT, site));

        return new HttpRedirect("advanced");
    }

    @POST
    public HttpResponse doProxyConfigure(StaplerRequest req) throws IOException, ServletException {
        Jenkins jenkins = Jenkins.get();
        jenkins.checkPermission(Jenkins.ADMINISTER);

        ProxyConfiguration pc = req.bindJSON(ProxyConfiguration.class, req.getSubmittedForm());
        ProxyConfigurationManager.saveProxyConfiguration(pc);
        return new HttpRedirect("advanced");
    }

    interface PluginCopier {
        void copy(File target) throws Exception;

        void cleanup();
    }

    static class FileUploadPluginCopier implements PluginCopier {
        private FileItem fileItem;

        FileUploadPluginCopier(FileItem fileItem) {
            this.fileItem = fileItem;
        }

        @Override
        public void copy(File target) throws IOException {
            try {
                fileItem.write(Util.fileToPath(target));
            } catch (UncheckedIOException e) {
                throw e.getCause();
            }
        }

        @Override
        public void cleanup() {
            try {
                fileItem.delete();
            } catch (IOException e) {
                throw new UncheckedIOException(e);
            }
        }
    }

    static class UrlPluginCopier implements PluginCopier {
        private String url;

        UrlPluginCopier(String url) {
            this.url = url;
        }

        @Override
        public void copy(File target) throws Exception {
            try (InputStream input =  ProxyConfiguration.getInputStream(new URL(url))) {
                Files.copy(input, target.toPath());
            }
        }

        @Override
        public void cleanup() {

        }
    }

    /**
     * Uploads a plugin.
     */
    @RequirePOST
    public HttpResponse doUploadPlugin(StaplerRequest req) throws IOException, ServletException {
        try {
            Jenkins.get().checkPermission(Jenkins.ADMINISTER);

            String fileName = "";
            PluginCopier copier;
            File tmpDir = Files.createTempDirectory("uploadDir").toFile();
            JavaxServletFileUpload<DiskFileItem, DiskFileItemFactory> upload = new JavaxServletDiskFileUpload(DiskFileItemFactory.builder().setFile(tmpDir).get());
            List<DiskFileItem> items = upload.parseRequest(req);
            String string = items.get(1).getString();
            if (string != null && !string.isBlank()) {
                // this is a URL deployment
                fileName = string;
                copier = new UrlPluginCopier(fileName);
            } else {
                // this is a file upload
                FileItem fileItem = items.get(0);
                fileName = Util.getFileName(fileItem.getName());
                copier = new FileUploadPluginCopier(fileItem);
            }

            if ("".equals(fileName)) {
                return new HttpRedirect("advanced");
            }
            // we allow the upload of the new jpi's and the legacy hpi's
            if (!fileName.endsWith(".jpi") && !fileName.endsWith(".hpi")) {
                throw new Failure(hudson.model.Messages.Hudson_NotAPlugin(fileName));
            }

            // first copy into a temporary file name
            File t = File.createTempFile("uploaded", ".jpi", tmpDir);
            tmpDir.deleteOnExit();
            t.deleteOnExit();
            // TODO Remove this workaround after FILEUPLOAD-293 is resolved.
            Files.delete(Util.fileToPath(t));
            try {
                copier.copy(t);
            } catch (Exception e) {
                // Exception thrown is too generic so at least limit the scope where it can occur
                throw new ServletException(e);
            }
            copier.cleanup();

            final String baseName = identifyPluginShortName(t);

            pluginUploaded = true;

            JSONArray dependencies = new JSONArray();
            try {
                Manifest m;
                try (JarFile jarFile = new JarFile(t)) {
                    m = jarFile.getManifest();
                }
                String deps = m.getMainAttributes().getValue("Plugin-Dependencies");

                if (deps != null && !deps.isBlank()) {
                    // now we get to parse it!
                    String[] plugins = deps.split(",");
                    for (String p : plugins) {
                        // should have name:version[;resolution:=optional]
                        String[] attrs = p.split("[:;]");
                        dependencies.add(new JSONObject()
                                .element("name", attrs[0])
                                .element("version", attrs[1])
                                .element("optional", p.contains("resolution:=optional")));
                    }
                }
            } catch (IOException e) {
                LOGGER.log(WARNING, "Unable to setup dependency list for plugin upload", e);
            }

            // Now create a dummy plugin that we can dynamically load (the InstallationJob will force a restart if one is needed):
            JSONObject cfg = new JSONObject().
                    element("name", baseName).
                    element("version", "0"). // unused but mandatory
                    element("url", t.toURI().toString()).
                    element("dependencies", dependencies);
            new UpdateSite(UpdateCenter.ID_UPLOAD, null).new Plugin(UpdateCenter.ID_UPLOAD, cfg).deploy(true);
            return new HttpRedirect("updates/");
        } catch (FileUploadException e) {
            throw new ServletException(e);
        }
    }

    @Restricted(NoExternalUse.class)
    @RequirePOST public FormValidation doCheckPluginUrl(StaplerRequest request, @QueryParameter String value) throws IOException {
        if (value != null && !value.isBlank()) {
            try {
                URL url = new URL(value);
                if (!url.getProtocol().startsWith("http")) {
                    return FormValidation.error(Messages.PluginManager_invalidUrl());
                }

                if (!url.getProtocol().equals("https")) {
                    return FormValidation.warning(Messages.PluginManager_insecureUrl());
                }
            } catch (MalformedURLException e) {
                return FormValidation.error(e.getMessage());
            }
        }
        return FormValidation.ok();
    }

    @Restricted(NoExternalUse.class)
    @RequirePOST public FormValidation doCheckUpdateSiteUrl(StaplerRequest request, @QueryParameter String value) throws InterruptedException {
        Jenkins.get().checkPermission(Jenkins.ADMINISTER);
        return checkUpdateSiteURL(value);
    }

    @Restricted(DoNotUse.class) // visible for testing only
    FormValidation checkUpdateSiteURL(@CheckForNull String value) throws InterruptedException {
        value = Util.fixEmptyAndTrim(value);

        if (value == null) {
            return FormValidation.error(Messages.PluginManager_emptyUpdateSiteUrl());
        }

        final URI baseUri;
        try {
            baseUri = new URI(value);
        } catch (URISyntaxException ex) {
            return FormValidation.error(ex, Messages.PluginManager_invalidUrl());
        }

        if ("file".equalsIgnoreCase(baseUri.getScheme())) {
            File f = new File(baseUri);
            if (f.isFile()) {
                return FormValidation.ok();
            }
            return FormValidation.error(Messages.PluginManager_connectionFailed());
        }

        if ("https".equalsIgnoreCase(baseUri.getScheme()) || "http".equalsIgnoreCase(baseUri.getScheme())) {
            final URI uriWithQuery;
            try {
                if (baseUri.getRawQuery() == null) {
                    uriWithQuery = new URI(value + "?version=" + Jenkins.VERSION + "&uctest");
                } else {
                    uriWithQuery = new URI(value + "&version=" + Jenkins.VERSION + "&uctest");
                }
            } catch (URISyntaxException e) {
                return FormValidation.error(e, Messages.PluginManager_invalidUrl());
            }
            HttpClient httpClient = ProxyConfiguration.newHttpClientBuilder()
                    .connectTimeout(Duration.ofSeconds(5))
                    .build();
            HttpRequest httpRequest;
            try {
                httpRequest = ProxyConfiguration.newHttpRequestBuilder(uriWithQuery)
                        .method("HEAD", HttpRequest.BodyPublishers.noBody())
                        .build();
            } catch (IllegalArgumentException e) {
                return FormValidation.error(e, Messages.PluginManager_invalidUrl());
            }
            try {
                java.net.http.HttpResponse<Void> httpResponse = httpClient.send(
                        httpRequest, java.net.http.HttpResponse.BodyHandlers.discarding());
                if (100 <= httpResponse.statusCode() && httpResponse.statusCode() <= 399) {
                    return FormValidation.ok();
                }
                LOGGER.log(Level.FINE, "Obtained a non OK ({0}) response from the update center",
                        new Object[] {httpResponse.statusCode(), baseUri});
                return FormValidation.error(Messages.PluginManager_connectionFailed());
            } catch (IOException e) {
                LOGGER.log(Level.FINE, "Failed to check update site", e);
                return FormValidation.error(e, Messages.PluginManager_connectionFailed());
            }

        }
        // not a file or http(s) scheme
        return FormValidation.error(Messages.PluginManager_invalidUrl());
    }

    @Restricted(NoExternalUse.class)
    @RequirePOST public HttpResponse doCheckUpdatesServer() throws IOException {
        Jenkins.get().checkPermission(Jenkins.SYSTEM_READ);

        // We'll check the update servers with a try-retry mechanism. The retrier is built with a builder
        Retrier<FormValidation> updateServerRetrier = new Retrier.Builder<>(
                // the action to perform
                this::checkUpdatesServer,

                // the way we know whether this attempt was right or wrong
                (currentAttempt, result) -> result.kind == FormValidation.Kind.OK,

                // the action name we are trying to perform
                "check updates server")

                // the number of attempts to try
                .withAttempts(CHECK_UPDATE_ATTEMPTS)

                // the delay between attempts
                .withDelay(CHECK_UPDATE_SLEEP_TIME_MILLIS)

                // whatever exception raised is considered as a fail attempt (all exceptions), not a failure
                .withDuringActionExceptions(new Class[] {Exception.class})

                // what we do with a failed attempt due to an allowed exception, return an FormValidation.error with the message
                .withDuringActionExceptionListener((attempt, e) -> FormValidation.errorWithMarkup(e.getClass().getSimpleName() + ": " + e.getLocalizedMessage()))

                // lets get our retrier object
                .build();

        try {
            // Begin the process
            FormValidation result = updateServerRetrier.start();

            // Check how it went
            if (!FormValidation.Kind.OK.equals(result.kind)) {
                LOGGER.log(Level.SEVERE, Messages.PluginManager_UpdateSiteError(CHECK_UPDATE_ATTEMPTS, result.getMessage()));
                if (CHECK_UPDATE_ATTEMPTS > 1 && !Logger.getLogger(Retrier.class.getName()).isLoggable(Level.WARNING)) {
                    LOGGER.log(Level.SEVERE, Messages.PluginManager_UpdateSiteChangeLogLevel(Retrier.class.getName()));
                }

                lastErrorCheckUpdateCenters = Messages.PluginManager_CheckUpdateServerError(result.getMessage());
            } else {
                lastErrorCheckUpdateCenters = null;
            }

        } catch (Exception e) {
            // It's never going to be reached because we declared all Exceptions in the withDuringActionExceptions, so
            // whatever exception is considered a expected failed attempt and the retries continue
            LOGGER.log(Level.WARNING, Messages.PluginManager_UnexpectedException(), e);

            // In order to leave this method as it was, rethrow as IOException
            throw new IOException(e);
        }

        // Stay in the same page in any case
        return HttpResponses.forwardToPreviousPage();
    }

    private FormValidation checkUpdatesServer() throws Exception {
        for (UpdateSite site : Jenkins.get().getUpdateCenter().getSites()) {
            FormValidation v = site.updateDirectlyNow();
            if (v.kind != FormValidation.Kind.OK) {
                // Stop with an error
                return v;
            }
        }
        for (DownloadService.Downloadable d : DownloadService.Downloadable.all()) {
            FormValidation v = d.updateNow();
            if (v.kind != FormValidation.Kind.OK) {
                // Stop with an error
                return v;
            }
        }
        return FormValidation.ok();
    }

    /**
     * Returns the last error raised during the update sites checking.
     * @return the last error message
     */
    public String getLastErrorCheckUpdateCenters() {
        return lastErrorCheckUpdateCenters;
    }

    protected String identifyPluginShortName(File t) {
        try {
            try (JarFile j = new JarFile(t)) {
                String name = j.getManifest().getMainAttributes().getValue("Short-Name");
                if (name != null) return name;
            }
        } catch (IOException e) {
            LOGGER.log(WARNING, "Failed to identify the short name from " + t, e);
        }
        return FilenameUtils.getBaseName(t.getName());    // fall back to the base name of what's uploaded
    }

    public Descriptor<ProxyConfiguration> getProxyDescriptor() {
        return Jenkins.get().getDescriptor(ProxyConfiguration.class);
    }

    /**
     * Prepares plugins for some expected XML configuration.
     * If the configuration (typically a job’s {@code config.xml})
     * needs some plugins to be installed (or updated), those jobs
     * will be triggered.
     * Plugins are dynamically loaded whenever possible.
     * Requires {@link Jenkins#ADMINISTER}.
     * @param configXml configuration that might be uploaded
     * @return an empty list if all is well, else a list of submitted jobs which must be completed before this configuration can be fully read
     * @throws IOException if loading or parsing the configuration failed
     * @see ItemGroupMixIn#createProjectFromXML
     * @see AbstractItem#updateByXml(javax.xml.transform.Source)
     * @see XStream2
     * @see hudson.model.UpdateSite.Plugin#deploy(boolean)
     * @see PluginWrapper#supportsDynamicLoad
     * @see hudson.model.UpdateCenter.DownloadJob.SuccessButRequiresRestart
     * @since 1.483
     */
    public List<Future<UpdateCenter.UpdateCenterJob>> prevalidateConfig(InputStream configXml) throws IOException {
        Jenkins.get().checkPermission(Jenkins.ADMINISTER);
        List<Future<UpdateCenter.UpdateCenterJob>> jobs = new ArrayList<>();
        UpdateCenter uc = Jenkins.get().getUpdateCenter();
        // TODO call uc.updateAllSites() when available? perhaps not, since we should not block on network here
        for (Map.Entry<String, VersionNumber> requestedPlugin : parseRequestedPlugins(configXml).entrySet()) {
            PluginWrapper pw = getPlugin(requestedPlugin.getKey());
            if (pw == null) { // install new
                UpdateSite.Plugin toInstall = uc.getPlugin(requestedPlugin.getKey(), requestedPlugin.getValue());
                if (toInstall == null) {
                    LOGGER.log(WARNING, "No such plugin {0} to install", requestedPlugin.getKey());
                    continue;
                }
                logPluginWarnings(requestedPlugin, toInstall);
                jobs.add(toInstall.deploy(true));
            } else if (pw.isOlderThan(requestedPlugin.getValue())) { // upgrade
                UpdateSite.Plugin toInstall = uc.getPlugin(requestedPlugin.getKey(), requestedPlugin.getValue());
                if (toInstall == null) {
                    LOGGER.log(WARNING, "No such plugin {0} to upgrade", requestedPlugin.getKey());
                    continue;
                }
                if (!pw.isOlderThan(new VersionNumber(toInstall.version))) {
                    LOGGER.log(WARNING, "{0}@{1} is no newer than what we already have", new Object[] {toInstall.name, toInstall.version});
                    continue;
                }
                logPluginWarnings(requestedPlugin, toInstall);
                if (!toInstall.isCompatibleWithInstalledVersion()) {
                    LOGGER.log(WARNING, "{0}@{1} is incompatible with the installed @{2}", new Object[] {toInstall.name, toInstall.version, pw.getVersion()});
                }
                jobs.add(toInstall.deploy(true)); // dynamicLoad=true => sure to throw RestartRequiredException, but at least message is nicer
            } // else already good
        }
        return jobs;
    }

    private void logPluginWarnings(Map.Entry<String, VersionNumber> requestedPlugin, UpdateSite.Plugin toInstall) {
        if (new VersionNumber(toInstall.version).compareTo(requestedPlugin.getValue()) < 0) {
            LOGGER.log(WARNING, "{0} can only be satisfied in @{1}", new Object[] {requestedPlugin, toInstall.version});
        }
        if (toInstall.isForNewerHudson()) {
            LOGGER.log(WARNING, "{0}@{1} was built for a newer Jenkins", new Object[] {toInstall.name, toInstall.version});
        }
    }

    /**
     * Like {@link #doInstallNecessaryPlugins(StaplerRequest)} but only checks if everything is installed
     * or if some plugins need updates or installation.
     *
     * This method runs without side-effect. I'm still requiring the ADMINISTER permission since
     * XML file can contain various external references and we don't configure parsers properly against
     * that.
     *
     * @since 1.483
     */
    @RequirePOST
    public JSONArray doPrevalidateConfig(StaplerRequest req) throws IOException {
        Jenkins.get().checkPermission(Jenkins.ADMINISTER);

        JSONArray response = new JSONArray();

        for (Map.Entry<String, VersionNumber> p : parseRequestedPlugins(req.getInputStream()).entrySet()) {
            PluginWrapper pw = getPlugin(p.getKey());
            JSONObject j = new JSONObject()
                    .accumulate("name", p.getKey())
                    .accumulate("version", p.getValue().toString());
            if (pw == null) { // install new
                response.add(j.accumulate("mode", "missing"));
            } else if (pw.isOlderThan(p.getValue())) { // upgrade
                response.add(j.accumulate("mode", "old"));
            } // else already good
        }

        return response;
    }

    /**
     * Runs {@link #prevalidateConfig} on posted XML and redirects to the {@link UpdateCenter}.
     * @since 1.483
     */
    @RequirePOST
    public HttpResponse doInstallNecessaryPlugins(StaplerRequest req) throws IOException {
        prevalidateConfig(req.getInputStream());
        return HttpResponses.redirectViaContextPath("pluginManager/updates/");
    }

    /**
     * Parses configuration XML files and picks up references to XML files.
     */
    public Map<String, VersionNumber> parseRequestedPlugins(InputStream configXml) throws IOException {
        final Map<String, VersionNumber> requestedPlugins = new TreeMap<>();
        try {
            SAXParserFactory spf = SAXParserFactory.newInstance();
            spf.setFeature("http://apache.org/xml/features/disallow-doctype-decl", true);
            spf.setFeature(XMLConstants.FEATURE_SECURE_PROCESSING, true);
            spf.newSAXParser().parse(configXml, new DefaultHandler() {
                @Override public void startElement(String uri, String localName, String qName, Attributes attributes) throws SAXException {
                    String plugin = attributes.getValue("plugin");
                    if (plugin == null) {
                        return;
                    }
                    if (!plugin.matches("[^@]+@[^@]+")) {
                        throw new SAXException("Malformed plugin attribute: " + plugin);
                    }
                    int at = plugin.indexOf('@');
                    String shortName = plugin.substring(0, at);
                    VersionNumber existing = requestedPlugins.get(shortName);
                    VersionNumber requested = new VersionNumber(plugin.substring(at + 1));
                    if (existing == null || existing.compareTo(requested) < 0) {
                        requestedPlugins.put(shortName, requested);
                    }
                }

                @Override public InputSource resolveEntity(String publicId, String systemId) throws IOException,
                        SAXException {
                    return RestrictiveEntityResolver.INSTANCE.resolveEntity(publicId, systemId);
                }

            });
        } catch (SAXException x) {
            throw new IOException("Failed to parse XML", x);
        } catch (ParserConfigurationException e) {
            throw new AssertionError(e); // impossible since we don't tweak XMLParser
        }
        return requestedPlugins;
    }

    @Restricted(DoNotUse.class) // table.jelly
    public MetadataCache createCache() {
        return new MetadataCache();
    }

    /**
     * Disable a list of plugins using a strategy for their dependents plugins.
     * @param strategy the strategy regarding how the dependent plugins are processed
     * @param plugins the list of plugins
     * @return the list of results for every plugin and their dependent plugins.
     * @throws IOException see {@link PluginWrapper#disable()}
     */
    public @NonNull List<PluginWrapper.PluginDisableResult> disablePlugins(@NonNull PluginWrapper.PluginDisableStrategy strategy, @NonNull List<String> plugins) throws IOException {
        // Where we store the results of each plugin disablement
        List<PluginWrapper.PluginDisableResult> results = new ArrayList<>(plugins.size());

        // Disable all plugins passed
        for (String pluginName : plugins) {
            PluginWrapper plugin = this.getPlugin(pluginName);

            if (plugin == null) {
                results.add(new PluginWrapper.PluginDisableResult(pluginName, PluginWrapper.PluginDisableStatus.NO_SUCH_PLUGIN, Messages.PluginWrapper_NoSuchPlugin(pluginName)));
            } else {
                results.add(plugin.disable(strategy));
            }
        }

        return results;
    }

    @Restricted(NoExternalUse.class) // table.jelly
    public static final class MetadataCache {
        private final Map<String, Object> data = new HashMap<>();

        public <T> T of(String key, Class<T> type, Supplier<T> func) {
            return type.cast(data.computeIfAbsent(key, _ignored -> func.get()));
        }
    }

    /**
     * {@link ClassLoader} that can see all plugins.
     */
    public static final class UberClassLoader extends ClassLoader {
        private final List<PluginWrapper> activePlugins;

        /** Cache of loaded, or known to be unloadable, classes. */
        private final ConcurrentMap<String, Optional<Class<?>>> loaded = new ConcurrentHashMap<>();

        static {
            registerAsParallelCapable();
        }

        public UberClassLoader(List<PluginWrapper> activePlugins) {
            super("UberClassLoader", PluginManager.class.getClassLoader());
            this.activePlugins = activePlugins;
        }

        @Override
        protected Class<?> findClass(String name) throws ClassNotFoundException {
            if (name.startsWith("SimpleTemplateScript")) { // cf. groovy.text.SimpleTemplateEngine
                throw new ClassNotFoundException("ignoring " + name);
            }
            return loaded.computeIfAbsent(name, this::computeValue).orElseThrow(() -> new ClassNotFoundException(name));
        }

        private Optional<Class<?>> computeValue(String name) {
            for (PluginWrapper p : activePlugins) {
                try {
                    if (FAST_LOOKUP) {
                        return Optional.of(ClassLoaderReflectionToolkit.loadClass(p.classLoader, name));
                    } else {
                        return Optional.of(p.classLoader.loadClass(name));
                    }
                } catch (ClassNotFoundException e) {
                    // Not found. Try the next class loader.
                }
            }
            // Not found in any of the class loaders. Delegate.
            return Optional.empty();
        }

        @Override
        protected URL findResource(String name) {
            for (PluginWrapper p : activePlugins) {
                URL url;
                if (FAST_LOOKUP) {
                    url = ClassLoaderReflectionToolkit._findResource(p.classLoader, name);
                } else {
                    url = p.classLoader.getResource(name);
                }
                if (url != null) {
                    return url;
                }
            }
            return null;
        }

        @Override
        protected Enumeration<URL> findResources(String name) throws IOException {
            List<URL> resources = new ArrayList<>();
            for (PluginWrapper p : activePlugins) {
                if (FAST_LOOKUP) {
                    resources.addAll(Collections.list(ClassLoaderReflectionToolkit._findResources(p.classLoader, name)));
                } else {
                    resources.addAll(Collections.list(p.classLoader.getResources(name)));
                }
            }
            return Collections.enumeration(resources);
        }

        void clearCacheMisses() {
            loaded.values().removeIf(Optional::isEmpty);
        }

        @Override
        public String toString() {
            // only for debugging purpose
            return "classLoader " +  getClass().getName();
        }
    }

    @SuppressFBWarnings(value = "MS_SHOULD_BE_FINAL", justification = "for script console")
    public static boolean FAST_LOOKUP = !SystemProperties.getBoolean(PluginManager.class.getName() + ".noFastLookup");

    /** @deprecated in Jenkins 2.222 use {@link Jenkins#ADMINISTER} instead */
    @Deprecated
    public static final Permission UPLOAD_PLUGINS = new Permission(Jenkins.PERMISSIONS, "UploadPlugins", Messages._PluginManager_UploadPluginsPermission_Description(), Jenkins.ADMINISTER, PermissionScope.JENKINS);

    /** @deprecated in Jenkins 2.222 use {@link Jenkins#ADMINISTER} instead */
    @Deprecated
    public static final Permission CONFIGURE_UPDATECENTER = new Permission(Jenkins.PERMISSIONS, "ConfigureUpdateCenter", Messages._PluginManager_ConfigureUpdateCenterPermission_Description(), Jenkins.ADMINISTER, PermissionScope.JENKINS);

    /**
     * Remembers why a plugin failed to deploy.
     */
    public static final class FailedPlugin {
        public final String name;
        public final Exception cause;
        @Nullable
        public final PluginWrapper pluginWrapper;

        /**
         * Constructor for FailedPlugin when we do not have an associated PluginWrapper
         */
        public FailedPlugin(String name, Exception cause) {
            this.name = name;
            this.cause = cause;
            this.pluginWrapper = null;
        }

        /**
         * Constructor for FailedPlugin when we know which PluginWrapper failed
         */
        public FailedPlugin(PluginWrapper pluginWrapper, Exception cause) {
            this.name = pluginWrapper.getShortName();
            this.cause = cause;
            this.pluginWrapper = pluginWrapper;
        }

        public String getExceptionString() {
            return Functions.printThrowable(cause);
        }
    }

    /**
     * Stores {@link Plugin} instances.
     */
    /*package*/ static final class PluginInstanceStore {
        final Map<PluginWrapper, Plugin> store = new ConcurrentHashMap<>();
    }

    /**
     * {@link AdministrativeMonitor} that checks if there are any plugins with cycle dependencies.
     */
    @Extension @Symbol("pluginCycleDependencies")
    public static final class PluginCycleDependenciesMonitor extends AdministrativeMonitor {

        @Override
        public String getDisplayName() {
            return Messages.PluginManager_PluginCycleDependenciesMonitor_DisplayName();
        }

        private transient volatile boolean isActive = false;

        private transient volatile List<PluginWrapper> pluginsWithCycle;

        @Override
        public boolean isActivated() {
            if (pluginsWithCycle == null) {
                pluginsWithCycle = new ArrayList<>();
                for (PluginWrapper p : Jenkins.get().getPluginManager().getPlugins()) {
                    if (p.hasCycleDependency()) {
                        pluginsWithCycle.add(p);
                        isActive = true;
                    }
                }
            }
            return isActive;
        }

        public List<PluginWrapper> getPluginsWithCycle() {
            return pluginsWithCycle;
        }
    }

    /**
     * {@link AdministrativeMonitor} that informs the administrator about a required plugin update.
     * @since 1.491
     */
    @Extension @Symbol("pluginUpdate")
    public static final class PluginUpdateMonitor extends AdministrativeMonitor {

        private Map<String, PluginUpdateInfo> pluginsToBeUpdated = new HashMap<>();

        /**
         * Convenience method to ease access to this monitor, this allows other plugins to register required updates.
         * @return this monitor.
         */
        public static PluginUpdateMonitor getInstance() {
            return ExtensionList.lookupSingleton(PluginUpdateMonitor.class);
        }

        /**
         * Report to the administrator if the plugin with the given name is older then the required version.
         *
         * @param pluginName shortName of the plugin (artifactId)
         * @param requiredVersion the lowest version which is OK (e.g. 2.2.2)
         * @param message the message to show (plain text)
         */
        public void ifPluginOlderThenReport(String pluginName, String requiredVersion, String message) {
            Plugin plugin = Jenkins.get().getPlugin(pluginName);
            if (plugin != null) {
                if (plugin.getWrapper().getVersionNumber().isOlderThan(new VersionNumber(requiredVersion))) {
                    pluginsToBeUpdated.put(pluginName, new PluginUpdateInfo(pluginName, message));
                }
            }
        }

        @Override
        public boolean isActivated() {
            return !pluginsToBeUpdated.isEmpty();
        }

        @Override
        public String getDisplayName() {
            return Messages.PluginManager_PluginUpdateMonitor_DisplayName();
        }

        /**
         * adds a message about a plugin to the manage screen
         * @param pluginName the plugins name
         * @param message the message to be displayed
         */
        public void addPluginToUpdate(String pluginName, String message) {
            this.pluginsToBeUpdated.put(pluginName, new PluginUpdateInfo(pluginName, message));
        }

        public Collection<PluginUpdateInfo> getPluginsToBeUpdated() {
            return pluginsToBeUpdated.values();
        }

        public static class PluginUpdateInfo {
            public final String pluginName;
            public final String message;

            private PluginUpdateInfo(String pluginName, String message) {
                this.pluginName = pluginName;
                this.message = message;
            }
        }

    }

    /**
     * {@link AdministrativeMonitor} that checks if there are any plugins that are deprecated.
     *
     * @since 2.246
     */
    @Restricted(NoExternalUse.class)
    @Symbol("pluginDeprecation")
    @Extension
    public static final class PluginDeprecationMonitor extends AdministrativeMonitor {

        @Override
        public String getDisplayName() {
            return Messages.PluginManager_PluginDeprecationMonitor_DisplayName();
        }

        @Override
        public boolean isActivated() {
            return !getDeprecatedPlugins().isEmpty();
        }

        public Map<PluginWrapper, String> getDeprecatedPlugins() {
            return Jenkins.get().getPluginManager().getPlugins().stream()
                    .filter(PluginWrapper::isDeprecated)
                    .collect(Collectors.toMap(Function.identity(), it -> it.getDeprecations().get(0).url));
        }
    }

    @Restricted(NoExternalUse.class)
    @Symbol("detachedPluginIgnored")
    @Extension
    public static final class DetachedPluginIgnoredMonitor extends AdministrativeMonitor {

        private boolean active;
        private Set<String> ignored = Collections.synchronizedSet(new HashSet<>());

        @Override
        public String getDisplayName() {
            return Messages.PluginManager_DetachedPluginIgnoredMonitor_DisplayName();
        }

        @Override
        public boolean isActivated() {
            return active;
        }

        public void setActive(boolean active, String pluginName) {
            this.active = active;
            ignored.add(pluginName);
        }

        public Set<String> getIgnored() {
            return Collections.unmodifiableSet(ignored);
        }

        @POST
        public HttpResponse doAct(@QueryParameter String reset) throws IOException {
            Jenkins.get().checkPermission(Jenkins.ADMINISTER);
            if (reset != null) {
                active = false;
                ignored.clear();
            } else {
                disable(true);
            }
            return HttpResponses.redirectViaContextPath("/manage");
        }
    }

    @Restricted(DoNotUse.class)
    public String unscientific(double d) {
        return String.format(Locale.US, "%15.4f", d);
    }

    @Override
    @Restricted(NoExternalUse.class)
    public Object getTarget() {
        if (!SKIP_PERMISSION_CHECK) {
            Jenkins.get().checkPermission(Jenkins.SYSTEM_READ);
        }
        return this;
    }

    @Restricted(DoNotUse.class) // Used from table.jelly
    public boolean isMetaLabel(String label) {
        return "adopt-this-plugin".equals(label) || "deprecated".equals(label);
    }

    @Restricted(DoNotUse.class) // Used from table.jelly
    public boolean hasAdoptThisPluginLabel(UpdateSite.Plugin plugin) {
        return plugin.hasCategory("adopt-this-plugin");
    }

    @Restricted(DoNotUse.class) // Used from table.jelly
    public boolean hasAdoptThisPluginLabel(PluginWrapper plugin) {
        final UpdateSite.Plugin pluginMeta = Jenkins.get().getUpdateCenter().getPlugin(plugin.getShortName());
        if (pluginMeta == null) {
            return false;
        }
        return pluginMeta.hasCategory("adopt-this-plugin");
    }

    /**
     * Escape hatch for StaplerProxy-based access control
     */
    @Restricted(NoExternalUse.class)
    @SuppressFBWarnings(value = "MS_SHOULD_BE_FINAL", justification = "for script console")
    public static /* Script Console modifiable */ boolean SKIP_PERMISSION_CHECK = SystemProperties.getBoolean(PluginManager.class.getName() + ".skipPermissionCheck");
}<|MERGE_RESOLUTION|>--- conflicted
+++ resolved
@@ -623,7 +623,6 @@
         }});
     }
 
-<<<<<<< HEAD
     @Restricted(NoExternalUse.class)
     public boolean isImpliedToBeIgnored(String shortName, boolean register) {
         if (new File(rootDir, shortName + ".jpi.uninstalled").isFile() || IGNORE_DETACHED.contains(shortName)) {
@@ -641,10 +640,7 @@
         return false;
     }
 
-    void considerDetachedPlugin(String shortName) {
-=======
     void considerDetachedPlugin(String shortName, String source) {
->>>>>>> 9e629f65
         if (new File(rootDir, shortName + ".jpi").isFile() ||
             new File(rootDir, shortName + ".hpi").isFile() ||
             new File(rootDir, shortName + ".jpl").isFile() ||
