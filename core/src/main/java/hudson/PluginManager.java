/*
 * The MIT License
 *
 * Copyright (c) 2004-2010, Sun Microsystems, Inc., Kohsuke Kawaguchi, Stephen Connolly, Tom Huybrechts
 *
 * Permission is hereby granted, free of charge, to any person obtaining a copy
 * of this software and associated documentation files (the "Software"), to deal
 * in the Software without restriction, including without limitation the rights
 * to use, copy, modify, merge, publish, distribute, sublicense, and/or sell
 * copies of the Software, and to permit persons to whom the Software is
 * furnished to do so, subject to the following conditions:
 *
 * The above copyright notice and this permission notice shall be included in
 * all copies or substantial portions of the Software.
 *
 * THE SOFTWARE IS PROVIDED "AS IS", WITHOUT WARRANTY OF ANY KIND, EXPRESS OR
 * IMPLIED, INCLUDING BUT NOT LIMITED TO THE WARRANTIES OF MERCHANTABILITY,
 * FITNESS FOR A PARTICULAR PURPOSE AND NONINFRINGEMENT. IN NO EVENT SHALL THE
 * AUTHORS OR COPYRIGHT HOLDERS BE LIABLE FOR ANY CLAIM, DAMAGES OR OTHER
 * LIABILITY, WHETHER IN AN ACTION OF CONTRACT, TORT OR OTHERWISE, ARISING FROM,
 * OUT OF OR IN CONNECTION WITH THE SOFTWARE OR THE USE OR OTHER DEALINGS IN
 * THE SOFTWARE.
 */

package hudson;

import static hudson.init.InitMilestone.COMPLETED;
import static hudson.init.InitMilestone.PLUGINS_LISTED;
import static hudson.init.InitMilestone.PLUGINS_PREPARED;
import static hudson.init.InitMilestone.PLUGINS_STARTED;
import static java.util.logging.Level.FINE;
import static java.util.logging.Level.INFO;
import static java.util.logging.Level.WARNING;
import static java.util.stream.Collectors.toList;

import edu.umd.cs.findbugs.annotations.CheckForNull;
import edu.umd.cs.findbugs.annotations.NonNull;
import edu.umd.cs.findbugs.annotations.Nullable;
import edu.umd.cs.findbugs.annotations.SuppressFBWarnings;
import hudson.PluginWrapper.Dependency;
import hudson.init.InitMilestone;
import hudson.init.InitStrategy;
import hudson.init.InitializerFinder;
import hudson.model.AbstractItem;
import hudson.model.AbstractModelObject;
import hudson.model.AdministrativeMonitor;
import hudson.model.Api;
import hudson.model.Descriptor;
import hudson.model.DownloadService;
import hudson.model.Failure;
import hudson.model.ItemGroupMixIn;
import hudson.model.UpdateCenter;
import hudson.model.UpdateCenter.DownloadJob;
import hudson.model.UpdateCenter.InstallationJob;
import hudson.model.UpdateSite;
import hudson.security.ACL;
import hudson.security.ACLContext;
import hudson.security.Permission;
import hudson.security.PermissionScope;
import hudson.util.CyclicGraphDetector;
import hudson.util.CyclicGraphDetector.CycleDetectedException;
import hudson.util.FormValidation;
import hudson.util.PersistedList;
import hudson.util.Retrier;
import hudson.util.Service;
import hudson.util.VersionNumber;
import hudson.util.XStream2;
import java.io.ByteArrayInputStream;
import java.io.File;
import java.io.FilenameFilter;
import java.io.IOException;
import java.io.InputStream;
import java.io.UncheckedIOException;
import java.lang.reflect.Method;
import java.net.JarURLConnection;
import java.net.MalformedURLException;
import java.net.URISyntaxException;
import java.net.URL;
import java.net.URLClassLoader;
import java.net.URLConnection;
import java.nio.file.Files;
import java.nio.file.InvalidPathException;
import java.nio.file.Paths;
import java.nio.file.attribute.FileTime;
import java.security.CodeSource;
import java.util.ArrayList;
import java.util.Collection;
import java.util.Collections;
import java.util.Enumeration;
import java.util.HashMap;
import java.util.HashSet;
import java.util.Iterator;
import java.util.LinkedHashSet;
import java.util.List;
import java.util.Locale;
import java.util.Map;
import java.util.Objects;
import java.util.Optional;
import java.util.ServiceLoader;
import java.util.Set;
import java.util.TreeMap;
import java.util.UUID;
import java.util.concurrent.ConcurrentHashMap;
import java.util.concurrent.ConcurrentMap;
import java.util.concurrent.CopyOnWriteArrayList;
import java.util.concurrent.Future;
import java.util.function.Function;
import java.util.function.Supplier;
import java.util.jar.JarEntry;
import java.util.jar.JarFile;
import java.util.jar.Manifest;
import java.util.logging.Level;
import java.util.logging.Logger;
import java.util.stream.Collectors;
import javax.servlet.ServletContext;
import javax.servlet.ServletException;
import javax.xml.XMLConstants;
import javax.xml.parsers.ParserConfigurationException;
import javax.xml.parsers.SAXParserFactory;
import jenkins.ClassLoaderReflectionToolkit;
import jenkins.ExtensionRefreshException;
import jenkins.InitReactorRunner;
import jenkins.MissingDependencyException;
import jenkins.RestartRequiredException;
import jenkins.YesNoMaybe;
import jenkins.install.InstallState;
import jenkins.install.InstallUtil;
import jenkins.model.Jenkins;
import jenkins.plugins.DetachedPluginsUtil;
import jenkins.security.CustomClassFilter;
import jenkins.util.SystemProperties;
import jenkins.util.io.OnMaster;
import jenkins.util.xml.RestrictiveEntityResolver;
import net.sf.json.JSONArray;
import net.sf.json.JSONObject;
import org.apache.commons.fileupload.FileItem;
import org.apache.commons.fileupload.FileUploadException;
import org.apache.commons.fileupload.disk.DiskFileItemFactory;
import org.apache.commons.fileupload.servlet.ServletFileUpload;
import org.apache.commons.io.FileUtils;
import org.apache.commons.io.FilenameUtils;
import org.apache.commons.io.IOUtils;
import org.apache.commons.lang.StringUtils;
import org.apache.commons.logging.LogFactory;
import org.jenkinsci.Symbol;
import org.jvnet.hudson.reactor.Executable;
import org.jvnet.hudson.reactor.Reactor;
import org.jvnet.hudson.reactor.TaskBuilder;
import org.jvnet.hudson.reactor.TaskGraphBuilder;
import org.kohsuke.accmod.Restricted;
import org.kohsuke.accmod.restrictions.DoNotUse;
import org.kohsuke.accmod.restrictions.NoExternalUse;
import org.kohsuke.stapler.HttpRedirect;
import org.kohsuke.stapler.HttpResponse;
import org.kohsuke.stapler.HttpResponses;
import org.kohsuke.stapler.QueryParameter;
import org.kohsuke.stapler.StaplerFallback;
import org.kohsuke.stapler.StaplerOverridable;
import org.kohsuke.stapler.StaplerProxy;
import org.kohsuke.stapler.StaplerRequest;
import org.kohsuke.stapler.StaplerResponse;
import org.kohsuke.stapler.export.Exported;
import org.kohsuke.stapler.export.ExportedBean;
import org.kohsuke.stapler.interceptor.RequirePOST;
import org.kohsuke.stapler.verb.POST;
import org.springframework.security.core.Authentication;
import org.xml.sax.Attributes;
import org.xml.sax.InputSource;
import org.xml.sax.SAXException;
import org.xml.sax.helpers.DefaultHandler;

/**
 * Manages {@link PluginWrapper}s.
 *
 * <p>
 * <b>Setting default Plugin Managers</b>. The default plugin manager in {@code Jenkins} can be replaced by defining a
 * System Property ({@code hudson.PluginManager.className}). See {@link #createDefault(Jenkins)}.
 * This className should be available on early startup, so it cannot come only from a library
 * (e.g. Jenkins module or Extra library dependency in the WAR file project).
 * Plugins cannot be used for such purpose.
 * In order to be correctly instantiated, the class definition must have at least one constructor with the same
 * signature as the following ones:
 * <ol>
 *     <li>{@link LocalPluginManager#LocalPluginManager(Jenkins)} </li>
 *     <li>{@link LocalPluginManager#LocalPluginManager(ServletContext, File)} </li>
 *     <li>{@link LocalPluginManager#LocalPluginManager(File)} </li>
 * </ol>
 * Constructors are searched in the order provided above and only the first found suitable constructor is
 * tried to build an instance. In the last two cases the {@link File} argument refers to the <i>Jenkins home directory</i>.
 *
 * @author Kohsuke Kawaguchi
 */
@ExportedBean
@SuppressFBWarnings(value = "THROWS_METHOD_THROWS_CLAUSE_BASIC_EXCEPTION", justification = "TODO needs triage")
public abstract class PluginManager extends AbstractModelObject implements OnMaster, StaplerOverridable, StaplerProxy {
    /** Custom plugin manager system property or context param. */
    public static final String CUSTOM_PLUGIN_MANAGER = PluginManager.class.getName() + ".className";

    private static final Logger LOGGER = Logger.getLogger(PluginManager.class.getName());

    /**
     * Time elapsed between retries to check the updates sites. It's kind of constant, but let it so for tests
     */
    /* private final */ static int CHECK_UPDATE_SLEEP_TIME_MILLIS;

    /**
     * Number of attempts to check the updates sites. It's kind of constant, but let it so for tests
     */
    /* private final */ static int CHECK_UPDATE_ATTEMPTS;

    static {
        try {
            // Secure initialization
            CHECK_UPDATE_SLEEP_TIME_MILLIS = SystemProperties.getInteger(PluginManager.class.getName() + ".checkUpdateSleepTimeMillis", 1000);
            CHECK_UPDATE_ATTEMPTS = SystemProperties.getInteger(PluginManager.class.getName() + ".checkUpdateAttempts", 1);
        } catch (RuntimeException e) {
            LOGGER.warning(String.format("There was an error initializing the PluginManager. Exception: %s", e));
        } finally {
            CHECK_UPDATE_ATTEMPTS = CHECK_UPDATE_ATTEMPTS > 0 ? CHECK_UPDATE_ATTEMPTS : 1;
            CHECK_UPDATE_SLEEP_TIME_MILLIS = CHECK_UPDATE_SLEEP_TIME_MILLIS > 0 ? CHECK_UPDATE_SLEEP_TIME_MILLIS : 1000;
        }
    }

    /** Accepted constructors for custom plugin manager, in the order they are tried. */
    private enum PMConstructor {
        JENKINS {
            @Override
            @NonNull
            PluginManager doCreate(@NonNull Class<? extends PluginManager> klass,
                                   @NonNull Jenkins jenkins) throws ReflectiveOperationException {
                return klass.getConstructor(Jenkins.class).newInstance(jenkins);
            }
        },
        SC_FILE {
            @Override
            @NonNull PluginManager doCreate(@NonNull Class<? extends PluginManager> klass,
                                            @NonNull Jenkins jenkins) throws ReflectiveOperationException {
                return klass.getConstructor(ServletContext.class, File.class).newInstance(jenkins.servletContext, jenkins.getRootDir());
            }
        },
        FILE {
            @Override
            @NonNull PluginManager doCreate(@NonNull Class<? extends PluginManager> klass,
                                            @NonNull Jenkins jenkins) throws ReflectiveOperationException {
                return klass.getConstructor(File.class).newInstance(jenkins.getRootDir());
            }
        };

        final @CheckForNull PluginManager create(@NonNull Class<? extends PluginManager> klass,
                                                 @NonNull Jenkins jenkins) throws ReflectiveOperationException {
            try {
                return doCreate(klass, jenkins);
            } catch (NoSuchMethodException e) {
                // Constructor not found. Will try the remaining ones.
                return null;
            }
        }

        abstract @NonNull PluginManager doCreate(@NonNull Class<? extends PluginManager> klass,
                                                 @NonNull Jenkins jenkins) throws ReflectiveOperationException;
    }

    /**
     * Creates the {@link PluginManager} to use if no one is provided to a {@link Jenkins} object.
     * This method will be called after creation of {@link Jenkins} object, but before it is fully initialized.
     * @param jenkins Jenkins Instance.
     * @return Plugin manager to use. If no custom class is configured or in case of any error, the default
     * {@link LocalPluginManager} is returned.
     */
    public static @NonNull PluginManager createDefault(@NonNull Jenkins jenkins) {
        String pmClassName = SystemProperties.getString(CUSTOM_PLUGIN_MANAGER);
        if (!StringUtils.isBlank(pmClassName)) {
            LOGGER.log(FINE, String.format("Use of custom plugin manager [%s] requested.", pmClassName));
            try {
                final Class<? extends PluginManager> klass = Class.forName(pmClassName).asSubclass(PluginManager.class);
                // Iteration is in declaration order
                for (PMConstructor c : PMConstructor.values()) {
                    PluginManager pm = c.create(klass, jenkins);
                    if (pm != null) {
                        return pm;
                    }
                }
                LOGGER.log(WARNING, String.format("Provided custom plugin manager [%s] does not provide any of the suitable constructors. Using default.", pmClassName));
            } catch (ClassCastException e) {
                LOGGER.log(WARNING, String.format("Provided class [%s] does not extend PluginManager. Using default.", pmClassName));
            } catch (Exception e) {
                LOGGER.log(WARNING, String.format("Unable to instantiate custom plugin manager [%s]. Using default.", pmClassName), e);
            }
        }
        return new LocalPluginManager(jenkins);
    }

    /**
     * All discovered plugins.
     */
    protected final List<PluginWrapper> plugins = new CopyOnWriteArrayList<>();

    /**
     * All active plugins, topologically sorted so that when X depends on Y, Y appears in the list before X does.
     */
    protected final List<PluginWrapper> activePlugins = new CopyOnWriteArrayList<>();

    protected final List<FailedPlugin> failedPlugins = new ArrayList<>();

    /**
     * Plug-in root directory.
     */
    public final File rootDir;

    /**
     * Hold the status of the last try to check update centers. Consumed from the check.jelly to show an
     * error message if the last attempt failed.
     */
    private String lastErrorCheckUpdateCenters = null;

    /**
     * If non-null, the base directory for all exploded .hpi/.jpi plugins. Controlled by the system property / servlet
     * context parameter {@literal hudson.PluginManager.workDir}.
     */
    @CheckForNull
    private final File workDir;

    /**
     * @deprecated as of 1.355
     *      {@link PluginManager} can now live longer than {@link jenkins.model.Jenkins} instance, so
     *      use {@code Hudson.getInstance().servletContext} instead.
     */
    @Deprecated
    public final ServletContext context;

    /**
     * {@link ClassLoader} that can load all the publicly visible classes from plugins
     * (and including the classloader that loads Hudson itself.)
     *
     */
    // implementation is minimal --- just enough to run XStream
    // and load plugin-contributed classes.
    public final ClassLoader uberClassLoader = new UberClassLoader(activePlugins);

    /**
     * Once plugin is uploaded, this flag becomes true.
     * This is used to report a message that Jenkins needs to be restarted
     * for new plugins to take effect.
     */
    public volatile boolean pluginUploaded = false;

    /**
     * The initialization of {@link PluginManager} splits into two parts;
     * one is the part about listing them, extracting them, and preparing classloader for them.
     * The 2nd part is about creating instances. Once the former completes this flags become true,
     * as the 2nd part can be repeated for each Hudson instance.
     */
    private boolean pluginListed = false;

    /**
     * Strategy for creating and initializing plugins
     */
    private final PluginStrategy strategy;

    protected PluginManager(ServletContext context, File rootDir) {
        this.context = context;

        this.rootDir = rootDir;
        try {
            Util.createDirectories(rootDir.toPath());
        } catch (IOException e) {
            throw new UncheckedIOException(e);
        }
        String workDir = SystemProperties.getString(PluginManager.class.getName() + ".workDir");
        this.workDir = StringUtils.isBlank(workDir) ? null : new File(workDir);

        strategy = createPluginStrategy();
    }

    public Api getApi() {
        Jenkins.get().checkPermission(Jenkins.SYSTEM_READ);
        return new Api(this);
    }

    /**
     * If non-null, the base directory for all exploded .hpi/.jpi plugins.
     * @return the base directory for all exploded .hpi/.jpi plugins or {@code null} to leave this up to the strategy.
     */
    @CheckForNull
    public File getWorkDir() {
        return workDir;
    }

    /**
     * Find all registered overrides (intended to allow overriding/adding views)
     * @return List of extensions
     * @since 1.627
     */
    @Override
    public Collection<PluginManagerStaplerOverride> getOverrides() {
        return PluginManagerStaplerOverride.all();
    }

    /**
     * Called immediately after the construction.
     * This is a separate method so that code executed from here will see a valid value in
     * {@link jenkins.model.Jenkins#pluginManager}.
     */
    public TaskBuilder initTasks(final InitStrategy initStrategy) {
        TaskBuilder builder;
        if (!pluginListed) {
            builder = new TaskGraphBuilder() {
                List<File> archives;
                Collection<String> bundledPlugins;

                {
                    Handle loadBundledPlugins = add("Loading bundled plugins", new Executable() {
                        @Override
                        public void run(Reactor session) throws Exception {
                            bundledPlugins = loadBundledPlugins();
                        }
                    });

                    Handle listUpPlugins = requires(loadBundledPlugins).add("Listing up plugins", new Executable() {
                        @Override
                        public void run(Reactor session) throws Exception {
                            archives = initStrategy.listPluginArchives(PluginManager.this);
                        }
                    });

                    requires(listUpPlugins).attains(PLUGINS_LISTED).add("Preparing plugins", new Executable() {
                        @Override
                        public void run(Reactor session) throws Exception {
                            // once we've listed plugins, we can fill in the reactor with plugin-specific initialization tasks
                            TaskGraphBuilder g = new TaskGraphBuilder();

                            final Map<String, File> inspectedShortNames = new HashMap<>();

                            for (final File arc : archives) {
                                g.followedBy().notFatal().attains(PLUGINS_LISTED).add("Inspecting plugin " + arc, new Executable() {
                                    @Override
                                    public void run(Reactor session1) throws Exception {
                                        try {
                                            PluginWrapper p = strategy.createPluginWrapper(arc);
                                            if (isDuplicate(p)) return;

                                            p.isBundled = containsHpiJpi(bundledPlugins, arc.getName());
                                            plugins.add(p);
                                        } catch (IOException e) {
                                            failedPlugins.add(new FailedPlugin(arc.getName(), e));
                                            throw e;
                                        }
                                    }

                                    /**
                                     * Inspects duplication. this happens when you run hpi:run on a bundled plugin,
                                     * as well as putting numbered jpi files, like "cobertura-1.0.jpi" and "cobertura-1.1.jpi"
                                     */
                                    private boolean isDuplicate(PluginWrapper p) {
                                        String shortName = p.getShortName();
                                        if (inspectedShortNames.containsKey(shortName)) {
                                            LOGGER.info("Ignoring " + arc + " because " + inspectedShortNames.get(shortName) + " is already loaded");
                                            return true;
                                        }

                                        inspectedShortNames.put(shortName, arc);
                                        return false;
                                    }
                                });
                            }

                            g.followedBy().attains(PLUGINS_LISTED).add("Checking cyclic dependencies", new Executable() {
                                /**
                                 * Makes sure there's no cycle in dependencies.
                                 */
                                @Override
                                public void run(Reactor reactor) throws Exception {
                                    try {
                                        CyclicGraphDetector<PluginWrapper> cgd = new CyclicGraphDetector<>() {
                                            @Override
                                            protected List<PluginWrapper> getEdges(PluginWrapper p) {
                                                List<PluginWrapper> next = new ArrayList<>();
                                                addTo(p.getDependencies(), next);
                                                addTo(p.getOptionalDependencies(), next);
                                                return next;
                                            }

                                            private void addTo(List<Dependency> dependencies, List<PluginWrapper> r) {
                                                for (Dependency d : dependencies) {
                                                    PluginWrapper p = getPlugin(d.shortName);
                                                    if (p != null)
                                                        r.add(p);
                                                }
                                            }

                                            @Override
                                            protected void reactOnCycle(PluginWrapper q, List<PluginWrapper> cycle) {

                                                LOGGER.log(Level.SEVERE, "found cycle in plugin dependencies: (root=" + q + ", deactivating all involved) " + cycle.stream().map(Object::toString).collect(Collectors.joining(" -> ")));
                                                for (PluginWrapper pluginWrapper : cycle) {
                                                    pluginWrapper.setHasCycleDependency(true);
                                                    failedPlugins.add(new FailedPlugin(pluginWrapper, new CycleDetectedException(cycle)));
                                                }
                                            }

                                        };
                                        cgd.run(getPlugins());

                                        // obtain topologically sorted list and overwrite the list
                                        for (PluginWrapper p : cgd.getSorted()) {
                                            if (p.isActive())
                                                activePlugins.add(p);
                                        }
                                    } catch (CycleDetectedException e) { // TODO this should be impossible, since we override reactOnCycle to not throw the exception
                                        stop(); // disable all plugins since classloading from them can lead to StackOverflow
                                        throw e;    // let Hudson fail
                                    }
                                }
                            });

                            session.addAll(g.discoverTasks(session));

                            pluginListed = true; // technically speaking this is still too early, as at this point tasks are merely scheduled, not necessarily executed.
                        }
                    });
                }
            };
        } else {
            builder = TaskBuilder.EMPTY_BUILDER;
        }

        final InitializerFinder initializerFinder = new InitializerFinder(uberClassLoader);        // misc. stuff

        // lists up initialization tasks about loading plugins.
        return TaskBuilder.union(initializerFinder, // this scans @Initializer in the core once
                builder, new TaskGraphBuilder() {{
            requires(PLUGINS_LISTED).attains(PLUGINS_PREPARED).add("Loading plugins", new Executable() {
                /**
                 * Once the plugins are listed, schedule their initialization.
                 */
                @Override
                public void run(Reactor session) throws Exception {
                    Jenkins.get().lookup.set(PluginInstanceStore.class, new PluginInstanceStore());
                    TaskGraphBuilder g = new TaskGraphBuilder();

                    // schedule execution of loading plugins
                    for (final PluginWrapper p : activePlugins.toArray(new PluginWrapper[0])) {
                        g.followedBy().notFatal().attains(PLUGINS_PREPARED).add(String.format("Loading plugin %s v%s (%s)", p.getLongName(), p.getVersion(), p.getShortName()), new Executable() {
                            @Override
                            public void run(Reactor session) throws Exception {
                                try {
                                    p.resolvePluginDependencies();
                                    strategy.load(p);
                                } catch (MissingDependencyException e) {
                                    failedPlugins.add(new FailedPlugin(p, e));
                                    activePlugins.remove(p);
                                    plugins.remove(p);
                                    p.releaseClassLoader();
                                    LOGGER.log(Level.SEVERE, "Failed to install {0}: {1}", new Object[] { p.getShortName(), e.getMessage() });
                                } catch (IOException e) {
                                    failedPlugins.add(new FailedPlugin(p, e));
                                    activePlugins.remove(p);
                                    plugins.remove(p);
                                    p.releaseClassLoader();
                                    throw e;
                                }
                            }
                        });
                    }

                    // schedule execution of initializing plugins
                    for (final PluginWrapper p : activePlugins.toArray(new PluginWrapper[0])) {
                        g.followedBy().notFatal().attains(PLUGINS_STARTED).add("Initializing plugin " + p.getShortName(), new Executable() {
                            @Override
                            public void run(Reactor session) throws Exception {
                                if (!activePlugins.contains(p)) {
                                    return;
                                }
                                try {
                                    p.getPluginOrFail().postInitialize();
                                } catch (Exception e) {
                                    failedPlugins.add(new FailedPlugin(p, e));
                                    activePlugins.remove(p);
                                    plugins.remove(p);
                                    p.releaseClassLoader();
                                    throw e;
                                }
                            }
                        });
                    }

                    g.followedBy().attains(PLUGINS_STARTED).add("Discovering plugin initialization tasks", new Executable() {
                        @Override
                        public void run(Reactor reactor) throws Exception {
                            // rescan to find plugin-contributed @Initializer
                            reactor.addAll(initializerFinder.discoverTasks(reactor));
                        }
                    });

                    // register them all
                    session.addAll(g.discoverTasks(session));
                }
            });

            // All plugins are loaded. Now we can figure out who depends on who.
            requires(PLUGINS_PREPARED).attains(COMPLETED).add("Resolving Dependent Plugins Graph", new Executable() {
                @Override
                public void run(Reactor reactor) throws Exception {
                    resolveDependentPlugins();
                }
            });
        }});
    }

    void considerDetachedPlugin(String shortName) {
        if (new File(rootDir, shortName + ".jpi").isFile() ||
            new File(rootDir, shortName + ".hpi").isFile() ||
            new File(rootDir, shortName + ".jpl").isFile() ||
            new File(rootDir, shortName + ".hpl").isFile()) {
            LOGGER.fine(() -> "not considering loading a detached dependency " + shortName + " as it is already on disk");
            return;
        }
        LOGGER.fine(() -> "considering loading a detached dependency " + shortName);
        for (String loadedFile : loadPluginsFromWar("/WEB-INF/detached-plugins", (dir, name) -> normalisePluginName(name).equals(shortName))) {
            String loaded = normalisePluginName(loadedFile);
            File arc = new File(rootDir, loaded + ".jpi");
            LOGGER.info(() -> "Loading a detached plugin as a dependency: " + arc);
            try {
                plugins.add(strategy.createPluginWrapper(arc));
            } catch (IOException e) {
                failedPlugins.add(new FailedPlugin(arc.getName(), e));
            }

        }
    }

    protected @NonNull Set<String> loadPluginsFromWar(@NonNull String fromPath) {
        return loadPluginsFromWar(fromPath, null);
    }

    //TODO: Consider refactoring in order to avoid DMI_COLLECTION_OF_URLS
    @SuppressFBWarnings(value = "DMI_COLLECTION_OF_URLS", justification = "Plugin loading happens only once on Jenkins startup")
    protected @NonNull Set<String> loadPluginsFromWar(@NonNull String fromPath, @CheckForNull FilenameFilter filter) {
        Set<String> names = new HashSet<>();

        ServletContext context = Jenkins.get().servletContext;
        Set<String> plugins = Util.fixNull(context.getResourcePaths(fromPath));
        Set<URL> copiedPlugins = new HashSet<>();
        Set<URL> dependencies = new HashSet<>();

        for (String pluginPath : plugins) {
            String fileName = pluginPath.substring(pluginPath.lastIndexOf('/') + 1);
            if (fileName.length() == 0) {
                // see http://www.nabble.com/404-Not-Found-error-when-clicking-on-help-td24508544.html
                // I suspect some containers are returning directory names.
                continue;
            }
            try {
                URL url = context.getResource(pluginPath);
                if (filter != null && url != null) {
                    if (!filter.accept(new File(url.getFile()).getParentFile(), fileName)) {
                        continue;
                    }
                }

                names.add(fileName);
                copyBundledPlugin(Objects.requireNonNull(url), fileName);
                copiedPlugins.add(url);
                try {
                    addDependencies(url, fromPath, dependencies);
                } catch (Exception e) {
                    LOGGER.log(Level.SEVERE, "Failed to resolve dependencies for the bundled plugin " + fileName, e);
                }
            } catch (IOException e) {
                LOGGER.log(Level.SEVERE, "Failed to extract the bundled plugin " + fileName, e);
            }
        }

        // Copy dependencies. These are not detached plugins, but are required by them.
        for (URL dependency : dependencies) {
            if (copiedPlugins.contains(dependency)) {
                // Ignore. Already copied.
                continue;
            }

            String fileName = new File(dependency.getFile()).getName();
            try {
                names.add(fileName);
                copyBundledPlugin(dependency, fileName);
                copiedPlugins.add(dependency);
            } catch (IOException e) {
                LOGGER.log(Level.SEVERE, "Failed to extract the bundled dependency plugin " + fileName, e);
            }
        }

        return names;
    }

    //TODO: Consider refactoring in order to avoid DMI_COLLECTION_OF_URLS
    @SuppressFBWarnings(value = "DMI_COLLECTION_OF_URLS", justification = "Plugin loading happens only once on Jenkins startup")
    protected static void addDependencies(URL hpiResUrl, String fromPath, Set<URL> dependencySet) throws URISyntaxException, MalformedURLException {
        if (dependencySet.contains(hpiResUrl)) {
            return;
        }

        Manifest manifest = parsePluginManifest(hpiResUrl);
        String dependencySpec = manifest.getMainAttributes().getValue("Plugin-Dependencies");
        if (dependencySpec != null) {
            String[] dependencyTokens = dependencySpec.split(",");
            ServletContext context = Jenkins.get().servletContext;

            for (String dependencyToken : dependencyTokens) {
                if (dependencyToken.endsWith(";resolution:=optional")) {
                    // ignore optional dependencies
                    continue;
                }

                String[] artifactIdVersionPair = dependencyToken.split(":");
                String artifactId = artifactIdVersionPair[0];
                VersionNumber dependencyVersion = new VersionNumber(artifactIdVersionPair[1]);

                PluginManager manager = Jenkins.get().getPluginManager();
                VersionNumber installedVersion = manager.getPluginVersion(manager.rootDir, artifactId);
                if (installedVersion != null && !installedVersion.isOlderThan(dependencyVersion)) {
                    // Do not downgrade dependencies that are already installed.
                    continue;
                }

                URL dependencyURL = context.getResource(fromPath + "/" + artifactId + ".hpi");

                if (dependencyURL == null) {
                    // Maybe bundling has changed .jpi files
                    dependencyURL = context.getResource(fromPath + "/" + artifactId + ".jpi");
                }

                if (dependencyURL != null) {
                    // And transitive deps...
                    addDependencies(dependencyURL, fromPath, dependencySet);
                    // And then add the current plugin
                    dependencySet.add(dependencyURL);
                }
            }
        }
    }

    /**
     * Load detached plugins and their dependencies.
     * <p>
     * Only loads plugins that:
     * <ul>
     *     <li>Have been detached since the last running version.</li>
     *     <li>Are already installed and need to be upgraded. This can be the case if this Jenkins install has been running since before plugins were "unbundled".</li>
     *     <li>Are dependencies of one of the above e.g. script-security is not one of the detached plugins but it must be loaded if matrix-project is loaded.</li>
     * </ul>
     */
    protected void loadDetachedPlugins() {
        VersionNumber lastExecVersion = new VersionNumber(InstallUtil.getLastExecVersion());
        if (lastExecVersion.isNewerThan(InstallUtil.NEW_INSTALL_VERSION) && lastExecVersion.isOlderThan(Jenkins.getVersion())) {

            LOGGER.log(INFO, "Upgrading Jenkins. The last running version was {0}. This Jenkins is version {1}.",
                    new Object[] {lastExecVersion, Jenkins.VERSION});

            final List<DetachedPluginsUtil.DetachedPlugin> detachedPlugins = DetachedPluginsUtil.getDetachedPlugins(lastExecVersion);

            Set<String> loadedDetached = loadPluginsFromWar("/WEB-INF/detached-plugins", new FilenameFilter() {
                @Override
                public boolean accept(File dir, String name) {
                    name = normalisePluginName(name);

                    // If this was a plugin that was detached some time in the past i.e. not just one of the
                    // plugins that was bundled "for fun".
                    if (DetachedPluginsUtil.isDetachedPlugin(name)) {
                        VersionNumber installedVersion = getPluginVersion(rootDir, name);
                        VersionNumber bundledVersion = getPluginVersion(dir, name);
                        // If the plugin is already installed, we need to decide whether to replace it with the bundled version.
                        if (installedVersion != null && bundledVersion != null) {
                            // If the installed version is older than the bundled version, then it MUST be upgraded.
                            // If the installed version is newer than the bundled version, then it MUST NOT be upgraded.
                            // If the versions are equal we just keep the installed version.
                            return installedVersion.isOlderThan(bundledVersion);
                        }
                    }

                    // If it's a plugin that was detached since the last running version.
                    for (DetachedPluginsUtil.DetachedPlugin detachedPlugin : detachedPlugins) {
                        if (detachedPlugin.getShortName().equals(name)) {
                            return true;
                        }
                    }

                    // Otherwise skip this and do not install.
                    return false;
                }
            });

            LOGGER.log(INFO, "Upgraded Jenkins from version {0} to version {1}. Loaded detached plugins (and dependencies): {2}",
                    new Object[] {lastExecVersion, Jenkins.VERSION, loadedDetached});
        } else {
            final Set<DetachedPluginsUtil.DetachedPlugin> forceUpgrade = new HashSet<>();
            // TODO using getDetachedPlugins here seems wrong; should be forcing an upgrade when the installed version is older than that in WEB-INF/detached-plugins/
            for (DetachedPluginsUtil.DetachedPlugin p : DetachedPluginsUtil.getDetachedPlugins()) {
                VersionNumber installedVersion = getPluginVersion(rootDir, p.getShortName());
                VersionNumber requiredVersion = p.getRequiredVersion();
                if (installedVersion != null && installedVersion.isOlderThan(requiredVersion)) {
                    LOGGER.log(Level.WARNING,
                            "Detached plugin {0} found at version {1}, required minimum version is {2}",
                            new Object[]{p.getShortName(), installedVersion, requiredVersion});
                    forceUpgrade.add(p);
                }
            }
            if (!forceUpgrade.isEmpty()) {
                Set<String> loadedDetached = loadPluginsFromWar("/WEB-INF/detached-plugins", new FilenameFilter() {
                    @Override
                    public boolean accept(File dir, String name) {
                        name = normalisePluginName(name);
                        for (DetachedPluginsUtil.DetachedPlugin detachedPlugin : forceUpgrade) {
                            if (detachedPlugin.getShortName().equals(name)) {
                                return true;
                            }
                        }
                        return false;
                    }
                });
                LOGGER.log(INFO, "Upgraded detached plugins (and dependencies): {0}",
                        new Object[]{loadedDetached});
            }
        }
    }

    private String normalisePluginName(@NonNull String name) {
        // Normalise the name by stripping off the file extension (if present)...
        return name.replace(".jpi", "").replace(".hpi", "");
    }

    private @CheckForNull VersionNumber getPluginVersion(@NonNull File dir, @NonNull String pluginId) {
        VersionNumber version = getPluginVersion(new File(dir, pluginId + ".jpi"));
        if (version == null) {
            version = getPluginVersion(new File(dir, pluginId + ".hpi"));
        }
        return version;
    }

    private @CheckForNull VersionNumber getPluginVersion(@NonNull File pluginFile) {
        if (!pluginFile.exists()) {
            return null;
        }
        try {
            return getPluginVersion(pluginFile.toURI().toURL());
        } catch (MalformedURLException e) {
            return null;
        }
    }

    private @CheckForNull VersionNumber getPluginVersion(@NonNull URL pluginURL) {
        Manifest manifest = parsePluginManifest(pluginURL);
        if (manifest == null) {
            return null;
        }
        String versionSpec = manifest.getMainAttributes().getValue("Plugin-Version");
        return new VersionNumber(versionSpec);
    }

    /*
     * contains operation that considers xxx.hpi and xxx.jpi as equal
     * this is necessary since the bundled plugins are still called *.hpi
     */
    private boolean containsHpiJpi(Collection<String> bundledPlugins, String name) {
        return bundledPlugins.contains(name.replaceAll("\\.hpi", ".jpi"))
                || bundledPlugins.contains(name.replaceAll("\\.jpi", ".hpi"));
    }

    /**
     * Returns the manifest of a bundled but not-extracted plugin.
     * @deprecated removed without replacement
     */
    @Deprecated // See https://groups.google.com/d/msg/jenkinsci-dev/kRobm-cxFw8/6V66uhibAwAJ
    public @CheckForNull Manifest getBundledPluginManifest(String shortName) {
        return null;
    }

    /**
     * TODO: revisit where/how to expose this. This is an experiment.
     */
    public void dynamicLoad(File arc) throws IOException, InterruptedException, RestartRequiredException {
        dynamicLoad(arc, false, null);
    }

    /**
     * Try the dynamicLoad, removeExisting to attempt to dynamic load disabled plugins
     */
    @Restricted(NoExternalUse.class)
    public void dynamicLoad(File arc, boolean removeExisting, @CheckForNull List<PluginWrapper> batch) throws IOException, InterruptedException, RestartRequiredException {
        try (ACLContext context = ACL.as2(ACL.SYSTEM2)) {
            LOGGER.log(FINE, "Attempting to dynamic load {0}", arc);
            PluginWrapper p = null;
            String sn;
            try {
                sn = strategy.getShortName(arc);
            } catch (AbstractMethodError x) {
                LOGGER.log(WARNING, "JENKINS-12753 fix not active: {0}", x.getMessage());
                p = strategy.createPluginWrapper(arc);
                sn = p.getShortName();
            }
            PluginWrapper pw = getPlugin(sn);
            if (pw != null) {
                if (removeExisting) { // try to load disabled plugins
                    for (Iterator<PluginWrapper> i = plugins.iterator(); i.hasNext();) {
                        pw = i.next();
                        if (sn.equals(pw.getShortName())) {
                            i.remove();
                            break;
                        }
                    }
                } else {
                    throw new RestartRequiredException(Messages._PluginManager_PluginIsAlreadyInstalled_RestartRequired(sn));
                }
            }
            if (p == null) {
                p = strategy.createPluginWrapper(arc);
            }
            if (p.supportsDynamicLoad() == YesNoMaybe.NO)
                throw new RestartRequiredException(Messages._PluginManager_PluginDoesntSupportDynamicLoad_RestartRequired(sn));

            // there's no need to do cyclic dependency check, because we are deploying one at a time,
            // so existing plugins can't be depending on this newly deployed one.

            plugins.add(p);
            if (p.isActive())
                activePlugins.add(p);
            ((UberClassLoader) uberClassLoader).loaded.clear();

            // TODO antimodular; perhaps should have a PluginListener to complement ExtensionListListener?
            CustomClassFilter.Contributed.load();

            try {
                p.resolvePluginDependencies();
                strategy.load(p);

                if (batch != null) {
                    batch.add(p);
                } else {
                    start(List.of(p));
                }

            } catch (Exception e) {
                failedPlugins.add(new FailedPlugin(p, e));
                activePlugins.remove(p);
                plugins.remove(p);
                p.releaseClassLoader();
                throw new IOException("Failed to install " + sn + " plugin", e);
            }

            LOGGER.log(FINE, "Plugin {0}:{1} dynamically {2}", new Object[] {p.getShortName(), p.getVersion(), batch != null ? "loaded but not yet started" : "installed"});
        }
    }

    @Restricted(NoExternalUse.class)
    public void start(List<PluginWrapper> plugins) throws Exception {
      try (ACLContext context = ACL.as2(ACL.SYSTEM2)) {
        Map<String, PluginWrapper> pluginsByName = plugins.stream().collect(Collectors.toMap(PluginWrapper::getShortName, p -> p));

        // recalculate dependencies of plugins optionally depending the newly deployed ones.
        for (PluginWrapper depender : this.plugins) {
            if (plugins.contains(depender)) {
                // skip itself.
                continue;
            }
            for (Dependency d : depender.getOptionalDependencies()) {
                PluginWrapper dependee = pluginsByName.get(d.shortName);
                if (dependee != null) {
                    // this plugin depends on the newly loaded one!
                    // recalculate dependencies!
                    getPluginStrategy().updateDependency(depender, dependee);
                    break;
                }
            }
        }

        // Redo who depends on who.
        resolveDependentPlugins();

        try {
            Jenkins.get().refreshExtensions();
        } catch (ExtensionRefreshException e) {
            throw new IOException("Failed to refresh extensions after installing some plugins", e);
        }
        for (PluginWrapper p : plugins) {
            //TODO:According to the postInitialize() documentation, one may expect that
            //p.getPluginOrFail() NPE will continue the initialization. Keeping the original behavior ATM
          p.getPluginOrFail().postInitialize();
        }

        // run initializers in the added plugins
        Reactor r = new Reactor(InitMilestone.ordering());
        Set<ClassLoader> loaders = plugins.stream().map(p -> p.classLoader).collect(Collectors.toSet());
        r.addAll(new InitializerFinder(uberClassLoader) {
          @Override
          protected boolean filter(Method e) {
            return !loaders.contains(e.getDeclaringClass().getClassLoader()) || super.filter(e);
          }
        }.discoverTasks(r));
        new InitReactorRunner().run(r);
      }
    }

    @Restricted(NoExternalUse.class)
    public synchronized void resolveDependentPlugins() {
        for (PluginWrapper plugin : plugins) {
            // Set of optional dependents plugins of plugin
            Set<String> optionalDependents = new HashSet<>();
            Set<String> dependents = new HashSet<>();
            for (PluginWrapper possibleDependent : plugins) {
                // No need to check if plugin is dependent of itself
                if (possibleDependent.getShortName().equals(plugin.getShortName())) {
                    continue;
                }

                // The plugin could have just been deleted. If so, it doesn't
                // count as a dependent.
                if (possibleDependent.isDeleted()) {
                    continue;
                }
                List<Dependency> dependencies = possibleDependent.getDependencies();
                for (Dependency dependency : dependencies) {
                    if (dependency.shortName.equals(plugin.getShortName())) {
                        dependents.add(possibleDependent.getShortName());

                        // If, in addition, the dependency is optional, add to the optionalDependents list
                        if (dependency.optional) {
                            optionalDependents.add(possibleDependent.getShortName());
                        }

                        // already know possibleDependent depends on plugin, no need to continue with the rest of
                        // dependencies. We continue with the next possibleDependent
                        break;
                    }
                }
            }
            plugin.setDependents(dependents);
            plugin.setOptionalDependents(optionalDependents);
        }
    }

    /**
     * If the war file has any "/WEB-INF/plugins/[*.jpi | *.hpi]", extract them into the plugin directory.
     *
     * @return
     *      File names of the bundled plugins. Normally empty (not to be confused with {@link #loadDetachedPlugins}) but OEM WARs may have some.
     * @throws Exception
     *      Any exception will be reported and halt the startup.
     */
    protected abstract Collection<String> loadBundledPlugins() throws Exception;

    /**
     * Copies the plugin from the given URL to the given destination.
     * Despite the name, this is used also from {@link #loadDetachedPlugins}.
     * Includes a reasonable up-to-date check.
     * A convenience method to be used by {@link #loadBundledPlugins()}.
     * @param fileName like {@code abc.jpi}
     */
    protected void copyBundledPlugin(URL src, String fileName) throws IOException {
        LOGGER.log(FINE, "Copying {0}", src);
        fileName = fileName.replace(".hpi", ".jpi"); // normalize fileNames to have the correct suffix
        String legacyName = fileName.replace(".jpi", ".hpi");
        long lastModified = getModificationDate(src);
        File file = new File(rootDir, fileName);

        // normalization first, if the old file exists.
        rename(new File(rootDir, legacyName), file);

        // update file if:
        //  - no file exists today
        //  - bundled version and current version differs (by timestamp).
        if (!file.exists() || file.lastModified() != lastModified) {
            FileUtils.copyURLToFile(src, file);
            Files.setLastModifiedTime(Util.fileToPath(file), FileTime.fromMillis(getModificationDate(src)));
            // lastModified is set for two reasons:
            // - to avoid unpacking as much as possible, but still do it on both upgrade and downgrade
            // - to make sure the value is not changed after each restart, so we can avoid
            // unpacking the plugin itself in ClassicPluginStrategy.explode
        }

        // Plugin pinning has been deprecated.
        // See https://groups.google.com/d/msg/jenkinsci-dev/kRobm-cxFw8/6V66uhibAwAJ
    }

    /*package*/ static @CheckForNull Manifest parsePluginManifest(URL bundledJpi) {
        try (URLClassLoader cl = new URLClassLoader(new URL[]{bundledJpi})) {
            InputStream in = null;
            try {
                URL res = cl.findResource(PluginWrapper.MANIFEST_FILENAME);
                if (res != null) {
                    in = getBundledJpiManifestStream(res);
                    return new Manifest(in);
                }
            } finally {
                Util.closeAndLogFailures(in, LOGGER, PluginWrapper.MANIFEST_FILENAME, bundledJpi.toString());
            }
        } catch (IOException e) {
            LOGGER.log(WARNING, "Failed to parse manifest of " + bundledJpi, e);
        }
        return null;
    }

    /**
     * Retrieves input stream for the Manifest url.
     * The method intelligently handles the case of {@link JarURLConnection} pointing to files within JAR.
     * @param url Url of the manifest file
     * @return Input stream, which allows to retrieve manifest. This stream must be closed outside
     * @throws IOException Operation error
     */
    @NonNull
    /*package*/ static InputStream getBundledJpiManifestStream(@NonNull URL url) throws IOException {
        URLConnection uc = url.openConnection();
        InputStream in = null;
        // Magic, which allows to avoid using stream generated for JarURLConnection.
        // It prevents getting into JENKINS-37332 due to the file descriptor leak
        if (uc instanceof JarURLConnection) {
            final JarURLConnection jarURLConnection = (JarURLConnection) uc;
            final String entryName = jarURLConnection.getEntryName();

            try (JarFile jarFile = jarURLConnection.getJarFile()) {
                final JarEntry entry = entryName != null && jarFile != null ? jarFile.getJarEntry(entryName) : null;
                if (entry != null) {
                    try (InputStream i = jarFile.getInputStream(entry)) {
                        byte[] manifestBytes = IOUtils.toByteArray(i);
                        in = new ByteArrayInputStream(manifestBytes);
                    }
                } else {
                    LOGGER.log(Level.WARNING, "Failed to locate the JAR file for {0}"
                            + "The default URLConnection stream access will be used, file descriptor may be leaked.",
                               url);
                }
            }
        }

        // If input stream is undefined, use the default implementation
        if (in == null) {
            in = url.openStream();
        }

        return in;
    }

    /**
     * Retrieves modification date of the specified file.
     * The method intelligently handles the case of {@link JarURLConnection} pointing to files within JAR.
     * @param url Url of the file
     * @return Modification date
     * @throws IOException Operation error
     */
    @NonNull
    /*package*/ static long getModificationDate(@NonNull URL url) throws IOException {
        URLConnection uc = url.openConnection();

        // It prevents file descriptor leak if the URL references a file within JAR
        // See JENKINS-37332  for more info
        // The code idea is taken from https://github.com/jknack/handlebars.java/pull/394
        if (uc instanceof JarURLConnection) {
            final JarURLConnection connection = (JarURLConnection) uc;
            final URL jarURL = connection.getJarFileURL();
            if (jarURL.getProtocol().equals("file")) {
                String file = jarURL.getFile();
                return new File(file).lastModified();
            } else {
                // We access the data without file protocol
                if (connection.getEntryName() != null) {
                    LOGGER.log(WARNING, "Accessing modification date of {0} file, which is an entry in JAR file. "
                        + "The access protocol is not file:, falling back to the default logic (risk of file descriptor leak).",
                            url);
                }
            }
        }

        // Fallbak to the default implementation
        return uc.getLastModified();
    }

    /**
     * Rename a legacy file to a new name, with care to Windows where {@link File#renameTo(File)}
     * doesn't work if the destination already exists.
     */
    private void rename(File legacyFile, File newFile) throws IOException {
        if (!legacyFile.exists())   return;
        if (newFile.exists()) {
            Util.deleteFile(newFile);
        }
        if (!legacyFile.renameTo(newFile)) {
            LOGGER.warning("Failed to rename " + legacyFile + " to " + newFile);
        }
    }

    /**
     * Creates a hudson.PluginStrategy, looking at the corresponding system property.
     */
    protected PluginStrategy createPluginStrategy() {
        String strategyName = SystemProperties.getString(PluginStrategy.class.getName());
        if (strategyName != null) {
            try {
                Class<?> klazz = getClass().getClassLoader().loadClass(strategyName);
                Object strategy = klazz.getConstructor(PluginManager.class)
                        .newInstance(this);
                if (strategy instanceof PluginStrategy) {
                    LOGGER.info("Plugin strategy: " + strategyName);
                    return (PluginStrategy) strategy;
                } else {
                    LOGGER.warning("Plugin strategy (" + strategyName +
                            ") is not an instance of hudson.PluginStrategy");
                }
            } catch (ClassNotFoundException e) {
                LOGGER.warning("Plugin strategy class not found: "
                        + strategyName);
            } catch (Exception e) {
                LOGGER.log(WARNING, "Could not instantiate plugin strategy: "
                        + strategyName + ". Falling back to ClassicPluginStrategy", e);
            }
            LOGGER.info("Falling back to ClassicPluginStrategy");
        }

        // default and fallback
        return new ClassicPluginStrategy(this);
    }

    public PluginStrategy getPluginStrategy() {
        return strategy;
    }

    /**
     * Returns true if any new plugin was added.
     */
    public boolean isPluginUploaded() {
        return pluginUploaded;
    }

    /**
     * All discovered plugins.
     */
    @Exported
    public List<PluginWrapper> getPlugins() {
        return Collections.unmodifiableList(plugins);
    }

    public List<FailedPlugin> getFailedPlugins() {
        return failedPlugins;
    }

    /**
     * Get the plugin instance with the given short name.
     * @param shortName the short name of the plugin
     * @return The plugin singleton or {@code null} if a plugin with the given short name does not exist.
     *         The fact the plugin is loaded does not mean it is enabled and fully initialized for the current Jenkins session.
     *         Use {@link PluginWrapper#isActive()} to check it.
     */
    @CheckForNull
    public PluginWrapper getPlugin(String shortName) {
        for (PluginWrapper p : getPlugins()) {
            if (p.getShortName().equals(shortName))
                return p;
        }
        return null;
    }

    /**
     * Get the plugin instance that implements a specific class, use to find your plugin singleton.
     * Note: beware the classloader fun.
     * @param pluginClazz The class that your plugin implements.
     * @return The plugin singleton or {@code null} if for some reason the plugin is not loaded.
     *         The fact the plugin is loaded does not mean it is enabled and fully initialized for the current Jenkins session.
     *         Use {@link Plugin#getWrapper()} and then {@link PluginWrapper#isActive()} to check it.
     */
    @CheckForNull
    public PluginWrapper getPlugin(Class<? extends Plugin> pluginClazz) {
        for (PluginWrapper p : getPlugins()) {
            if (pluginClazz.isInstance(p.getPlugin()))
                return p;
        }
        return null;
    }

    /**
     * Get the plugin instances that extend a specific class, use to find similar plugins.
     * Note: beware the classloader fun.
     * @param pluginSuperclass The class that your plugin is derived from.
     * @return The list of plugins implementing the specified class.
     */
    public List<PluginWrapper> getPlugins(Class<? extends Plugin> pluginSuperclass) {
        List<PluginWrapper> result = new ArrayList<>();
        for (PluginWrapper p : getPlugins()) {
            if (pluginSuperclass.isInstance(p.getPlugin()))
                result.add(p);
        }
        return Collections.unmodifiableList(result);
    }

    @Override
    public String getDisplayName() {
        return Messages.PluginManager_DisplayName();
    }

    @Override
    public String getSearchUrl() {
        return "pluginManager";
    }

    /**
     * Discover all the service provider implementations of the given class,
     * via {@code META-INF/services}.
     * @deprecated Use {@link ServiceLoader} instead, or (more commonly) {@link ExtensionList}.
     */
    @Deprecated
    public <T> Collection<Class<? extends T>> discover(Class<T> spi) {
        Set<Class<? extends T>> result = new HashSet<>();

        for (PluginWrapper p : activePlugins) {
            Service.load(spi, p.classLoader, result);
        }

        return result;
    }

    /**
     * Return the {@link PluginWrapper} that loaded the given class 'c'.
     *
     * @since 1.402.
     */
    public PluginWrapper whichPlugin(Class c) {
        PluginWrapper oneAndOnly = null;
        ClassLoader cl = c.getClassLoader();
        for (PluginWrapper p : activePlugins) {
            if (p.classLoader == cl) {
                if (oneAndOnly != null)
                    return null;    // ambiguous
                oneAndOnly = p;
            }
        }
        if (oneAndOnly == null && Main.isUnitTest) {
            // compare jenkins.security.ClassFilterImpl
            CodeSource cs = c.getProtectionDomain().getCodeSource();
            if (cs != null) {
                URL loc = cs.getLocation();
                if (loc != null) {
                    if ("file".equals(loc.getProtocol())) {
                        File file;
                        try {
                            file = Paths.get(loc.toURI()).toFile();
                        } catch (InvalidPathException | URISyntaxException e) {
                            LOGGER.log(Level.WARNING, "could not inspect " + loc, e);
                            return null;
                        }
                        if (file.isFile()) { // ignore directories
                            try (JarFile jf = new JarFile(file)) {
                                Manifest mf = jf.getManifest();
                                if (mf != null) {
                                    java.util.jar.Attributes attr = mf.getMainAttributes();
                                    if (attr.getValue("Plugin-Version") != null) {
                                        String shortName = attr.getValue("Short-Name");
                                        LOGGER.fine(() -> "found " + shortName + " for " + c);
                                        return getPlugin(shortName);
                                    }
                                }
                            } catch (IOException e) {
                                LOGGER.log(Level.WARNING, "could not inspect " + loc, e);
                            }
                        }
                    }
                }
            }
        }
        return oneAndOnly;
    }

    /**
     * Orderly terminates all the plugins.
     */
    public synchronized void stop() {
        for (PluginWrapper p : activePlugins) {
            p.stop();
        }
        List<PluginWrapper> pluginsCopy = new ArrayList<>(plugins);
        for (PluginWrapper p : pluginsCopy) {
            activePlugins.remove(p);
            plugins.remove(p);
            p.releaseClassLoader();
        }
        // Work around a bug in commons-logging.
        // See http://www.szegedi.org/articles/memleak.html
        LogFactory.release(uberClassLoader);
    }

    @Restricted(NoExternalUse.class)
    public static boolean isNonMetaLabel(String label) {
        return !("adopt-this-plugin".equals(label) || "deprecated".equals(label));
    }

    /**
<<<<<<< HEAD
     Returns the sort order index for the given {@link PluginWrapper} on {@code installed.jelly}.
     <ol>
     <li>Plugins marked for deletion (temporary until restart)</li>
     <li>Inactive and disabled plugins that can be enabled (often present for a while before uninstalled)</li>
     <li>Inactive and disabled plugins that cannot be enabled (often present for a while before uninstalled)</li>
     <li>Active plugins that have been disabled (temporary until restart)</li>
     <li>Inactive plugins that have just been enabled (temporary until restart)</li>
     <li>Enabled and active plugins that can be freely disabled/uninstalled from a dependency POV</li>
     <li>Enabled and active plugins with implied dependants, can be disabled but might be unsafe</li>
     <li>Enabled and active plugins with mandatory dependants, cannot be disabled.</li>
     </ol>
     <p>
     This groups by visual presentation, with the states that can be more readily interacted with towards the top, pushing required dependencies to the bottom.
     '1' / '2-4' / '5-8' is trivially reflected on the UI through the state/existence of the toggle button.
     </p>
     */
    @Restricted(NoExternalUse.class) // Jelly only
    public int getSortIndex(PluginWrapper p) {
        if (p.isDeleted()) {
            return 1; // temporary status
        }
        if (!p.isEnabled()) {
            if (p.isActive()) {
                return 4; // temporary status
            }
            // TODO: Disabled but cannot be enabled
            for (Dependency d : p.getMandatoryDependencies()) {
                PluginWrapper dependency = getPlugin(d.shortName);
                if (dependency == null || !dependency.isEnabled()) {
                    return 3;
                }
            }
            return 2;
        } else {
            // enabled
            if (p.isActive()) {
                if (p.hasMandatoryDependents()) {
                    return 8;
                }
                if (p.hasImpliedDependents()) {
                    return 7;
                }
                return 6;
            }
            return 5; // temporary status
        }
    }

=======
     * This allows "Update Center" to live at the URL
     * {@code /pluginManager/updates/} in addition to its {@code /updateCenter/}
     * URL which is provided by {@link jenkins.model.Jenkins#getUpdateCenter()}.
     * For purposes of Stapler, this object is the current item serving the
     * view, and since this is not a {@link hudson.model.ModelObject}, it does
     * not appear as an additional breadcrumb and only the "Plugin Manager"
     * breadcrumb is shown.
     */
    @Restricted(NoExternalUse.class)
    public static class UpdateCenterProxy implements StaplerFallback {
        @Override
        public Object getStaplerFallback() {
            return Jenkins.get().getUpdateCenter();
        }
    }

    public UpdateCenterProxy getUpdates() {
        return new UpdateCenterProxy();
    }

>>>>>>> 6db88c3f
    @Restricted(NoExternalUse.class)
    public HttpResponse doPluginsSearch(@QueryParameter String query, @QueryParameter Integer limit) {
        List<JSONObject> plugins = new ArrayList<>();
        for (UpdateSite site : Jenkins.get().getUpdateCenter().getSiteList()) {
            List<JSONObject> sitePlugins = site.getAvailables().stream()
                .filter(plugin -> {
                    if (StringUtils.isBlank(query)) {
                        return true;
                    }
                    return StringUtils.containsIgnoreCase(plugin.name, query) ||
                        StringUtils.containsIgnoreCase(plugin.title, query) ||
                        StringUtils.containsIgnoreCase(plugin.excerpt, query) ||
                        plugin.hasCategory(query) ||
                        plugin.getCategoriesStream()
                            .map(UpdateCenter::getCategoryDisplayName)
                            .anyMatch(category -> StringUtils.containsIgnoreCase(category, query)) ||
                        plugin.hasWarnings() && query.equalsIgnoreCase("warning:");
                })
                .limit(Math.max(limit - plugins.size(), 1))
                .sorted((o1, o2) -> {
                    String o1DisplayName = o1.getDisplayName();
                    if (o1.name.equalsIgnoreCase(query) ||
                        o1DisplayName.equalsIgnoreCase(query)) {
                        return -1;
                    }
                    String o2DisplayName = o2.getDisplayName();
                    if (o2.name.equalsIgnoreCase(query) || o2DisplayName.equalsIgnoreCase(query)) {
                        return 1;
                    }
                    if (o1.name.equals(o2.name)) {
                        return 0;
                    }
                    final int pop = Double.compare(o2.popularity, o1.popularity);
                    if (pop != 0) {
                        return pop; // highest popularity first
                    }
                    return o1DisplayName.compareTo(o2DisplayName);
                })
                .map(plugin -> {
                    JSONObject jsonObject = new JSONObject();
                    jsonObject.put("name", plugin.name);
                    jsonObject.put("sourceId", plugin.sourceId);
                    jsonObject.put("title", plugin.title);
                    jsonObject.put("displayName", plugin.getDisplayName());
                    jsonObject.put("wiki", plugin.wiki);
                    jsonObject.put("categories", plugin.getCategoriesStream()
                        .filter(PluginManager::isNonMetaLabel)
                        .map(UpdateCenter::getCategoryDisplayName)
                        .collect(toList())
                    );

                    if (hasAdoptThisPluginLabel(plugin)) {
                        jsonObject.put("adoptMe", Messages.PluginManager_adoptThisPlugin());
                    }
                    if (plugin.isDeprecated()) {
                        jsonObject.put("deprecated", Messages.PluginManager_deprecationWarning(plugin.getDeprecation().url));
                    }
                    jsonObject.put("excerpt", plugin.excerpt);
                    jsonObject.put("version", plugin.version);
                    jsonObject.put("popularity", plugin.popularity);
                    if (plugin.isForNewerHudson()) {
                        jsonObject.put("newerCoreRequired", Messages.PluginManager_coreWarning(plugin.requiredCore));
                    }
                    if (plugin.hasWarnings()) {
                        JSONObject unresolvedSecurityWarnings = new JSONObject();
                        unresolvedSecurityWarnings.put("text", Messages.PluginManager_securityWarning());
                        Set<UpdateSite.Warning> pluginWarnings = plugin.getWarnings();
                        if (pluginWarnings == null) {
                            throw new IllegalStateException("warnings cannot be null here");
                        }
                        List<JSONObject> warnings = pluginWarnings.stream()
                            .map(warning -> {
                                JSONObject jsonWarning = new JSONObject();
                                jsonWarning.put("url", warning.url);
                                jsonWarning.put("message", warning.message);
                                return jsonWarning;
                            }).collect(toList());
                        unresolvedSecurityWarnings.put("warnings", warnings);
                        jsonObject.put("unresolvedSecurityWarnings", unresolvedSecurityWarnings);
                    }
                    if (plugin.releaseTimestamp != null) {
                        JSONObject releaseTimestamp = new JSONObject();
                        releaseTimestamp.put("iso8601", Functions.iso8601DateTime(plugin.releaseTimestamp));
                        releaseTimestamp.put("displayValue", Messages.PluginManager_ago(Functions.getTimeSpanString(plugin.releaseTimestamp)));
                        jsonObject.put("releaseTimestamp", releaseTimestamp);
                    }
                    if (hasLatestVersionNewerThanOffered(plugin)) {
                        jsonObject.put("newerVersionAvailableNotOffered", Messages.PluginManager_newerVersionExists(plugin.latest, plugin.wiki));
                    }
                    return jsonObject;
                })
                .collect(toList());
            plugins.addAll(sitePlugins);
            if (plugins.size() >= limit) {
                break;
            }
        }

        JSONArray mappedPlugins = new JSONArray();
        mappedPlugins.addAll(plugins);

        return hudson.util.HttpResponses.okJSON(mappedPlugins);
    }

    /**
     * Get the list of all plugins - available and installed.
     * @return The list of all plugins - available and installed.
     */
    @Restricted(DoNotUse.class) // WebOnly
    public HttpResponse doPlugins() {
        Jenkins.get().checkPermission(Jenkins.ADMINISTER);
        JSONArray response = new JSONArray();
        Map<String, JSONObject> allPlugins = new HashMap<>();
        for (PluginWrapper plugin : plugins) {
            JSONObject pluginInfo = new JSONObject();
            pluginInfo.put("installed", true);
            pluginInfo.put("name", plugin.getShortName());
            pluginInfo.put("title", plugin.getDisplayName());
            pluginInfo.put("active", plugin.isActive());
            pluginInfo.put("enabled", plugin.isEnabled());
            pluginInfo.put("bundled", plugin.isBundled);
            pluginInfo.put("deleted", plugin.isDeleted());
            pluginInfo.put("downgradable", plugin.isDowngradable());
            pluginInfo.put("website", plugin.getUrl());
            List<Dependency> dependencies = plugin.getDependencies();
            if (dependencies != null && !dependencies.isEmpty()) {
                Map<String, String> dependencyMap = new HashMap<>();
                for (Dependency dependency : dependencies) {
                    dependencyMap.put(dependency.shortName, dependency.version);
                }
                pluginInfo.put("dependencies", dependencyMap);
            } else {
                pluginInfo.put("dependencies", Collections.emptyMap());
            }
            response.add(pluginInfo);
        }
        for (UpdateSite site : Jenkins.get().getUpdateCenter().getSiteList()) {
            for (UpdateSite.Plugin plugin : site.getAvailables()) {
                JSONObject pluginInfo = allPlugins.get(plugin.name);
                if (pluginInfo == null) {
                    pluginInfo = new JSONObject();
                    pluginInfo.put("installed", false);
                }
                pluginInfo.put("name", plugin.name);
                pluginInfo.put("title", plugin.getDisplayName());
                pluginInfo.put("excerpt", plugin.excerpt);
                pluginInfo.put("site", site.getId());
                pluginInfo.put("dependencies", plugin.dependencies);
                pluginInfo.put("website", plugin.wiki);
                response.add(pluginInfo);
            }
        }
        return hudson.util.HttpResponses.okJSON(response);
    }

    @RequirePOST
    public HttpResponse doUpdateSources(StaplerRequest req) throws IOException {
        Jenkins.get().checkPermission(Jenkins.ADMINISTER);

        if (req.hasParameter("remove")) {
            UpdateCenter uc = Jenkins.get().getUpdateCenter();
            BulkChange bc = new BulkChange(uc);
            try {
                for (String id : req.getParameterValues("sources"))
                    uc.getSites().remove(uc.getById(id));
            } finally {
                bc.commit();
            }
        } else
        if (req.hasParameter("add"))
            return new HttpRedirect("addSite");

        return new HttpRedirect("./sites");
    }

    /**
     * Called to progress status beyond installing plugins, e.g. if
     * there were failures that prevented installation from naturally proceeding
     */
    @RequirePOST
    @Restricted(DoNotUse.class) // WebOnly
    public void doInstallPluginsDone() {
        Jenkins j = Jenkins.get();
        j.checkPermission(Jenkins.ADMINISTER);
        InstallUtil.proceedToNextStateFrom(InstallState.INITIAL_PLUGINS_INSTALLING);
    }

    /**
     * Performs the installation of the plugins.
     */
    @RequirePOST
    public void doInstall(StaplerRequest req, StaplerResponse rsp) throws IOException, ServletException {
        Jenkins.get().checkPermission(Jenkins.ADMINISTER);
        Set<String> plugins = new LinkedHashSet<>();

        Enumeration<String> en = req.getParameterNames();
        while (en.hasMoreElements()) {
            String n =  en.nextElement();
            if (n.startsWith("plugin.")) {
                n = n.substring(7);
                plugins.add(n);
            }
        }

        boolean dynamicLoad = req.getParameter("dynamicLoad") != null;
        install(plugins, dynamicLoad);

        rsp.sendRedirect("updates/");
    }

    /**
     * Installs a list of plugins from a JSON POST.
     * @param req The request object.
     * @return A JSON response that includes a "correlationId" in the "data" element.
     * That "correlationId" can then be used in calls to
     * {@link UpdateCenter#doInstallStatus(org.kohsuke.stapler.StaplerRequest)}.
     * @throws IOException Error reading JSON payload fro request.
     */
    @RequirePOST
    @Restricted(DoNotUse.class) // WebOnly
    public HttpResponse doInstallPlugins(StaplerRequest req) throws IOException {
        Jenkins.get().checkPermission(Jenkins.ADMINISTER);
        String payload = IOUtils.toString(req.getInputStream(), req.getCharacterEncoding());
        JSONObject request = JSONObject.fromObject(payload);
        JSONArray pluginListJSON = request.getJSONArray("plugins");
        List<String> plugins = new ArrayList<>();

        for (int i = 0; i < pluginListJSON.size(); i++) {
            plugins.add(pluginListJSON.getString(i));
        }

        UUID correlationId = UUID.randomUUID();
        try {
            boolean dynamicLoad = request.getBoolean("dynamicLoad");
            install(plugins, dynamicLoad, correlationId);

            JSONObject responseData = new JSONObject();
            responseData.put("correlationId", correlationId.toString());

            return hudson.util.HttpResponses.okJSON(responseData);
        } catch (RuntimeException e) {
            return hudson.util.HttpResponses.errorJSON(e.getMessage());
        }
    }

    /**
     * Performs the installation of the plugins.
     * @param plugins The collection of plugins to install.
     * @param dynamicLoad If true, the plugin will be dynamically loaded into this Jenkins. If false,
     *                    the plugin will only take effect after the reboot.
     *                    See {@link UpdateCenter#isRestartRequiredForCompletion()}
     * @return The install job list.
     * @since 2.0
     */
    @Restricted(NoExternalUse.class)
    public List<Future<UpdateCenter.UpdateCenterJob>> install(@NonNull Collection<String> plugins, boolean dynamicLoad) {
        return install(plugins, dynamicLoad, null);
    }

    private List<Future<UpdateCenter.UpdateCenterJob>> install(@NonNull Collection<String> plugins, boolean dynamicLoad, @CheckForNull UUID correlationId) {
        List<Future<UpdateCenter.UpdateCenterJob>> installJobs = new ArrayList<>();

        LOGGER.log(INFO, "Starting installation of a batch of {0} plugins plus their dependencies", plugins.size());
        long start = System.nanoTime();
        List<PluginWrapper> batch = new ArrayList<>();

        for (String n : plugins) {
            // JENKINS-22080 plugin names can contain '.' as could (according to rumour) update sites
            int index = n.indexOf('.');
            UpdateSite.Plugin p = null;

            if (index == -1) {
                p = getPlugin(n, UpdateCenter.ID_DEFAULT);
            } else {
                while (index != -1) {
                    if (index + 1 >= n.length()) {
                        break;
                    }
                    String pluginName = n.substring(0, index);
                    String siteName = n.substring(index + 1);
                    UpdateSite.Plugin plugin = getPlugin(pluginName, siteName);
                    // There could be cases like:
                    // 'plugin.ambiguous.updatesite' where both
                    // 'plugin' @ 'ambiguous.updatesite' and 'plugin.ambiguous' @ 'updatesite' resolve to valid plugins
                    if (plugin != null) {
                        if (p != null) {
                            throw new Failure("Ambiguous plugin: " + n);
                        }
                        p = plugin;
                    }
                    index = n.indexOf('.', index + 1);
                }
            }

            if (p == null) {
                throw new Failure("No such plugin: " + n);
            }
            Future<UpdateCenter.UpdateCenterJob> jobFuture = p.deploy(dynamicLoad, correlationId, batch);
            installJobs.add(jobFuture);
        }

        final Jenkins jenkins = Jenkins.get();
        final UpdateCenter updateCenter = jenkins.getUpdateCenter();

        if (dynamicLoad) {
            installJobs.add(updateCenter.addJob(updateCenter.new CompleteBatchJob(batch, start, correlationId)));
        }

        final Authentication currentAuth = Jenkins.getAuthentication2();

        if (!jenkins.getInstallState().isSetupComplete()) {
            jenkins.setInstallState(InstallState.INITIAL_PLUGINS_INSTALLING);
            updateCenter.persistInstallStatus();
            new Thread() {
                @Override
                public void run() {
                    boolean failures = false;
                    INSTALLING: while (true) {
                        try {
                            updateCenter.persistInstallStatus();
                            Thread.sleep(500);
                            failures = false;
                            for (Future<UpdateCenter.UpdateCenterJob> jobFuture : installJobs) {
                                if (!jobFuture.isDone() && !jobFuture.isCancelled()) {
                                    continue INSTALLING;
                                }
                                UpdateCenter.UpdateCenterJob job = jobFuture.get();
                                if (job instanceof InstallationJob && ((InstallationJob) job).status instanceof DownloadJob.Failure) {
                                    failures = true;
                                }
                            }
                        } catch (Exception e) {
                            LOGGER.log(WARNING, "Unexpected error while waiting for initial plugin set to install.", e);
                        }
                        break;
                    }
                    updateCenter.persistInstallStatus();
                    if (!failures) {
                        try (ACLContext acl = ACL.as2(currentAuth)) {
                            InstallUtil.proceedToNextStateFrom(InstallState.INITIAL_PLUGINS_INSTALLING);
                        }
                    }
                }
            }.start();
        }

        return installJobs;
    }

    @CheckForNull
    private UpdateSite.Plugin getPlugin(String pluginName, String siteName) {
        UpdateSite updateSite = Jenkins.get().getUpdateCenter().getById(siteName);
        if (updateSite == null) {
            throw new Failure("No such update center: " + siteName);
        }
        return updateSite.getPlugin(pluginName);
    }

    /**
     * Bare-minimum configuration mechanism to change the update center.
     */
    @RequirePOST
    public HttpResponse doSiteConfigure(@QueryParameter String site) throws IOException {
        Jenkins hudson = Jenkins.get();
        hudson.checkPermission(Jenkins.ADMINISTER);
        UpdateCenter uc = hudson.getUpdateCenter();
        PersistedList<UpdateSite> sites = uc.getSites();
        sites.removeIf(s -> s.getId().equals(UpdateCenter.ID_DEFAULT));
        sites.add(new UpdateSite(UpdateCenter.ID_DEFAULT, site));

        return new HttpRedirect("advanced");
    }

    @POST
    public HttpResponse doProxyConfigure(StaplerRequest req) throws IOException, ServletException {
        Jenkins jenkins = Jenkins.get();
        jenkins.checkPermission(Jenkins.ADMINISTER);

        ProxyConfiguration pc = req.bindJSON(ProxyConfiguration.class, req.getSubmittedForm());
        if (pc.name == null) {
            jenkins.proxy = null;
            ProxyConfiguration.getXmlFile().delete();
        } else {
            jenkins.proxy = pc;
            jenkins.proxy.save();
        }
        return new HttpRedirect("advanced");
    }

    interface PluginCopier {
        void copy(File target) throws Exception;

        void cleanup();
    }

    static class FileUploadPluginCopier implements PluginCopier {
        private FileItem fileItem;

        FileUploadPluginCopier(FileItem fileItem) {
            this.fileItem = fileItem;
        }

        @Override
        public void copy(File target) throws Exception {
            fileItem.write(target);
        }

        @Override
        public void cleanup() {
            fileItem.delete();
        }
    }

    static class UrlPluginCopier implements PluginCopier {
        private String url;

        UrlPluginCopier(String url) {
            this.url = url;
        }

        @Override
        public void copy(File target) throws Exception {
            try (InputStream input =  ProxyConfiguration.getInputStream(new URL(url))) {
                Files.copy(input, target.toPath());
            }
        }

        @Override
        public void cleanup() {

        }
    }

    /**
     * Uploads a plugin.
     */
    @RequirePOST
    public HttpResponse doUploadPlugin(StaplerRequest req) throws IOException, ServletException {
        try {
            Jenkins.get().checkPermission(Jenkins.ADMINISTER);

            String fileName = "";
            PluginCopier copier;
            ServletFileUpload upload = new ServletFileUpload(new DiskFileItemFactory());
            List<FileItem> items = upload.parseRequest(req);
            if (StringUtils.isNotBlank(items.get(1).getString())) {
                // this is a URL deployment
                fileName = items.get(1).getString();
                copier = new UrlPluginCopier(fileName);
            } else {
                // this is a file upload
                FileItem fileItem = items.get(0);
                fileName = Util.getFileName(fileItem.getName());
                copier = new FileUploadPluginCopier(fileItem);
            }

            if ("".equals(fileName)) {
                return new HttpRedirect("advanced");
            }
            // we allow the upload of the new jpi's and the legacy hpi's
            if (!fileName.endsWith(".jpi") && !fileName.endsWith(".hpi")) {
                throw new Failure(hudson.model.Messages.Hudson_NotAPlugin(fileName));
            }

            // first copy into a temporary file name
            File t = File.createTempFile("uploaded", ".jpi");
            t.deleteOnExit();
            // TODO Remove this workaround after FILEUPLOAD-293 is resolved.
            Files.delete(Util.fileToPath(t));
            try {
                copier.copy(t);
            } catch (Exception e) {
                // Exception thrown is too generic so at least limit the scope where it can occur
                throw new ServletException(e);
            }
            copier.cleanup();

            final String baseName = identifyPluginShortName(t);

            pluginUploaded = true;

            JSONArray dependencies = new JSONArray();
            try {
                Manifest m;
                try (JarFile jarFile = new JarFile(t)) {
                    m = jarFile.getManifest();
                }
                String deps = m.getMainAttributes().getValue("Plugin-Dependencies");

                if (StringUtils.isNotBlank(deps)) {
                    // now we get to parse it!
                    String[] plugins = deps.split(",");
                    for (String p : plugins) {
                        // should have name:version[;resolution:=optional]
                        String[] attrs = p.split("[:;]");
                        dependencies.add(new JSONObject()
                                .element("name", attrs[0])
                                .element("version", attrs[1])
                                .element("optional", p.contains("resolution:=optional")));
                    }
                }
            } catch (IOException e) {
                LOGGER.log(WARNING, "Unable to setup dependency list for plugin upload", e);
            }

            // Now create a dummy plugin that we can dynamically load (the InstallationJob will force a restart if one is needed):
            JSONObject cfg = new JSONObject().
                    element("name", baseName).
                    element("version", "0"). // unused but mandatory
                    element("url", t.toURI().toString()).
                    element("dependencies", dependencies);
            new UpdateSite(UpdateCenter.ID_UPLOAD, null).new Plugin(UpdateCenter.ID_UPLOAD, cfg).deploy(true);
            return new HttpRedirect("updates/");
        } catch (FileUploadException e) {
            throw new ServletException(e);
        }
    }

    @Restricted(NoExternalUse.class)
    @RequirePOST public FormValidation doCheckPluginUrl(StaplerRequest request, @QueryParameter String value) throws IOException {
        if (StringUtils.isNotBlank(value)) {
            try {
                URL url = new URL(value);
                if (!url.getProtocol().startsWith("http")) {
                    return FormValidation.error(Messages.PluginManager_invalidUrl());
                }

                if (!url.getProtocol().equals("https")) {
                    return FormValidation.warning(Messages.PluginManager_insecureUrl());
                }
            } catch (MalformedURLException e) {
                return FormValidation.error(e.getMessage());
            }
        }
        return FormValidation.ok();
    }

    @Restricted(NoExternalUse.class)
    @RequirePOST public HttpResponse doCheckUpdatesServer() throws IOException {
        Jenkins.get().checkPermission(Jenkins.SYSTEM_READ);

        // We'll check the update servers with a try-retry mechanism. The retrier is built with a builder
        Retrier<FormValidation> updateServerRetrier = new Retrier.Builder<>(
                // the action to perform
                this::checkUpdatesServer,

                // the way we know whether this attempt was right or wrong
                (currentAttempt, result) -> result.kind == FormValidation.Kind.OK,

                // the action name we are trying to perform
                "check updates server")

                // the number of attempts to try
                .withAttempts(CHECK_UPDATE_ATTEMPTS)

                // the delay between attempts
                .withDelay(CHECK_UPDATE_SLEEP_TIME_MILLIS)

                // whatever exception raised is considered as a fail attempt (all exceptions), not a failure
                .withDuringActionExceptions(new Class[] {Exception.class})

                // what we do with a failed attempt due to an allowed exception, return an FormValidation.error with the message
                .withDuringActionExceptionListener((attempt, e) -> FormValidation.errorWithMarkup(e.getClass().getSimpleName() + ": " + e.getLocalizedMessage()))

                // lets get our retrier object
                .build();

        try {
            // Begin the process
            FormValidation result = updateServerRetrier.start();

            // Check how it went
            if (!FormValidation.Kind.OK.equals(result.kind)) {
                LOGGER.log(Level.SEVERE, Messages.PluginManager_UpdateSiteError(CHECK_UPDATE_ATTEMPTS, result.getMessage()));
                if (CHECK_UPDATE_ATTEMPTS > 1 && !Logger.getLogger(Retrier.class.getName()).isLoggable(Level.WARNING)) {
                    LOGGER.log(Level.SEVERE, Messages.PluginManager_UpdateSiteChangeLogLevel(Retrier.class.getName()));
                }

                lastErrorCheckUpdateCenters = Messages.PluginManager_CheckUpdateServerError(result.getMessage());
            } else {
                lastErrorCheckUpdateCenters = null;
            }

        } catch (Exception e) {
            // It's never going to be reached because we declared all Exceptions in the withDuringActionExceptions, so
            // whatever exception is considered a expected failed attempt and the retries continue
            LOGGER.log(Level.WARNING, Messages.PluginManager_UnexpectedException(), e);

            // In order to leave this method as it was, rethrow as IOException
            throw new IOException(e);
        }

        // Stay in the same page in any case
        return HttpResponses.forwardToPreviousPage();
    }

    private FormValidation checkUpdatesServer() throws Exception {
        for (UpdateSite site : Jenkins.get().getUpdateCenter().getSites()) {
            FormValidation v = site.updateDirectlyNow();
            if (v.kind != FormValidation.Kind.OK) {
                // Stop with an error
                return v;
            }
        }
        for (DownloadService.Downloadable d : DownloadService.Downloadable.all()) {
            FormValidation v = d.updateNow();
            if (v.kind != FormValidation.Kind.OK) {
                // Stop with an error
                return v;
            }
        }
        return FormValidation.ok();
    }

    /**
     * Returns the last error raised during the update sites checking.
     * @return the last error message
     */
    public String getLastErrorCheckUpdateCenters() {
        return lastErrorCheckUpdateCenters;
    }

    protected String identifyPluginShortName(File t) {
        try {
            try (JarFile j = new JarFile(t)) {
                String name = j.getManifest().getMainAttributes().getValue("Short-Name");
                if (name != null) return name;
            }
        } catch (IOException e) {
            LOGGER.log(WARNING, "Failed to identify the short name from " + t, e);
        }
        return FilenameUtils.getBaseName(t.getName());    // fall back to the base name of what's uploaded
    }

    public Descriptor<ProxyConfiguration> getProxyDescriptor() {
        return Jenkins.get().getDescriptor(ProxyConfiguration.class);
    }

    /**
     * Prepares plugins for some expected XML configuration.
     * If the configuration (typically a job’s {@code config.xml})
     * needs some plugins to be installed (or updated), those jobs
     * will be triggered.
     * Plugins are dynamically loaded whenever possible.
     * Requires {@link Jenkins#ADMINISTER}.
     * @param configXml configuration that might be uploaded
     * @return an empty list if all is well, else a list of submitted jobs which must be completed before this configuration can be fully read
     * @throws IOException if loading or parsing the configuration failed
     * @see ItemGroupMixIn#createProjectFromXML
     * @see AbstractItem#updateByXml(javax.xml.transform.Source)
     * @see XStream2
     * @see hudson.model.UpdateSite.Plugin#deploy(boolean)
     * @see PluginWrapper#supportsDynamicLoad
     * @see hudson.model.UpdateCenter.DownloadJob.SuccessButRequiresRestart
     * @since 1.483
     */
    public List<Future<UpdateCenter.UpdateCenterJob>> prevalidateConfig(InputStream configXml) throws IOException {
        Jenkins.get().checkPermission(Jenkins.ADMINISTER);
        List<Future<UpdateCenter.UpdateCenterJob>> jobs = new ArrayList<>();
        UpdateCenter uc = Jenkins.get().getUpdateCenter();
        // TODO call uc.updateAllSites() when available? perhaps not, since we should not block on network here
        for (Map.Entry<String, VersionNumber> requestedPlugin : parseRequestedPlugins(configXml).entrySet()) {
            PluginWrapper pw = getPlugin(requestedPlugin.getKey());
            if (pw == null) { // install new
                UpdateSite.Plugin toInstall = uc.getPlugin(requestedPlugin.getKey(), requestedPlugin.getValue());
                if (toInstall == null) {
                    LOGGER.log(WARNING, "No such plugin {0} to install", requestedPlugin.getKey());
                    continue;
                }
                logPluginWarnings(requestedPlugin, toInstall);
                jobs.add(toInstall.deploy(true));
            } else if (pw.isOlderThan(requestedPlugin.getValue())) { // upgrade
                UpdateSite.Plugin toInstall = uc.getPlugin(requestedPlugin.getKey(), requestedPlugin.getValue());
                if (toInstall == null) {
                    LOGGER.log(WARNING, "No such plugin {0} to upgrade", requestedPlugin.getKey());
                    continue;
                }
                if (!pw.isOlderThan(new VersionNumber(toInstall.version))) {
                    LOGGER.log(WARNING, "{0}@{1} is no newer than what we already have", new Object[] {toInstall.name, toInstall.version});
                    continue;
                }
                logPluginWarnings(requestedPlugin, toInstall);
                if (!toInstall.isCompatibleWithInstalledVersion()) {
                    LOGGER.log(WARNING, "{0}@{1} is incompatible with the installed @{2}", new Object[] {toInstall.name, toInstall.version, pw.getVersion()});
                }
                jobs.add(toInstall.deploy(true)); // dynamicLoad=true => sure to throw RestartRequiredException, but at least message is nicer
            } // else already good
        }
        return jobs;
    }

    private void logPluginWarnings(Map.Entry<String, VersionNumber> requestedPlugin, UpdateSite.Plugin toInstall) {
        if (new VersionNumber(toInstall.version).compareTo(requestedPlugin.getValue()) < 0) {
            LOGGER.log(WARNING, "{0} can only be satisfied in @{1}", new Object[] {requestedPlugin, toInstall.version});
        }
        if (toInstall.isForNewerHudson()) {
            LOGGER.log(WARNING, "{0}@{1} was built for a newer Jenkins", new Object[] {toInstall.name, toInstall.version});
        }
    }

    /**
     * Like {@link #doInstallNecessaryPlugins(StaplerRequest)} but only checks if everything is installed
     * or if some plugins need updates or installation.
     *
     * This method runs without side-effect. I'm still requiring the ADMINISTER permission since
     * XML file can contain various external references and we don't configure parsers properly against
     * that.
     *
     * @since 1.483
     */
    @RequirePOST
    public JSONArray doPrevalidateConfig(StaplerRequest req) throws IOException {
        Jenkins.get().checkPermission(Jenkins.ADMINISTER);

        JSONArray response = new JSONArray();

        for (Map.Entry<String, VersionNumber> p : parseRequestedPlugins(req.getInputStream()).entrySet()) {
            PluginWrapper pw = getPlugin(p.getKey());
            JSONObject j = new JSONObject()
                    .accumulate("name", p.getKey())
                    .accumulate("version", p.getValue().toString());
            if (pw == null) { // install new
                response.add(j.accumulate("mode", "missing"));
            } else if (pw.isOlderThan(p.getValue())) { // upgrade
                response.add(j.accumulate("mode", "old"));
            } // else already good
        }

        return response;
    }

    /**
     * Runs {@link #prevalidateConfig} on posted XML and redirects to the {@link UpdateCenter}.
     * @since 1.483
     */
    @RequirePOST
    public HttpResponse doInstallNecessaryPlugins(StaplerRequest req) throws IOException {
        prevalidateConfig(req.getInputStream());
        return HttpResponses.redirectViaContextPath("updates/");
    }

    /**
     * Parses configuration XML files and picks up references to XML files.
     */
    public Map<String, VersionNumber> parseRequestedPlugins(InputStream configXml) throws IOException {
        final Map<String, VersionNumber> requestedPlugins = new TreeMap<>();
        try {
            SAXParserFactory spf = SAXParserFactory.newInstance();
            spf.setFeature("http://apache.org/xml/features/disallow-doctype-decl", true);
            spf.setFeature(XMLConstants.FEATURE_SECURE_PROCESSING, true);
            spf.newSAXParser().parse(configXml, new DefaultHandler() {
                @Override public void startElement(String uri, String localName, String qName, Attributes attributes) throws SAXException {
                    String plugin = attributes.getValue("plugin");
                    if (plugin == null) {
                        return;
                    }
                    if (!plugin.matches("[^@]+@[^@]+")) {
                        throw new SAXException("Malformed plugin attribute: " + plugin);
                    }
                    int at = plugin.indexOf('@');
                    String shortName = plugin.substring(0, at);
                    VersionNumber existing = requestedPlugins.get(shortName);
                    VersionNumber requested = new VersionNumber(plugin.substring(at + 1));
                    if (existing == null || existing.compareTo(requested) < 0) {
                        requestedPlugins.put(shortName, requested);
                    }
                }

                @Override public InputSource resolveEntity(String publicId, String systemId) throws IOException,
                        SAXException {
                    return RestrictiveEntityResolver.INSTANCE.resolveEntity(publicId, systemId);
                }

            });
        } catch (SAXException x) {
            throw new IOException("Failed to parse XML", x);
        } catch (ParserConfigurationException e) {
            throw new AssertionError(e); // impossible since we don't tweak XMLParser
        }
        return requestedPlugins;
    }

    @Restricted(DoNotUse.class) // table.jelly
    public MetadataCache createCache() {
        return new MetadataCache();
    }

    /**
     * Disable a list of plugins using a strategy for their dependents plugins.
     * @param strategy the strategy regarding how the dependent plugins are processed
     * @param plugins the list of plugins
     * @return the list of results for every plugin and their dependent plugins.
     * @throws IOException see {@link PluginWrapper#disable()}
     */
    public @NonNull List<PluginWrapper.PluginDisableResult> disablePlugins(@NonNull PluginWrapper.PluginDisableStrategy strategy, @NonNull List<String> plugins) throws IOException {
        // Where we store the results of each plugin disablement
        List<PluginWrapper.PluginDisableResult> results = new ArrayList<>(plugins.size());

        // Disable all plugins passed
        for (String pluginName : plugins) {
            PluginWrapper plugin = this.getPlugin(pluginName);

            if (plugin == null) {
                results.add(new PluginWrapper.PluginDisableResult(pluginName, PluginWrapper.PluginDisableStatus.NO_SUCH_PLUGIN, Messages.PluginWrapper_NoSuchPlugin(pluginName)));
            } else {
                results.add(plugin.disable(strategy));
            }
        }

        return results;
    }

    @Restricted(NoExternalUse.class) // table.jelly
    public static final class MetadataCache {
        private final Map<String, Object> data = new HashMap<>();

        public <T> T of(String key, Class<T> type, Supplier<T> func) {
            return type.cast(data.computeIfAbsent(key, _ignored -> func.get()));
        }
    }

    /**
     * {@link ClassLoader} that can see all plugins.
     */
    public static final class UberClassLoader extends ClassLoader {
        private final List<PluginWrapper> activePlugins;

        /** Cache of loaded, or known to be unloadable, classes. */
        private final ConcurrentMap<String, Optional<Class<?>>> loaded = new ConcurrentHashMap<>();

        static {
            registerAsParallelCapable();
        }

        public UberClassLoader(List<PluginWrapper> activePlugins) {
            super(PluginManager.class.getClassLoader());
            this.activePlugins = activePlugins;
        }

        @Override
        protected Class<?> findClass(String name) throws ClassNotFoundException {
            if (name.startsWith("SimpleTemplateScript")) { // cf. groovy.text.SimpleTemplateEngine
                throw new ClassNotFoundException("ignoring " + name);
            }
            return loaded.computeIfAbsent(name, this::computeValue).orElseThrow(() -> new ClassNotFoundException(name));
        }

        private Optional<Class<?>> computeValue(String name) {
            for (PluginWrapper p : activePlugins) {
                try {
                    if (FAST_LOOKUP) {
                        return Optional.of(ClassLoaderReflectionToolkit.loadClass(p.classLoader, name));
                    } else {
                        return Optional.of(p.classLoader.loadClass(name));
                    }
                } catch (ClassNotFoundException e) {
                    // Not found. Try the next class loader.
                }
            }
            // Not found in any of the class loaders. Delegate.
            return Optional.empty();
        }

        @Override
        protected URL findResource(String name) {
            for (PluginWrapper p : activePlugins) {
                URL url;
                if (FAST_LOOKUP) {
                    url = ClassLoaderReflectionToolkit._findResource(p.classLoader, name);
                } else {
                    url = p.classLoader.getResource(name);
                }
                if (url != null) {
                    return url;
                }
            }
            return null;
        }

        @Override
        protected Enumeration<URL> findResources(String name) throws IOException {
            List<URL> resources = new ArrayList<>();
            for (PluginWrapper p : activePlugins) {
                if (FAST_LOOKUP) {
                    resources.addAll(Collections.list(ClassLoaderReflectionToolkit._findResources(p.classLoader, name)));
                } else {
                    resources.addAll(Collections.list(p.classLoader.getResources(name)));
                }
            }
            return Collections.enumeration(resources);
        }

        @Override
        public String toString() {
            // only for debugging purpose
            return "classLoader " +  getClass().getName();
        }
    }

    @SuppressFBWarnings(value = "MS_SHOULD_BE_FINAL", justification = "for script console")
    public static boolean FAST_LOOKUP = !SystemProperties.getBoolean(PluginManager.class.getName() + ".noFastLookup");

    /** @deprecated in Jenkins 2.222 use {@link Jenkins#ADMINISTER} instead */
    @Deprecated
    public static final Permission UPLOAD_PLUGINS = new Permission(Jenkins.PERMISSIONS, "UploadPlugins", Messages._PluginManager_UploadPluginsPermission_Description(), Jenkins.ADMINISTER, PermissionScope.JENKINS);

    /** @deprecated in Jenkins 2.222 use {@link Jenkins#ADMINISTER} instead */
    @Deprecated
    public static final Permission CONFIGURE_UPDATECENTER = new Permission(Jenkins.PERMISSIONS, "ConfigureUpdateCenter", Messages._PluginManager_ConfigureUpdateCenterPermission_Description(), Jenkins.ADMINISTER, PermissionScope.JENKINS);

    /**
     * Remembers why a plugin failed to deploy.
     */
    public static final class FailedPlugin {
        public final String name;
        public final Exception cause;
        @Nullable
        public final PluginWrapper pluginWrapper;

        /**
         * Constructor for FailedPlugin when we do not have an associated PluginWrapper
         */
        public FailedPlugin(String name, Exception cause) {
            this.name = name;
            this.cause = cause;
            this.pluginWrapper = null;
        }

        /**
         * Constructor for FailedPlugin when we know which PluginWrapper failed
         */
        public FailedPlugin(PluginWrapper pluginWrapper, Exception cause) {
            this.name = pluginWrapper.getShortName();
            this.cause = cause;
            this.pluginWrapper = pluginWrapper;
        }

        public String getExceptionString() {
            return Functions.printThrowable(cause);
        }
    }

    /**
     * Stores {@link Plugin} instances.
     */
    /*package*/ static final class PluginInstanceStore {
        final Map<PluginWrapper, Plugin> store = new ConcurrentHashMap<>();
    }

    /**
     * {@link AdministrativeMonitor} that checks if there are any plugins with cycle dependencies.
     */
    @Extension @Symbol("pluginCycleDependencies")
    public static final class PluginCycleDependenciesMonitor extends AdministrativeMonitor {

        @Override
        public String getDisplayName() {
            return Messages.PluginManager_PluginCycleDependenciesMonitor_DisplayName();
        }

        private transient volatile boolean isActive = false;

        private transient volatile List<PluginWrapper> pluginsWithCycle;

        @Override
        public boolean isActivated() {
            if (pluginsWithCycle == null) {
                pluginsWithCycle = new ArrayList<>();
                for (PluginWrapper p : Jenkins.get().getPluginManager().getPlugins()) {
                    if (p.hasCycleDependency()) {
                        pluginsWithCycle.add(p);
                        isActive = true;
                    }
                }
            }
            return isActive;
        }

        public List<PluginWrapper> getPluginsWithCycle() {
            return pluginsWithCycle;
        }
    }

    /**
     * {@link AdministrativeMonitor} that informs the administrator about a required plugin update.
     * @since 1.491
     */
    @Extension @Symbol("pluginUpdate")
    public static final class PluginUpdateMonitor extends AdministrativeMonitor {

        private Map<String, PluginUpdateInfo> pluginsToBeUpdated = new HashMap<>();

        /**
         * Convenience method to ease access to this monitor, this allows other plugins to register required updates.
         * @return this monitor.
         */
        public static PluginUpdateMonitor getInstance() {
            return ExtensionList.lookupSingleton(PluginUpdateMonitor.class);
        }

        /**
         * Report to the administrator if the plugin with the given name is older then the required version.
         *
         * @param pluginName shortName of the plugin (artifactId)
         * @param requiredVersion the lowest version which is OK (e.g. 2.2.2)
         * @param message the message to show (plain text)
         */
        public void ifPluginOlderThenReport(String pluginName, String requiredVersion, String message) {
            Plugin plugin = Jenkins.get().getPlugin(pluginName);
            if (plugin != null) {
                if (plugin.getWrapper().getVersionNumber().isOlderThan(new VersionNumber(requiredVersion))) {
                    pluginsToBeUpdated.put(pluginName, new PluginUpdateInfo(pluginName, message));
                }
            }
        }

        @Override
        public boolean isActivated() {
            return !pluginsToBeUpdated.isEmpty();
        }

        @Override
        public String getDisplayName() {
            return Messages.PluginManager_PluginUpdateMonitor_DisplayName();
        }

        /**
         * adds a message about a plugin to the manage screen
         * @param pluginName the plugins name
         * @param message the message to be displayed
         */
        public void addPluginToUpdate(String pluginName, String message) {
            this.pluginsToBeUpdated.put(pluginName, new PluginUpdateInfo(pluginName, message));
        }

        public Collection<PluginUpdateInfo> getPluginsToBeUpdated() {
            return pluginsToBeUpdated.values();
        }

        public static class PluginUpdateInfo {
            public final String pluginName;
            public final String message;

            private PluginUpdateInfo(String pluginName, String message) {
                this.pluginName = pluginName;
                this.message = message;
            }
        }

    }

    /**
     * {@link AdministrativeMonitor} that checks if there are any plugins that are deprecated.
     *
     * @since 2.246
     */
    @Restricted(NoExternalUse.class)
    @Symbol("pluginDeprecation")
    @Extension
    public static final class PluginDeprecationMonitor extends AdministrativeMonitor {

        @Override
        public String getDisplayName() {
            return Messages.PluginManager_PluginDeprecationMonitor_DisplayName();
        }

        @Override
        public boolean isActivated() {
            return !getDeprecatedPlugins().isEmpty();
        }

        public Map<PluginWrapper, String> getDeprecatedPlugins() {
            return Jenkins.get().getPluginManager().getPlugins().stream()
                    .filter(PluginWrapper::isDeprecated)
                    .collect(Collectors.toMap(Function.identity(), it -> it.getDeprecations().get(0).url));
        }
    }

    @Restricted(DoNotUse.class)
    public String unscientific(double d) {
        return String.format(Locale.US, "%15.4f", d);
    }

    @Override
    @Restricted(NoExternalUse.class)
    public Object getTarget() {
        if (!SKIP_PERMISSION_CHECK) {
            Jenkins.get().checkPermission(Jenkins.SYSTEM_READ);
        }
        return this;
    }

    @Restricted(DoNotUse.class) // Used from table.jelly
    public boolean isMetaLabel(String label) {
        return "adopt-this-plugin".equals(label) || "deprecated".equals(label);
    }

    @Restricted(DoNotUse.class) // Used from table.jelly
    public boolean hasAdoptThisPluginLabel(UpdateSite.Plugin plugin) {
        return plugin.hasCategory("adopt-this-plugin");
    }

    @Restricted(DoNotUse.class) // Used from table.jelly
    public boolean hasLatestVersionNewerThanOffered(UpdateSite.Plugin plugin) {
        if (plugin.latest == null) {
            return false;
        }
        return !plugin.latest.equalsIgnoreCase(plugin.version); // we can assume that any defined 'latest' will be newer than the actual offered version
    }

    @Restricted(DoNotUse.class) // Used from table.jelly
    public boolean hasAdoptThisPluginLabel(PluginWrapper plugin) {
        final UpdateSite.Plugin pluginMeta = Jenkins.get().getUpdateCenter().getPlugin(plugin.getShortName());
        if (pluginMeta == null) {
            return false;
        }
        return pluginMeta.hasCategory("adopt-this-plugin");
    }

    /**
     * Escape hatch for StaplerProxy-based access control
     */
    @Restricted(NoExternalUse.class)
    @SuppressFBWarnings(value = "MS_SHOULD_BE_FINAL", justification = "for script console")
    public static /* Script Console modifiable */ boolean SKIP_PERMISSION_CHECK = SystemProperties.getBoolean(PluginManager.class.getName() + ".skipPermissionCheck");
}<|MERGE_RESOLUTION|>--- conflicted
+++ resolved
@@ -1388,7 +1388,6 @@
     }
 
     /**
-<<<<<<< HEAD
      Returns the sort order index for the given {@link PluginWrapper} on {@code installed.jelly}.
      <ol>
      <li>Plugins marked for deletion (temporary until restart)</li>
@@ -1437,7 +1436,7 @@
         }
     }
 
-=======
+    /**
      * This allows "Update Center" to live at the URL
      * {@code /pluginManager/updates/} in addition to its {@code /updateCenter/}
      * URL which is provided by {@link jenkins.model.Jenkins#getUpdateCenter()}.
@@ -1458,7 +1457,6 @@
         return new UpdateCenterProxy();
     }
 
->>>>>>> 6db88c3f
     @Restricted(NoExternalUse.class)
     public HttpResponse doPluginsSearch(@QueryParameter String query, @QueryParameter Integer limit) {
         List<JSONObject> plugins = new ArrayList<>();
