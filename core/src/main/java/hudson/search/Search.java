--- conflicted
+++ resolved
@@ -72,14 +72,10 @@
     public void doIndex(StaplerRequest req, StaplerResponse rsp) throws IOException, ServletException {
         String query = req.getParameter("q");
         List<Ancestor> l = req.getAncestors();
-<<<<<<< HEAD
 
         List<SuggestedItem> foundItem = new ArrayList<>();
 
-        for( int i=l.size()-1; i>=0; i-- ) {
-=======
         for (int i = l.size() - 1; i >= 0; i--) {
->>>>>>> 4c30a2e9
             Ancestor a = l.get(i);
             if (a.getObject() instanceof SearchableModelObject) {
                 SearchableModelObject smo = (SearchableModelObject) a.getObject();
@@ -88,16 +84,10 @@
                 }
 
                 SearchIndex index = smo.getSearchIndex();
-<<<<<<< HEAD
-                if(query!=null) {
-=======
-                String query = req.getParameter("q");
                 if (query != null) {
->>>>>>> 4c30a2e9
                     SuggestedItem target = find(index, query, smo);
                     if (target != null) {
                         // found
-<<<<<<< HEAD
                         foundItem.add(target);
                     }
                 }
@@ -106,11 +96,11 @@
 
         // Search for builds
         Iterable<AbstractProject> projects = Jenkins.get().allItems(AbstractProject.class);
-        for (AbstractProject p: projects){
+        for (AbstractProject p : projects) {
             SearchableModelObject smo = p;
             SearchIndex index = smo.getSearchIndex();
             SuggestedItem target = find(index, query, smo);
-            if(target!=null) {
+            if (target != null) {
                 // found
                 foundItem.add(target);
             }
@@ -119,7 +109,7 @@
         if (foundItem.size() == 1) {
             rsp.sendRedirect2(req.getContextPath() + "/" + foundItem.get(0).item.getSearchUrl());
 
-        } else if (foundItem.size() > 1){
+        } else if (foundItem.size() > 1) {
             // Check if the urls in the list are the same or not.
             // If they are the same, redirect page to the target page.
             // Otherwise, show suggestion page.
@@ -132,25 +122,13 @@
                     return;
                 }
             }
-            rsp.sendRedirect2(req.getContextPath()+ "/" + foundItem.get(0).item.getSearchUrl());
+            rsp.sendRedirect2(req.getContextPath() + "/" + foundItem.get(0).item.getSearchUrl());
 
         } else {
             // found 0 item
             rsp.setStatus(SC_NOT_FOUND);
             req.getView(this, "search-failed.jelly").forward(req, rsp);
         }
-=======
-                        rsp.sendRedirect2(req.getContextPath() + target.getUrl());
-                        return;
-                    }
-                }
-            }
-        }
-
-        // no exact match. show the suggestions
-        rsp.setStatus(SC_NOT_FOUND);
-        req.getView(this, "search-failed.jelly").forward(req, rsp);
->>>>>>> 4c30a2e9
     }
 
     /**
@@ -203,24 +181,20 @@
                 r.hasMoreResults = true;
                 break;
             }
-<<<<<<< HEAD
-            if(paths.add(i.item.getSearchUrl()))
-=======
-            if (paths.add(i.getPath()))
->>>>>>> 4c30a2e9
+            if (paths.add(i.item.getSearchUrl()))
                 r.add(i);
         }
 
         // Search for builds
         Iterable<AbstractProject> projects = Jenkins.get().allItems(AbstractProject.class);
-        for (AbstractProject p: projects){
+        for (AbstractProject p : projects) {
             SearchIndex index = p.getSearchIndex();
-            for (SuggestedItem i: suggest(index, query, smo)) {
-                if(r.size()>=max) {
+            for (SuggestedItem i : suggest(index, query, smo)) {
+                if (r.size() >= max) {
                     r.hasMoreResults = true;
                     break;
                 }
-                if(paths.add(i.item.getSearchUrl()))
+                if (paths.add(i.item.getSearchUrl()))
                     r.add(i);
             }
         }
