--- conflicted
+++ resolved
@@ -30,20 +30,14 @@
 import hudson.model.AbstractBuild;
 import hudson.model.Run;
 import hudson.tasks.test.TestResult;
-<<<<<<< HEAD
-=======
 import hudson.util.ColorPalette;
->>>>>>> 0ff0892b
 
 import org.dom4j.Element;
 import org.kohsuke.stapler.export.Exported;
 
-<<<<<<< HEAD
 import java.io.File;
 import java.io.IOException;
-=======
 import java.awt.Color;
->>>>>>> 0ff0892b
 import java.text.DecimalFormat;
 import java.text.ParseException;
 import java.util.Collection;
@@ -365,16 +359,12 @@
 
     @Override
     public int getFailCount() {
-<<<<<<< HEAD
-        if (isFailed()) return 1; else return 0;
-=======
-        if (!isPassed() && !isSkipped() && (failureIsAnError==null || !failureIsAnError)) return 1; else return 0;
+        if (isFailed() && (failureIsAnError==null || !failureIsAnError)) return 1; else return 0;
     }
 
     @Override
     public int getErrorCount() {
-        if (!isPassed() && !isSkipped() && failureIsAnError!=null && failureIsAnError) return 1; else return 0;
->>>>>>> 0ff0892b
+        if (isFailed() && failureIsAnError!=null && failureIsAnError) return 1; else return 0;
     }
 
     @Override
