package hudson.cli;

import hudson.FilePath;
import hudson.remoting.Callable;
import hudson.remoting.Channel;
import hudson.util.Secret;
<<<<<<< HEAD
import jenkins.model.Jenkins;
=======
import jenkins.security.MasterToSlaveCallable;
>>>>>>> 4f736a93
import org.acegisecurity.Authentication;
import org.acegisecurity.AuthenticationException;
import org.acegisecurity.providers.UsernamePasswordAuthenticationToken;
import org.acegisecurity.userdetails.UserDetails;
import org.springframework.dao.DataAccessException;

import java.io.File;
import java.io.IOException;
import java.io.OutputStream;
import java.io.Serializable;
import java.util.Properties;

/**
 * Represents the authentication credential store of the CLI client.
 *
 * <p>
 * This object encapsulates a remote manipulation of the credential store.
 * We store encrypted user names.
 *
 * @author Kohsuke Kawaguchi
 * @since 1.351
 */
public class ClientAuthenticationCache implements Serializable {
    /**
     * Where the store should be placed.
     */
    private final FilePath store;

    /**
     * Loaded contents of the store.
     */
    private final Properties props = new Properties();

    public ClientAuthenticationCache(Channel channel) throws IOException, InterruptedException {
<<<<<<< HEAD
        store = (channel==null ? FilePath.localChannel :  channel).call(new Callable<FilePath, IOException>() {
=======
        store = (channel==null ? MasterComputer.localChannel :  channel).call(new MasterToSlaveCallable<FilePath, IOException>() {
>>>>>>> 4f736a93
            public FilePath call() throws IOException {
                File home = new File(System.getProperty("user.home"));
                File hudsonHome = new File(home, ".hudson");
                if (hudsonHome.exists()) {
                    return new FilePath(new File(hudsonHome, "cli-credentials"));
                }
                return new FilePath(new File(home, ".jenkins/cli-credentials"));
            }
        });
        if (store.exists()) {
            props.load(store.read());
        }
    }

    /**
     * Gets the persisted authentication for this Jenkins.
     *
     * @return {@link jenkins.model.Jenkins#ANONYMOUS} if no such credential is found, or if the stored credential is invalid.
     */
    public Authentication get() {
        Jenkins h = Jenkins.getInstance();
        Secret userName = Secret.decrypt(props.getProperty(getPropertyKey()));
        if (userName==null) return Jenkins.ANONYMOUS; // failed to decrypt
        try {
            UserDetails u = h.getSecurityRealm().loadUserByUsername(userName.getPlainText());
            return new UsernamePasswordAuthenticationToken(u.getUsername(), "", u.getAuthorities());
        } catch (AuthenticationException e) {
            return Jenkins.ANONYMOUS;
        } catch (DataAccessException e) {
            return Jenkins.ANONYMOUS;
        }
    }

    /**
     * Computes the key that identifies this Hudson among other Hudsons that the user has a credential for.
     */
    private String getPropertyKey() {
        String url = Jenkins.getInstance().getRootUrl();
        if (url!=null)  return url;
        return Secret.fromString("key").toString();
    }

    /**
     * Persists the specified authentication.
     */
    public void set(Authentication a) throws IOException, InterruptedException {
        Jenkins h = Jenkins.getInstance();

        // make sure that this security realm is capable of retrieving the authentication by name,
        // as it's not required.
        UserDetails u = h.getSecurityRealm().loadUserByUsername(a.getName());
        props.setProperty(getPropertyKey(), Secret.fromString(u.getUsername()).getEncryptedValue());

        save();
    }

    /**
     * Removes the persisted credential, if there's one.
     */
    public void remove() throws IOException, InterruptedException {
        if (props.remove(getPropertyKey())!=null)
            save();
    }

    private void save() throws IOException, InterruptedException {
        OutputStream os = store.write();
        try {
            props.store(os,"Credential store");
        } finally {
            os.close();
        }
        // try to protect this file from other users, if we can.
        store.chmod(0600);
    }
}<|MERGE_RESOLUTION|>--- conflicted
+++ resolved
@@ -1,14 +1,10 @@
 package hudson.cli;
 
 import hudson.FilePath;
-import hudson.remoting.Callable;
 import hudson.remoting.Channel;
 import hudson.util.Secret;
-<<<<<<< HEAD
 import jenkins.model.Jenkins;
-=======
 import jenkins.security.MasterToSlaveCallable;
->>>>>>> 4f736a93
 import org.acegisecurity.Authentication;
 import org.acegisecurity.AuthenticationException;
 import org.acegisecurity.providers.UsernamePasswordAuthenticationToken;
@@ -43,11 +39,7 @@
     private final Properties props = new Properties();
 
     public ClientAuthenticationCache(Channel channel) throws IOException, InterruptedException {
-<<<<<<< HEAD
-        store = (channel==null ? FilePath.localChannel :  channel).call(new Callable<FilePath, IOException>() {
-=======
-        store = (channel==null ? MasterComputer.localChannel :  channel).call(new MasterToSlaveCallable<FilePath, IOException>() {
->>>>>>> 4f736a93
+        store = (channel==null ? FilePath.localChannel :  channel).call(new MasterToSlaveCallable<FilePath, IOException>() {
             public FilePath call() throws IOException {
                 File home = new File(System.getProperty("user.home"));
                 File hudsonHome = new File(home, ".hudson");
