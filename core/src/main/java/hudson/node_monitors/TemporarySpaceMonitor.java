--- conflicted
+++ resolved
@@ -71,11 +71,8 @@
      *      Use injection
      */
     @Deprecated
-<<<<<<< HEAD
     @Restricted(NoExternalUse.class)
-=======
     @SuppressFBWarnings(value = "MS_PKGPROTECT", justification = "for backward compatibility")
->>>>>>> 928da56f
     public static /*almost final*/ DiskSpaceMonitorDescriptor DESCRIPTOR;
 
     @Extension @Symbol("tmpSpace")
