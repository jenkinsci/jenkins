--- conflicted
+++ resolved
@@ -74,15 +74,6 @@
         return getThresholdBytes();
     }
 
-<<<<<<< HEAD
-        // mark online (again), if free space is over threshold
-        if (size != null && size.size > getThresholdBytes() && c.isOffline() && c.getTemporarilyOfflineCause() instanceof DiskSpace)
-            if (this.getClass().equals(((DiskSpace) c.getTemporarilyOfflineCause()).getTrigger()))
-                if (getDescriptor().markOnline(c)) {
-                    LOGGER.info(Messages.DiskSpaceMonitor_MarkedOnline(c.getDisplayName()));
-                }
-        return size;
-=======
     protected long getWarningThresholdBytes() {
         if (freeSpaceWarningThreshold == null)
             return DEFAULT_THRESHOLD * 2;
@@ -91,7 +82,6 @@
         } catch (ParseException e) {
             return DEFAULT_THRESHOLD * 2;
         }
->>>>>>> aad79eff
     }
 
     protected long getWarningThresholdBytes(Computer c) {
