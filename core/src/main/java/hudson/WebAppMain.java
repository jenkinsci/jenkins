--- conflicted
+++ resolved
@@ -378,14 +378,9 @@
             }
 
             // Logger is in the system classloader, so if we don't do this
-<<<<<<< HEAD
-            // the whole web app will never be undepoyed.
+            // the whole web app will never be undeployed.
             if (handler!=null)
                 Logger.getLogger("").removeHandler(handler);
-=======
-            // the whole web app will never be undeployed.
-            Logger.getLogger("").removeHandler(handler);
->>>>>>> 532156e6
         } finally {
             JenkinsJVMAccess._setJenkinsJVM(false);
         }
