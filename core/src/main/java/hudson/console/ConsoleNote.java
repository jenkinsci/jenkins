/*
 * The MIT License
 *
 * Copyright (c) 2004-2010, Sun Microsystems, Inc.
 *
 * Permission is hereby granted, free of charge, to any person obtaining a copy
 * of this software and associated documentation files (the "Software"), to deal
 * in the Software without restriction, including without limitation the rights
 * to use, copy, modify, merge, publish, distribute, sublicense, and/or sell
 * copies of the Software, and to permit persons to whom the Software is
 * furnished to do so, subject to the following conditions:
 *
 * The above copyright notice and this permission notice shall be included in
 * all copies or substantial portions of the Software.
 *
 * THE SOFTWARE IS PROVIDED "AS IS", WITHOUT WARRANTY OF ANY KIND, EXPRESS OR
 * IMPLIED, INCLUDING BUT NOT LIMITED TO THE WARRANTIES OF MERCHANTABILITY,
 * FITNESS FOR A PARTICULAR PURPOSE AND NONINFRINGEMENT. IN NO EVENT SHALL THE
 * AUTHORS OR COPYRIGHT HOLDERS BE LIABLE FOR ANY CLAIM, DAMAGES OR OTHER
 * LIABILITY, WHETHER IN AN ACTION OF CONTRACT, TORT OR OTHERWISE, ARISING FROM,
 * OUT OF OR IN CONNECTION WITH THE SOFTWARE OR THE USE OR OTHER DEALINGS IN
 * THE SOFTWARE.
 */
package hudson.console;

import com.jcraft.jzlib.GZIPInputStream;
import com.jcraft.jzlib.GZIPOutputStream;
import edu.umd.cs.findbugs.annotations.SuppressFBWarnings;
import hudson.ExtensionPoint;
import hudson.Functions;
import hudson.MarkupText;
import hudson.model.Describable;
import hudson.model.Run;
import hudson.remoting.ClassFilter;
import hudson.remoting.ObjectInputStreamEx;
import hudson.util.IOUtils;
import java.io.ByteArrayInputStream;
import java.io.DataInputStream;
import java.io.DataOutputStream;
import java.io.IOException;
import java.io.ObjectInputStream;
import java.io.ObjectOutputStream;
import java.io.OutputStream;
import java.io.Serializable;
import java.io.Writer;
import java.nio.charset.StandardCharsets;
import java.util.ArrayList;
import java.util.Arrays;
import java.util.Base64;
import java.util.Collection;
import java.util.List;
import jenkins.model.Jenkins;
import jenkins.security.HMACConfidentialKey;
import jenkins.util.JenkinsJVM;
import jenkins.util.SystemProperties;
import org.apache.commons.io.output.ByteArrayOutputStream;
import org.apache.tools.ant.BuildListener;
import org.jenkinsci.remoting.util.AnonymousClassWarnings;
import org.kohsuke.accmod.Restricted;
import org.kohsuke.accmod.restrictions.NoExternalUse;

/**
 * Data that hangs off from a console output.
 *
 * <p>
 * A {@link ConsoleNote} can be put into a console output while it's being written, and it represents
 * a machine readable information about a particular position of the console output.
 *
 * <p>
 * When Hudson is reading back a console output for display, a {@link ConsoleNote} is used
 * to trigger {@link ConsoleAnnotator}, which in turn uses the information in the note to
 * generate markup. In this way, we can overlay richer information on top of the console output.
 *
 * <h2>Comparison with {@link ConsoleAnnotatorFactory}</h2>
 * <p>
 * Compared to {@link ConsoleAnnotatorFactory}, the main advantage of {@link ConsoleNote} is that
 * it can be emitted into the output by the producer of the output (or by a filter), which can
 * have a much better knowledge about the context of what's being executed.
 *
 * <ol>
 * <li>
 * For example, when your plugin is about to report an error message, you can emit a {@link ConsoleNote}
 * that indicates an error, instead of printing an error message as plain text. The {@link #annotate(Object, MarkupText, int)}
 * method will then generate the proper error message, with all the HTML markup that makes error message
 * more user friendly.
 *
 * <li>
 * Or consider annotating output from Ant. A modified {@link BuildListener} can place a {@link ConsoleNote}
 * every time a new target execution starts. These notes can be then later used to build the outline
 * that shows what targets are executed, hyperlinked to their corresponding locations in the build output.
 * </ol>
 *
 * <p>
 * Doing these things by {@link ConsoleAnnotatorFactory} would be a lot harder, as they can only rely
 * on the pattern matching of the output.
 *
 * <h2>Persistence</h2>
 * <p>
 * {@link ConsoleNote}s are serialized and gzip compressed into a byte sequence and then embedded into the
 * console output text file, with a bit of preamble/postamble to allow tools to ignore them. In this way
 * {@link ConsoleNote} always sticks to a particular point in the console output.
 *
 * <p>
 * The preamble and postamble includes a certain ANSI escape sequence designed in such a way to minimize garbage
 * if this output is observed by a human being directly.
 *
 * <p>
 * Because of this persistence mechanism, {@link ConsoleNote}s need to be serializable, and care should be taken
 * to reduce footprint of the notes, if you are putting a lot of notes. Serialization format compatibility
 * is also important, although {@link ConsoleNote}s that failed to deserialize will be simply ignored, so the
 * worst thing that can happen is that you just lose some notes.
 *
 * <p>
 * Note that {@link #encode}, {@link #encodeTo(OutputStream)}, and {@link #encodeTo(Writer)}
 * should be called on the Jenkins master.
 * If called from an agent JVM, a signature will be missing and so as per
 * <a href="https://www.jenkins.io/security/advisory/2017-02-01/#persisted-cross-site-scripting-vulnerability-in-console-notes">SECURITY-382</a>
 * the console note will be ignored.
 * This may happen, in particular, if the note was generated by a {@link ConsoleLogFilter} sent to the agent.
 * Alternative solutions include using a {@link ConsoleAnnotatorFactory} where practical;
 * or generating the encoded form of the note on the master side and sending it to the agent,
 * for example by saving that form as instance fields in a {@link ConsoleLogFilter} implementation.
 *
 * <h2>Behaviour, JavaScript, and CSS</h2>
 * <p>
 * {@link ConsoleNote} can have associated {@code script.js} and {@code style.css} (put them
 * in the same resource directory that you normally put Jelly scripts), which will be loaded into
 * the HTML page whenever the console notes are used. This allows you to use minimal markup in
 * code generation, and do the styling in CSS and perform the rest of the interesting work as a CSS behaviour/JavaScript.
 *
 * @param <T>
 *      Contextual model object that this console is associated with, such as {@link Run}.
 *
 * @author Kohsuke Kawaguchi
 * @see ConsoleAnnotationDescriptor
 * @see Functions#generateConsoleAnnotationScriptAndStylesheet()
 * @since 1.349
 */
public abstract class ConsoleNote<T> implements Serializable, Describable<ConsoleNote<?>>, ExtensionPoint {

    private static final HMACConfidentialKey MAC = new HMACConfidentialKey(ConsoleNote.class, "MAC");
    /**
     * Allows historical build records with unsigned console notes to be displayed, at the expense of any security.
     * Disables checking of {@link #MAC} so do not set this flag unless you completely trust all users capable of affecting build output,
     * which in practice means that all SCM committers as well as all Jenkins users with any non-read-only access are consider administrators.
     */
    @Restricted(NoExternalUse.class)
    @SuppressFBWarnings(value = "MS_SHOULD_BE_FINAL", justification = "nonfinal for tests & script console")
    public static /* nonfinal for tests & script console */ boolean INSECURE = SystemProperties.getBoolean(ConsoleNote.class.getName() + ".INSECURE");

    /**
     * When the line of a console output that this annotation is attached is read by someone,
     * a new {@link ConsoleNote} is de-serialized and this method is invoked to annotate that line.
     *
     * @param context
     *      The object that owns the console output in question.
     * @param text
     *      Represents a line of the console output being annotated.
     * @param charPos
     *      The character position in 'text' where this annotation is attached.
     *
     * @return
     *      if non-null value is returned, this annotator will handle the next line.
     *      this mechanism can be used to annotate multiple lines starting at the annotated position. 
     */
    public abstract ConsoleAnnotator annotate(T context, MarkupText text, int charPos);

    @Override
    public ConsoleAnnotationDescriptor getDescriptor() {
        return (ConsoleAnnotationDescriptor) Jenkins.get().getDescriptorOrDie(getClass());
    }

    /**
     * Prints this note into a stream.
     *
     * <p>
     * The most typical use of this is {@code n.encodedTo(System.out)} where stdout is connected to Hudson.
     * The encoded form doesn't include any new line character to work better in the line-oriented nature
     * of {@link ConsoleAnnotator}.
     */
    public void encodeTo(OutputStream out) throws IOException {
        // atomically write to the final output, to minimize the chance of something else getting in between the output.
        // even with this, it is still technically possible to get such a mix-up to occur (for example,
        // if Java program is reading stdout/stderr separately and copying them into the same final stream.)
        out.write(encodeToBytes().toByteArray());
    }

    /**
     * Prints this note into a writer.
     *
     * <p>
     * Technically, this method only works if the {@link Writer} to {@link OutputStream}
     * encoding is ASCII compatible.
     */
    public void encodeTo(Writer out) throws IOException {
        out.write(encodeToBytes().toString());
    }

    private ByteArrayOutputStream encodeToBytes() throws IOException {
        ByteArrayOutputStream buf = new ByteArrayOutputStream();
        try (OutputStream gzos = new GZIPOutputStream(buf);
             ObjectOutputStream oos = JenkinsJVM.isJenkinsJVM() ? AnonymousClassWarnings.checkingObjectOutputStream(gzos) : new ObjectOutputStream(gzos)) {
            oos.writeObject(this);
        }

        ByteArrayOutputStream buf2 = new ByteArrayOutputStream();

        try (DataOutputStream dos = new DataOutputStream(Base64.getEncoder().wrap(buf2))) {
            buf2.write(PREAMBLE);
            if (JenkinsJVM.isJenkinsJVM()) { // else we are in another JVM and cannot sign; result will be ignored unless INSECURE
                byte[] mac = MAC.mac(buf.toByteArray());
                dos.writeInt(-mac.length); // negative to differentiate from older form
                dos.write(mac);
            }
            dos.writeInt(buf.size());
            buf.writeTo(dos);
        }
        buf2.write(POSTAMBLE);
        return buf2;
    }

    /**
     * Works like {@link #encodeTo(Writer)} but obtain the result as a string.
     */
    public String encode() throws IOException {
        return encodeToBytes().toString();
    }

    /**
     * Reads a note back from {@linkplain #encodeTo(OutputStream) its encoded form}.
     *
     * @param in
     *      Must point to the beginning of a preamble.
     *
     * @return null if the encoded form is malformed.
     */
    public static ConsoleNote readFrom(DataInputStream in) throws IOException, ClassNotFoundException {
        try {
            byte[] preamble = new byte[PREAMBLE.length];
            in.readFully(preamble);
            if (!Arrays.equals(preamble,PREAMBLE))
                return null;    // not a valid preamble

            byte[] mac;
            byte[] buf;
            try (DataInputStream decoded = new DataInputStream(Base64.getDecoder().wrap(in))) {
                int macSz = -decoded.readInt();
                int sz;
                if (macSz > 0) { // new format
                    mac = new byte[macSz];
                    decoded.readFully(mac);
                    sz = decoded.readInt();
                    if (sz < 0) {
                        throw new IOException("Corrupt stream");
                    }
                } else {
                    mac = null;
                    sz = -macSz;
                }
                buf = new byte[sz];
                decoded.readFully(buf);
            }

            byte[] postamble = new byte[POSTAMBLE.length];
            in.readFully(postamble);
            if (!Arrays.equals(postamble,POSTAMBLE))
                return null;    // not a valid postamble

            if (!INSECURE) {
                if (mac == null) {
                    throw new IOException("Refusing to deserialize unsigned note from an old log.");
                } else if (!MAC.checkMac(buf, mac)) {
                    throw new IOException("MAC mismatch");
                }
            }

            Jenkins jenkins = Jenkins.getInstanceOrNull();

            try (ObjectInputStream ois = new ObjectInputStreamEx(new GZIPInputStream(new ByteArrayInputStream(buf)),
                    jenkins != null ? jenkins.pluginManager.uberClassLoader : ConsoleNote.class.getClassLoader(),
                    ClassFilter.DEFAULT)) {
                return getConsoleNote(ois);
            }
        } catch (Error e) {
            // for example, bogus 'sz' can result in OutOfMemoryError.
            // package that up as IOException so that the caller won't fatally die.
            throw new IOException(e);
        }
    }

    @SuppressFBWarnings(value = "OBJECT_DESERIALIZATION", justification = "Deserialization is protected by logic.")
    private static ConsoleNote getConsoleNote(ObjectInputStream ois) throws IOException, ClassNotFoundException {
        return (ConsoleNote) ois.readObject();
    }

    /**
     * Skips the encoded console note.
     */
    public static void skip(DataInputStream in) throws IOException {
        byte[] preamble = new byte[PREAMBLE.length];
        in.readFully(preamble);
        if (!Arrays.equals(preamble,PREAMBLE))
            return;    // not a valid preamble

        DataInputStream decoded = new DataInputStream(Base64.getDecoder().wrap(in));
        int macSz = - decoded.readInt();
        if (macSz > 0) { // new format
            IOUtils.skip(decoded, macSz);
            int sz = decoded.readInt();
            IOUtils.skip(decoded, sz);
        } else { // old format
            int sz = -macSz;
            IOUtils.skip(decoded, sz);
        }

        byte[] postamble = new byte[POSTAMBLE.length];
        in.readFully(postamble);
    }

    private static final long serialVersionUID = 1L;

    public static final String PREAMBLE_STR = "\u001B[8mha:";
    public static final String POSTAMBLE_STR = "\u001B[0m";

    /**
     * Preamble of the encoded form. ANSI escape sequence to stop echo back
     * plus a few magic characters.
     */
<<<<<<< HEAD
    public static final byte[] PREAMBLE = PREAMBLE_STR.getBytes(StandardCharsets.UTF_8);
    /**
     * Post amble is the ANSI escape sequence that brings back the echo.
     */
    public static final byte[] POSTAMBLE = POSTAMBLE_STR.getBytes(StandardCharsets.UTF_8);
=======
    @SuppressFBWarnings(value = "MS_PKGPROTECT", justification = "used in several plugins")
    public static final byte[] PREAMBLE = PREAMBLE_STR.getBytes();
    /**
     * Post amble is the ANSI escape sequence that brings back the echo.
     */
    @SuppressFBWarnings(value = "MS_PKGPROTECT", justification = "used in several plugins")
    public static final byte[] POSTAMBLE = POSTAMBLE_STR.getBytes();
>>>>>>> a5f13e65

    /**
     * Locates the preamble in the given buffer.
     */
    public static int findPreamble(byte[] buf, int start, int len) {
        int e = start + len - PREAMBLE.length + 1;

        OUTER:
        for (int i=start; i<e; i++) {
            if (buf[i]==PREAMBLE[0]) {
                // check for the rest of the match
                for (int j=1; j<PREAMBLE.length; j++) {
                    if (buf[i+j]!=PREAMBLE[j])
                        continue OUTER;
                }
                return i; // found it
            }
        }
        return -1; // not found
    }

    /**
     * Removes the embedded console notes in the given log lines.
     *
     * @since 1.350
     */
    public static List<String> removeNotes(Collection<String> logLines) {
        List<String> r = new ArrayList<>(logLines.size());
        for (String l : logLines)
            r.add(removeNotes(l));
        return r;
    }

    /**
     * Removes the embedded console notes in the given log line.
     *
     * @since 1.350
     */
    public static String removeNotes(String line) {
        while (true) {
            int idx = line.indexOf(PREAMBLE_STR);
            if (idx<0)  return line;
            int e = line.indexOf(POSTAMBLE_STR,idx);
            if (e<0)    return line;
            line = line.substring(0,idx)+line.substring(e+POSTAMBLE_STR.length());
        }
    }
}<|MERGE_RESOLUTION|>--- conflicted
+++ resolved
@@ -326,21 +326,13 @@
      * Preamble of the encoded form. ANSI escape sequence to stop echo back
      * plus a few magic characters.
      */
-<<<<<<< HEAD
+    @SuppressFBWarnings(value = "MS_PKGPROTECT", justification = "used in several plugins")
     public static final byte[] PREAMBLE = PREAMBLE_STR.getBytes(StandardCharsets.UTF_8);
     /**
      * Post amble is the ANSI escape sequence that brings back the echo.
      */
+    @SuppressFBWarnings(value = "MS_PKGPROTECT", justification = "used in several plugins")
     public static final byte[] POSTAMBLE = POSTAMBLE_STR.getBytes(StandardCharsets.UTF_8);
-=======
-    @SuppressFBWarnings(value = "MS_PKGPROTECT", justification = "used in several plugins")
-    public static final byte[] PREAMBLE = PREAMBLE_STR.getBytes();
-    /**
-     * Post amble is the ANSI escape sequence that brings back the echo.
-     */
-    @SuppressFBWarnings(value = "MS_PKGPROTECT", justification = "used in several plugins")
-    public static final byte[] POSTAMBLE = POSTAMBLE_STR.getBytes();
->>>>>>> a5f13e65
 
     /**
      * Locates the preamble in the given buffer.
