<<<<<<< HEAD
/*
 * The MIT License
 *
 * Copyright (c) 2004-2009, Sun Microsystems, Inc., Kohsuke Kawaguchi
 *
 * Permission is hereby granted, free of charge, to any person obtaining a copy
 * of this software and associated documentation files (the "Software"), to deal
 * in the Software without restriction, including without limitation the rights
 * to use, copy, modify, merge, publish, distribute, sublicense, and/or sell
 * copies of the Software, and to permit persons to whom the Software is
 * furnished to do so, subject to the following conditions:
 *
 * The above copyright notice and this permission notice shall be included in
 * all copies or substantial portions of the Software.
 *
 * THE SOFTWARE IS PROVIDED "AS IS", WITHOUT WARRANTY OF ANY KIND, EXPRESS OR
 * IMPLIED, INCLUDING BUT NOT LIMITED TO THE WARRANTIES OF MERCHANTABILITY,
 * FITNESS FOR A PARTICULAR PURPOSE AND NONINFRINGEMENT. IN NO EVENT SHALL THE
 * AUTHORS OR COPYRIGHT HOLDERS BE LIABLE FOR ANY CLAIM, DAMAGES OR OTHER
 * LIABILITY, WHETHER IN AN ACTION OF CONTRACT, TORT OR OTHERWISE, ARISING FROM,
 * OUT OF OR IN CONNECTION WITH THE SOFTWARE OR THE USE OR OTHER DEALINGS IN
 * THE SOFTWARE.
 */
package hudson;

import com.sun.jna.Memory;
import com.sun.jna.Native;
import com.sun.jna.NativeLong;
import edu.umd.cs.findbugs.annotations.SuppressWarnings;
import hudson.Proc.LocalProc;
import hudson.model.TaskListener;
import hudson.os.PosixAPI;
import hudson.util.IOException2;
import hudson.util.QuotedStringTokenizer;
import hudson.util.VariableResolver;
import jenkins.model.Jenkins;
import org.apache.commons.io.IOUtils;
import org.apache.commons.lang.time.FastDateFormat;
import org.apache.tools.ant.BuildException;
import org.apache.tools.ant.Project;
import org.apache.tools.ant.taskdefs.Chmod;
import org.apache.tools.ant.taskdefs.Copy;
import org.apache.tools.ant.types.FileSet;
import org.jruby.ext.posix.FileStat;
import org.jruby.ext.posix.POSIX;
import org.codehaus.mojo.animal_sniffer.IgnoreJRERequirement;
import org.kohsuke.stapler.Stapler;

import javax.crypto.SecretKey;
import javax.crypto.spec.SecretKeySpec;
import java.io.*;
import java.lang.reflect.Array;
import java.lang.reflect.InvocationTargetException;
import java.net.InetAddress;
import java.net.URI;
import java.net.URISyntaxException;
import java.net.UnknownHostException;
import java.nio.ByteBuffer;
import java.nio.CharBuffer;
import java.nio.charset.CharacterCodingException;
import java.nio.charset.Charset;
import java.nio.charset.CharsetEncoder;
import java.security.DigestInputStream;
import java.security.MessageDigest;
import java.security.NoSuchAlgorithmException;
import java.text.NumberFormat;
import java.text.ParseException;
import java.util.*;
import java.util.concurrent.atomic.AtomicBoolean;
import java.util.logging.Level;
import java.util.logging.Logger;
import java.util.regex.Matcher;
import java.util.regex.Pattern;

import hudson.util.jna.Kernel32Utils;

import static hudson.util.jna.GNUCLibrary.LIBC;

/**
 * Various utility methods that don't have more proper home.
 *
 * @author Kohsuke Kawaguchi
 */
public class Util {

    // Constant number of milliseconds in various time units.
    private static final long ONE_SECOND_MS = 1000;
    private static final long ONE_MINUTE_MS = 60 * ONE_SECOND_MS;
    private static final long ONE_HOUR_MS = 60 * ONE_MINUTE_MS;
    private static final long ONE_DAY_MS = 24 * ONE_HOUR_MS;
    private static final long ONE_MONTH_MS = 30 * ONE_DAY_MS;
    private static final long ONE_YEAR_MS = 365 * ONE_DAY_MS;

    /**
     * Creates a filtered sublist.
     * @since 1.176
     */
    public static <T> List<T> filter( Iterable<?> base, Class<T> type ) {
        List<T> r = new ArrayList<T>();
        for (Object i : base) {
            if(type.isInstance(i))
                r.add(type.cast(i));
        }
        return r;
    }

    /**
     * Creates a filtered sublist.
     */
    public static <T> List<T> filter( List<?> base, Class<T> type ) {
        return filter((Iterable)base,type);
    }

    /**
     * Pattern for capturing variables. Either $xyz or ${xyz}, while ignoring "$$"
     */
    private static final Pattern VARIABLE = Pattern.compile("\\$([A-Za-z0-9_]+|\\{[A-Za-z0-9_]+\\}|\\$)");

    /**
     * Returns TRUE if the string contains one or more Jenkins-style variables, FALSE otherwise.
     *
     * @param input the string to check
     */
    // ik 2012-09-10: added for JENKINS-14533
    public static boolean containsJenkinsVariable(String input) {
        return VARIABLE.matcher(input).find();
    }

    /**
     * Replaces the occurrence of '$key' by <tt>properties.get('key')</tt>.
     *
     * <p>
     * Unlike shell, undefined variables are left as-is (this behavior is the same as Ant.)
     *
     */
    public static String replaceMacro(String s, Map<String,String> properties) {
        return replaceMacro(s,new VariableResolver.ByMap<String>(properties));
    }
    
    /**
     * Replaces the occurrence of '$key' by <tt>resolver.get('key')</tt>.
     *
     * <p>
     * Unlike shell, undefined variables are left as-is (this behavior is the same as Ant.)
     */
    public static String replaceMacro(String s, VariableResolver<String> resolver) {
    	if (s == null) {
    		return null;
    	}
    	
        int idx=0;
        while(true) {
            Matcher m = VARIABLE.matcher(s);
            if(!m.find(idx))   return s;

            String key = m.group().substring(1);

            // escape the dollar sign or get the key to resolve
            String value;
            if(key.charAt(0)=='$') {
               value = "$";
            } else {
               if(key.charAt(0)=='{')  key = key.substring(1,key.length()-1);
               value = resolver.resolve(key);
            }

            if(value==null)
                idx = m.end(); // skip this
            else {
                s = s.substring(0,m.start())+value+s.substring(m.end());
                idx = m.start() + value.length();
            }
        }
    }

    /**
     * Loads the contents of a file into a string.
     */
    public static String loadFile(File logfile) throws IOException {
        return loadFile(logfile, Charset.defaultCharset());
    }

    public static String loadFile(File logfile,Charset charset) throws IOException {
        if(!logfile.exists())
            return "";

        StringBuilder str = new StringBuilder((int)logfile.length());

        BufferedReader r = new BufferedReader(new InputStreamReader(new FileInputStream(logfile),charset));
        try {
            char[] buf = new char[1024];
            int len;
            while((len=r.read(buf,0,buf.length))>0)
               str.append(buf,0,len);
        } finally {
            r.close();
        }

        return str.toString();
    }

    /**
     * Deletes the contents of the given directory (but not the directory itself)
     * recursively.
     *
     * @throws IOException
     *      if the operation fails.
     */
    public static void deleteContentsRecursive(File file) throws IOException {
        File[] files = file.listFiles();
        if(files==null)
            return;     // the directory didn't exist in the first place
        for (File child : files)
            deleteRecursive(child);
    }

    /**
     * Deletes this file (and does not take no for an answer).
     * @param f a file to delete
     * @throws IOException if it exists but could not be successfully deleted
     */
    public static void deleteFile(File f) throws IOException {
        if (!f.delete()) {
            if(!f.exists())
                // we are trying to delete a file that no longer exists, so this is not an error
                return;

            // perhaps this file is read-only?
            makeWritable(f);
            /*
             on Unix both the file and the directory that contains it has to be writable
             for a file deletion to be successful. (Confirmed on Solaris 9)

             $ ls -la
             total 6
             dr-xr-sr-x   2 hudson   hudson       512 Apr 18 14:41 .
             dr-xr-sr-x   3 hudson   hudson       512 Apr 17 19:36 ..
             -r--r--r--   1 hudson   hudson       469 Apr 17 19:36 manager.xml
             -rw-r--r--   1 hudson   hudson         0 Apr 18 14:41 x
             $ rm x
             rm: x not removed: Permission denied
             */

            makeWritable(f.getParentFile());

            if(!f.delete() && f.exists()) {
                // trouble-shooting.
                // see http://www.nabble.com/Sometimes-can%27t-delete-files-from-hudson.scm.SubversionSCM%24CheckOutTask.invoke%28%29-tt17333292.html
                // I suspect other processes putting files in this directory
                File[] files = f.listFiles();
                if(files!=null && files.length>0)
                    throw new IOException("Unable to delete " + f.getPath()+" - files in dir: "+Arrays.asList(files));
                throw new IOException("Unable to delete " + f.getPath());
            }
        }
    }

    /**
     * Makes the given file writable by any means possible.
     */
    @IgnoreJRERequirement
    private static void makeWritable(File f) {
        // try chmod. this becomes no-op if this is not Unix.
        try {
            Chmod chmod = new Chmod();
            chmod.setProject(new Project());
            chmod.setFile(f);
            chmod.setPerm("u+w");
            chmod.execute();
        } catch (BuildException e) {
            LOGGER.log(Level.INFO,"Failed to chmod "+f,e);
        }

        // also try JDK6-way of doing it.
        try {
            f.setWritable(true);
        } catch (NoSuchMethodError e) {
            // not JDK6
        }

        try {// try libc chmod
            POSIX posix = PosixAPI.get();
            String path = f.getAbsolutePath();
            FileStat stat = posix.stat(path);
            posix.chmod(path, stat.mode()|0200); // u+w
        } catch (Throwable t) {
            LOGGER.log(Level.FINE,"Failed to chmod(2) "+f,t);
        }

    }

    public static void deleteRecursive(File dir) throws IOException {
        if(!isSymlink(dir))
            deleteContentsRecursive(dir);
        try {
            deleteFile(dir);
        } catch (IOException e) {
            // if some of the child directories are big, it might take long enough to delete that
            // it allows others to create new files, causing problemsl ike JENKINS-10113
            // so give it one more attempt before we give up.
            if(!isSymlink(dir))
                deleteContentsRecursive(dir);
            deleteFile(dir);
        }
    }

    /*
     * Copyright 2001-2004 The Apache Software Foundation.
     *
     * Licensed under the Apache License, Version 2.0 (the "License");
     * you may not use this file except in compliance with the License.
     * You may obtain a copy of the License at
     *
     *      http://www.apache.org/licenses/LICENSE-2.0
     *
     * Unless required by applicable law or agreed to in writing, software
     * distributed under the License is distributed on an "AS IS" BASIS,
     * WITHOUT WARRANTIES OR CONDITIONS OF ANY KIND, either express or implied.
     * See the License for the specific language governing permissions and
     * limitations under the License.
     */
    /**
     * Checks if the given file represents a symlink.
     */
    //Taken from http://svn.apache.org/viewvc/maven/shared/trunk/file-management/src/main/java/org/apache/maven/shared/model/fileset/util/FileSetManager.java?view=markup
    public static boolean isSymlink(File file) throws IOException {
        Boolean r = isSymlinkJava7(file);
        if (r != null) {
            return r;
        }
        if (Functions.isWindows()) {
          return Kernel32Utils.isJunctionOrSymlink(file);
        }
        String name = file.getName();
        if (name.equals(".") || name.equals(".."))
            return false;

        File fileInCanonicalParent;
        File parentDir = file.getParentFile();
        if ( parentDir == null ) {
            fileInCanonicalParent = file;
        } else {
            fileInCanonicalParent = new File( parentDir.getCanonicalPath(), name );
        }
        return !fileInCanonicalParent.getCanonicalFile().equals( fileInCanonicalParent.getAbsoluteFile() );
    }

    @SuppressWarnings("NP_BOOLEAN_RETURN_NULL")
    private static Boolean isSymlinkJava7(File file) throws IOException {
        try {
            Object path = File.class.getMethod("toPath").invoke(file);
            return (Boolean) Class.forName("java.nio.file.Files").getMethod("isSymbolicLink", Class.forName("java.nio.file.Path")).invoke(null, path);
        } catch (NoSuchMethodException x) {
            return null; // fine, Java 5/6
        } catch (Exception x) {
            throw (IOException) new IOException(x.toString()).initCause(x);
        }
    }

    /**
     * Creates a new temporary directory.
     */
    public static File createTempDir() throws IOException {
        File tmp = File.createTempFile("hudson", "tmp");
        if(!tmp.delete())
            throw new IOException("Failed to delete "+tmp);
        if(!tmp.mkdirs())
            throw new IOException("Failed to create a new directory "+tmp);
        return tmp;
    }

    private static final Pattern errorCodeParser = Pattern.compile(".*CreateProcess.*error=([0-9]+).*");

    /**
     * On Windows, error messages for IOException aren't very helpful.
     * This method generates additional user-friendly error message to the listener
     */
    public static void displayIOException( IOException e, TaskListener listener ) {
        String msg = getWin32ErrorMessage(e);
        if(msg!=null)
            listener.getLogger().println(msg);
    }

    public static String getWin32ErrorMessage(IOException e) {
        return getWin32ErrorMessage((Throwable)e);
    }

    /**
     * Extracts the Win32 error message from {@link Throwable} if possible.
     *
     * @return
     *      null if there seems to be no error code or if the platform is not Win32.
     */
    public static String getWin32ErrorMessage(Throwable e) {
        String msg = e.getMessage();
        if(msg!=null) {
            Matcher m = errorCodeParser.matcher(msg);
            if(m.matches()) {
                try {
                    ResourceBundle rb = ResourceBundle.getBundle("/hudson/win32errors");
                    return rb.getString("error"+m.group(1));
                } catch (Exception _) {
                    // silently recover from resource related failures
                }
            }
        }

        if(e.getCause()!=null)
            return getWin32ErrorMessage(e.getCause());
        return null; // no message
    }

    /**
     * Gets a human readable message for the given Win32 error code.
     *
     * @return
     *      null if no such message is available.
     */
    public static String getWin32ErrorMessage(int n) {
        try {
            ResourceBundle rb = ResourceBundle.getBundle("/hudson/win32errors");
            return rb.getString("error"+n);
        } catch (MissingResourceException e) {
            LOGGER.log(Level.WARNING,"Failed to find resource bundle",e);
            return null;
        }
    }

    /**
     * Guesses the current host name.
     */
    public static String getHostName() {
        try {
            return InetAddress.getLocalHost().getHostName();
        } catch (UnknownHostException e) {
            return "localhost";
        }
    }

    public static void copyStream(InputStream in,OutputStream out) throws IOException {
        byte[] buf = new byte[8192];
        int len;
        while((len=in.read(buf))>0)
            out.write(buf,0,len);
    }

    public static void copyStream(Reader in, Writer out) throws IOException {
        char[] buf = new char[8192];
        int len;
        while((len=in.read(buf))>0)
            out.write(buf,0,len);
    }

    public static void copyStreamAndClose(InputStream in,OutputStream out) throws IOException {
        try {
            copyStream(in,out);
        } finally {
            IOUtils.closeQuietly(in);
            IOUtils.closeQuietly(out);
        }
    }

    public static void copyStreamAndClose(Reader in,Writer out) throws IOException {
        try {
            copyStream(in,out);
        } finally {
            IOUtils.closeQuietly(in);
            IOUtils.closeQuietly(out);
        }
    }

    /**
     * Tokenizes the text separated by delimiters.
     *
     * <p>
     * In 1.210, this method was changed to handle quotes like Unix shell does.
     * Before that, this method just used {@link StringTokenizer}.
     *
     * @since 1.145
     * @see QuotedStringTokenizer
     */
    public static String[] tokenize(String s,String delimiter) {
        return QuotedStringTokenizer.tokenize(s,delimiter);
    }

    public static String[] tokenize(String s) {
        return tokenize(s," \t\n\r\f");
    }

    /**
     * Converts the map format of the environment variables to the K=V format in the array.
     */
    public static String[] mapToEnv(Map<String,String> m) {
        String[] r = new String[m.size()];
        int idx=0;

        for (final Map.Entry<String,String> e : m.entrySet()) {
            r[idx++] = e.getKey() + '=' + e.getValue();
        }
        return r;
    }

    public static int min(int x, int... values) {
        for (int i : values) {
            if(i<x)
                x=i;
        }
        return x;
    }

    public static String nullify(String v) {
        return fixEmpty(v);
    }

    public static String removeTrailingSlash(String s) {
        if(s.endsWith("/")) return s.substring(0,s.length()-1);
        else                return s;
    }

    /**
     * Computes MD5 digest of the given input stream.
     *
     * @param source
     *      The stream will be closed by this method at the end of this method.
     * @return
     *      32-char wide string
     */
    public static String getDigestOf(InputStream source) throws IOException {
        try {
            MessageDigest md5 = MessageDigest.getInstance("MD5");

            byte[] buffer = new byte[1024];
            DigestInputStream in =new DigestInputStream(source,md5);
            try {
                while(in.read(buffer)>0)
                    ; // simply discard the input
            } finally {
                in.close();
            }
            return toHexString(md5.digest());
        } catch (NoSuchAlgorithmException e) {
            throw new IOException2("MD5 not installed",e);    // impossible
        }
    }

    public static String getDigestOf(String text) {
        try {
            return getDigestOf(new ByteArrayInputStream(text.getBytes("UTF-8")));
        } catch (IOException e) {
            throw new Error(e);
        }
    }

    /**
     * Converts a string into 128-bit AES key.
     * @since 1.308
     */
    public static SecretKey toAes128Key(String s) {
        try {
            // turn secretKey into 256 bit hash
            MessageDigest digest = MessageDigest.getInstance("SHA-256");
            digest.reset();
            digest.update(s.getBytes("UTF-8"));

            // Due to the stupid US export restriction JDK only ships 128bit version.
            return new SecretKeySpec(digest.digest(),0,128/8, "AES");
        } catch (NoSuchAlgorithmException e) {
            throw new Error(e);
        } catch (UnsupportedEncodingException e) {
            throw new Error(e);
        }
    }

    public static String toHexString(byte[] data, int start, int len) {
        StringBuilder buf = new StringBuilder();
        for( int i=0; i<len; i++ ) {
            int b = data[start+i]&0xFF;
            if(b<16)    buf.append('0');
            buf.append(Integer.toHexString(b));
        }
        return buf.toString();
    }

    public static String toHexString(byte[] bytes) {
        return toHexString(bytes,0,bytes.length);
    }

    public static byte[] fromHexString(String data) {
        byte[] r = new byte[data.length() / 2];
        for (int i = 0; i < data.length(); i += 2)
            r[i / 2] = (byte) Integer.parseInt(data.substring(i, i + 2), 16);
        return r;
    }

    /**
     * Returns a human readable text of the time duration, for example "3 minutes 40 seconds".
     * This version should be used for representing a duration of some activity (like build)
     *
     * @param duration
     *      number of milliseconds.
     */
    public static String getTimeSpanString(long duration) {
        // Break the duration up in to units.
        long years = duration / ONE_YEAR_MS;
        duration %= ONE_YEAR_MS;
        long months = duration / ONE_MONTH_MS;
        duration %= ONE_MONTH_MS;
        long days = duration / ONE_DAY_MS;
        duration %= ONE_DAY_MS;
        long hours = duration / ONE_HOUR_MS;
        duration %= ONE_HOUR_MS;
        long minutes = duration / ONE_MINUTE_MS;
        duration %= ONE_MINUTE_MS;
        long seconds = duration / ONE_SECOND_MS;
        duration %= ONE_SECOND_MS;
        long millisecs = duration;

        if (years > 0)
            return makeTimeSpanString(years, Messages.Util_year(years), months, Messages.Util_month(months));
        else if (months > 0)
            return makeTimeSpanString(months, Messages.Util_month(months), days, Messages.Util_day(days));
        else if (days > 0)
            return makeTimeSpanString(days, Messages.Util_day(days), hours, Messages.Util_hour(hours));
        else if (hours > 0)
            return makeTimeSpanString(hours, Messages.Util_hour(hours), minutes, Messages.Util_minute(minutes));
        else if (minutes > 0)
            return makeTimeSpanString(minutes, Messages.Util_minute(minutes), seconds, Messages.Util_second(seconds));
        else if (seconds >= 10)
            return Messages.Util_second(seconds);
        else if (seconds >= 1)
            return Messages.Util_second(seconds+(float)(millisecs/100)/10); // render "1.2 sec"
        else if(millisecs>=100)
            return Messages.Util_second((float)(millisecs/10)/100); // render "0.12 sec".
        else
            return Messages.Util_millisecond(millisecs);
    }


    /**
     * Create a string representation of a time duration.  If the quantity of
     * the most significant unit is big (>=10), then we use only that most
     * significant unit in the string representation. If the quantity of the
     * most significant unit is small (a single-digit value), then we also
     * use a secondary, smaller unit for increased precision.
     * So 13 minutes and 43 seconds returns just "13 minutes", but 3 minutes
     * and 43 seconds is "3 minutes 43 seconds".
     */
    private static String makeTimeSpanString(long bigUnit,
                                             String bigLabel,
                                             long smallUnit,
                                             String smallLabel) {
        String text = bigLabel;
        if (bigUnit < 10)
            text += ' ' + smallLabel;
        return text;
    }


    /**
     * Get a human readable string representing strings like "xxx days ago",
     * which should be used to point to the occurrence of an event in the past.
     */
    public static String getPastTimeString(long duration) {
        return Messages.Util_pastTime(getTimeSpanString(duration));
    }


    /**
     * Combines number and unit, with a plural suffix if needed.
     * 
     * @deprecated 
     *   Use individual localization methods instead. 
     *   See {@link Messages#Util_year(Object)} for an example.
     *   Deprecated since 2009-06-24, remove method after 2009-12-24.
     */
    public static String combine(long n, String suffix) {
        String s = Long.toString(n)+' '+suffix;
        if(n!=1)
        	// Just adding an 's' won't work in most natural languages, even English has exception to the rule (e.g. copy/copies).
            s += "s";
        return s;
    }

    /**
     * Create a sub-list by only picking up instances of the specified type.
     */
    public static <T> List<T> createSubList( Collection<?> source, Class<T> type ) {
        List<T> r = new ArrayList<T>();
        for (Object item : source) {
            if(type.isInstance(item))
                r.add(type.cast(item));
        }
        return r;
    }

    /**
     * Escapes non-ASCII characters in URL.
     *
     * <p>
     * Note that this methods only escapes non-ASCII but leaves other URL-unsafe characters,
     * such as '#'.
     * {@link #rawEncode(String)} should generally be used instead, though be careful to pass only
     * a single path component to that method (it will encode /, but this method does not).
     */
    public static String encode(String s) {
        try {
            boolean escaped = false;

            StringBuilder out = new StringBuilder(s.length());

            ByteArrayOutputStream buf = new ByteArrayOutputStream();
            OutputStreamWriter w = new OutputStreamWriter(buf,"UTF-8");

            for (int i = 0; i < s.length(); i++) {
                int c = s.charAt(i);
                if (c<128 && (c!=' ' && c!='&')) {
                    out.append((char) c);
                } else {
                    // 1 char -> UTF8
                    w.write(c);
                    w.flush();
                    for (byte b : buf.toByteArray()) {
                        out.append('%');
                        out.append(toDigit((b >> 4) & 0xF));
                        out.append(toDigit(b & 0xF));
                    }
                    buf.reset();
                    escaped = true;
                }
            }

            return escaped ? out.toString() : s;
        } catch (IOException e) {
            throw new Error(e); // impossible
        }
    }

    private static final boolean[] uriMap = new boolean[123];
    static {
        String raw =
    "!  $  '()*+,-. 0123456789   =  @ABCDEFGHIJKLMNOPQRSTUVWXYZ    _ abcdefghijklmnopqrstuvwxyz";
  //  "# %&        /          :;< >?                           [\]^ `                          {|}~
  //  ^--so these are encoded
        int i;
        // Encode control chars and space
        for (i = 0; i < 33; i++) uriMap[i] = true;
        for (int j = 0; j < raw.length(); i++, j++)
            uriMap[i] = (raw.charAt(j) == ' ');
        // If we add encodeQuery() just add a 2nd map to encode &+=
        // queryMap[38] = queryMap[43] = queryMap[61] = true;
    }

    /**
     * Encode a single path component for use in an HTTP URL.
     * Escapes all non-ASCII, general unsafe (space and "#%<>[\]^`{|}~)
     * and HTTP special characters (/;:?) as specified in RFC1738.
     * Also escapes & for convenience.
     * (so alphanumeric and !@$*()-_=+',. are not encoded)
     * Note that slash(/) is encoded, so the given string should be a
     * single path component used in constructing a URL.
     * Do not use this method for encoding query parameters.
     * Method name inspired by PHP's rawurlencode.
     */
    public static String rawEncode(String s) {
        boolean escaped = false;
        StringBuilder out = null;
        CharsetEncoder enc = null;
        CharBuffer buf = null;
        char c;
        for (int i = 0, m = s.length(); i < m; i++) {
            c = s.charAt(i);
            if (c > 122 || uriMap[c]) {
                if (!escaped) {
                    out = new StringBuilder(i + (m - i) * 3);
                    out.append(s.substring(0, i));
                    enc = Charset.forName("UTF-8").newEncoder();
                    buf = CharBuffer.allocate(1);
                    escaped = true;
                }
                // 1 char -> UTF8
                buf.put(0,c);
                buf.rewind();
                try {
                    ByteBuffer bytes = enc.encode(buf);
                    while (bytes.hasRemaining()) {
                        byte b = bytes.get();
                        out.append('%');
                        out.append(toDigit((b >> 4) & 0xF));
                        out.append(toDigit(b & 0xF));
                    }
                } catch (CharacterCodingException ex) { }
            } else if (escaped) {
                out.append(c);
            }
        }
        return escaped ? out.toString() : s;
    }

    private static char toDigit(int n) {
        return (char)(n < 10 ? '0' + n : 'A' + n - 10);
    }

    /**
     * Surrounds by a single-quote.
     */
    public static String singleQuote(String s) {
        return '\''+s+'\'';
    }

    /**
     * Escapes HTML unsafe characters like &lt;, &amp; to the respective character entities.
     */
    public static String escape(String text) {
        if (text==null)     return null;
        StringBuilder buf = new StringBuilder(text.length()+64);
        for( int i=0; i<text.length(); i++ ) {
            char ch = text.charAt(i);
            if(ch=='\n')
                buf.append("<br>");
            else
            if(ch=='<')
                buf.append("&lt;");
            else
            if(ch=='&')
                buf.append("&amp;");
            else
            if(ch=='"')
                buf.append("&quot;");
            else
            if(ch=='\'')
                buf.append("&#039;");
            else
            if(ch==' ') {
                // All spaces in a block of consecutive spaces are converted to
                // non-breaking space (&nbsp;) except for the last one.  This allows
                // significant whitespace to be retained without prohibiting wrapping.
                char nextCh = i+1 < text.length() ? text.charAt(i+1) : 0;
                buf.append(nextCh==' ' ? "&nbsp;" : " ");
            }
            else
                buf.append(ch);
        }
        return buf.toString();
    }

    public static String xmlEscape(String text) {
        StringBuilder buf = new StringBuilder(text.length()+64);
        for( int i=0; i<text.length(); i++ ) {
            char ch = text.charAt(i);
            if(ch=='<')
                buf.append("&lt;");
            else
            if(ch=='&')
                buf.append("&amp;");
            else
                buf.append(ch);
        }
        return buf.toString();
    }

    /**
     * Creates an empty file.
     */
    public static void touch(File file) throws IOException {
        new FileOutputStream(file).close();
    }

    /**
     * Copies a single file by using Ant.
     */
    public static void copyFile(File src, File dst) throws BuildException {
        Copy cp = new Copy();
        cp.setProject(new org.apache.tools.ant.Project());
        cp.setTofile(dst);
        cp.setFile(src);
        cp.setOverwrite(true);
        cp.execute();
    }

    /**
     * Convert null to "".
     */
    public static String fixNull(String s) {
        if(s==null)     return "";
        else            return s;
    }

    /**
     * Convert empty string to null.
     */
    public static String fixEmpty(String s) {
        if(s==null || s.length()==0)    return null;
        return s;
    }

    /**
     * Convert empty string to null, and trim whitespace.
     *
     * @since 1.154
     */
    public static String fixEmptyAndTrim(String s) {
        if(s==null)    return null;
        return fixEmpty(s.trim());
    }

    public static <T> List<T> fixNull(List<T> l) {
        return l!=null ? l : Collections.<T>emptyList();
    }

    public static <T> Set<T> fixNull(Set<T> l) {
        return l!=null ? l : Collections.<T>emptySet();
    }

    public static <T> Collection<T> fixNull(Collection<T> l) {
        return l!=null ? l : Collections.<T>emptySet();
    }

    public static <T> Iterable<T> fixNull(Iterable<T> l) {
        return l!=null ? l : Collections.<T>emptySet();
    }

    /**
     * Cuts all the leading path portion and get just the file name.
     */
    public static String getFileName(String filePath) {
        int idx = filePath.lastIndexOf('\\');
        if(idx>=0)
            return getFileName(filePath.substring(idx+1));
        idx = filePath.lastIndexOf('/');
        if(idx>=0)
            return getFileName(filePath.substring(idx+1));
        return filePath;
    }

    /**
     * Concatenate multiple strings by inserting a separator.
     */
    public static String join(Collection<?> strings, String separator) {
        StringBuilder buf = new StringBuilder();
        boolean first=true;
        for (Object s : strings) {
            if(first)   first=false;
            else        buf.append(separator);
            buf.append(s);
        }
        return buf.toString();
    }

    /**
     * Combines all the given collections into a single list.
     */
    public static <T> List<T> join(Collection<? extends T>... items) {
        int size = 0;
        for (Collection<? extends T> item : items)
            size += item.size();
        List<T> r = new ArrayList<T>(size);
        for (Collection<? extends T> item : items)
            r.addAll(item);
        return r;
    }

    /**
     * Creates Ant {@link FileSet} with the base dir and include pattern.
     *
     * <p>
     * The difference with this and using {@link FileSet#setIncludes(String)}
     * is that this method doesn't treat whitespace as a pattern separator,
     * which makes it impossible to use space in the file path.
     *
     * @param includes
     *      String like "foo/bar/*.xml" Multiple patterns can be separated
     *      by ',', and whitespace can surround ',' (so that you can write
     *      "abc, def" and "abc,def" to mean the same thing.
     * @param excludes
     *      Exclusion pattern. Follows the same format as the 'includes' parameter.
     *      Can be null.
     * @since 1.172
     */
    public static FileSet createFileSet(File baseDir, String includes, String excludes) {
        FileSet fs = new FileSet();
        fs.setDir(baseDir);
        fs.setProject(new Project());

        StringTokenizer tokens;

        tokens = new StringTokenizer(includes,",");
        while(tokens.hasMoreTokens()) {
            String token = tokens.nextToken().trim();
            fs.createInclude().setName(token);
        }
        if(excludes!=null) {
            tokens = new StringTokenizer(excludes,",");
            while(tokens.hasMoreTokens()) {
                String token = tokens.nextToken().trim();
                fs.createExclude().setName(token);
            }
        }
        return fs;
    }

    public static FileSet createFileSet(File baseDir, String includes) {
        return createFileSet(baseDir,includes,null);
    }

    /**
     * Creates a symlink to baseDir+targetPath at baseDir+symlinkPath.
     * <p>
     * If there's a prior symlink at baseDir+symlinkPath, it will be overwritten.
     *
     * @param baseDir
     *      Base directory to resolve the 'symlinkPath' parameter.
     * @param targetPath
     *      The file that the symlink should point to.
     * @param symlinkPath
     *      Where to create a symlink in.
     */
    public static void createSymlink(File baseDir, String targetPath, String symlinkPath, TaskListener listener) throws InterruptedException {
        try {
            if (createSymlinkJava7(baseDir, targetPath, symlinkPath)) {
                return;
            }
            if (Functions.isWindows() || NO_SYMLINK) {
                return;
            }
            String errmsg = "";
            // if a file or a directory exists here, delete it first.
            // try simple delete first (whether exists() or not, as it may be symlink pointing
            // to non-existent target), but fallback to "rm -rf" to delete non-empty dir.
            File symlinkFile = new File(baseDir, symlinkPath);
            if (!symlinkFile.delete() && symlinkFile.exists())
                // ignore a failure.
                new LocalProc(new String[]{"rm","-rf", symlinkPath},new String[0],listener.getLogger(), baseDir).join();

            Integer r=null;
            if (!SYMLINK_ESCAPEHATCH) {
                try {
                    r = LIBC.symlink(targetPath,symlinkFile.getAbsolutePath());
                    if (r!=0) {
                        r = Native.getLastError();
                        errmsg = LIBC.strerror(r);
                    }
                } catch (LinkageError e) {
                    // if JNA is unavailable, fall back.
                    // we still prefer to try JNA first as PosixAPI supports even smaller platforms.
                    if (PosixAPI.supportsNative()) {
                        r = PosixAPI.get().symlink(targetPath,symlinkFile.getAbsolutePath());
                    }
                }
            }
            if (r==null) {
                // if all else fail, fall back to the most expensive approach of forking a process
                r = new LocalProc(new String[]{
                    "ln","-s", targetPath, symlinkPath},
                    new String[0],listener.getLogger(), baseDir).join();
            }
            if (r!=0)
                listener.getLogger().println(String.format("ln -s %s %s failed: %d %s",targetPath, symlinkFile, r, errmsg));
        } catch (IOException e) {
            PrintStream log = listener.getLogger();
            log.printf("ln %s %s failed%n",targetPath, new File(baseDir, symlinkPath));
            Util.displayIOException(e,listener);
            e.printStackTrace( log );
        }
    }

    private static final AtomicBoolean warnedSymlinks = new AtomicBoolean();
    private static boolean createSymlinkJava7(File baseDir, String targetPath, String symlinkPath) throws IOException {
        try {
            Object path = File.class.getMethod("toPath").invoke(new File(baseDir, symlinkPath));
            Object target = Class.forName("java.nio.file.Paths").getMethod("get", String.class, String[].class).invoke(null, targetPath, new String[0]);
            Class<?> filesC = Class.forName("java.nio.file.Files");
            Class<?> pathC = Class.forName("java.nio.file.Path");
            filesC.getMethod("deleteIfExists", pathC).invoke(null, path);
            Object noAttrs = Array.newInstance(Class.forName("java.nio.file.attribute.FileAttribute"), 0);
            filesC.getMethod("createSymbolicLink", pathC, pathC, noAttrs.getClass()).invoke(null, path, target, noAttrs);
            return true;
        } catch (NoSuchMethodException x) {
            return false; // fine, Java 5/6
        } catch (InvocationTargetException x) {
            Throwable x2 = x.getCause();
            if (x2 instanceof UnsupportedOperationException) {
                return true; // no symlinks on this platform
            }
            if (Functions.isWindows() && String.valueOf(x2).contains("A required privilege is not held by the client.")) {
                if (warnedSymlinks.compareAndSet(false, true)) {
                    LOGGER.warning("Symbolic links enabled on this platform but disabled for this user; run as administrator or use Local Security Policy > Security Settings > Local Policies > User Rights Assignment > Create symbolic links");
                }
                return true;
            }
            if (x2 instanceof IOException) {
                throw (IOException) x2;
            }
            throw (IOException) new IOException(x.toString()).initCause(x);
        } catch (Exception x) {
            throw (IOException) new IOException(x.toString()).initCause(x);
        }
    }

    /**
     * @deprecated as of 1.456
     *      Use {@link #resolveSymlink(File)}
     */
    public static String resolveSymlink(File link, TaskListener listener) throws InterruptedException, IOException {
        return resolveSymlink(link);
    }

    /**
     * Resolves symlink, if the given file is a symlink. Otherwise return null.
     * <p>
     * If the resolution fails, report an error.
     */
    public static String resolveSymlink(File link) throws InterruptedException, IOException {
        try { // Java 7
            Object path = File.class.getMethod("toPath").invoke(link);
            return Class.forName("java.nio.file.Files").getMethod("readSymbolicLink", Class.forName("java.nio.file.Path")).invoke(null, path).toString();
        } catch (NoSuchMethodException x) {
            // fine, Java 5/6; fall through
        } catch (InvocationTargetException x) {
            Throwable x2 = x.getCause();
            if (x2 instanceof UnsupportedOperationException) {
                return null; // no symlinks on this platform
            }
            if (x2 instanceof IOException) {
                throw (IOException) x2;
            }
            throw (IOException) new IOException(x.toString()).initCause(x);
        } catch (Exception x) {
            throw (IOException) new IOException(x.toString()).initCause(x);
        }

        if(Functions.isWindows())     return null;

        String filename = link.getAbsolutePath();
        try {
            for (int sz=512; sz < 65536; sz*=2) {
                Memory m = new Memory(sz);
                int r = LIBC.readlink(filename,m,new NativeLong(sz));
                if (r<0) {
                    int err = Native.getLastError();
                    if (err==22/*EINVAL --- but is this really portable?*/)
                        return null; // this means it's not a symlink
                    throw new IOException("Failed to readlink "+link+" error="+ err+" "+ LIBC.strerror(err));
                }
                if (r==sz)
                    continue;   // buffer too small

                byte[] buf = new byte[r];
                m.read(0,buf,0,r);
                return new String(buf);
            }
            // something is wrong. It can't be this long!
            throw new IOException("Symlink too long: "+link);
        } catch (LinkageError e) {
            // if JNA is unavailable, fall back.
            // we still prefer to try JNA first as PosixAPI supports even smaller platforms.
            return PosixAPI.get().readlink(filename);
        }
    }

    /**
     * Encodes the URL by RFC 2396.
     *
     * I thought there's another spec that refers to UTF-8 as the encoding,
     * but don't remember it right now.
     *
     * @since 1.204
     * @deprecated since 2008-05-13. This method is broken (see ISSUE#1666). It should probably
     * be removed but I'm not sure if it is considered part of the public API
     * that needs to be maintained for backwards compatibility.
     * Use {@link #encode(String)} instead. 
     */
    @Deprecated
    public static String encodeRFC2396(String url) {
        try {
            return new URI(null,url,null).toASCIIString();
        } catch (URISyntaxException e) {
            LOGGER.warning("Failed to encode "+url);    // could this ever happen?
            return url;
        }
    }

    /**
     * Wraps with the error icon and the CSS class to render error message.
     * @since 1.173
     */
    public static String wrapToErrorSpan(String s) {
        s = "<span class=error><img src='"+
            Stapler.getCurrentRequest().getContextPath()+ Jenkins.RESOURCE_PATH+
            "/images/none.gif' height=16 width=1>"+s+"</span>";
        return s;
    }
    
    /**
     * Returns the parsed string if parsed successful; otherwise returns the default number.
     * If the string is null, empty or a ParseException is thrown then the defaultNumber
     * is returned.
     * @param numberStr string to parse
     * @param defaultNumber number to return if the string can not be parsed
     * @return returns the parsed string; otherwise the default number
     */
    public static Number tryParseNumber(String numberStr, Number defaultNumber) {
        if ((numberStr == null) || (numberStr.length() == 0)) {
            return defaultNumber;
        }
        try {
            return NumberFormat.getNumberInstance().parse(numberStr);
        } catch (ParseException e) {
            return defaultNumber;
        }
    }

    /**
     * Checks if the public method defined on the base type with the given arguments
     * are overridden in the given derived type.
     */
    public static boolean isOverridden(Class base, Class derived, String methodName, Class... types) {
        // the rewriteHudsonWar method isn't overridden.
        try {
            return !base.getMethod(methodName, types).equals(
                    derived.getMethod(methodName,types));
        } catch (NoSuchMethodException e) {
            throw new AssertionError(e);
        }
    }

    /**
     * Returns a file name by changing its extension.
     *
     * @param ext
     *      For example, ".zip"
     */
    public static File changeExtension(File dst, String ext) {
        String p = dst.getPath();
        int pos = p.lastIndexOf('.');
        if (pos<0)  return new File(p+ext);
        else        return new File(p.substring(0,pos)+ext);
    }

    /**
     * Null-safe String intern method.
     */
    public static String intern(String s) {
        return s==null ? s : s.intern();
    }

    /**
     * Loads a key/value pair string as {@link Properties}
     * @since 1.392
     */
    @IgnoreJRERequirement
    public static Properties loadProperties(String properties) throws IOException {
        Properties p = new Properties();
        try {
            p.load(new StringReader(properties));
        } catch (NoSuchMethodError e) {
            // load(Reader) method is only available on JDK6.
            // this fall back version doesn't work correctly with non-ASCII characters,
            // but there's no other easy ways out it seems.
            p.load(new ByteArrayInputStream(properties.getBytes()));
        }
        return p;
    }

    public static final FastDateFormat XS_DATETIME_FORMATTER = FastDateFormat.getInstance("yyyy-MM-dd'T'HH:mm:ss'Z'",new SimpleTimeZone(0,"GMT"));

    // Note: RFC822 dates must not be localized!
    public static final FastDateFormat RFC822_DATETIME_FORMATTER
            = FastDateFormat.getInstance("EEE, dd MMM yyyy HH:mm:ss Z", Locale.US);

    private static final Logger LOGGER = Logger.getLogger(Util.class.getName());

    /**
     * On Unix environment that cannot run "ln", set this to true.
     */
    public static boolean NO_SYMLINK = Boolean.getBoolean(Util.class.getName()+".noSymLink");

    public static boolean SYMLINK_ESCAPEHATCH = Boolean.getBoolean(Util.class.getName()+".symlinkEscapeHatch");
}
=======
/*
 * The MIT License
 *
 * Copyright (c) 2004-2009, Sun Microsystems, Inc., Kohsuke Kawaguchi
 *
 * Permission is hereby granted, free of charge, to any person obtaining a copy
 * of this software and associated documentation files (the "Software"), to deal
 * in the Software without restriction, including without limitation the rights
 * to use, copy, modify, merge, publish, distribute, sublicense, and/or sell
 * copies of the Software, and to permit persons to whom the Software is
 * furnished to do so, subject to the following conditions:
 *
 * The above copyright notice and this permission notice shall be included in
 * all copies or substantial portions of the Software.
 *
 * THE SOFTWARE IS PROVIDED "AS IS", WITHOUT WARRANTY OF ANY KIND, EXPRESS OR
 * IMPLIED, INCLUDING BUT NOT LIMITED TO THE WARRANTIES OF MERCHANTABILITY,
 * FITNESS FOR A PARTICULAR PURPOSE AND NONINFRINGEMENT. IN NO EVENT SHALL THE
 * AUTHORS OR COPYRIGHT HOLDERS BE LIABLE FOR ANY CLAIM, DAMAGES OR OTHER
 * LIABILITY, WHETHER IN AN ACTION OF CONTRACT, TORT OR OTHERWISE, ARISING FROM,
 * OUT OF OR IN CONNECTION WITH THE SOFTWARE OR THE USE OR OTHER DEALINGS IN
 * THE SOFTWARE.
 */
package hudson;

import com.sun.jna.Memory;
import com.sun.jna.Native;
import com.sun.jna.NativeLong;

import edu.umd.cs.findbugs.annotations.SuppressWarnings;

import hudson.Proc.LocalProc;

import hudson.model.TaskListener;

import hudson.os.PosixAPI;

import hudson.util.IOException2;
import hudson.util.QuotedStringTokenizer;
import hudson.util.VariableResolver;
import static hudson.util.jna.GNUCLibrary.LIBC;
import hudson.util.jna.Kernel32Utils;

import jenkins.model.Jenkins;

import org.apache.commons.io.IOUtils;
import org.apache.commons.lang.time.FastDateFormat;

import org.apache.tools.ant.BuildException;
import org.apache.tools.ant.Project;
import org.apache.tools.ant.taskdefs.Chmod;
import org.apache.tools.ant.taskdefs.Copy;
import org.apache.tools.ant.types.FileSet;

import org.codehaus.mojo.animal_sniffer.IgnoreJRERequirement;

import org.jruby.ext.posix.FileStat;
import org.jruby.ext.posix.POSIX;

import org.kohsuke.stapler.Stapler;

import java.io.*;

import java.lang.reflect.Array;
import java.lang.reflect.InvocationTargetException;

import java.net.InetAddress;
import java.net.URI;
import java.net.URISyntaxException;
import java.net.UnknownHostException;

import java.nio.ByteBuffer;
import java.nio.CharBuffer;
import java.nio.charset.CharacterCodingException;
import java.nio.charset.Charset;
import java.nio.charset.CharsetEncoder;

import java.security.DigestInputStream;
import java.security.MessageDigest;
import java.security.NoSuchAlgorithmException;

import java.text.NumberFormat;
import java.text.ParseException;

import java.util.*;
import java.util.concurrent.atomic.AtomicBoolean;
import java.util.logging.Level;
import java.util.logging.Logger;
import java.util.regex.Matcher;
import java.util.regex.Pattern;

import javax.crypto.SecretKey;
import javax.crypto.spec.SecretKeySpec;

/**
 * Various utility methods that don't have more proper home.
 *
 * @author Kohsuke Kawaguchi
 */
public class Util {
    // Constant number of milliseconds in various time units.
    private static final long ONE_SECOND_MS = 1000;
    private static final long ONE_MINUTE_MS = 60 * ONE_SECOND_MS;
    private static final long ONE_HOUR_MS = 60 * ONE_MINUTE_MS;
    private static final long ONE_DAY_MS = 24 * ONE_HOUR_MS;
    private static final long ONE_MONTH_MS = 30 * ONE_DAY_MS;
    private static final long ONE_YEAR_MS = 365 * ONE_DAY_MS;

    /**
     * Pattern for capturing variables. Either $xyz or ${xyz}, while ignoring "$$"
      */
    private static final Pattern VARIABLE = Pattern.compile(
            "\\$([A-Za-z0-9_]+|\\{[A-Za-z0-9_]+\\}|\\$)");
    private static final Pattern errorCodeParser = Pattern.compile(
            ".*CreateProcess.*error=([0-9]+).*");
    private static final boolean[] uriMap = new boolean[123];

    static {
        String raw = "!  $  '()*+,-. 0123456789   =  @ABCDEFGHIJKLMNOPQRSTUVWXYZ    _ abcdefghijklmnopqrstuvwxyz";

        //  "# %&        /          :;< >?                           [\]^ `                          {|}~
        //  ^--so these are encoded
        int i;

        // Encode control chars and space
        for (i = 0; i < 33; i++)
            uriMap[i] = true;

        for (int j = 0; j < raw.length(); i++, j++)
            uriMap[i] = (raw.charAt(j) == ' ');

        // If we add encodeQuery() just add a 2nd map to encode &+=
        // queryMap[38] = queryMap[43] = queryMap[61] = true;
    }

    private static final AtomicBoolean warnedSymlinks = new AtomicBoolean();
    public static final FastDateFormat XS_DATETIME_FORMATTER = FastDateFormat.getInstance("yyyy-MM-dd'T'HH:mm:ss'Z'",
            new SimpleTimeZone(0, "GMT"));

    // Note: RFC822 dates must not be localized!
    public static final FastDateFormat RFC822_DATETIME_FORMATTER = FastDateFormat.getInstance("EEE, dd MMM yyyy HH:mm:ss Z",
            Locale.US);
    private static final Logger LOGGER = Logger.getLogger(Util.class.getName());

    /**
     * On Unix environment that cannot run "ln", set this to true.
     */
    public static boolean NO_SYMLINK = Boolean.getBoolean(Util.class.getName() +
            ".noSymLink");
    public static boolean SYMLINK_ESCAPEHATCH = Boolean.getBoolean(Util.class.getName() +
            ".symlinkEscapeHatch");

    /**
     * Creates a filtered sublist.
     * @since 1.176
     */
    public static <T> List<T> filter(Iterable<?> base, Class<T> type) {
        List<T> r = new ArrayList<T>();

        for (Object i : base) {
            if (type.isInstance(i)) {
                r.add(type.cast(i));
            }
        }

        return r;
    }

    /**
     * Creates a filtered sublist.
     */
    public static <T> List<T> filter(List<?> base, Class<T> type) {
        return filter((Iterable) base, type);
    }

    /**
     * Returns TRUE if the string contains one or more Jenkins-style variables, FALSE otherwise.
     *
     * @param input the string to check
     */

    // ik 2012-09-10: added for JENKINS-14533
    public static boolean containsJenkinsVariable(String input) {
        return VARIABLE.matcher(input).find();
    }

    /**
     * Replaces the occurrence of '$key' by <tt>properties.get('key')</tt>.
     *
     * <p>
     * Unlike shell, undefined variables are left as-is (this behavior is the same as Ant.)
     *
     */
    public static String replaceMacro(String s, Map<String, String> properties) {
        return replaceMacro(s, new VariableResolver.ByMap<String>(properties));
    }

    /**
     * Replaces the occurrence of '$key' by <tt>resolver.get('key')</tt>.
     *
     * <p>
     * Unlike shell, undefined variables are left as-is (this behavior is the same as Ant.)
     */
    public static String replaceMacro(String s,
        VariableResolver<String> resolver) {
        if (s == null) {
            return null;
        }

        int idx = 0;

        while (true) {
            Matcher m = VARIABLE.matcher(s);

            if (!m.find(idx)) {
                return s;
            }

            String key = m.group().substring(1);

            // escape the dollar sign or get the key to resolve
            String value;

            if (key.charAt(0) == '$') {
                value = "$";
            } else {
                if (key.charAt(0) == '{') {
                    key = key.substring(1, key.length() - 1);
                }

                value = resolver.resolve(key);
            }

            if (value == null) {
                idx = m.end(); // skip this
            } else {
                s = s.substring(0, m.start()) + value + s.substring(m.end());
                idx = m.start() + value.length();
            }
        }
    }

    /**
     * Loads the contents of a file into a string.
     */
    public static String loadFile(File logfile) throws IOException {
        return loadFile(logfile, Charset.defaultCharset());
    }

    public static String loadFile(File logfile, Charset charset)
        throws IOException {
        if (!logfile.exists()) {
            return "";
        }

        StringBuilder str = new StringBuilder((int) logfile.length());

        BufferedReader r = new BufferedReader(new InputStreamReader(
                    new FileInputStream(logfile), charset));

        try {
            char[] buf = new char[1024];
            int len;

            while ((len = r.read(buf, 0, buf.length)) > 0)
                str.append(buf, 0, len);
        } finally {
            r.close();
        }

        return str.toString();
    }

    /**
     * Deletes the contents of the given directory (but not the directory itself)
     * recursively.
     *
     * @throws IOException
     *      if the operation fails.
     */
    public static void deleteContentsRecursive(File file)
        throws IOException {
        File[] files = file.listFiles();

        if (files == null) {
            return; // the directory didn't exist in the first place
        }

        for (File child : files)
            deleteRecursive(child);
    }

    /**
     * Deletes this file (and does not take no for an answer).
     * @param f a file to delete
     * @throws IOException if it exists but could not be successfully deleted
     */
    public static void deleteFile(File f) throws IOException {
        if (!f.delete()) {
            if (!f.exists()) {
                // we are trying to delete a file that no longer exists, so this is not an error
                return;
            }

            // perhaps this file is read-only?
            makeWritable(f);
            /*
             on Unix both the file and the directory that contains it has to be writable
             for a file deletion to be successful. (Confirmed on Solaris 9)
            
             $ ls -la
             total 6
             dr-xr-sr-x   2 hudson   hudson       512 Apr 18 14:41 .
             dr-xr-sr-x   3 hudson   hudson       512 Apr 17 19:36 ..
             -r--r--r--   1 hudson   hudson       469 Apr 17 19:36 manager.xml
             -rw-r--r--   1 hudson   hudson         0 Apr 18 14:41 x
             $ rm x
             rm: x not removed: Permission denied
             */
            makeWritable(f.getParentFile());

            if (!f.delete() && f.exists()) {
                // trouble-shooting.
                // see http://www.nabble.com/Sometimes-can%27t-delete-files-from-hudson.scm.SubversionSCM%24CheckOutTask.invoke%28%29-tt17333292.html
                // I suspect other processes putting files in this directory
                File[] files = f.listFiles();

                if ((files != null) && (files.length > 0)) {
                    throw new IOException("Unable to delete " + f.getPath() +
                        " - files in dir: " + Arrays.asList(files));
                }

                throw new IOException("Unable to delete " + f.getPath());
            }
        }
    }

    /**
     * Makes the given file writable by any means possible.
     */
    @IgnoreJRERequirement
    private static void makeWritable(File f) {
        // try chmod. this becomes no-op if this is not Unix.
        try {
            Chmod chmod = new Chmod();
            chmod.setProject(new Project());
            chmod.setFile(f);
            chmod.setPerm("u+w");
            chmod.execute();
        } catch (BuildException e) {
            LOGGER.log(Level.INFO, "Failed to chmod " + f, e);
        }

        // also try JDK6-way of doing it.
        try {
            f.setWritable(true);
        } catch (NoSuchMethodError e) {
            // not JDK6
        }

        try { // try libc chmod

            POSIX posix = PosixAPI.get();
            String path = f.getAbsolutePath();
            FileStat stat = posix.stat(path);
            posix.chmod(path, stat.mode() | 0200); // u+w
        } catch (Throwable t) {
            LOGGER.log(Level.FINE, "Failed to chmod(2) " + f, t);
        }
    }

    public static void deleteRecursive(File dir) throws IOException {
        if (!isSymlink(dir)) {
            deleteContentsRecursive(dir);
        }

        try {
            deleteFile(dir);
        } catch (IOException e) {
            // if some of the child directories are big, it might take long enough to delete that
            // it allows others to create new files, causing problemsl ike JENKINS-10113
            // so give it one more attempt before we give up.
            if (!isSymlink(dir)) {
                deleteContentsRecursive(dir);
            }

            deleteFile(dir);
        }
    }

    /*
     * Copyright 2001-2004 The Apache Software Foundation.
     *
     * Licensed under the Apache License, Version 2.0 (the "License");
     * you may not use this file except in compliance with the License.
     * You may obtain a copy of the License at
     *
     *      http://www.apache.org/licenses/LICENSE-2.0
     *
     * Unless required by applicable law or agreed to in writing, software
     * distributed under the License is distributed on an "AS IS" BASIS,
     * WITHOUT WARRANTIES OR CONDITIONS OF ANY KIND, either express or implied.
     * See the License for the specific language governing permissions and
     * limitations under the License.
     */

    /**
     * Checks if the given file represents a symlink.
     */

    //Taken from http://svn.apache.org/viewvc/maven/shared/trunk/file-management/src/main/java/org/apache/maven/shared/model/fileset/util/FileSetManager.java?view=markup
    public static boolean isSymlink(File file) throws IOException {
        Boolean r = isSymlinkJava7(file);

        if (r != null) {
            return r;
        }

        if (Functions.isWindows()) {
            return Kernel32Utils.isJunctionOrSymlink(file);
        }

        String name = file.getName();

        if (name.equals(".") || name.equals("..")) {
            return false;
        }

        File fileInCanonicalParent;
        File parentDir = file.getParentFile();

        if (parentDir == null) {
            fileInCanonicalParent = file;
        } else {
            fileInCanonicalParent = new File(parentDir.getCanonicalPath(), name);
        }

        return !fileInCanonicalParent.getCanonicalFile()
                                     .equals(fileInCanonicalParent.getAbsoluteFile());
    }

    @SuppressWarnings("NP_BOOLEAN_RETURN_NULL")
    private static Boolean isSymlinkJava7(File file) throws IOException {
        try {
            Object path = File.class.getMethod("toPath").invoke(file);

            return (Boolean) Class.forName("java.nio.file.Files")
                                  .getMethod("isSymbolicLink",
                Class.forName("java.nio.file.Path")).invoke(null, path);
        } catch (NoSuchMethodException x) {
            return null; // fine, Java 5/6
        } catch (Exception x) {
            throw (IOException) new IOException(x.toString()).initCause(x);
        }
    }

    /**
     * Creates a new temporary directory.
     */
    public static File createTempDir() throws IOException {
        File tmp = File.createTempFile("hudson", "tmp");

        if (!tmp.delete()) {
            throw new IOException("Failed to delete " + tmp);
        }

        if (!tmp.mkdirs()) {
            throw new IOException("Failed to create a new directory " + tmp);
        }

        return tmp;
    }

    /**
     * On Windows, error messages for IOException aren't very helpful.
     * This method generates additional user-friendly error message to the listener
     */
    public static void displayIOException(IOException e, TaskListener listener) {
        String msg = getWin32ErrorMessage(e);

        if (msg != null) {
            listener.getLogger().println(msg);
        }
    }

    public static String getWin32ErrorMessage(IOException e) {
        return getWin32ErrorMessage((Throwable) e);
    }

    /**
     * Extracts the Win32 error message from {@link Throwable} if possible.
     *
     * @return
     *      null if there seems to be no error code or if the platform is not Win32.
     */
    public static String getWin32ErrorMessage(Throwable e) {
        String msg = e.getMessage();

        if (msg != null) {
            Matcher m = errorCodeParser.matcher(msg);

            if (m.matches()) {
                try {
                    ResourceBundle rb = ResourceBundle.getBundle(
                            "/hudson/win32errors");

                    return rb.getString("error" + m.group(1));
                } catch (Exception _) {
                    // silently recover from resource related failures
                }
            }
        }

        if (e.getCause() != null) {
            return getWin32ErrorMessage(e.getCause());
        }

        return null; // no message
    }

    /**
     * Gets a human readable message for the given Win32 error code.
     *
     * @return
     *      null if no such message is available.
     */
    public static String getWin32ErrorMessage(int n) {
        try {
            ResourceBundle rb = ResourceBundle.getBundle("/hudson/win32errors");

            return rb.getString("error" + n);
        } catch (MissingResourceException e) {
            LOGGER.log(Level.WARNING, "Failed to find resource bundle", e);

            return null;
        }
    }

    /**
     * Guesses the current host name.
     */
    public static String getHostName() {
        try {
            return InetAddress.getLocalHost().getHostName();
        } catch (UnknownHostException e) {
            return "localhost";
        }
    }

    public static void copyStream(InputStream in, OutputStream out)
        throws IOException {
        byte[] buf = new byte[8192];
        int len;

        while ((len = in.read(buf)) > 0)
            out.write(buf, 0, len);
    }

    public static void copyStream(Reader in, Writer out)
        throws IOException {
        char[] buf = new char[8192];
        int len;

        while ((len = in.read(buf)) > 0)
            out.write(buf, 0, len);
    }

    public static void copyStreamAndClose(InputStream in, OutputStream out)
        throws IOException {
        try {
            copyStream(in, out);
        } finally {
            IOUtils.closeQuietly(in);
            IOUtils.closeQuietly(out);
        }
    }

    public static void copyStreamAndClose(Reader in, Writer out)
        throws IOException {
        try {
            copyStream(in, out);
        } finally {
            IOUtils.closeQuietly(in);
            IOUtils.closeQuietly(out);
        }
    }

    /**
     * Tokenizes the text separated by delimiters.
     *
     * <p>
     * In 1.210, this method was changed to handle quotes like Unix shell does.
     * Before that, this method just used {@link StringTokenizer}.
     *
     * @since 1.145
     * @see QuotedStringTokenizer
     */
    public static String[] tokenize(String s, String delimiter) {
        return QuotedStringTokenizer.tokenize(s, delimiter);
    }

    public static String[] tokenize(String s) {
        return tokenize(s, " \t\n\r\f");
    }

    /**
     * Converts the map format of the environment variables to the K=V format in the array.
     */
    public static String[] mapToEnv(Map<String, String> m) {
        String[] r = new String[m.size()];
        int idx = 0;

        for (final Map.Entry<String, String> e : m.entrySet()) {
            r[idx++] = e.getKey() + '=' + e.getValue();
        }

        return r;
    }

    public static int min(int x, int... values) {
        for (int i : values) {
            if (i < x) {
                x = i;
            }
        }

        return x;
    }

    public static String nullify(String v) {
        return fixEmpty(v);
    }

    public static String removeTrailingSlash(String s) {
        if (s.endsWith("/")) {
            return s.substring(0, s.length() - 1);
        } else {
            return s;
        }
    }

    /**
     * Computes MD5 digest of the given input stream.
     *
     * @param source
     *      The stream will be closed by this method at the end of this method.
     * @return
     *      32-char wide string
     */
    public static String getDigestOf(InputStream source)
        throws IOException {
        try {
            MessageDigest md5 = MessageDigest.getInstance("MD5");

            byte[] buffer = new byte[1024];
            DigestInputStream in = new DigestInputStream(source, md5);

            try {
                while (in.read(buffer) > 0)
                    ; // simply discard the input
            } finally {
                in.close();
            }

            return toHexString(md5.digest());
        } catch (NoSuchAlgorithmException e) {
            throw new IOException2("MD5 not installed", e); // impossible
        }
    }

    public static String getDigestOf(String text) {
        try {
            return getDigestOf(new ByteArrayInputStream(text.getBytes("UTF-8")));
        } catch (IOException e) {
            throw new Error(e);
        }
    }

    /**
     * Converts a string into 128-bit AES key.
     * @since 1.308
     */
    public static SecretKey toAes128Key(String s) {
        try {
            // turn secretKey into 256 bit hash
            MessageDigest digest = MessageDigest.getInstance("SHA-256");
            digest.reset();
            digest.update(s.getBytes("UTF-8"));

            // Due to the stupid US export restriction JDK only ships 128bit version.
            return new SecretKeySpec(digest.digest(), 0, 128 / 8, "AES");
        } catch (NoSuchAlgorithmException e) {
            throw new Error(e);
        } catch (UnsupportedEncodingException e) {
            throw new Error(e);
        }
    }

    public static String toHexString(byte[] data, int start, int len) {
        StringBuilder buf = new StringBuilder();

        for (int i = 0; i < len; i++) {
            int b = data[start + i] & 0xFF;

            if (b < 16) {
                buf.append('0');
            }

            buf.append(Integer.toHexString(b));
        }

        return buf.toString();
    }

    public static String toHexString(byte[] bytes) {
        return toHexString(bytes, 0, bytes.length);
    }

    public static byte[] fromHexString(String data) {
        byte[] r = new byte[data.length() / 2];

        for (int i = 0; i < data.length(); i += 2)
            r[i / 2] = (byte) Integer.parseInt(data.substring(i, i + 2), 16);

        return r;
    }

    /**
     * Returns a human readable text of the time duration, for example "3 minutes 40 seconds".
     * This version should be used for representing a duration of some activity (like build)
     *
     * @param duration
     *      number of milliseconds.
     */
    public static String getTimeSpanString(long duration) {
        // Break the duration up in to units.
        long years = duration / ONE_YEAR_MS;
        duration %= ONE_YEAR_MS;

        long months = duration / ONE_MONTH_MS;
        duration %= ONE_MONTH_MS;

        long days = duration / ONE_DAY_MS;
        duration %= ONE_DAY_MS;

        long hours = duration / ONE_HOUR_MS;
        duration %= ONE_HOUR_MS;

        long minutes = duration / ONE_MINUTE_MS;
        duration %= ONE_MINUTE_MS;

        long seconds = duration / ONE_SECOND_MS;
        duration %= ONE_SECOND_MS;

        long millisecs = duration;

        if (years > 0) {
            return makeTimeSpanString(years, Messages.Util_year(years), months,
                Messages.Util_month(months));
        } else if (months > 0) {
            return makeTimeSpanString(months, Messages.Util_month(months),
                days, Messages.Util_day(days));
        } else if (days > 0) {
            return makeTimeSpanString(days, Messages.Util_day(days), hours,
                Messages.Util_hour(hours));
        } else if (hours > 0) {
            return makeTimeSpanString(hours, Messages.Util_hour(hours),
                minutes, Messages.Util_minute(minutes));
        } else if (minutes > 0) {
            return makeTimeSpanString(minutes, Messages.Util_minute(minutes),
                seconds, Messages.Util_second(seconds));
        } else if (seconds >= 10) {
            return Messages.Util_second(seconds);
        } else if (seconds >= 1) {
            return Messages.Util_second(seconds +
                ((float) (millisecs / 100) / 10)); // render "1.2 sec"
        } else if (millisecs >= 100) {
            return Messages.Util_second((float) (millisecs / 10) / 100); // render "0.12 sec".
        } else {
            return Messages.Util_millisecond(millisecs);
        }
    }

    /**
     * Create a string representation of a time duration.  If the quantity of
     * the most significant unit is big (>=10), then we use only that most
     * significant unit in the string representation. If the quantity of the
     * most significant unit is small (a single-digit value), then we also
     * use a secondary, smaller unit for increased precision.
     * So 13 minutes and 43 seconds returns just "13 minutes", but 3 minutes
     * and 43 seconds is "3 minutes 43 seconds".
     */
    private static String makeTimeSpanString(long bigUnit, String bigLabel,
        long smallUnit, String smallLabel) {
        String text = bigLabel;

        if (bigUnit < 10) {
            text += (' ' + smallLabel);
        }

        return text;
    }

    /**
     * Get a human readable string representing strings like "xxx days ago",
     * which should be used to point to the occurrence of an event in the past.
     */
    public static String getPastTimeString(long duration) {
        return Messages.Util_pastTime(getTimeSpanString(duration));
    }

    /**
     * Combines number and unit, with a plural suffix if needed.
     *
     * @deprecated
     *   Use individual localization methods instead.
     *   See {@link Messages#Util_year(Object)} for an example.
     *   Deprecated since 2009-06-24, remove method after 2009-12-24.
     */
    public static String combine(long n, String suffix) {
        String s = Long.toString(n) + ' ' + suffix;

        if (n != 1) {
            // Just adding an 's' won't work in most natural languages, even English has exception to the rule (e.g. copy/copies).
            s += "s";
        }

        return s;
    }

    /**
     * Create a sub-list by only picking up instances of the specified type.
     */
    public static <T> List<T> createSubList(Collection<?> source, Class<T> type) {
        List<T> r = new ArrayList<T>();

        for (Object item : source) {
            if (type.isInstance(item)) {
                r.add(type.cast(item));
            }
        }

        return r;
    }

    /**
     * Escapes non-ASCII characters in URL.
     *
     * <p>
     * Note that this methods only escapes non-ASCII but leaves other URL-unsafe characters,
     * such as '#'.
     * {@link #rawEncode(String)} should generally be used instead, though be careful to pass only
     * a single path component to that method (it will encode /, but this method does not).
     */
    public static String encode(String s) {
        try {
            boolean escaped = false;

            StringBuilder out = new StringBuilder(s.length());

            ByteArrayOutputStream buf = new ByteArrayOutputStream();
            OutputStreamWriter w = new OutputStreamWriter(buf, "UTF-8");

            for (int i = 0; i < s.length(); i++) {
                int c = s.charAt(i);

                if ((c < 128) && ((c != ' ') && (c != '&'))) {
                    out.append((char) c);
                } else {
                    // 1 char -> UTF8
                    w.write(c);
                    w.flush();

                    for (byte b : buf.toByteArray()) {
                        out.append('%');
                        out.append(toDigit((b >> 4) & 0xF));
                        out.append(toDigit(b & 0xF));
                    }

                    buf.reset();
                    escaped = true;
                }
            }

            return escaped ? out.toString() : s;
        } catch (IOException e) {
            throw new Error(e); // impossible
        }
    }

    /**
     * Encode a single path component for use in an HTTP URL.
     * Escapes all non-ASCII, general unsafe (space and "#%<>[\]^`{|}~)
     * and HTTP special characters (/;:?) as specified in RFC1738.
     * Also escapes & for convenience.
     * (so alphanumeric and !@$*()-_=+',. are not encoded)
     * Note that slash(/) is encoded, so the given string should be a
     * single path component used in constructing a URL.
     * Do not use this method for encoding query parameters.
     * Method name inspired by PHP's rawurlencode.
     */
    public static String rawEncode(String s) {
        boolean escaped = false;
        StringBuilder out = null;
        CharsetEncoder enc = null;
        CharBuffer buf = null;
        char c;

        for (int i = 0, m = s.length(); i < m; i++) {
            c = s.charAt(i);

            if ((c > 122) || uriMap[c]) {
                if (!escaped) {
                    out = new StringBuilder(i + ((m - i) * 3));
                    out.append(s.substring(0, i));
                    enc = Charset.forName("UTF-8").newEncoder();
                    buf = CharBuffer.allocate(1);
                    escaped = true;
                }

                // 1 char -> UTF8
                buf.put(0, c);
                buf.rewind();

                try {
                    ByteBuffer bytes = enc.encode(buf);

                    while (bytes.hasRemaining()) {
                        byte b = bytes.get();
                        out.append('%');
                        out.append(toDigit((b >> 4) & 0xF));
                        out.append(toDigit(b & 0xF));
                    }
                } catch (CharacterCodingException ex) {
                }
            } else if (escaped) {
                out.append(c);
            }
        }

        return escaped ? out.toString() : s;
    }

    private static char toDigit(int n) {
        return (char) ((n < 10) ? ('0' + n) : (('A' + n) - 10));
    }

    /**
     * Surrounds by a single-quote.
     */
    public static String singleQuote(String s) {
        return '\'' + s + '\'';
    }

    /**
     * Escapes HTML unsafe characters like &lt;, &amp; to the respective character entities.
     */
    public static String escape(String text) {
        if (text == null) {
            return null;
        }

        StringBuilder buf = new StringBuilder(text.length() + 64);

        for (int i = 0; i < text.length(); i++) {
            char ch = text.charAt(i);

            if (ch == '\n') {
                buf.append("<br>");
            } else if (ch == '<') {
                buf.append("&lt;");
            } else if (ch == '&') {
                buf.append("&amp;");
            } else if (ch == '"') {
                buf.append("&quot;");
            } else if (ch == '\'') {
                buf.append("&#039;");
            } else if (ch == ' ') {
                // All spaces in a block of consecutive spaces are converted to
                // non-breaking space (&nbsp;) except for the last one.  This allows
                // significant whitespace to be retained without prohibiting wrapping.
                char nextCh = ((i + 1) < text.length()) ? text.charAt(i + 1) : 0;
                buf.append((nextCh == ' ') ? "&nbsp;" : " ");
            } else {
                buf.append(ch);
            }
        }

        return buf.toString();
    }

    public static String xmlEscape(String text) {
        StringBuilder buf = new StringBuilder(text.length() + 64);

        for (int i = 0; i < text.length(); i++) {
            char ch = text.charAt(i);

            if (ch == '<') {
                buf.append("&lt;");
            } else if (ch == '&') {
                buf.append("&amp;");
            } else {
                buf.append(ch);
            }
        }

        return buf.toString();
    }

    /**
     * Creates an empty file.
     */
    public static void touch(File file) throws IOException {
        new FileOutputStream(file).close();
    }

    /**
     * Copies a single file by using Ant.
     */
    public static void copyFile(File src, File dst) throws BuildException {
        Copy cp = new Copy();
        cp.setProject(new org.apache.tools.ant.Project());
        cp.setTofile(dst);
        cp.setFile(src);
        cp.setOverwrite(true);
        cp.execute();
    }

    /**
     * Convert null to "".
     */
    public static String fixNull(String s) {
        if (s == null) {
            return "";
        } else {
            return s;
        }
    }

    /**
     * Convert empty string to null.
     */
    public static String fixEmpty(String s) {
        if ((s == null) || (s.length() == 0)) {
            return null;
        }

        return s;
    }

    /**
     * Convert empty string to null, and trim whitespace.
     *
     * @since 1.154
     */
    public static String fixEmptyAndTrim(String s) {
        if (s == null) {
            return null;
        }

        return fixEmpty(s.trim());
    }

    public static <T> List<T> fixNull(List<T> l) {
        return (l != null) ? l : Collections.<T>emptyList();
    }

    public static <T> Set<T> fixNull(Set<T> l) {
        return (l != null) ? l : Collections.<T>emptySet();
    }

    public static <T> Collection<T> fixNull(Collection<T> l) {
        return (l != null) ? l : Collections.<T>emptySet();
    }

    public static <T> Iterable<T> fixNull(Iterable<T> l) {
        return (l != null) ? l : Collections.<T>emptySet();
    }

    /**
     * Cuts all the leading path portion and get just the file name.
     */
    public static String getFileName(String filePath) {
        int idx = filePath.lastIndexOf('\\');

        if (idx >= 0) {
            return getFileName(filePath.substring(idx + 1));
        }

        idx = filePath.lastIndexOf('/');

        if (idx >= 0) {
            return getFileName(filePath.substring(idx + 1));
        }

        return filePath;
    }

    /**
     * Concatenate multiple strings by inserting a separator.
     */
    public static String join(Collection<?> strings, String separator) {
        StringBuilder buf = new StringBuilder();
        boolean first = true;

        for (Object s : strings) {
            if (first) {
                first = false;
            } else {
                buf.append(separator);
            }

            buf.append(s);
        }

        return buf.toString();
    }

    /**
     * Combines all the given collections into a single list.
     */
    public static <T> List<T> join(Collection<?extends T>... items) {
        int size = 0;

        for (Collection<?extends T> item : items)
            size += item.size();

        List<T> r = new ArrayList<T>(size);

        for (Collection<?extends T> item : items)
            r.addAll(item);

        return r;
    }

    /**
     * Creates Ant {@link FileSet} with the base dir and include pattern.
     *
     * <p>
     * The difference with this and using {@link FileSet#setIncludes(String)}
     * is that this method doesn't treat whitespace as a pattern separator,
     * which makes it impossible to use space in the file path.
     *
     * @param includes
     *      String like "foo/bar/*.xml" Multiple patterns can be separated
     *      by ',', and whitespace can surround ',' (so that you can write
     *      "abc, def" and "abc,def" to mean the same thing.
     * @param excludes
     *      Exclusion pattern. Follows the same format as the 'includes' parameter.
     *      Can be null.
     * @since 1.172
     */
    public static FileSet createFileSet(File baseDir, String includes,
        String excludes) {
        FileSet fs = new FileSet();
        fs.setDir(baseDir);
        fs.setProject(new Project());

        StringTokenizer tokens;

        tokens = new StringTokenizer(includes, ",");

        while (tokens.hasMoreTokens()) {
            String token = tokens.nextToken().trim();
            fs.createInclude().setName(token);
        }

        if (excludes != null) {
            tokens = new StringTokenizer(excludes, ",");

            while (tokens.hasMoreTokens()) {
                String token = tokens.nextToken().trim();
                fs.createExclude().setName(token);
            }
        }

        return fs;
    }

    public static FileSet createFileSet(File baseDir, String includes) {
        return createFileSet(baseDir, includes, null);
    }

    /**
     * Creates a symlink to baseDir+targetPath at baseDir+symlinkPath.
     * <p>
     * If there's a prior symlink at baseDir+symlinkPath, it will be overwritten.
     *
     * @param baseDir
     *      Base directory to resolve the 'symlinkPath' parameter.
     * @param targetPath
     *      The file that the symlink should point to.
     * @param symlinkPath
     *      Where to create a symlink in.
     */
    public static void createSymlink(File baseDir, String targetPath,
        String symlinkPath, TaskListener listener) throws InterruptedException {
        try {
            if (createSymlinkJava7(baseDir, targetPath, symlinkPath)) {
                return;
            }

            if (Functions.isWindows() || NO_SYMLINK) {
                return;
            }

            String errmsg = "";

            // if a file or a directory exists here, delete it first.
            // try simple delete first (whether exists() or not, as it may be symlink pointing
            // to non-existent target), but fallback to "rm -rf" to delete non-empty dir.
            File symlinkFile = new File(baseDir, symlinkPath);

            if (!symlinkFile.delete() && symlinkFile.exists()) {
                // ignore a failure.
                new LocalProc(new String[] { "rm", "-rf", symlinkPath },
                    new String[0], listener.getLogger(), baseDir).join();
            }

            Integer r = null;

            if (!SYMLINK_ESCAPEHATCH) {
                try {
                    r = LIBC.symlink(targetPath, symlinkFile.getAbsolutePath());

                    if (r != 0) {
                        r = Native.getLastError();
                        errmsg = LIBC.strerror(r);
                    }
                } catch (LinkageError e) {
                    // if JNA is unavailable, fall back.
                    // we still prefer to try JNA first as PosixAPI supports even smaller platforms.
                    if (PosixAPI.supportsNative()) {
                        r = PosixAPI.get()
                                    .symlink(targetPath,
                                symlinkFile.getAbsolutePath());
                    }
                }
            }

            if (r == null) {
                // if all else fail, fall back to the most expensive approach of forking a process
                r = new LocalProc(new String[] {
                            "ln", "-s", targetPath, symlinkPath
                        }, new String[0], listener.getLogger(), baseDir).join();
            }

            if (r != 0) {
                listener.getLogger()
                        .println(String.format("ln -s %s %s failed: %d %s",
                        targetPath, symlinkFile, r, errmsg));
            }
        } catch (IOException e) {
            PrintStream log = listener.getLogger();
            log.printf("ln %s %s failed%n", targetPath,
                new File(baseDir, symlinkPath));
            Util.displayIOException(e, listener);
            e.printStackTrace(log);
        }
    }

    private static boolean createSymlinkJava7(File baseDir, String targetPath,
        String symlinkPath) throws IOException {
        try {
            Object path = File.class.getMethod("toPath")
                                    .invoke(new File(baseDir, symlinkPath));
            Object target = Class.forName("java.nio.file.Paths")
                                 .getMethod("get", String.class, String[].class)
                                 .invoke(null, targetPath, new String[0]);
            Class<?> filesC = Class.forName("java.nio.file.Files");
            Class<?> pathC = Class.forName("java.nio.file.Path");
            filesC.getMethod("deleteIfExists", pathC).invoke(null, path);

            Object noAttrs = Array.newInstance(Class.forName(
                        "java.nio.file.attribute.FileAttribute"), 0);
            filesC.getMethod("createSymbolicLink", pathC, pathC,
                noAttrs.getClass()).invoke(null, path, target, noAttrs);

            return true;
        } catch (NoSuchMethodException x) {
            return false; // fine, Java 5/6
        } catch (InvocationTargetException x) {
            Throwable x2 = x.getCause();

            if (x2 instanceof UnsupportedOperationException) {
                return true; // no symlinks on this platform
            }

            if (Functions.isWindows() &&
                    String.valueOf(x2)
                              .contains("A required privilege is not held by the client.")) {
                if (warnedSymlinks.compareAndSet(false, true)) {
                    LOGGER.warning(
                        "Symbolic links enabled on this platform but disabled for this user; run as administrator or use Local Security Policy > Security Settings > Local Policies > User Rights Assignment > Create symbolic links");
                }

                return true;
            }

            if (x2 instanceof IOException) {
                throw (IOException) x2;
            }

            throw (IOException) new IOException(x.toString()).initCause(x);
        } catch (Exception x) {
            throw (IOException) new IOException(x.toString()).initCause(x);
        }
    }

    /**
     * @deprecated as of 1.456
     *      Use {@link #resolveSymlink(File)}
     */
    public static String resolveSymlink(File link, TaskListener listener)
        throws InterruptedException, IOException {
        return resolveSymlink(link);
    }

    /**
     * Resolves symlink, if the given file is a symlink. Otherwise return null.
     * <p>
     * If the resolution fails, report an error.
     */
    public static String resolveSymlink(File link)
        throws InterruptedException, IOException {
        try { // Java 7

            Object path = File.class.getMethod("toPath").invoke(link);

            return Class.forName("java.nio.file.Files")
                        .getMethod("readSymbolicLink",
                Class.forName("java.nio.file.Path")).invoke(null, path)
                        .toString();
        } catch (NoSuchMethodException x) {
            // fine, Java 5/6; fall through
        } catch (InvocationTargetException x) {
            Throwable x2 = x.getCause();

            if (x2 instanceof UnsupportedOperationException) {
                return null; // no symlinks on this platform
            }

            if (x2 instanceof IOException) {
                throw (IOException) x2;
            }

            throw (IOException) new IOException(x.toString()).initCause(x);
        } catch (Exception x) {
            throw (IOException) new IOException(x.toString()).initCause(x);
        }

        if (Functions.isWindows()) {
            return null;
        }

        String filename = link.getAbsolutePath();

        try {
            for (int sz = 512; sz < 65536; sz *= 2) {
                Memory m = new Memory(sz);
                int r = LIBC.readlink(filename, m, new NativeLong(sz));

                if (r < 0) {
                    int err = Native.getLastError();

                    if (err == 22 /*EINVAL --- but is this really portable?*/) {
                        return null; // this means it's not a symlink
                    }

                    throw new IOException("Failed to readlink " + link +
                        " error=" + err + " " + LIBC.strerror(err));
                }

                if (r == sz) {
                    continue; // buffer too small
                }

                byte[] buf = new byte[r];
                m.read(0, buf, 0, r);

                return new String(buf);
            }

            // something is wrong. It can't be this long!
            throw new IOException("Symlink too long: " + link);
        } catch (LinkageError e) {
            // if JNA is unavailable, fall back.
            // we still prefer to try JNA first as PosixAPI supports even smaller platforms.
            return PosixAPI.get().readlink(filename);
        }
    }

    /**
     * Encodes the URL by RFC 2396.
     *
     * I thought there's another spec that refers to UTF-8 as the encoding,
     * but don't remember it right now.
     *
     * @since 1.204
     * @deprecated since 2008-05-13. This method is broken (see ISSUE#1666). It should probably
     * be removed but I'm not sure if it is considered part of the public API
     * that needs to be maintained for backwards compatibility.
     * Use {@link #encode(String)} instead.
     */
    @Deprecated
    public static String encodeRFC2396(String url) {
        try {
            return new URI(null, url, null).toASCIIString();
        } catch (URISyntaxException e) {
            LOGGER.warning("Failed to encode " + url); // could this ever happen?

            return url;
        }
    }

    /**
     * Wraps with the error icon and the CSS class to render error message.
     * @since 1.173
     */
    public static String wrapToErrorSpan(String s) {
        s = "<span class=error><img src='" +
            Stapler.getCurrentRequest().getContextPath() +
            Jenkins.RESOURCE_PATH + "/images/none.gif' height=16 width=1>" + s +
            "</span>";

        return s;
    }

    /**
     * Returns the parsed string if parsed successful; otherwise returns the default number.
     * If the string is null, empty or a ParseException is thrown then the defaultNumber
     * is returned.
     * @param numberStr string to parse
     * @param defaultNumber number to return if the string can not be parsed
     * @return returns the parsed string; otherwise the default number
     */
    public static Number tryParseNumber(String numberStr, Number defaultNumber) {
        if ((numberStr == null) || (numberStr.length() == 0)) {
            return defaultNumber;
        }

        try {
            return NumberFormat.getNumberInstance().parse(numberStr);
        } catch (ParseException e) {
            return defaultNumber;
        }
    }

    /**
     * Checks if the public method defined on the base type with the given arguments
     * are overridden in the given derived type.
     */
    public static boolean isOverridden(Class base, Class derived,
        String methodName, Class... types) {
        // the rewriteHudsonWar method isn't overridden.
        try {
            return !base.getMethod(methodName, types)
                        .equals(derived.getMethod(methodName, types));
        } catch (NoSuchMethodException e) {
            throw new AssertionError(e);
        }
    }

    /**
     * Returns a file name by changing its extension.
     *
     * @param ext
     *      For example, ".zip"
     */
    public static File changeExtension(File dst, String ext) {
        String p = dst.getPath();
        int pos = p.lastIndexOf('.');

        if (pos < 0) {
            return new File(p + ext);
        } else {
            return new File(p.substring(0, pos) + ext);
        }
    }

    /**
     * Null-safe String intern method.
     */
    public static String intern(String s) {
        return (s == null) ? s : s.intern();
    }

    /**
     * Loads a key/value pair string as {@link Properties}
     * @since 1.392
     */
    @IgnoreJRERequirement
    public static Properties loadProperties(String properties)
        throws IOException {
        Properties p = new Properties();

        try {
            p.load(new StringReader(properties));
        } catch (NoSuchMethodError e) {
            // load(Reader) method is only available on JDK6.
            // this fall back version doesn't work correctly with non-ASCII characters,
            // but there's no other easy ways out it seems.
            p.load(new ByteArrayInputStream(properties.getBytes()));
        }

        return p;
    }
}
>>>>>>> 65f8322e
<|MERGE_RESOLUTION|>--- conflicted
+++ resolved
@@ -1,1457 +1,154 @@
-<<<<<<< HEAD
-/*
- * The MIT License
- *
- * Copyright (c) 2004-2009, Sun Microsystems, Inc., Kohsuke Kawaguchi
- *
- * Permission is hereby granted, free of charge, to any person obtaining a copy
- * of this software and associated documentation files (the "Software"), to deal
- * in the Software without restriction, including without limitation the rights
- * to use, copy, modify, merge, publish, distribute, sublicense, and/or sell
- * copies of the Software, and to permit persons to whom the Software is
- * furnished to do so, subject to the following conditions:
- *
- * The above copyright notice and this permission notice shall be included in
- * all copies or substantial portions of the Software.
- *
- * THE SOFTWARE IS PROVIDED "AS IS", WITHOUT WARRANTY OF ANY KIND, EXPRESS OR
- * IMPLIED, INCLUDING BUT NOT LIMITED TO THE WARRANTIES OF MERCHANTABILITY,
- * FITNESS FOR A PARTICULAR PURPOSE AND NONINFRINGEMENT. IN NO EVENT SHALL THE
- * AUTHORS OR COPYRIGHT HOLDERS BE LIABLE FOR ANY CLAIM, DAMAGES OR OTHER
- * LIABILITY, WHETHER IN AN ACTION OF CONTRACT, TORT OR OTHERWISE, ARISING FROM,
- * OUT OF OR IN CONNECTION WITH THE SOFTWARE OR THE USE OR OTHER DEALINGS IN
- * THE SOFTWARE.
- */
-package hudson;
-
-import com.sun.jna.Memory;
-import com.sun.jna.Native;
-import com.sun.jna.NativeLong;
-import edu.umd.cs.findbugs.annotations.SuppressWarnings;
-import hudson.Proc.LocalProc;
-import hudson.model.TaskListener;
-import hudson.os.PosixAPI;
-import hudson.util.IOException2;
-import hudson.util.QuotedStringTokenizer;
-import hudson.util.VariableResolver;
-import jenkins.model.Jenkins;
-import org.apache.commons.io.IOUtils;
-import org.apache.commons.lang.time.FastDateFormat;
-import org.apache.tools.ant.BuildException;
-import org.apache.tools.ant.Project;
-import org.apache.tools.ant.taskdefs.Chmod;
-import org.apache.tools.ant.taskdefs.Copy;
-import org.apache.tools.ant.types.FileSet;
-import org.jruby.ext.posix.FileStat;
-import org.jruby.ext.posix.POSIX;
-import org.codehaus.mojo.animal_sniffer.IgnoreJRERequirement;
-import org.kohsuke.stapler.Stapler;
-
-import javax.crypto.SecretKey;
-import javax.crypto.spec.SecretKeySpec;
-import java.io.*;
-import java.lang.reflect.Array;
-import java.lang.reflect.InvocationTargetException;
-import java.net.InetAddress;
-import java.net.URI;
-import java.net.URISyntaxException;
-import java.net.UnknownHostException;
-import java.nio.ByteBuffer;
-import java.nio.CharBuffer;
-import java.nio.charset.CharacterCodingException;
-import java.nio.charset.Charset;
-import java.nio.charset.CharsetEncoder;
-import java.security.DigestInputStream;
-import java.security.MessageDigest;
-import java.security.NoSuchAlgorithmException;
-import java.text.NumberFormat;
-import java.text.ParseException;
-import java.util.*;
-import java.util.concurrent.atomic.AtomicBoolean;
-import java.util.logging.Level;
-import java.util.logging.Logger;
-import java.util.regex.Matcher;
-import java.util.regex.Pattern;
-
-import hudson.util.jna.Kernel32Utils;
-
-import static hudson.util.jna.GNUCLibrary.LIBC;
-
-/**
- * Various utility methods that don't have more proper home.
- *
- * @author Kohsuke Kawaguchi
- */
-public class Util {
-
-    // Constant number of milliseconds in various time units.
-    private static final long ONE_SECOND_MS = 1000;
-    private static final long ONE_MINUTE_MS = 60 * ONE_SECOND_MS;
-    private static final long ONE_HOUR_MS = 60 * ONE_MINUTE_MS;
-    private static final long ONE_DAY_MS = 24 * ONE_HOUR_MS;
-    private static final long ONE_MONTH_MS = 30 * ONE_DAY_MS;
-    private static final long ONE_YEAR_MS = 365 * ONE_DAY_MS;
-
-    /**
-     * Creates a filtered sublist.
-     * @since 1.176
-     */
-    public static <T> List<T> filter( Iterable<?> base, Class<T> type ) {
-        List<T> r = new ArrayList<T>();
-        for (Object i : base) {
-            if(type.isInstance(i))
-                r.add(type.cast(i));
-        }
-        return r;
-    }
-
-    /**
-     * Creates a filtered sublist.
-     */
-    public static <T> List<T> filter( List<?> base, Class<T> type ) {
-        return filter((Iterable)base,type);
-    }
-
-    /**
-     * Pattern for capturing variables. Either $xyz or ${xyz}, while ignoring "$$"
-     */
-    private static final Pattern VARIABLE = Pattern.compile("\\$([A-Za-z0-9_]+|\\{[A-Za-z0-9_]+\\}|\\$)");
-
-    /**
-     * Returns TRUE if the string contains one or more Jenkins-style variables, FALSE otherwise.
-     *
-     * @param input the string to check
-     */
-    // ik 2012-09-10: added for JENKINS-14533
-    public static boolean containsJenkinsVariable(String input) {
-        return VARIABLE.matcher(input).find();
-    }
-
-    /**
-     * Replaces the occurrence of '$key' by <tt>properties.get('key')</tt>.
-     *
-     * <p>
-     * Unlike shell, undefined variables are left as-is (this behavior is the same as Ant.)
-     *
-     */
-    public static String replaceMacro(String s, Map<String,String> properties) {
-        return replaceMacro(s,new VariableResolver.ByMap<String>(properties));
-    }
-    
-    /**
-     * Replaces the occurrence of '$key' by <tt>resolver.get('key')</tt>.
-     *
-     * <p>
-     * Unlike shell, undefined variables are left as-is (this behavior is the same as Ant.)
-     */
-    public static String replaceMacro(String s, VariableResolver<String> resolver) {
-    	if (s == null) {
-    		return null;
-    	}
-    	
-        int idx=0;
-        while(true) {
-            Matcher m = VARIABLE.matcher(s);
-            if(!m.find(idx))   return s;
-
-            String key = m.group().substring(1);
-
-            // escape the dollar sign or get the key to resolve
-            String value;
-            if(key.charAt(0)=='$') {
-               value = "$";
-            } else {
-               if(key.charAt(0)=='{')  key = key.substring(1,key.length()-1);
-               value = resolver.resolve(key);
-            }
-
-            if(value==null)
-                idx = m.end(); // skip this
-            else {
-                s = s.substring(0,m.start())+value+s.substring(m.end());
-                idx = m.start() + value.length();
-            }
-        }
-    }
-
-    /**
-     * Loads the contents of a file into a string.
-     */
-    public static String loadFile(File logfile) throws IOException {
-        return loadFile(logfile, Charset.defaultCharset());
-    }
-
-    public static String loadFile(File logfile,Charset charset) throws IOException {
-        if(!logfile.exists())
-            return "";
-
-        StringBuilder str = new StringBuilder((int)logfile.length());
-
-        BufferedReader r = new BufferedReader(new InputStreamReader(new FileInputStream(logfile),charset));
-        try {
-            char[] buf = new char[1024];
-            int len;
-            while((len=r.read(buf,0,buf.length))>0)
-               str.append(buf,0,len);
-        } finally {
-            r.close();
-        }
-
-        return str.toString();
-    }
-
-    /**
-     * Deletes the contents of the given directory (but not the directory itself)
-     * recursively.
-     *
-     * @throws IOException
-     *      if the operation fails.
-     */
-    public static void deleteContentsRecursive(File file) throws IOException {
-        File[] files = file.listFiles();
-        if(files==null)
-            return;     // the directory didn't exist in the first place
-        for (File child : files)
-            deleteRecursive(child);
-    }
-
-    /**
-     * Deletes this file (and does not take no for an answer).
-     * @param f a file to delete
-     * @throws IOException if it exists but could not be successfully deleted
-     */
-    public static void deleteFile(File f) throws IOException {
-        if (!f.delete()) {
-            if(!f.exists())
-                // we are trying to delete a file that no longer exists, so this is not an error
-                return;
-
-            // perhaps this file is read-only?
-            makeWritable(f);
-            /*
-             on Unix both the file and the directory that contains it has to be writable
-             for a file deletion to be successful. (Confirmed on Solaris 9)
-
-             $ ls -la
-             total 6
-             dr-xr-sr-x   2 hudson   hudson       512 Apr 18 14:41 .
-             dr-xr-sr-x   3 hudson   hudson       512 Apr 17 19:36 ..
-             -r--r--r--   1 hudson   hudson       469 Apr 17 19:36 manager.xml
-             -rw-r--r--   1 hudson   hudson         0 Apr 18 14:41 x
-             $ rm x
-             rm: x not removed: Permission denied
-             */
-
-            makeWritable(f.getParentFile());
-
-            if(!f.delete() && f.exists()) {
-                // trouble-shooting.
-                // see http://www.nabble.com/Sometimes-can%27t-delete-files-from-hudson.scm.SubversionSCM%24CheckOutTask.invoke%28%29-tt17333292.html
-                // I suspect other processes putting files in this directory
-                File[] files = f.listFiles();
-                if(files!=null && files.length>0)
-                    throw new IOException("Unable to delete " + f.getPath()+" - files in dir: "+Arrays.asList(files));
-                throw new IOException("Unable to delete " + f.getPath());
-            }
-        }
-    }
-
-    /**
-     * Makes the given file writable by any means possible.
-     */
-    @IgnoreJRERequirement
-    private static void makeWritable(File f) {
-        // try chmod. this becomes no-op if this is not Unix.
-        try {
-            Chmod chmod = new Chmod();
-            chmod.setProject(new Project());
-            chmod.setFile(f);
-            chmod.setPerm("u+w");
-            chmod.execute();
-        } catch (BuildException e) {
-            LOGGER.log(Level.INFO,"Failed to chmod "+f,e);
-        }
-
-        // also try JDK6-way of doing it.
-        try {
-            f.setWritable(true);
-        } catch (NoSuchMethodError e) {
-            // not JDK6
-        }
-
-        try {// try libc chmod
-            POSIX posix = PosixAPI.get();
-            String path = f.getAbsolutePath();
-            FileStat stat = posix.stat(path);
-            posix.chmod(path, stat.mode()|0200); // u+w
-        } catch (Throwable t) {
-            LOGGER.log(Level.FINE,"Failed to chmod(2) "+f,t);
-        }
-
-    }
-
-    public static void deleteRecursive(File dir) throws IOException {
-        if(!isSymlink(dir))
-            deleteContentsRecursive(dir);
-        try {
-            deleteFile(dir);
-        } catch (IOException e) {
-            // if some of the child directories are big, it might take long enough to delete that
-            // it allows others to create new files, causing problemsl ike JENKINS-10113
-            // so give it one more attempt before we give up.
-            if(!isSymlink(dir))
-                deleteContentsRecursive(dir);
-            deleteFile(dir);
-        }
-    }
-
-    /*
-     * Copyright 2001-2004 The Apache Software Foundation.
-     *
-     * Licensed under the Apache License, Version 2.0 (the "License");
-     * you may not use this file except in compliance with the License.
-     * You may obtain a copy of the License at
-     *
-     *      http://www.apache.org/licenses/LICENSE-2.0
-     *
-     * Unless required by applicable law or agreed to in writing, software
-     * distributed under the License is distributed on an "AS IS" BASIS,
-     * WITHOUT WARRANTIES OR CONDITIONS OF ANY KIND, either express or implied.
-     * See the License for the specific language governing permissions and
-     * limitations under the License.
-     */
-    /**
-     * Checks if the given file represents a symlink.
-     */
-    //Taken from http://svn.apache.org/viewvc/maven/shared/trunk/file-management/src/main/java/org/apache/maven/shared/model/fileset/util/FileSetManager.java?view=markup
-    public static boolean isSymlink(File file) throws IOException {
-        Boolean r = isSymlinkJava7(file);
-        if (r != null) {
-            return r;
-        }
-        if (Functions.isWindows()) {
-          return Kernel32Utils.isJunctionOrSymlink(file);
-        }
-        String name = file.getName();
-        if (name.equals(".") || name.equals(".."))
-            return false;
-
-        File fileInCanonicalParent;
-        File parentDir = file.getParentFile();
-        if ( parentDir == null ) {
-            fileInCanonicalParent = file;
-        } else {
-            fileInCanonicalParent = new File( parentDir.getCanonicalPath(), name );
-        }
-        return !fileInCanonicalParent.getCanonicalFile().equals( fileInCanonicalParent.getAbsoluteFile() );
-    }
-
-    @SuppressWarnings("NP_BOOLEAN_RETURN_NULL")
-    private static Boolean isSymlinkJava7(File file) throws IOException {
-        try {
-            Object path = File.class.getMethod("toPath").invoke(file);
-            return (Boolean) Class.forName("java.nio.file.Files").getMethod("isSymbolicLink", Class.forName("java.nio.file.Path")).invoke(null, path);
-        } catch (NoSuchMethodException x) {
-            return null; // fine, Java 5/6
-        } catch (Exception x) {
-            throw (IOException) new IOException(x.toString()).initCause(x);
-        }
-    }
-
-    /**
-     * Creates a new temporary directory.
-     */
-    public static File createTempDir() throws IOException {
-        File tmp = File.createTempFile("hudson", "tmp");
-        if(!tmp.delete())
-            throw new IOException("Failed to delete "+tmp);
-        if(!tmp.mkdirs())
-            throw new IOException("Failed to create a new directory "+tmp);
-        return tmp;
-    }
-
-    private static final Pattern errorCodeParser = Pattern.compile(".*CreateProcess.*error=([0-9]+).*");
-
-    /**
-     * On Windows, error messages for IOException aren't very helpful.
-     * This method generates additional user-friendly error message to the listener
-     */
-    public static void displayIOException( IOException e, TaskListener listener ) {
-        String msg = getWin32ErrorMessage(e);
-        if(msg!=null)
-            listener.getLogger().println(msg);
-    }
-
-    public static String getWin32ErrorMessage(IOException e) {
-        return getWin32ErrorMessage((Throwable)e);
-    }
-
-    /**
-     * Extracts the Win32 error message from {@link Throwable} if possible.
-     *
-     * @return
-     *      null if there seems to be no error code or if the platform is not Win32.
-     */
-    public static String getWin32ErrorMessage(Throwable e) {
-        String msg = e.getMessage();
-        if(msg!=null) {
-            Matcher m = errorCodeParser.matcher(msg);
-            if(m.matches()) {
-                try {
-                    ResourceBundle rb = ResourceBundle.getBundle("/hudson/win32errors");
-                    return rb.getString("error"+m.group(1));
-                } catch (Exception _) {
-                    // silently recover from resource related failures
-                }
-            }
-        }
-
-        if(e.getCause()!=null)
-            return getWin32ErrorMessage(e.getCause());
-        return null; // no message
-    }
-
-    /**
-     * Gets a human readable message for the given Win32 error code.
-     *
-     * @return
-     *      null if no such message is available.
-     */
-    public static String getWin32ErrorMessage(int n) {
-        try {
-            ResourceBundle rb = ResourceBundle.getBundle("/hudson/win32errors");
-            return rb.getString("error"+n);
-        } catch (MissingResourceException e) {
-            LOGGER.log(Level.WARNING,"Failed to find resource bundle",e);
-            return null;
-        }
-    }
-
-    /**
-     * Guesses the current host name.
-     */
-    public static String getHostName() {
-        try {
-            return InetAddress.getLocalHost().getHostName();
-        } catch (UnknownHostException e) {
-            return "localhost";
-        }
-    }
-
-    public static void copyStream(InputStream in,OutputStream out) throws IOException {
-        byte[] buf = new byte[8192];
-        int len;
-        while((len=in.read(buf))>0)
-            out.write(buf,0,len);
-    }
-
-    public static void copyStream(Reader in, Writer out) throws IOException {
-        char[] buf = new char[8192];
-        int len;
-        while((len=in.read(buf))>0)
-            out.write(buf,0,len);
-    }
-
-    public static void copyStreamAndClose(InputStream in,OutputStream out) throws IOException {
-        try {
-            copyStream(in,out);
-        } finally {
-            IOUtils.closeQuietly(in);
-            IOUtils.closeQuietly(out);
-        }
-    }
-
-    public static void copyStreamAndClose(Reader in,Writer out) throws IOException {
-        try {
-            copyStream(in,out);
-        } finally {
-            IOUtils.closeQuietly(in);
-            IOUtils.closeQuietly(out);
-        }
-    }
-
-    /**
-     * Tokenizes the text separated by delimiters.
-     *
-     * <p>
-     * In 1.210, this method was changed to handle quotes like Unix shell does.
-     * Before that, this method just used {@link StringTokenizer}.
-     *
-     * @since 1.145
-     * @see QuotedStringTokenizer
-     */
-    public static String[] tokenize(String s,String delimiter) {
-        return QuotedStringTokenizer.tokenize(s,delimiter);
-    }
-
-    public static String[] tokenize(String s) {
-        return tokenize(s," \t\n\r\f");
-    }
-
-    /**
-     * Converts the map format of the environment variables to the K=V format in the array.
-     */
-    public static String[] mapToEnv(Map<String,String> m) {
-        String[] r = new String[m.size()];
-        int idx=0;
-
-        for (final Map.Entry<String,String> e : m.entrySet()) {
-            r[idx++] = e.getKey() + '=' + e.getValue();
-        }
-        return r;
-    }
-
-    public static int min(int x, int... values) {
-        for (int i : values) {
-            if(i<x)
-                x=i;
-        }
-        return x;
-    }
-
-    public static String nullify(String v) {
-        return fixEmpty(v);
-    }
-
-    public static String removeTrailingSlash(String s) {
-        if(s.endsWith("/")) return s.substring(0,s.length()-1);
-        else                return s;
-    }
-
-    /**
-     * Computes MD5 digest of the given input stream.
-     *
-     * @param source
-     *      The stream will be closed by this method at the end of this method.
-     * @return
-     *      32-char wide string
-     */
-    public static String getDigestOf(InputStream source) throws IOException {
-        try {
-            MessageDigest md5 = MessageDigest.getInstance("MD5");
-
-            byte[] buffer = new byte[1024];
-            DigestInputStream in =new DigestInputStream(source,md5);
-            try {
-                while(in.read(buffer)>0)
-                    ; // simply discard the input
-            } finally {
-                in.close();
-            }
-            return toHexString(md5.digest());
-        } catch (NoSuchAlgorithmException e) {
-            throw new IOException2("MD5 not installed",e);    // impossible
-        }
-    }
-
-    public static String getDigestOf(String text) {
-        try {
-            return getDigestOf(new ByteArrayInputStream(text.getBytes("UTF-8")));
-        } catch (IOException e) {
-            throw new Error(e);
-        }
-    }
-
-    /**
-     * Converts a string into 128-bit AES key.
-     * @since 1.308
-     */
-    public static SecretKey toAes128Key(String s) {
-        try {
-            // turn secretKey into 256 bit hash
-            MessageDigest digest = MessageDigest.getInstance("SHA-256");
-            digest.reset();
-            digest.update(s.getBytes("UTF-8"));
-
-            // Due to the stupid US export restriction JDK only ships 128bit version.
-            return new SecretKeySpec(digest.digest(),0,128/8, "AES");
-        } catch (NoSuchAlgorithmException e) {
-            throw new Error(e);
-        } catch (UnsupportedEncodingException e) {
-            throw new Error(e);
-        }
-    }
-
-    public static String toHexString(byte[] data, int start, int len) {
-        StringBuilder buf = new StringBuilder();
-        for( int i=0; i<len; i++ ) {
-            int b = data[start+i]&0xFF;
-            if(b<16)    buf.append('0');
-            buf.append(Integer.toHexString(b));
-        }
-        return buf.toString();
-    }
-
-    public static String toHexString(byte[] bytes) {
-        return toHexString(bytes,0,bytes.length);
-    }
-
-    public static byte[] fromHexString(String data) {
-        byte[] r = new byte[data.length() / 2];
-        for (int i = 0; i < data.length(); i += 2)
-            r[i / 2] = (byte) Integer.parseInt(data.substring(i, i + 2), 16);
-        return r;
-    }
-
-    /**
-     * Returns a human readable text of the time duration, for example "3 minutes 40 seconds".
-     * This version should be used for representing a duration of some activity (like build)
-     *
-     * @param duration
-     *      number of milliseconds.
-     */
-    public static String getTimeSpanString(long duration) {
-        // Break the duration up in to units.
-        long years = duration / ONE_YEAR_MS;
-        duration %= ONE_YEAR_MS;
-        long months = duration / ONE_MONTH_MS;
-        duration %= ONE_MONTH_MS;
-        long days = duration / ONE_DAY_MS;
-        duration %= ONE_DAY_MS;
-        long hours = duration / ONE_HOUR_MS;
-        duration %= ONE_HOUR_MS;
-        long minutes = duration / ONE_MINUTE_MS;
-        duration %= ONE_MINUTE_MS;
-        long seconds = duration / ONE_SECOND_MS;
-        duration %= ONE_SECOND_MS;
-        long millisecs = duration;
-
-        if (years > 0)
-            return makeTimeSpanString(years, Messages.Util_year(years), months, Messages.Util_month(months));
-        else if (months > 0)
-            return makeTimeSpanString(months, Messages.Util_month(months), days, Messages.Util_day(days));
-        else if (days > 0)
-            return makeTimeSpanString(days, Messages.Util_day(days), hours, Messages.Util_hour(hours));
-        else if (hours > 0)
-            return makeTimeSpanString(hours, Messages.Util_hour(hours), minutes, Messages.Util_minute(minutes));
-        else if (minutes > 0)
-            return makeTimeSpanString(minutes, Messages.Util_minute(minutes), seconds, Messages.Util_second(seconds));
-        else if (seconds >= 10)
-            return Messages.Util_second(seconds);
-        else if (seconds >= 1)
-            return Messages.Util_second(seconds+(float)(millisecs/100)/10); // render "1.2 sec"
-        else if(millisecs>=100)
-            return Messages.Util_second((float)(millisecs/10)/100); // render "0.12 sec".
-        else
-            return Messages.Util_millisecond(millisecs);
-    }
-
-
-    /**
-     * Create a string representation of a time duration.  If the quantity of
-     * the most significant unit is big (>=10), then we use only that most
-     * significant unit in the string representation. If the quantity of the
-     * most significant unit is small (a single-digit value), then we also
-     * use a secondary, smaller unit for increased precision.
-     * So 13 minutes and 43 seconds returns just "13 minutes", but 3 minutes
-     * and 43 seconds is "3 minutes 43 seconds".
-     */
-    private static String makeTimeSpanString(long bigUnit,
-                                             String bigLabel,
-                                             long smallUnit,
-                                             String smallLabel) {
-        String text = bigLabel;
-        if (bigUnit < 10)
-            text += ' ' + smallLabel;
-        return text;
-    }
-
-
-    /**
-     * Get a human readable string representing strings like "xxx days ago",
-     * which should be used to point to the occurrence of an event in the past.
-     */
-    public static String getPastTimeString(long duration) {
-        return Messages.Util_pastTime(getTimeSpanString(duration));
-    }
-
-
-    /**
-     * Combines number and unit, with a plural suffix if needed.
-     * 
-     * @deprecated 
-     *   Use individual localization methods instead. 
-     *   See {@link Messages#Util_year(Object)} for an example.
-     *   Deprecated since 2009-06-24, remove method after 2009-12-24.
-     */
-    public static String combine(long n, String suffix) {
-        String s = Long.toString(n)+' '+suffix;
-        if(n!=1)
-        	// Just adding an 's' won't work in most natural languages, even English has exception to the rule (e.g. copy/copies).
-            s += "s";
-        return s;
-    }
-
-    /**
-     * Create a sub-list by only picking up instances of the specified type.
-     */
-    public static <T> List<T> createSubList( Collection<?> source, Class<T> type ) {
-        List<T> r = new ArrayList<T>();
-        for (Object item : source) {
-            if(type.isInstance(item))
-                r.add(type.cast(item));
-        }
-        return r;
-    }
-
-    /**
-     * Escapes non-ASCII characters in URL.
-     *
-     * <p>
-     * Note that this methods only escapes non-ASCII but leaves other URL-unsafe characters,
-     * such as '#'.
-     * {@link #rawEncode(String)} should generally be used instead, though be careful to pass only
-     * a single path component to that method (it will encode /, but this method does not).
-     */
-    public static String encode(String s) {
-        try {
-            boolean escaped = false;
-
-            StringBuilder out = new StringBuilder(s.length());
-
-            ByteArrayOutputStream buf = new ByteArrayOutputStream();
-            OutputStreamWriter w = new OutputStreamWriter(buf,"UTF-8");
-
-            for (int i = 0; i < s.length(); i++) {
-                int c = s.charAt(i);
-                if (c<128 && (c!=' ' && c!='&')) {
-                    out.append((char) c);
-                } else {
-                    // 1 char -> UTF8
-                    w.write(c);
-                    w.flush();
-                    for (byte b : buf.toByteArray()) {
-                        out.append('%');
-                        out.append(toDigit((b >> 4) & 0xF));
-                        out.append(toDigit(b & 0xF));
-                    }
-                    buf.reset();
-                    escaped = true;
-                }
-            }
-
-            return escaped ? out.toString() : s;
-        } catch (IOException e) {
-            throw new Error(e); // impossible
-        }
-    }
-
-    private static final boolean[] uriMap = new boolean[123];
-    static {
-        String raw =
-    "!  $  '()*+,-. 0123456789   =  @ABCDEFGHIJKLMNOPQRSTUVWXYZ    _ abcdefghijklmnopqrstuvwxyz";
-  //  "# %&        /          :;< >?                           [\]^ `                          {|}~
-  //  ^--so these are encoded
-        int i;
-        // Encode control chars and space
-        for (i = 0; i < 33; i++) uriMap[i] = true;
-        for (int j = 0; j < raw.length(); i++, j++)
-            uriMap[i] = (raw.charAt(j) == ' ');
-        // If we add encodeQuery() just add a 2nd map to encode &+=
-        // queryMap[38] = queryMap[43] = queryMap[61] = true;
-    }
-
-    /**
-     * Encode a single path component for use in an HTTP URL.
-     * Escapes all non-ASCII, general unsafe (space and "#%<>[\]^`{|}~)
-     * and HTTP special characters (/;:?) as specified in RFC1738.
-     * Also escapes & for convenience.
-     * (so alphanumeric and !@$*()-_=+',. are not encoded)
-     * Note that slash(/) is encoded, so the given string should be a
-     * single path component used in constructing a URL.
-     * Do not use this method for encoding query parameters.
-     * Method name inspired by PHP's rawurlencode.
-     */
-    public static String rawEncode(String s) {
-        boolean escaped = false;
-        StringBuilder out = null;
-        CharsetEncoder enc = null;
-        CharBuffer buf = null;
-        char c;
-        for (int i = 0, m = s.length(); i < m; i++) {
-            c = s.charAt(i);
-            if (c > 122 || uriMap[c]) {
-                if (!escaped) {
-                    out = new StringBuilder(i + (m - i) * 3);
-                    out.append(s.substring(0, i));
-                    enc = Charset.forName("UTF-8").newEncoder();
-                    buf = CharBuffer.allocate(1);
-                    escaped = true;
-                }
-                // 1 char -> UTF8
-                buf.put(0,c);
-                buf.rewind();
-                try {
-                    ByteBuffer bytes = enc.encode(buf);
-                    while (bytes.hasRemaining()) {
-                        byte b = bytes.get();
-                        out.append('%');
-                        out.append(toDigit((b >> 4) & 0xF));
-                        out.append(toDigit(b & 0xF));
-                    }
-                } catch (CharacterCodingException ex) { }
-            } else if (escaped) {
-                out.append(c);
-            }
-        }
-        return escaped ? out.toString() : s;
-    }
-
-    private static char toDigit(int n) {
-        return (char)(n < 10 ? '0' + n : 'A' + n - 10);
-    }
-
-    /**
-     * Surrounds by a single-quote.
-     */
-    public static String singleQuote(String s) {
-        return '\''+s+'\'';
-    }
-
-    /**
-     * Escapes HTML unsafe characters like &lt;, &amp; to the respective character entities.
-     */
-    public static String escape(String text) {
-        if (text==null)     return null;
-        StringBuilder buf = new StringBuilder(text.length()+64);
-        for( int i=0; i<text.length(); i++ ) {
-            char ch = text.charAt(i);
-            if(ch=='\n')
-                buf.append("<br>");
-            else
-            if(ch=='<')
-                buf.append("&lt;");
-            else
-            if(ch=='&')
-                buf.append("&amp;");
-            else
-            if(ch=='"')
-                buf.append("&quot;");
-            else
-            if(ch=='\'')
-                buf.append("&#039;");
-            else
-            if(ch==' ') {
-                // All spaces in a block of consecutive spaces are converted to
-                // non-breaking space (&nbsp;) except for the last one.  This allows
-                // significant whitespace to be retained without prohibiting wrapping.
-                char nextCh = i+1 < text.length() ? text.charAt(i+1) : 0;
-                buf.append(nextCh==' ' ? "&nbsp;" : " ");
-            }
-            else
-                buf.append(ch);
-        }
-        return buf.toString();
-    }
-
-    public static String xmlEscape(String text) {
-        StringBuilder buf = new StringBuilder(text.length()+64);
-        for( int i=0; i<text.length(); i++ ) {
-            char ch = text.charAt(i);
-            if(ch=='<')
-                buf.append("&lt;");
-            else
-            if(ch=='&')
-                buf.append("&amp;");
-            else
-                buf.append(ch);
-        }
-        return buf.toString();
-    }
-
-    /**
-     * Creates an empty file.
-     */
-    public static void touch(File file) throws IOException {
-        new FileOutputStream(file).close();
-    }
-
-    /**
-     * Copies a single file by using Ant.
-     */
-    public static void copyFile(File src, File dst) throws BuildException {
-        Copy cp = new Copy();
-        cp.setProject(new org.apache.tools.ant.Project());
-        cp.setTofile(dst);
-        cp.setFile(src);
-        cp.setOverwrite(true);
-        cp.execute();
-    }
-
-    /**
-     * Convert null to "".
-     */
-    public static String fixNull(String s) {
-        if(s==null)     return "";
-        else            return s;
-    }
-
-    /**
-     * Convert empty string to null.
-     */
-    public static String fixEmpty(String s) {
-        if(s==null || s.length()==0)    return null;
-        return s;
-    }
-
-    /**
-     * Convert empty string to null, and trim whitespace.
-     *
-     * @since 1.154
-     */
-    public static String fixEmptyAndTrim(String s) {
-        if(s==null)    return null;
-        return fixEmpty(s.trim());
-    }
-
-    public static <T> List<T> fixNull(List<T> l) {
-        return l!=null ? l : Collections.<T>emptyList();
-    }
-
-    public static <T> Set<T> fixNull(Set<T> l) {
-        return l!=null ? l : Collections.<T>emptySet();
-    }
-
-    public static <T> Collection<T> fixNull(Collection<T> l) {
-        return l!=null ? l : Collections.<T>emptySet();
-    }
-
-    public static <T> Iterable<T> fixNull(Iterable<T> l) {
-        return l!=null ? l : Collections.<T>emptySet();
-    }
-
-    /**
-     * Cuts all the leading path portion and get just the file name.
-     */
-    public static String getFileName(String filePath) {
-        int idx = filePath.lastIndexOf('\\');
-        if(idx>=0)
-            return getFileName(filePath.substring(idx+1));
-        idx = filePath.lastIndexOf('/');
-        if(idx>=0)
-            return getFileName(filePath.substring(idx+1));
-        return filePath;
-    }
-
-    /**
-     * Concatenate multiple strings by inserting a separator.
-     */
-    public static String join(Collection<?> strings, String separator) {
-        StringBuilder buf = new StringBuilder();
-        boolean first=true;
-        for (Object s : strings) {
-            if(first)   first=false;
-            else        buf.append(separator);
-            buf.append(s);
-        }
-        return buf.toString();
-    }
-
-    /**
-     * Combines all the given collections into a single list.
-     */
-    public static <T> List<T> join(Collection<? extends T>... items) {
-        int size = 0;
-        for (Collection<? extends T> item : items)
-            size += item.size();
-        List<T> r = new ArrayList<T>(size);
-        for (Collection<? extends T> item : items)
-            r.addAll(item);
-        return r;
-    }
-
-    /**
-     * Creates Ant {@link FileSet} with the base dir and include pattern.
-     *
-     * <p>
-     * The difference with this and using {@link FileSet#setIncludes(String)}
-     * is that this method doesn't treat whitespace as a pattern separator,
-     * which makes it impossible to use space in the file path.
-     *
-     * @param includes
-     *      String like "foo/bar/*.xml" Multiple patterns can be separated
-     *      by ',', and whitespace can surround ',' (so that you can write
-     *      "abc, def" and "abc,def" to mean the same thing.
-     * @param excludes
-     *      Exclusion pattern. Follows the same format as the 'includes' parameter.
-     *      Can be null.
-     * @since 1.172
-     */
-    public static FileSet createFileSet(File baseDir, String includes, String excludes) {
-        FileSet fs = new FileSet();
-        fs.setDir(baseDir);
-        fs.setProject(new Project());
-
-        StringTokenizer tokens;
-
-        tokens = new StringTokenizer(includes,",");
-        while(tokens.hasMoreTokens()) {
-            String token = tokens.nextToken().trim();
-            fs.createInclude().setName(token);
-        }
-        if(excludes!=null) {
-            tokens = new StringTokenizer(excludes,",");
-            while(tokens.hasMoreTokens()) {
-                String token = tokens.nextToken().trim();
-                fs.createExclude().setName(token);
-            }
-        }
-        return fs;
-    }
-
-    public static FileSet createFileSet(File baseDir, String includes) {
-        return createFileSet(baseDir,includes,null);
-    }
-
-    /**
-     * Creates a symlink to baseDir+targetPath at baseDir+symlinkPath.
-     * <p>
-     * If there's a prior symlink at baseDir+symlinkPath, it will be overwritten.
-     *
-     * @param baseDir
-     *      Base directory to resolve the 'symlinkPath' parameter.
-     * @param targetPath
-     *      The file that the symlink should point to.
-     * @param symlinkPath
-     *      Where to create a symlink in.
-     */
-    public static void createSymlink(File baseDir, String targetPath, String symlinkPath, TaskListener listener) throws InterruptedException {
-        try {
-            if (createSymlinkJava7(baseDir, targetPath, symlinkPath)) {
-                return;
-            }
-            if (Functions.isWindows() || NO_SYMLINK) {
-                return;
-            }
-            String errmsg = "";
-            // if a file or a directory exists here, delete it first.
-            // try simple delete first (whether exists() or not, as it may be symlink pointing
-            // to non-existent target), but fallback to "rm -rf" to delete non-empty dir.
-            File symlinkFile = new File(baseDir, symlinkPath);
-            if (!symlinkFile.delete() && symlinkFile.exists())
-                // ignore a failure.
-                new LocalProc(new String[]{"rm","-rf", symlinkPath},new String[0],listener.getLogger(), baseDir).join();
-
-            Integer r=null;
-            if (!SYMLINK_ESCAPEHATCH) {
-                try {
-                    r = LIBC.symlink(targetPath,symlinkFile.getAbsolutePath());
-                    if (r!=0) {
-                        r = Native.getLastError();
-                        errmsg = LIBC.strerror(r);
-                    }
-                } catch (LinkageError e) {
-                    // if JNA is unavailable, fall back.
-                    // we still prefer to try JNA first as PosixAPI supports even smaller platforms.
-                    if (PosixAPI.supportsNative()) {
-                        r = PosixAPI.get().symlink(targetPath,symlinkFile.getAbsolutePath());
-                    }
-                }
-            }
-            if (r==null) {
-                // if all else fail, fall back to the most expensive approach of forking a process
-                r = new LocalProc(new String[]{
-                    "ln","-s", targetPath, symlinkPath},
-                    new String[0],listener.getLogger(), baseDir).join();
-            }
-            if (r!=0)
-                listener.getLogger().println(String.format("ln -s %s %s failed: %d %s",targetPath, symlinkFile, r, errmsg));
-        } catch (IOException e) {
-            PrintStream log = listener.getLogger();
-            log.printf("ln %s %s failed%n",targetPath, new File(baseDir, symlinkPath));
-            Util.displayIOException(e,listener);
-            e.printStackTrace( log );
-        }
-    }
-
-    private static final AtomicBoolean warnedSymlinks = new AtomicBoolean();
-    private static boolean createSymlinkJava7(File baseDir, String targetPath, String symlinkPath) throws IOException {
-        try {
-            Object path = File.class.getMethod("toPath").invoke(new File(baseDir, symlinkPath));
-            Object target = Class.forName("java.nio.file.Paths").getMethod("get", String.class, String[].class).invoke(null, targetPath, new String[0]);
-            Class<?> filesC = Class.forName("java.nio.file.Files");
-            Class<?> pathC = Class.forName("java.nio.file.Path");
-            filesC.getMethod("deleteIfExists", pathC).invoke(null, path);
-            Object noAttrs = Array.newInstance(Class.forName("java.nio.file.attribute.FileAttribute"), 0);
-            filesC.getMethod("createSymbolicLink", pathC, pathC, noAttrs.getClass()).invoke(null, path, target, noAttrs);
-            return true;
-        } catch (NoSuchMethodException x) {
-            return false; // fine, Java 5/6
-        } catch (InvocationTargetException x) {
-            Throwable x2 = x.getCause();
-            if (x2 instanceof UnsupportedOperationException) {
-                return true; // no symlinks on this platform
-            }
-            if (Functions.isWindows() && String.valueOf(x2).contains("A required privilege is not held by the client.")) {
-                if (warnedSymlinks.compareAndSet(false, true)) {
-                    LOGGER.warning("Symbolic links enabled on this platform but disabled for this user; run as administrator or use Local Security Policy > Security Settings > Local Policies > User Rights Assignment > Create symbolic links");
-                }
-                return true;
-            }
-            if (x2 instanceof IOException) {
-                throw (IOException) x2;
-            }
-            throw (IOException) new IOException(x.toString()).initCause(x);
-        } catch (Exception x) {
-            throw (IOException) new IOException(x.toString()).initCause(x);
-        }
-    }
-
-    /**
-     * @deprecated as of 1.456
-     *      Use {@link #resolveSymlink(File)}
-     */
-    public static String resolveSymlink(File link, TaskListener listener) throws InterruptedException, IOException {
-        return resolveSymlink(link);
-    }
-
-    /**
-     * Resolves symlink, if the given file is a symlink. Otherwise return null.
-     * <p>
-     * If the resolution fails, report an error.
-     */
-    public static String resolveSymlink(File link) throws InterruptedException, IOException {
-        try { // Java 7
-            Object path = File.class.getMethod("toPath").invoke(link);
-            return Class.forName("java.nio.file.Files").getMethod("readSymbolicLink", Class.forName("java.nio.file.Path")).invoke(null, path).toString();
-        } catch (NoSuchMethodException x) {
-            // fine, Java 5/6; fall through
-        } catch (InvocationTargetException x) {
-            Throwable x2 = x.getCause();
-            if (x2 instanceof UnsupportedOperationException) {
-                return null; // no symlinks on this platform
-            }
-            if (x2 instanceof IOException) {
-                throw (IOException) x2;
-            }
-            throw (IOException) new IOException(x.toString()).initCause(x);
-        } catch (Exception x) {
-            throw (IOException) new IOException(x.toString()).initCause(x);
-        }
-
-        if(Functions.isWindows())     return null;
-
-        String filename = link.getAbsolutePath();
-        try {
-            for (int sz=512; sz < 65536; sz*=2) {
-                Memory m = new Memory(sz);
-                int r = LIBC.readlink(filename,m,new NativeLong(sz));
-                if (r<0) {
-                    int err = Native.getLastError();
-                    if (err==22/*EINVAL --- but is this really portable?*/)
-                        return null; // this means it's not a symlink
-                    throw new IOException("Failed to readlink "+link+" error="+ err+" "+ LIBC.strerror(err));
-                }
-                if (r==sz)
-                    continue;   // buffer too small
-
-                byte[] buf = new byte[r];
-                m.read(0,buf,0,r);
-                return new String(buf);
-            }
-            // something is wrong. It can't be this long!
-            throw new IOException("Symlink too long: "+link);
-        } catch (LinkageError e) {
-            // if JNA is unavailable, fall back.
-            // we still prefer to try JNA first as PosixAPI supports even smaller platforms.
-            return PosixAPI.get().readlink(filename);
-        }
-    }
-
-    /**
-     * Encodes the URL by RFC 2396.
-     *
-     * I thought there's another spec that refers to UTF-8 as the encoding,
-     * but don't remember it right now.
-     *
-     * @since 1.204
-     * @deprecated since 2008-05-13. This method is broken (see ISSUE#1666). It should probably
-     * be removed but I'm not sure if it is considered part of the public API
-     * that needs to be maintained for backwards compatibility.
-     * Use {@link #encode(String)} instead. 
-     */
-    @Deprecated
-    public static String encodeRFC2396(String url) {
-        try {
-            return new URI(null,url,null).toASCIIString();
-        } catch (URISyntaxException e) {
-            LOGGER.warning("Failed to encode "+url);    // could this ever happen?
-            return url;
-        }
-    }
-
-    /**
-     * Wraps with the error icon and the CSS class to render error message.
-     * @since 1.173
-     */
-    public static String wrapToErrorSpan(String s) {
-        s = "<span class=error><img src='"+
-            Stapler.getCurrentRequest().getContextPath()+ Jenkins.RESOURCE_PATH+
-            "/images/none.gif' height=16 width=1>"+s+"</span>";
-        return s;
-    }
-    
-    /**
-     * Returns the parsed string if parsed successful; otherwise returns the default number.
-     * If the string is null, empty or a ParseException is thrown then the defaultNumber
-     * is returned.
-     * @param numberStr string to parse
-     * @param defaultNumber number to return if the string can not be parsed
-     * @return returns the parsed string; otherwise the default number
-     */
-    public static Number tryParseNumber(String numberStr, Number defaultNumber) {
-        if ((numberStr == null) || (numberStr.length() == 0)) {
-            return defaultNumber;
-        }
-        try {
-            return NumberFormat.getNumberInstance().parse(numberStr);
-        } catch (ParseException e) {
-            return defaultNumber;
-        }
-    }
-
-    /**
-     * Checks if the public method defined on the base type with the given arguments
-     * are overridden in the given derived type.
-     */
-    public static boolean isOverridden(Class base, Class derived, String methodName, Class... types) {
-        // the rewriteHudsonWar method isn't overridden.
-        try {
-            return !base.getMethod(methodName, types).equals(
-                    derived.getMethod(methodName,types));
-        } catch (NoSuchMethodException e) {
-            throw new AssertionError(e);
-        }
-    }
-
-    /**
-     * Returns a file name by changing its extension.
-     *
-     * @param ext
-     *      For example, ".zip"
-     */
-    public static File changeExtension(File dst, String ext) {
-        String p = dst.getPath();
-        int pos = p.lastIndexOf('.');
-        if (pos<0)  return new File(p+ext);
-        else        return new File(p.substring(0,pos)+ext);
-    }
-
-    /**
-     * Null-safe String intern method.
-     */
-    public static String intern(String s) {
-        return s==null ? s : s.intern();
-    }
-
-    /**
-     * Loads a key/value pair string as {@link Properties}
-     * @since 1.392
-     */
-    @IgnoreJRERequirement
-    public static Properties loadProperties(String properties) throws IOException {
-        Properties p = new Properties();
-        try {
-            p.load(new StringReader(properties));
-        } catch (NoSuchMethodError e) {
-            // load(Reader) method is only available on JDK6.
-            // this fall back version doesn't work correctly with non-ASCII characters,
-            // but there's no other easy ways out it seems.
-            p.load(new ByteArrayInputStream(properties.getBytes()));
-        }
-        return p;
-    }
-
-    public static final FastDateFormat XS_DATETIME_FORMATTER = FastDateFormat.getInstance("yyyy-MM-dd'T'HH:mm:ss'Z'",new SimpleTimeZone(0,"GMT"));
-
-    // Note: RFC822 dates must not be localized!
-    public static final FastDateFormat RFC822_DATETIME_FORMATTER
-            = FastDateFormat.getInstance("EEE, dd MMM yyyy HH:mm:ss Z", Locale.US);
-
-    private static final Logger LOGGER = Logger.getLogger(Util.class.getName());
-
-    /**
-     * On Unix environment that cannot run "ln", set this to true.
-     */
-    public static boolean NO_SYMLINK = Boolean.getBoolean(Util.class.getName()+".noSymLink");
-
-    public static boolean SYMLINK_ESCAPEHATCH = Boolean.getBoolean(Util.class.getName()+".symlinkEscapeHatch");
-}
-=======
-/*
- * The MIT License
- *
- * Copyright (c) 2004-2009, Sun Microsystems, Inc., Kohsuke Kawaguchi
- *
- * Permission is hereby granted, free of charge, to any person obtaining a copy
- * of this software and associated documentation files (the "Software"), to deal
- * in the Software without restriction, including without limitation the rights
- * to use, copy, modify, merge, publish, distribute, sublicense, and/or sell
- * copies of the Software, and to permit persons to whom the Software is
- * furnished to do so, subject to the following conditions:
- *
- * The above copyright notice and this permission notice shall be included in
- * all copies or substantial portions of the Software.
- *
- * THE SOFTWARE IS PROVIDED "AS IS", WITHOUT WARRANTY OF ANY KIND, EXPRESS OR
- * IMPLIED, INCLUDING BUT NOT LIMITED TO THE WARRANTIES OF MERCHANTABILITY,
- * FITNESS FOR A PARTICULAR PURPOSE AND NONINFRINGEMENT. IN NO EVENT SHALL THE
- * AUTHORS OR COPYRIGHT HOLDERS BE LIABLE FOR ANY CLAIM, DAMAGES OR OTHER
- * LIABILITY, WHETHER IN AN ACTION OF CONTRACT, TORT OR OTHERWISE, ARISING FROM,
- * OUT OF OR IN CONNECTION WITH THE SOFTWARE OR THE USE OR OTHER DEALINGS IN
- * THE SOFTWARE.
- */
-package hudson;
-
-import com.sun.jna.Memory;
-import com.sun.jna.Native;
-import com.sun.jna.NativeLong;
-
-import edu.umd.cs.findbugs.annotations.SuppressWarnings;
-
-import hudson.Proc.LocalProc;
-
-import hudson.model.TaskListener;
-
-import hudson.os.PosixAPI;
-
-import hudson.util.IOException2;
-import hudson.util.QuotedStringTokenizer;
-import hudson.util.VariableResolver;
-import static hudson.util.jna.GNUCLibrary.LIBC;
-import hudson.util.jna.Kernel32Utils;
-
-import jenkins.model.Jenkins;
-
-import org.apache.commons.io.IOUtils;
-import org.apache.commons.lang.time.FastDateFormat;
-
-import org.apache.tools.ant.BuildException;
-import org.apache.tools.ant.Project;
-import org.apache.tools.ant.taskdefs.Chmod;
-import org.apache.tools.ant.taskdefs.Copy;
-import org.apache.tools.ant.types.FileSet;
-
-import org.codehaus.mojo.animal_sniffer.IgnoreJRERequirement;
-
-import org.jruby.ext.posix.FileStat;
-import org.jruby.ext.posix.POSIX;
-
-import org.kohsuke.stapler.Stapler;
-
-import java.io.*;
-
-import java.lang.reflect.Array;
-import java.lang.reflect.InvocationTargetException;
-
-import java.net.InetAddress;
-import java.net.URI;
-import java.net.URISyntaxException;
-import java.net.UnknownHostException;
-
-import java.nio.ByteBuffer;
-import java.nio.CharBuffer;
-import java.nio.charset.CharacterCodingException;
-import java.nio.charset.Charset;
-import java.nio.charset.CharsetEncoder;
-
-import java.security.DigestInputStream;
-import java.security.MessageDigest;
-import java.security.NoSuchAlgorithmException;
-
-import java.text.NumberFormat;
-import java.text.ParseException;
-
-import java.util.*;
-import java.util.concurrent.atomic.AtomicBoolean;
-import java.util.logging.Level;
-import java.util.logging.Logger;
-import java.util.regex.Matcher;
-import java.util.regex.Pattern;
-
-import javax.crypto.SecretKey;
-import javax.crypto.spec.SecretKeySpec;
-
-/**
- * Various utility methods that don't have more proper home.
- *
- * @author Kohsuke Kawaguchi
- */
-public class Util {
-    // Constant number of milliseconds in various time units.
-    private static final long ONE_SECOND_MS = 1000;
-    private static final long ONE_MINUTE_MS = 60 * ONE_SECOND_MS;
-    private static final long ONE_HOUR_MS = 60 * ONE_MINUTE_MS;
-    private static final long ONE_DAY_MS = 24 * ONE_HOUR_MS;
-    private static final long ONE_MONTH_MS = 30 * ONE_DAY_MS;
-    private static final long ONE_YEAR_MS = 365 * ONE_DAY_MS;
-
-    /**
-     * Pattern for capturing variables. Either $xyz or ${xyz}, while ignoring "$$"
-      */
-    private static final Pattern VARIABLE = Pattern.compile(
-            "\\$([A-Za-z0-9_]+|\\{[A-Za-z0-9_]+\\}|\\$)");
-    private static final Pattern errorCodeParser = Pattern.compile(
-            ".*CreateProcess.*error=([0-9]+).*");
-    private static final boolean[] uriMap = new boolean[123];
-
-    static {
-        String raw = "!  $  '()*+,-. 0123456789   =  @ABCDEFGHIJKLMNOPQRSTUVWXYZ    _ abcdefghijklmnopqrstuvwxyz";
-
-        //  "# %&        /          :;< >?                           [\]^ `                          {|}~
-        //  ^--so these are encoded
-        int i;
-
-        // Encode control chars and space
-        for (i = 0; i < 33; i++)
-            uriMap[i] = true;
-
-        for (int j = 0; j < raw.length(); i++, j++)
-            uriMap[i] = (raw.charAt(j) == ' ');
-
-        // If we add encodeQuery() just add a 2nd map to encode &+=
-        // queryMap[38] = queryMap[43] = queryMap[61] = true;
-    }
-
-    private static final AtomicBoolean warnedSymlinks = new AtomicBoolean();
-    public static final FastDateFormat XS_DATETIME_FORMATTER = FastDateFormat.getInstance("yyyy-MM-dd'T'HH:mm:ss'Z'",
-            new SimpleTimeZone(0, "GMT"));
-
-    // Note: RFC822 dates must not be localized!
-    public static final FastDateFormat RFC822_DATETIME_FORMATTER = FastDateFormat.getInstance("EEE, dd MMM yyyy HH:mm:ss Z",
-            Locale.US);
-    private static final Logger LOGGER = Logger.getLogger(Util.class.getName());
-
-    /**
-     * On Unix environment that cannot run "ln", set this to true.
-     */
-    public static boolean NO_SYMLINK = Boolean.getBoolean(Util.class.getName() +
-            ".noSymLink");
-    public static boolean SYMLINK_ESCAPEHATCH = Boolean.getBoolean(Util.class.getName() +
-            ".symlinkEscapeHatch");
-
-    /**
-     * Creates a filtered sublist.
-     * @since 1.176
-     */
-    public static <T> List<T> filter(Iterable<?> base, Class<T> type) {
-        List<T> r = new ArrayList<T>();
-
-        for (Object i : base) {
-            if (type.isInstance(i)) {
-                r.add(type.cast(i));
-            }
-        }
-
-        return r;
-    }
-
-    /**
-     * Creates a filtered sublist.
-     */
-    public static <T> List<T> filter(List<?> base, Class<T> type) {
-        return filter((Iterable) base, type);
-    }
+/*
+ * The MIT License
+ *
+ * Copyright (c) 2004-2009, Sun Microsystems, Inc., Kohsuke Kawaguchi
+ *
+ * Permission is hereby granted, free of charge, to any person obtaining a copy
+ * of this software and associated documentation files (the "Software"), to deal
+ * in the Software without restriction, including without limitation the rights
+ * to use, copy, modify, merge, publish, distribute, sublicense, and/or sell
+ * copies of the Software, and to permit persons to whom the Software is
+ * furnished to do so, subject to the following conditions:
+ *
+ * The above copyright notice and this permission notice shall be included in
+ * all copies or substantial portions of the Software.
+ *
+ * THE SOFTWARE IS PROVIDED "AS IS", WITHOUT WARRANTY OF ANY KIND, EXPRESS OR
+ * IMPLIED, INCLUDING BUT NOT LIMITED TO THE WARRANTIES OF MERCHANTABILITY,
+ * FITNESS FOR A PARTICULAR PURPOSE AND NONINFRINGEMENT. IN NO EVENT SHALL THE
+ * AUTHORS OR COPYRIGHT HOLDERS BE LIABLE FOR ANY CLAIM, DAMAGES OR OTHER
+ * LIABILITY, WHETHER IN AN ACTION OF CONTRACT, TORT OR OTHERWISE, ARISING FROM,
+ * OUT OF OR IN CONNECTION WITH THE SOFTWARE OR THE USE OR OTHER DEALINGS IN
+ * THE SOFTWARE.
+ */
+package hudson;
+
+import com.sun.jna.Memory;
+import com.sun.jna.Native;
+import com.sun.jna.NativeLong;
+
+import edu.umd.cs.findbugs.annotations.SuppressWarnings;
+
+import hudson.Proc.LocalProc;
+
+import hudson.model.TaskListener;
+
+import hudson.os.PosixAPI;
+
+import hudson.util.IOException2;
+import hudson.util.QuotedStringTokenizer;
+import hudson.util.VariableResolver;
+import static hudson.util.jna.GNUCLibrary.LIBC;
+import hudson.util.jna.Kernel32Utils;
+
+import jenkins.model.Jenkins;
+
+import org.apache.commons.io.IOUtils;
+import org.apache.commons.lang.time.FastDateFormat;
+
+import org.apache.tools.ant.BuildException;
+import org.apache.tools.ant.Project;
+import org.apache.tools.ant.taskdefs.Chmod;
+import org.apache.tools.ant.taskdefs.Copy;
+import org.apache.tools.ant.types.FileSet;
+
+import org.codehaus.mojo.animal_sniffer.IgnoreJRERequirement;
+
+import org.jruby.ext.posix.FileStat;
+import org.jruby.ext.posix.POSIX;
+
+import org.kohsuke.stapler.Stapler;
+
+import java.io.*;
+
+import java.lang.reflect.Array;
+import java.lang.reflect.InvocationTargetException;
+
+import java.net.InetAddress;
+import java.net.URI;
+import java.net.URISyntaxException;
+import java.net.UnknownHostException;
+
+import java.nio.ByteBuffer;
+import java.nio.CharBuffer;
+import java.nio.charset.CharacterCodingException;
+import java.nio.charset.Charset;
+import java.nio.charset.CharsetEncoder;
+
+import java.security.DigestInputStream;
+import java.security.MessageDigest;
+import java.security.NoSuchAlgorithmException;
+
+import java.text.NumberFormat;
+import java.text.ParseException;
+
+import java.util.*;
+import java.util.concurrent.atomic.AtomicBoolean;
+import java.util.logging.Level;
+import java.util.logging.Logger;
+import java.util.regex.Matcher;
+import java.util.regex.Pattern;
+
+import javax.crypto.SecretKey;
+import javax.crypto.spec.SecretKeySpec;
+
+/**
+ * Various utility methods that don't have more proper home.
+ *
+ * @author Kohsuke Kawaguchi
+ */
+public class Util {
+    // Constant number of milliseconds in various time units.
+    private static final long ONE_SECOND_MS = 1000;
+    private static final long ONE_MINUTE_MS = 60 * ONE_SECOND_MS;
+    private static final long ONE_HOUR_MS = 60 * ONE_MINUTE_MS;
+    private static final long ONE_DAY_MS = 24 * ONE_HOUR_MS;
+    private static final long ONE_MONTH_MS = 30 * ONE_DAY_MS;
+    private static final long ONE_YEAR_MS = 365 * ONE_DAY_MS;
+
+    /**
+     * Pattern for capturing variables. Either $xyz or ${xyz}, while ignoring "$$"
+      */
+    private static final Pattern VARIABLE = Pattern.compile(
+            "\\$([A-Za-z0-9_]+|\\{[A-Za-z0-9_]+\\}|\\$)");
+    private static final Pattern errorCodeParser = Pattern.compile(
+            ".*CreateProcess.*error=([0-9]+).*");
+    private static final boolean[] uriMap = new boolean[123];
+
+    static {
+        String raw = "!  $  '()*+,-. 0123456789   =  @ABCDEFGHIJKLMNOPQRSTUVWXYZ    _ abcdefghijklmnopqrstuvwxyz";
+
+        //  "# %&        /          :;< >?                           [\]^ `                          {|}~
+        //  ^--so these are encoded
+        int i;
+
+        // Encode control chars and space
+        for (i = 0; i < 33; i++)
+            uriMap[i] = true;
+
+        for (int j = 0; j < raw.length(); i++, j++)
+            uriMap[i] = (raw.charAt(j) == ' ');
+
+        // If we add encodeQuery() just add a 2nd map to encode &+=
+        // queryMap[38] = queryMap[43] = queryMap[61] = true;
+    }
+
+    private static final AtomicBoolean warnedSymlinks = new AtomicBoolean();
+    public static final FastDateFormat XS_DATETIME_FORMATTER = FastDateFormat.getInstance("yyyy-MM-dd'T'HH:mm:ss'Z'",
+            new SimpleTimeZone(0, "GMT"));
+
+    // Note: RFC822 dates must not be localized!
+    public static final FastDateFormat RFC822_DATETIME_FORMATTER = FastDateFormat.getInstance("EEE, dd MMM yyyy HH:mm:ss Z",
+            Locale.US);
+    private static final Logger LOGGER = Logger.getLogger(Util.class.getName());
+
+    /**
+     * On Unix environment that cannot run "ln", set this to true.
+     */
+    public static boolean NO_SYMLINK = Boolean.getBoolean(Util.class.getName() +
+            ".noSymLink");
+    public static boolean SYMLINK_ESCAPEHATCH = Boolean.getBoolean(Util.class.getName() +
+            ".symlinkEscapeHatch");
 
     /**
      * Returns TRUE if the string contains one or more Jenkins-style variables, FALSE otherwise.
@@ -1463,1327 +160,1349 @@
     public static boolean containsJenkinsVariable(String input) {
         return VARIABLE.matcher(input).find();
     }
-
-    /**
-     * Replaces the occurrence of '$key' by <tt>properties.get('key')</tt>.
-     *
-     * <p>
-     * Unlike shell, undefined variables are left as-is (this behavior is the same as Ant.)
-     *
-     */
-    public static String replaceMacro(String s, Map<String, String> properties) {
-        return replaceMacro(s, new VariableResolver.ByMap<String>(properties));
-    }
-
-    /**
-     * Replaces the occurrence of '$key' by <tt>resolver.get('key')</tt>.
-     *
-     * <p>
-     * Unlike shell, undefined variables are left as-is (this behavior is the same as Ant.)
-     */
-    public static String replaceMacro(String s,
-        VariableResolver<String> resolver) {
-        if (s == null) {
-            return null;
-        }
-
-        int idx = 0;
-
-        while (true) {
-            Matcher m = VARIABLE.matcher(s);
-
-            if (!m.find(idx)) {
-                return s;
-            }
-
-            String key = m.group().substring(1);
-
-            // escape the dollar sign or get the key to resolve
-            String value;
-
-            if (key.charAt(0) == '$') {
-                value = "$";
-            } else {
-                if (key.charAt(0) == '{') {
-                    key = key.substring(1, key.length() - 1);
-                }
-
-                value = resolver.resolve(key);
-            }
-
-            if (value == null) {
-                idx = m.end(); // skip this
-            } else {
-                s = s.substring(0, m.start()) + value + s.substring(m.end());
-                idx = m.start() + value.length();
-            }
-        }
-    }
-
-    /**
-     * Loads the contents of a file into a string.
-     */
-    public static String loadFile(File logfile) throws IOException {
-        return loadFile(logfile, Charset.defaultCharset());
-    }
-
-    public static String loadFile(File logfile, Charset charset)
-        throws IOException {
-        if (!logfile.exists()) {
-            return "";
-        }
-
-        StringBuilder str = new StringBuilder((int) logfile.length());
-
-        BufferedReader r = new BufferedReader(new InputStreamReader(
-                    new FileInputStream(logfile), charset));
-
-        try {
-            char[] buf = new char[1024];
-            int len;
-
-            while ((len = r.read(buf, 0, buf.length)) > 0)
-                str.append(buf, 0, len);
-        } finally {
-            r.close();
-        }
-
-        return str.toString();
-    }
-
-    /**
-     * Deletes the contents of the given directory (but not the directory itself)
-     * recursively.
-     *
-     * @throws IOException
-     *      if the operation fails.
-     */
-    public static void deleteContentsRecursive(File file)
-        throws IOException {
-        File[] files = file.listFiles();
-
-        if (files == null) {
-            return; // the directory didn't exist in the first place
-        }
-
-        for (File child : files)
-            deleteRecursive(child);
-    }
-
-    /**
-     * Deletes this file (and does not take no for an answer).
-     * @param f a file to delete
-     * @throws IOException if it exists but could not be successfully deleted
-     */
-    public static void deleteFile(File f) throws IOException {
-        if (!f.delete()) {
-            if (!f.exists()) {
-                // we are trying to delete a file that no longer exists, so this is not an error
-                return;
-            }
-
-            // perhaps this file is read-only?
-            makeWritable(f);
-            /*
-             on Unix both the file and the directory that contains it has to be writable
-             for a file deletion to be successful. (Confirmed on Solaris 9)
-            
-             $ ls -la
-             total 6
-             dr-xr-sr-x   2 hudson   hudson       512 Apr 18 14:41 .
-             dr-xr-sr-x   3 hudson   hudson       512 Apr 17 19:36 ..
-             -r--r--r--   1 hudson   hudson       469 Apr 17 19:36 manager.xml
-             -rw-r--r--   1 hudson   hudson         0 Apr 18 14:41 x
-             $ rm x
-             rm: x not removed: Permission denied
-             */
-            makeWritable(f.getParentFile());
-
-            if (!f.delete() && f.exists()) {
-                // trouble-shooting.
-                // see http://www.nabble.com/Sometimes-can%27t-delete-files-from-hudson.scm.SubversionSCM%24CheckOutTask.invoke%28%29-tt17333292.html
-                // I suspect other processes putting files in this directory
-                File[] files = f.listFiles();
-
-                if ((files != null) && (files.length > 0)) {
-                    throw new IOException("Unable to delete " + f.getPath() +
-                        " - files in dir: " + Arrays.asList(files));
-                }
-
-                throw new IOException("Unable to delete " + f.getPath());
-            }
-        }
-    }
-
-    /**
-     * Makes the given file writable by any means possible.
-     */
-    @IgnoreJRERequirement
-    private static void makeWritable(File f) {
-        // try chmod. this becomes no-op if this is not Unix.
-        try {
-            Chmod chmod = new Chmod();
-            chmod.setProject(new Project());
-            chmod.setFile(f);
-            chmod.setPerm("u+w");
-            chmod.execute();
-        } catch (BuildException e) {
-            LOGGER.log(Level.INFO, "Failed to chmod " + f, e);
-        }
-
-        // also try JDK6-way of doing it.
-        try {
-            f.setWritable(true);
-        } catch (NoSuchMethodError e) {
-            // not JDK6
-        }
-
-        try { // try libc chmod
-
-            POSIX posix = PosixAPI.get();
-            String path = f.getAbsolutePath();
-            FileStat stat = posix.stat(path);
-            posix.chmod(path, stat.mode() | 0200); // u+w
-        } catch (Throwable t) {
-            LOGGER.log(Level.FINE, "Failed to chmod(2) " + f, t);
-        }
-    }
-
-    public static void deleteRecursive(File dir) throws IOException {
-        if (!isSymlink(dir)) {
-            deleteContentsRecursive(dir);
-        }
-
-        try {
-            deleteFile(dir);
-        } catch (IOException e) {
-            // if some of the child directories are big, it might take long enough to delete that
-            // it allows others to create new files, causing problemsl ike JENKINS-10113
-            // so give it one more attempt before we give up.
-            if (!isSymlink(dir)) {
-                deleteContentsRecursive(dir);
-            }
-
-            deleteFile(dir);
-        }
-    }
-
-    /*
-     * Copyright 2001-2004 The Apache Software Foundation.
-     *
-     * Licensed under the Apache License, Version 2.0 (the "License");
-     * you may not use this file except in compliance with the License.
-     * You may obtain a copy of the License at
-     *
-     *      http://www.apache.org/licenses/LICENSE-2.0
-     *
-     * Unless required by applicable law or agreed to in writing, software
-     * distributed under the License is distributed on an "AS IS" BASIS,
-     * WITHOUT WARRANTIES OR CONDITIONS OF ANY KIND, either express or implied.
-     * See the License for the specific language governing permissions and
-     * limitations under the License.
-     */
-
-    /**
-     * Checks if the given file represents a symlink.
-     */
-
-    //Taken from http://svn.apache.org/viewvc/maven/shared/trunk/file-management/src/main/java/org/apache/maven/shared/model/fileset/util/FileSetManager.java?view=markup
-    public static boolean isSymlink(File file) throws IOException {
-        Boolean r = isSymlinkJava7(file);
-
-        if (r != null) {
-            return r;
-        }
-
-        if (Functions.isWindows()) {
-            return Kernel32Utils.isJunctionOrSymlink(file);
-        }
-
-        String name = file.getName();
-
-        if (name.equals(".") || name.equals("..")) {
-            return false;
-        }
-
-        File fileInCanonicalParent;
-        File parentDir = file.getParentFile();
-
-        if (parentDir == null) {
-            fileInCanonicalParent = file;
-        } else {
-            fileInCanonicalParent = new File(parentDir.getCanonicalPath(), name);
-        }
-
-        return !fileInCanonicalParent.getCanonicalFile()
-                                     .equals(fileInCanonicalParent.getAbsoluteFile());
-    }
-
-    @SuppressWarnings("NP_BOOLEAN_RETURN_NULL")
-    private static Boolean isSymlinkJava7(File file) throws IOException {
-        try {
-            Object path = File.class.getMethod("toPath").invoke(file);
-
-            return (Boolean) Class.forName("java.nio.file.Files")
-                                  .getMethod("isSymbolicLink",
-                Class.forName("java.nio.file.Path")).invoke(null, path);
-        } catch (NoSuchMethodException x) {
-            return null; // fine, Java 5/6
-        } catch (Exception x) {
-            throw (IOException) new IOException(x.toString()).initCause(x);
-        }
-    }
-
-    /**
-     * Creates a new temporary directory.
-     */
-    public static File createTempDir() throws IOException {
-        File tmp = File.createTempFile("hudson", "tmp");
-
-        if (!tmp.delete()) {
-            throw new IOException("Failed to delete " + tmp);
-        }
-
-        if (!tmp.mkdirs()) {
-            throw new IOException("Failed to create a new directory " + tmp);
-        }
-
-        return tmp;
-    }
-
-    /**
-     * On Windows, error messages for IOException aren't very helpful.
-     * This method generates additional user-friendly error message to the listener
-     */
-    public static void displayIOException(IOException e, TaskListener listener) {
-        String msg = getWin32ErrorMessage(e);
-
-        if (msg != null) {
-            listener.getLogger().println(msg);
-        }
-    }
-
-    public static String getWin32ErrorMessage(IOException e) {
-        return getWin32ErrorMessage((Throwable) e);
-    }
-
-    /**
-     * Extracts the Win32 error message from {@link Throwable} if possible.
-     *
-     * @return
-     *      null if there seems to be no error code or if the platform is not Win32.
-     */
-    public static String getWin32ErrorMessage(Throwable e) {
-        String msg = e.getMessage();
-
-        if (msg != null) {
-            Matcher m = errorCodeParser.matcher(msg);
-
-            if (m.matches()) {
-                try {
-                    ResourceBundle rb = ResourceBundle.getBundle(
-                            "/hudson/win32errors");
-
-                    return rb.getString("error" + m.group(1));
-                } catch (Exception _) {
-                    // silently recover from resource related failures
-                }
-            }
-        }
-
-        if (e.getCause() != null) {
-            return getWin32ErrorMessage(e.getCause());
-        }
-
-        return null; // no message
-    }
-
-    /**
-     * Gets a human readable message for the given Win32 error code.
-     *
-     * @return
-     *      null if no such message is available.
-     */
-    public static String getWin32ErrorMessage(int n) {
-        try {
-            ResourceBundle rb = ResourceBundle.getBundle("/hudson/win32errors");
-
-            return rb.getString("error" + n);
-        } catch (MissingResourceException e) {
-            LOGGER.log(Level.WARNING, "Failed to find resource bundle", e);
-
-            return null;
-        }
-    }
-
-    /**
-     * Guesses the current host name.
-     */
-    public static String getHostName() {
-        try {
-            return InetAddress.getLocalHost().getHostName();
-        } catch (UnknownHostException e) {
-            return "localhost";
-        }
-    }
-
-    public static void copyStream(InputStream in, OutputStream out)
-        throws IOException {
-        byte[] buf = new byte[8192];
-        int len;
-
-        while ((len = in.read(buf)) > 0)
-            out.write(buf, 0, len);
-    }
-
-    public static void copyStream(Reader in, Writer out)
-        throws IOException {
-        char[] buf = new char[8192];
-        int len;
-
-        while ((len = in.read(buf)) > 0)
-            out.write(buf, 0, len);
-    }
-
-    public static void copyStreamAndClose(InputStream in, OutputStream out)
-        throws IOException {
-        try {
-            copyStream(in, out);
-        } finally {
-            IOUtils.closeQuietly(in);
-            IOUtils.closeQuietly(out);
-        }
-    }
-
-    public static void copyStreamAndClose(Reader in, Writer out)
-        throws IOException {
-        try {
-            copyStream(in, out);
-        } finally {
-            IOUtils.closeQuietly(in);
-            IOUtils.closeQuietly(out);
-        }
-    }
-
-    /**
-     * Tokenizes the text separated by delimiters.
-     *
-     * <p>
-     * In 1.210, this method was changed to handle quotes like Unix shell does.
-     * Before that, this method just used {@link StringTokenizer}.
-     *
-     * @since 1.145
-     * @see QuotedStringTokenizer
-     */
-    public static String[] tokenize(String s, String delimiter) {
-        return QuotedStringTokenizer.tokenize(s, delimiter);
-    }
-
-    public static String[] tokenize(String s) {
-        return tokenize(s, " \t\n\r\f");
-    }
-
-    /**
-     * Converts the map format of the environment variables to the K=V format in the array.
-     */
-    public static String[] mapToEnv(Map<String, String> m) {
-        String[] r = new String[m.size()];
-        int idx = 0;
-
-        for (final Map.Entry<String, String> e : m.entrySet()) {
-            r[idx++] = e.getKey() + '=' + e.getValue();
-        }
-
-        return r;
-    }
-
-    public static int min(int x, int... values) {
-        for (int i : values) {
-            if (i < x) {
-                x = i;
-            }
-        }
-
-        return x;
-    }
-
-    public static String nullify(String v) {
-        return fixEmpty(v);
-    }
-
-    public static String removeTrailingSlash(String s) {
-        if (s.endsWith("/")) {
-            return s.substring(0, s.length() - 1);
-        } else {
-            return s;
-        }
-    }
-
-    /**
-     * Computes MD5 digest of the given input stream.
-     *
-     * @param source
-     *      The stream will be closed by this method at the end of this method.
-     * @return
-     *      32-char wide string
-     */
-    public static String getDigestOf(InputStream source)
-        throws IOException {
-        try {
-            MessageDigest md5 = MessageDigest.getInstance("MD5");
-
-            byte[] buffer = new byte[1024];
-            DigestInputStream in = new DigestInputStream(source, md5);
-
-            try {
-                while (in.read(buffer) > 0)
-                    ; // simply discard the input
-            } finally {
-                in.close();
-            }
-
-            return toHexString(md5.digest());
-        } catch (NoSuchAlgorithmException e) {
-            throw new IOException2("MD5 not installed", e); // impossible
-        }
-    }
-
-    public static String getDigestOf(String text) {
-        try {
-            return getDigestOf(new ByteArrayInputStream(text.getBytes("UTF-8")));
-        } catch (IOException e) {
-            throw new Error(e);
-        }
-    }
-
-    /**
-     * Converts a string into 128-bit AES key.
-     * @since 1.308
-     */
-    public static SecretKey toAes128Key(String s) {
-        try {
-            // turn secretKey into 256 bit hash
-            MessageDigest digest = MessageDigest.getInstance("SHA-256");
-            digest.reset();
-            digest.update(s.getBytes("UTF-8"));
-
-            // Due to the stupid US export restriction JDK only ships 128bit version.
-            return new SecretKeySpec(digest.digest(), 0, 128 / 8, "AES");
-        } catch (NoSuchAlgorithmException e) {
-            throw new Error(e);
-        } catch (UnsupportedEncodingException e) {
-            throw new Error(e);
-        }
-    }
-
-    public static String toHexString(byte[] data, int start, int len) {
-        StringBuilder buf = new StringBuilder();
-
-        for (int i = 0; i < len; i++) {
-            int b = data[start + i] & 0xFF;
-
-            if (b < 16) {
-                buf.append('0');
-            }
-
-            buf.append(Integer.toHexString(b));
-        }
-
-        return buf.toString();
-    }
-
-    public static String toHexString(byte[] bytes) {
-        return toHexString(bytes, 0, bytes.length);
-    }
-
-    public static byte[] fromHexString(String data) {
-        byte[] r = new byte[data.length() / 2];
-
-        for (int i = 0; i < data.length(); i += 2)
-            r[i / 2] = (byte) Integer.parseInt(data.substring(i, i + 2), 16);
-
-        return r;
-    }
-
-    /**
-     * Returns a human readable text of the time duration, for example "3 minutes 40 seconds".
-     * This version should be used for representing a duration of some activity (like build)
-     *
-     * @param duration
-     *      number of milliseconds.
-     */
-    public static String getTimeSpanString(long duration) {
-        // Break the duration up in to units.
-        long years = duration / ONE_YEAR_MS;
-        duration %= ONE_YEAR_MS;
-
-        long months = duration / ONE_MONTH_MS;
-        duration %= ONE_MONTH_MS;
-
-        long days = duration / ONE_DAY_MS;
-        duration %= ONE_DAY_MS;
-
-        long hours = duration / ONE_HOUR_MS;
-        duration %= ONE_HOUR_MS;
-
-        long minutes = duration / ONE_MINUTE_MS;
-        duration %= ONE_MINUTE_MS;
-
-        long seconds = duration / ONE_SECOND_MS;
-        duration %= ONE_SECOND_MS;
-
-        long millisecs = duration;
-
-        if (years > 0) {
-            return makeTimeSpanString(years, Messages.Util_year(years), months,
-                Messages.Util_month(months));
-        } else if (months > 0) {
-            return makeTimeSpanString(months, Messages.Util_month(months),
-                days, Messages.Util_day(days));
-        } else if (days > 0) {
-            return makeTimeSpanString(days, Messages.Util_day(days), hours,
-                Messages.Util_hour(hours));
-        } else if (hours > 0) {
-            return makeTimeSpanString(hours, Messages.Util_hour(hours),
-                minutes, Messages.Util_minute(minutes));
-        } else if (minutes > 0) {
-            return makeTimeSpanString(minutes, Messages.Util_minute(minutes),
-                seconds, Messages.Util_second(seconds));
-        } else if (seconds >= 10) {
-            return Messages.Util_second(seconds);
-        } else if (seconds >= 1) {
-            return Messages.Util_second(seconds +
-                ((float) (millisecs / 100) / 10)); // render "1.2 sec"
-        } else if (millisecs >= 100) {
-            return Messages.Util_second((float) (millisecs / 10) / 100); // render "0.12 sec".
-        } else {
-            return Messages.Util_millisecond(millisecs);
-        }
-    }
-
-    /**
-     * Create a string representation of a time duration.  If the quantity of
-     * the most significant unit is big (>=10), then we use only that most
-     * significant unit in the string representation. If the quantity of the
-     * most significant unit is small (a single-digit value), then we also
-     * use a secondary, smaller unit for increased precision.
-     * So 13 minutes and 43 seconds returns just "13 minutes", but 3 minutes
-     * and 43 seconds is "3 minutes 43 seconds".
-     */
-    private static String makeTimeSpanString(long bigUnit, String bigLabel,
-        long smallUnit, String smallLabel) {
-        String text = bigLabel;
-
-        if (bigUnit < 10) {
-            text += (' ' + smallLabel);
-        }
-
-        return text;
-    }
-
-    /**
-     * Get a human readable string representing strings like "xxx days ago",
-     * which should be used to point to the occurrence of an event in the past.
-     */
-    public static String getPastTimeString(long duration) {
-        return Messages.Util_pastTime(getTimeSpanString(duration));
-    }
-
-    /**
-     * Combines number and unit, with a plural suffix if needed.
-     *
-     * @deprecated
-     *   Use individual localization methods instead.
-     *   See {@link Messages#Util_year(Object)} for an example.
-     *   Deprecated since 2009-06-24, remove method after 2009-12-24.
-     */
-    public static String combine(long n, String suffix) {
-        String s = Long.toString(n) + ' ' + suffix;
-
-        if (n != 1) {
-            // Just adding an 's' won't work in most natural languages, even English has exception to the rule (e.g. copy/copies).
-            s += "s";
-        }
-
-        return s;
-    }
-
-    /**
-     * Create a sub-list by only picking up instances of the specified type.
-     */
-    public static <T> List<T> createSubList(Collection<?> source, Class<T> type) {
-        List<T> r = new ArrayList<T>();
-
-        for (Object item : source) {
-            if (type.isInstance(item)) {
-                r.add(type.cast(item));
-            }
-        }
-
-        return r;
-    }
-
-    /**
-     * Escapes non-ASCII characters in URL.
-     *
-     * <p>
-     * Note that this methods only escapes non-ASCII but leaves other URL-unsafe characters,
-     * such as '#'.
-     * {@link #rawEncode(String)} should generally be used instead, though be careful to pass only
-     * a single path component to that method (it will encode /, but this method does not).
-     */
-    public static String encode(String s) {
-        try {
-            boolean escaped = false;
-
-            StringBuilder out = new StringBuilder(s.length());
-
-            ByteArrayOutputStream buf = new ByteArrayOutputStream();
-            OutputStreamWriter w = new OutputStreamWriter(buf, "UTF-8");
-
-            for (int i = 0; i < s.length(); i++) {
-                int c = s.charAt(i);
-
-                if ((c < 128) && ((c != ' ') && (c != '&'))) {
-                    out.append((char) c);
-                } else {
-                    // 1 char -> UTF8
-                    w.write(c);
-                    w.flush();
-
-                    for (byte b : buf.toByteArray()) {
-                        out.append('%');
-                        out.append(toDigit((b >> 4) & 0xF));
-                        out.append(toDigit(b & 0xF));
-                    }
-
-                    buf.reset();
-                    escaped = true;
-                }
-            }
-
-            return escaped ? out.toString() : s;
-        } catch (IOException e) {
-            throw new Error(e); // impossible
-        }
-    }
-
-    /**
-     * Encode a single path component for use in an HTTP URL.
-     * Escapes all non-ASCII, general unsafe (space and "#%<>[\]^`{|}~)
-     * and HTTP special characters (/;:?) as specified in RFC1738.
-     * Also escapes & for convenience.
-     * (so alphanumeric and !@$*()-_=+',. are not encoded)
-     * Note that slash(/) is encoded, so the given string should be a
-     * single path component used in constructing a URL.
-     * Do not use this method for encoding query parameters.
-     * Method name inspired by PHP's rawurlencode.
-     */
-    public static String rawEncode(String s) {
-        boolean escaped = false;
-        StringBuilder out = null;
-        CharsetEncoder enc = null;
-        CharBuffer buf = null;
-        char c;
-
-        for (int i = 0, m = s.length(); i < m; i++) {
-            c = s.charAt(i);
-
-            if ((c > 122) || uriMap[c]) {
-                if (!escaped) {
-                    out = new StringBuilder(i + ((m - i) * 3));
-                    out.append(s.substring(0, i));
-                    enc = Charset.forName("UTF-8").newEncoder();
-                    buf = CharBuffer.allocate(1);
-                    escaped = true;
-                }
-
-                // 1 char -> UTF8
-                buf.put(0, c);
-                buf.rewind();
-
-                try {
-                    ByteBuffer bytes = enc.encode(buf);
-
-                    while (bytes.hasRemaining()) {
-                        byte b = bytes.get();
-                        out.append('%');
-                        out.append(toDigit((b >> 4) & 0xF));
-                        out.append(toDigit(b & 0xF));
-                    }
-                } catch (CharacterCodingException ex) {
-                }
-            } else if (escaped) {
-                out.append(c);
-            }
-        }
-
-        return escaped ? out.toString() : s;
-    }
-
-    private static char toDigit(int n) {
-        return (char) ((n < 10) ? ('0' + n) : (('A' + n) - 10));
-    }
-
-    /**
-     * Surrounds by a single-quote.
-     */
-    public static String singleQuote(String s) {
-        return '\'' + s + '\'';
-    }
-
-    /**
-     * Escapes HTML unsafe characters like &lt;, &amp; to the respective character entities.
-     */
-    public static String escape(String text) {
-        if (text == null) {
-            return null;
-        }
-
-        StringBuilder buf = new StringBuilder(text.length() + 64);
-
-        for (int i = 0; i < text.length(); i++) {
-            char ch = text.charAt(i);
-
-            if (ch == '\n') {
-                buf.append("<br>");
-            } else if (ch == '<') {
-                buf.append("&lt;");
-            } else if (ch == '&') {
-                buf.append("&amp;");
-            } else if (ch == '"') {
-                buf.append("&quot;");
-            } else if (ch == '\'') {
-                buf.append("&#039;");
-            } else if (ch == ' ') {
-                // All spaces in a block of consecutive spaces are converted to
-                // non-breaking space (&nbsp;) except for the last one.  This allows
-                // significant whitespace to be retained without prohibiting wrapping.
-                char nextCh = ((i + 1) < text.length()) ? text.charAt(i + 1) : 0;
-                buf.append((nextCh == ' ') ? "&nbsp;" : " ");
-            } else {
-                buf.append(ch);
-            }
-        }
-
-        return buf.toString();
-    }
-
-    public static String xmlEscape(String text) {
-        StringBuilder buf = new StringBuilder(text.length() + 64);
-
-        for (int i = 0; i < text.length(); i++) {
-            char ch = text.charAt(i);
-
-            if (ch == '<') {
-                buf.append("&lt;");
-            } else if (ch == '&') {
-                buf.append("&amp;");
-            } else {
-                buf.append(ch);
-            }
-        }
-
-        return buf.toString();
-    }
-
-    /**
-     * Creates an empty file.
-     */
-    public static void touch(File file) throws IOException {
-        new FileOutputStream(file).close();
-    }
-
-    /**
-     * Copies a single file by using Ant.
-     */
-    public static void copyFile(File src, File dst) throws BuildException {
-        Copy cp = new Copy();
-        cp.setProject(new org.apache.tools.ant.Project());
-        cp.setTofile(dst);
-        cp.setFile(src);
-        cp.setOverwrite(true);
-        cp.execute();
-    }
-
-    /**
-     * Convert null to "".
-     */
-    public static String fixNull(String s) {
-        if (s == null) {
-            return "";
-        } else {
-            return s;
-        }
-    }
-
-    /**
-     * Convert empty string to null.
-     */
-    public static String fixEmpty(String s) {
-        if ((s == null) || (s.length() == 0)) {
-            return null;
-        }
-
-        return s;
-    }
-
-    /**
-     * Convert empty string to null, and trim whitespace.
-     *
-     * @since 1.154
-     */
-    public static String fixEmptyAndTrim(String s) {
-        if (s == null) {
-            return null;
-        }
-
-        return fixEmpty(s.trim());
-    }
-
-    public static <T> List<T> fixNull(List<T> l) {
-        return (l != null) ? l : Collections.<T>emptyList();
-    }
-
-    public static <T> Set<T> fixNull(Set<T> l) {
-        return (l != null) ? l : Collections.<T>emptySet();
-    }
-
-    public static <T> Collection<T> fixNull(Collection<T> l) {
-        return (l != null) ? l : Collections.<T>emptySet();
-    }
-
-    public static <T> Iterable<T> fixNull(Iterable<T> l) {
-        return (l != null) ? l : Collections.<T>emptySet();
-    }
-
-    /**
-     * Cuts all the leading path portion and get just the file name.
-     */
-    public static String getFileName(String filePath) {
-        int idx = filePath.lastIndexOf('\\');
-
-        if (idx >= 0) {
-            return getFileName(filePath.substring(idx + 1));
-        }
-
-        idx = filePath.lastIndexOf('/');
-
-        if (idx >= 0) {
-            return getFileName(filePath.substring(idx + 1));
-        }
-
-        return filePath;
-    }
-
-    /**
-     * Concatenate multiple strings by inserting a separator.
-     */
-    public static String join(Collection<?> strings, String separator) {
-        StringBuilder buf = new StringBuilder();
-        boolean first = true;
-
-        for (Object s : strings) {
-            if (first) {
-                first = false;
-            } else {
-                buf.append(separator);
-            }
-
-            buf.append(s);
-        }
-
-        return buf.toString();
-    }
-
-    /**
-     * Combines all the given collections into a single list.
-     */
-    public static <T> List<T> join(Collection<?extends T>... items) {
-        int size = 0;
-
-        for (Collection<?extends T> item : items)
-            size += item.size();
-
-        List<T> r = new ArrayList<T>(size);
-
-        for (Collection<?extends T> item : items)
-            r.addAll(item);
-
-        return r;
-    }
-
-    /**
-     * Creates Ant {@link FileSet} with the base dir and include pattern.
-     *
-     * <p>
-     * The difference with this and using {@link FileSet#setIncludes(String)}
-     * is that this method doesn't treat whitespace as a pattern separator,
-     * which makes it impossible to use space in the file path.
-     *
-     * @param includes
-     *      String like "foo/bar/*.xml" Multiple patterns can be separated
-     *      by ',', and whitespace can surround ',' (so that you can write
-     *      "abc, def" and "abc,def" to mean the same thing.
-     * @param excludes
-     *      Exclusion pattern. Follows the same format as the 'includes' parameter.
-     *      Can be null.
-     * @since 1.172
-     */
-    public static FileSet createFileSet(File baseDir, String includes,
-        String excludes) {
-        FileSet fs = new FileSet();
-        fs.setDir(baseDir);
-        fs.setProject(new Project());
-
-        StringTokenizer tokens;
-
-        tokens = new StringTokenizer(includes, ",");
-
-        while (tokens.hasMoreTokens()) {
-            String token = tokens.nextToken().trim();
-            fs.createInclude().setName(token);
-        }
-
-        if (excludes != null) {
-            tokens = new StringTokenizer(excludes, ",");
-
-            while (tokens.hasMoreTokens()) {
-                String token = tokens.nextToken().trim();
-                fs.createExclude().setName(token);
-            }
-        }
-
-        return fs;
-    }
-
-    public static FileSet createFileSet(File baseDir, String includes) {
-        return createFileSet(baseDir, includes, null);
-    }
-
-    /**
-     * Creates a symlink to baseDir+targetPath at baseDir+symlinkPath.
-     * <p>
-     * If there's a prior symlink at baseDir+symlinkPath, it will be overwritten.
-     *
-     * @param baseDir
-     *      Base directory to resolve the 'symlinkPath' parameter.
-     * @param targetPath
-     *      The file that the symlink should point to.
-     * @param symlinkPath
-     *      Where to create a symlink in.
-     */
-    public static void createSymlink(File baseDir, String targetPath,
-        String symlinkPath, TaskListener listener) throws InterruptedException {
-        try {
-            if (createSymlinkJava7(baseDir, targetPath, symlinkPath)) {
-                return;
-            }
-
-            if (Functions.isWindows() || NO_SYMLINK) {
-                return;
-            }
-
-            String errmsg = "";
-
-            // if a file or a directory exists here, delete it first.
-            // try simple delete first (whether exists() or not, as it may be symlink pointing
-            // to non-existent target), but fallback to "rm -rf" to delete non-empty dir.
-            File symlinkFile = new File(baseDir, symlinkPath);
-
-            if (!symlinkFile.delete() && symlinkFile.exists()) {
-                // ignore a failure.
-                new LocalProc(new String[] { "rm", "-rf", symlinkPath },
-                    new String[0], listener.getLogger(), baseDir).join();
-            }
-
-            Integer r = null;
-
-            if (!SYMLINK_ESCAPEHATCH) {
-                try {
-                    r = LIBC.symlink(targetPath, symlinkFile.getAbsolutePath());
-
-                    if (r != 0) {
-                        r = Native.getLastError();
-                        errmsg = LIBC.strerror(r);
-                    }
-                } catch (LinkageError e) {
-                    // if JNA is unavailable, fall back.
-                    // we still prefer to try JNA first as PosixAPI supports even smaller platforms.
-                    if (PosixAPI.supportsNative()) {
-                        r = PosixAPI.get()
-                                    .symlink(targetPath,
-                                symlinkFile.getAbsolutePath());
-                    }
-                }
-            }
-
-            if (r == null) {
-                // if all else fail, fall back to the most expensive approach of forking a process
-                r = new LocalProc(new String[] {
-                            "ln", "-s", targetPath, symlinkPath
-                        }, new String[0], listener.getLogger(), baseDir).join();
-            }
-
-            if (r != 0) {
-                listener.getLogger()
-                        .println(String.format("ln -s %s %s failed: %d %s",
-                        targetPath, symlinkFile, r, errmsg));
-            }
-        } catch (IOException e) {
-            PrintStream log = listener.getLogger();
-            log.printf("ln %s %s failed%n", targetPath,
-                new File(baseDir, symlinkPath));
-            Util.displayIOException(e, listener);
-            e.printStackTrace(log);
-        }
-    }
-
-    private static boolean createSymlinkJava7(File baseDir, String targetPath,
-        String symlinkPath) throws IOException {
-        try {
-            Object path = File.class.getMethod("toPath")
-                                    .invoke(new File(baseDir, symlinkPath));
-            Object target = Class.forName("java.nio.file.Paths")
-                                 .getMethod("get", String.class, String[].class)
-                                 .invoke(null, targetPath, new String[0]);
-            Class<?> filesC = Class.forName("java.nio.file.Files");
-            Class<?> pathC = Class.forName("java.nio.file.Path");
-            filesC.getMethod("deleteIfExists", pathC).invoke(null, path);
-
-            Object noAttrs = Array.newInstance(Class.forName(
-                        "java.nio.file.attribute.FileAttribute"), 0);
-            filesC.getMethod("createSymbolicLink", pathC, pathC,
-                noAttrs.getClass()).invoke(null, path, target, noAttrs);
-
-            return true;
-        } catch (NoSuchMethodException x) {
-            return false; // fine, Java 5/6
-        } catch (InvocationTargetException x) {
-            Throwable x2 = x.getCause();
-
-            if (x2 instanceof UnsupportedOperationException) {
-                return true; // no symlinks on this platform
-            }
-
-            if (Functions.isWindows() &&
-                    String.valueOf(x2)
-                              .contains("A required privilege is not held by the client.")) {
-                if (warnedSymlinks.compareAndSet(false, true)) {
-                    LOGGER.warning(
-                        "Symbolic links enabled on this platform but disabled for this user; run as administrator or use Local Security Policy > Security Settings > Local Policies > User Rights Assignment > Create symbolic links");
-                }
-
-                return true;
-            }
-
-            if (x2 instanceof IOException) {
-                throw (IOException) x2;
-            }
-
-            throw (IOException) new IOException(x.toString()).initCause(x);
-        } catch (Exception x) {
-            throw (IOException) new IOException(x.toString()).initCause(x);
-        }
-    }
-
-    /**
-     * @deprecated as of 1.456
-     *      Use {@link #resolveSymlink(File)}
-     */
-    public static String resolveSymlink(File link, TaskListener listener)
-        throws InterruptedException, IOException {
-        return resolveSymlink(link);
-    }
-
-    /**
-     * Resolves symlink, if the given file is a symlink. Otherwise return null.
-     * <p>
-     * If the resolution fails, report an error.
-     */
-    public static String resolveSymlink(File link)
-        throws InterruptedException, IOException {
-        try { // Java 7
-
-            Object path = File.class.getMethod("toPath").invoke(link);
-
-            return Class.forName("java.nio.file.Files")
-                        .getMethod("readSymbolicLink",
-                Class.forName("java.nio.file.Path")).invoke(null, path)
-                        .toString();
-        } catch (NoSuchMethodException x) {
-            // fine, Java 5/6; fall through
-        } catch (InvocationTargetException x) {
-            Throwable x2 = x.getCause();
-
-            if (x2 instanceof UnsupportedOperationException) {
-                return null; // no symlinks on this platform
-            }
-
-            if (x2 instanceof IOException) {
-                throw (IOException) x2;
-            }
-
-            throw (IOException) new IOException(x.toString()).initCause(x);
-        } catch (Exception x) {
-            throw (IOException) new IOException(x.toString()).initCause(x);
-        }
-
-        if (Functions.isWindows()) {
-            return null;
-        }
-
-        String filename = link.getAbsolutePath();
-
-        try {
-            for (int sz = 512; sz < 65536; sz *= 2) {
-                Memory m = new Memory(sz);
-                int r = LIBC.readlink(filename, m, new NativeLong(sz));
-
-                if (r < 0) {
-                    int err = Native.getLastError();
-
-                    if (err == 22 /*EINVAL --- but is this really portable?*/) {
-                        return null; // this means it's not a symlink
-                    }
-
-                    throw new IOException("Failed to readlink " + link +
-                        " error=" + err + " " + LIBC.strerror(err));
-                }
-
-                if (r == sz) {
-                    continue; // buffer too small
-                }
-
-                byte[] buf = new byte[r];
-                m.read(0, buf, 0, r);
-
-                return new String(buf);
-            }
-
-            // something is wrong. It can't be this long!
-            throw new IOException("Symlink too long: " + link);
-        } catch (LinkageError e) {
-            // if JNA is unavailable, fall back.
-            // we still prefer to try JNA first as PosixAPI supports even smaller platforms.
-            return PosixAPI.get().readlink(filename);
-        }
-    }
-
-    /**
-     * Encodes the URL by RFC 2396.
-     *
-     * I thought there's another spec that refers to UTF-8 as the encoding,
-     * but don't remember it right now.
-     *
-     * @since 1.204
-     * @deprecated since 2008-05-13. This method is broken (see ISSUE#1666). It should probably
-     * be removed but I'm not sure if it is considered part of the public API
-     * that needs to be maintained for backwards compatibility.
-     * Use {@link #encode(String)} instead.
-     */
-    @Deprecated
-    public static String encodeRFC2396(String url) {
-        try {
-            return new URI(null, url, null).toASCIIString();
-        } catch (URISyntaxException e) {
-            LOGGER.warning("Failed to encode " + url); // could this ever happen?
-
-            return url;
-        }
-    }
-
-    /**
-     * Wraps with the error icon and the CSS class to render error message.
-     * @since 1.173
-     */
-    public static String wrapToErrorSpan(String s) {
-        s = "<span class=error><img src='" +
-            Stapler.getCurrentRequest().getContextPath() +
-            Jenkins.RESOURCE_PATH + "/images/none.gif' height=16 width=1>" + s +
-            "</span>";
-
-        return s;
-    }
-
-    /**
-     * Returns the parsed string if parsed successful; otherwise returns the default number.
-     * If the string is null, empty or a ParseException is thrown then the defaultNumber
-     * is returned.
-     * @param numberStr string to parse
-     * @param defaultNumber number to return if the string can not be parsed
-     * @return returns the parsed string; otherwise the default number
-     */
-    public static Number tryParseNumber(String numberStr, Number defaultNumber) {
-        if ((numberStr == null) || (numberStr.length() == 0)) {
-            return defaultNumber;
-        }
-
-        try {
-            return NumberFormat.getNumberInstance().parse(numberStr);
-        } catch (ParseException e) {
-            return defaultNumber;
-        }
-    }
-
-    /**
-     * Checks if the public method defined on the base type with the given arguments
-     * are overridden in the given derived type.
-     */
-    public static boolean isOverridden(Class base, Class derived,
-        String methodName, Class... types) {
-        // the rewriteHudsonWar method isn't overridden.
-        try {
-            return !base.getMethod(methodName, types)
-                        .equals(derived.getMethod(methodName, types));
-        } catch (NoSuchMethodException e) {
-            throw new AssertionError(e);
-        }
-    }
-
-    /**
-     * Returns a file name by changing its extension.
-     *
-     * @param ext
-     *      For example, ".zip"
-     */
-    public static File changeExtension(File dst, String ext) {
-        String p = dst.getPath();
-        int pos = p.lastIndexOf('.');
-
-        if (pos < 0) {
-            return new File(p + ext);
-        } else {
-            return new File(p.substring(0, pos) + ext);
-        }
-    }
-
-    /**
-     * Null-safe String intern method.
-     */
-    public static String intern(String s) {
-        return (s == null) ? s : s.intern();
-    }
-
-    /**
-     * Loads a key/value pair string as {@link Properties}
-     * @since 1.392
-     */
-    @IgnoreJRERequirement
-    public static Properties loadProperties(String properties)
-        throws IOException {
-        Properties p = new Properties();
-
-        try {
-            p.load(new StringReader(properties));
-        } catch (NoSuchMethodError e) {
-            // load(Reader) method is only available on JDK6.
-            // this fall back version doesn't work correctly with non-ASCII characters,
-            // but there's no other easy ways out it seems.
-            p.load(new ByteArrayInputStream(properties.getBytes()));
-        }
-
-        return p;
-    }
-}
->>>>>>> 65f8322e
+
+    /**
+     * Creates a filtered sublist.
+     * @since 1.176
+     */
+    public static <T> List<T> filter(Iterable<?> base, Class<T> type) {
+        List<T> r = new ArrayList<T>();
+
+        for (Object i : base) {
+            if (type.isInstance(i)) {
+                r.add(type.cast(i));
+            }
+        }
+
+        return r;
+    }
+
+    /**
+     * Creates a filtered sublist.
+     */
+    public static <T> List<T> filter(List<?> base, Class<T> type) {
+        return filter((Iterable) base, type);
+    }
+
+    /**
+     * Replaces the occurrence of '$key' by <tt>properties.get('key')</tt>.
+     *
+     * <p>
+     * Unlike shell, undefined variables are left as-is (this behavior is the same as Ant.)
+     *
+     */
+    public static String replaceMacro(String s, Map<String, String> properties) {
+        return replaceMacro(s, new VariableResolver.ByMap<String>(properties));
+    }
+
+    /**
+     * Replaces the occurrence of '$key' by <tt>resolver.get('key')</tt>.
+     *
+     * <p>
+     * Unlike shell, undefined variables are left as-is (this behavior is the same as Ant.)
+     */
+    public static String replaceMacro(String s,
+        VariableResolver<String> resolver) {
+        if (s == null) {
+            return null;
+        }
+
+        int idx = 0;
+
+        while (true) {
+            Matcher m = VARIABLE.matcher(s);
+
+            if (!m.find(idx)) {
+                return s;
+            }
+
+            String key = m.group().substring(1);
+
+            // escape the dollar sign or get the key to resolve
+            String value;
+
+            if (key.charAt(0) == '$') {
+                value = "$";
+            } else {
+                if (key.charAt(0) == '{') {
+                    key = key.substring(1, key.length() - 1);
+                }
+
+                value = resolver.resolve(key);
+            }
+
+            if (value == null) {
+                idx = m.end(); // skip this
+            } else {
+                s = s.substring(0, m.start()) + value + s.substring(m.end());
+                idx = m.start() + value.length();
+            }
+        }
+    }
+
+    /**
+     * Loads the contents of a file into a string.
+     */
+    public static String loadFile(File logfile) throws IOException {
+        return loadFile(logfile, Charset.defaultCharset());
+    }
+
+    public static String loadFile(File logfile, Charset charset)
+        throws IOException {
+        if (!logfile.exists()) {
+            return "";
+        }
+
+        StringBuilder str = new StringBuilder((int) logfile.length());
+
+        BufferedReader r = new BufferedReader(new InputStreamReader(
+                    new FileInputStream(logfile), charset));
+
+        try {
+            char[] buf = new char[1024];
+            int len;
+
+            while ((len = r.read(buf, 0, buf.length)) > 0)
+                str.append(buf, 0, len);
+        } finally {
+            r.close();
+        }
+
+        return str.toString();
+    }
+
+    /**
+     * Deletes the contents of the given directory (but not the directory itself)
+     * recursively.
+     *
+     * @throws IOException
+     *      if the operation fails.
+     */
+    public static void deleteContentsRecursive(File file)
+        throws IOException {
+        File[] files = file.listFiles();
+
+        if (files == null) {
+            return; // the directory didn't exist in the first place
+        }
+
+        for (File child : files)
+            deleteRecursive(child);
+    }
+
+    /**
+     * Deletes this file (and does not take no for an answer).
+     * @param f a file to delete
+     * @throws IOException if it exists but could not be successfully deleted
+     */
+    public static void deleteFile(File f) throws IOException {
+        if (!f.delete()) {
+            if (!f.exists()) {
+                // we are trying to delete a file that no longer exists, so this is not an error
+                return;
+            }
+
+            // perhaps this file is read-only?
+            makeWritable(f);
+            /*
+             on Unix both the file and the directory that contains it has to be writable
+             for a file deletion to be successful. (Confirmed on Solaris 9)
+            
+             $ ls -la
+             total 6
+             dr-xr-sr-x   2 hudson   hudson       512 Apr 18 14:41 .
+             dr-xr-sr-x   3 hudson   hudson       512 Apr 17 19:36 ..
+             -r--r--r--   1 hudson   hudson       469 Apr 17 19:36 manager.xml
+             -rw-r--r--   1 hudson   hudson         0 Apr 18 14:41 x
+             $ rm x
+             rm: x not removed: Permission denied
+             */
+            makeWritable(f.getParentFile());
+
+            if (!f.delete() && f.exists()) {
+                // trouble-shooting.
+                // see http://www.nabble.com/Sometimes-can%27t-delete-files-from-hudson.scm.SubversionSCM%24CheckOutTask.invoke%28%29-tt17333292.html
+                // I suspect other processes putting files in this directory
+                File[] files = f.listFiles();
+
+                if ((files != null) && (files.length > 0)) {
+                    throw new IOException("Unable to delete " + f.getPath() +
+                        " - files in dir: " + Arrays.asList(files));
+                }
+
+                throw new IOException("Unable to delete " + f.getPath());
+            }
+        }
+    }
+
+    /**
+     * Makes the given file writable by any means possible.
+     */
+    @IgnoreJRERequirement
+    private static void makeWritable(File f) {
+        // try chmod. this becomes no-op if this is not Unix.
+        try {
+            Chmod chmod = new Chmod();
+            chmod.setProject(new Project());
+            chmod.setFile(f);
+            chmod.setPerm("u+w");
+            chmod.execute();
+        } catch (BuildException e) {
+            LOGGER.log(Level.INFO, "Failed to chmod " + f, e);
+        }
+
+        // also try JDK6-way of doing it.
+        try {
+            f.setWritable(true);
+        } catch (NoSuchMethodError e) {
+            // not JDK6
+        }
+
+        try { // try libc chmod
+
+            POSIX posix = PosixAPI.get();
+            String path = f.getAbsolutePath();
+            FileStat stat = posix.stat(path);
+            posix.chmod(path, stat.mode() | 0200); // u+w
+        } catch (Throwable t) {
+            LOGGER.log(Level.FINE, "Failed to chmod(2) " + f, t);
+        }
+    }
+
+    public static void deleteRecursive(File dir) throws IOException {
+        if (!isSymlink(dir)) {
+            deleteContentsRecursive(dir);
+        }
+
+        try {
+            deleteFile(dir);
+        } catch (IOException e) {
+            // if some of the child directories are big, it might take long enough to delete that
+            // it allows others to create new files, causing problemsl ike JENKINS-10113
+            // so give it one more attempt before we give up.
+            if (!isSymlink(dir)) {
+                deleteContentsRecursive(dir);
+            }
+
+            deleteFile(dir);
+        }
+    }
+
+    /*
+     * Copyright 2001-2004 The Apache Software Foundation.
+     *
+     * Licensed under the Apache License, Version 2.0 (the "License");
+     * you may not use this file except in compliance with the License.
+     * You may obtain a copy of the License at
+     *
+     *      http://www.apache.org/licenses/LICENSE-2.0
+     *
+     * Unless required by applicable law or agreed to in writing, software
+     * distributed under the License is distributed on an "AS IS" BASIS,
+     * WITHOUT WARRANTIES OR CONDITIONS OF ANY KIND, either express or implied.
+     * See the License for the specific language governing permissions and
+     * limitations under the License.
+     */
+
+    /**
+     * Checks if the given file represents a symlink.
+     */
+
+    //Taken from http://svn.apache.org/viewvc/maven/shared/trunk/file-management/src/main/java/org/apache/maven/shared/model/fileset/util/FileSetManager.java?view=markup
+    public static boolean isSymlink(File file) throws IOException {
+        Boolean r = isSymlinkJava7(file);
+
+        if (r != null) {
+            return r;
+        }
+
+        if (Functions.isWindows()) {
+            return Kernel32Utils.isJunctionOrSymlink(file);
+        }
+
+        String name = file.getName();
+
+        if (name.equals(".") || name.equals("..")) {
+            return false;
+        }
+
+        File fileInCanonicalParent;
+        File parentDir = file.getParentFile();
+
+        if (parentDir == null) {
+            fileInCanonicalParent = file;
+        } else {
+            fileInCanonicalParent = new File(parentDir.getCanonicalPath(), name);
+        }
+
+        return !fileInCanonicalParent.getCanonicalFile()
+                                     .equals(fileInCanonicalParent.getAbsoluteFile());
+    }
+
+    @SuppressWarnings("NP_BOOLEAN_RETURN_NULL")
+    private static Boolean isSymlinkJava7(File file) throws IOException {
+        try {
+            Object path = File.class.getMethod("toPath").invoke(file);
+
+            return (Boolean) Class.forName("java.nio.file.Files")
+                                  .getMethod("isSymbolicLink",
+                Class.forName("java.nio.file.Path")).invoke(null, path);
+        } catch (NoSuchMethodException x) {
+            return null; // fine, Java 5/6
+        } catch (Exception x) {
+            throw (IOException) new IOException(x.toString()).initCause(x);
+        }
+    }
+
+    /**
+     * Creates a new temporary directory.
+     */
+    public static File createTempDir() throws IOException {
+        File tmp = File.createTempFile("hudson", "tmp");
+
+        if (!tmp.delete()) {
+            throw new IOException("Failed to delete " + tmp);
+        }
+
+        if (!tmp.mkdirs()) {
+            throw new IOException("Failed to create a new directory " + tmp);
+        }
+
+        return tmp;
+    }
+
+    /**
+     * On Windows, error messages for IOException aren't very helpful.
+     * This method generates additional user-friendly error message to the listener
+     */
+    public static void displayIOException(IOException e, TaskListener listener) {
+        String msg = getWin32ErrorMessage(e);
+
+        if (msg != null) {
+            listener.getLogger().println(msg);
+        }
+    }
+
+    public static String getWin32ErrorMessage(IOException e) {
+        return getWin32ErrorMessage((Throwable) e);
+    }
+
+    /**
+     * Extracts the Win32 error message from {@link Throwable} if possible.
+     *
+     * @return
+     *      null if there seems to be no error code or if the platform is not Win32.
+     */
+    public static String getWin32ErrorMessage(Throwable e) {
+        String msg = e.getMessage();
+
+        if (msg != null) {
+            Matcher m = errorCodeParser.matcher(msg);
+
+            if (m.matches()) {
+                try {
+                    ResourceBundle rb = ResourceBundle.getBundle(
+                            "/hudson/win32errors");
+
+                    return rb.getString("error" + m.group(1));
+                } catch (Exception _) {
+                    // silently recover from resource related failures
+                }
+            }
+        }
+
+        if (e.getCause() != null) {
+            return getWin32ErrorMessage(e.getCause());
+        }
+
+        return null; // no message
+    }
+
+    /**
+     * Gets a human readable message for the given Win32 error code.
+     *
+     * @return
+     *      null if no such message is available.
+     */
+    public static String getWin32ErrorMessage(int n) {
+        try {
+            ResourceBundle rb = ResourceBundle.getBundle("/hudson/win32errors");
+
+            return rb.getString("error" + n);
+        } catch (MissingResourceException e) {
+            LOGGER.log(Level.WARNING, "Failed to find resource bundle", e);
+
+            return null;
+        }
+    }
+
+    /**
+     * Guesses the current host name.
+     */
+    public static String getHostName() {
+        try {
+            return InetAddress.getLocalHost().getHostName();
+        } catch (UnknownHostException e) {
+            return "localhost";
+        }
+    }
+
+    public static void copyStream(InputStream in, OutputStream out)
+        throws IOException {
+        byte[] buf = new byte[8192];
+        int len;
+
+        while ((len = in.read(buf)) > 0)
+            out.write(buf, 0, len);
+    }
+
+    public static void copyStream(Reader in, Writer out)
+        throws IOException {
+        char[] buf = new char[8192];
+        int len;
+
+        while ((len = in.read(buf)) > 0)
+            out.write(buf, 0, len);
+    }
+
+    public static void copyStreamAndClose(InputStream in, OutputStream out)
+        throws IOException {
+        try {
+            copyStream(in, out);
+        } finally {
+            IOUtils.closeQuietly(in);
+            IOUtils.closeQuietly(out);
+        }
+    }
+
+    public static void copyStreamAndClose(Reader in, Writer out)
+        throws IOException {
+        try {
+            copyStream(in, out);
+        } finally {
+            IOUtils.closeQuietly(in);
+            IOUtils.closeQuietly(out);
+        }
+    }
+
+    /**
+     * Tokenizes the text separated by delimiters.
+     *
+     * <p>
+     * In 1.210, this method was changed to handle quotes like Unix shell does.
+     * Before that, this method just used {@link StringTokenizer}.
+     *
+     * @since 1.145
+     * @see QuotedStringTokenizer
+     */
+    public static String[] tokenize(String s, String delimiter) {
+        return QuotedStringTokenizer.tokenize(s, delimiter);
+    }
+
+    public static String[] tokenize(String s) {
+        return tokenize(s, " \t\n\r\f");
+    }
+
+    /**
+     * Converts the map format of the environment variables to the K=V format in the array.
+     */
+    public static String[] mapToEnv(Map<String, String> m) {
+        String[] r = new String[m.size()];
+        int idx = 0;
+
+        for (final Map.Entry<String, String> e : m.entrySet()) {
+            r[idx++] = e.getKey() + '=' + e.getValue();
+        }
+
+        return r;
+    }
+
+    public static int min(int x, int... values) {
+        for (int i : values) {
+            if (i < x) {
+                x = i;
+            }
+        }
+
+        return x;
+    }
+
+    public static String nullify(String v) {
+        return fixEmpty(v);
+    }
+
+    public static String removeTrailingSlash(String s) {
+        if (s.endsWith("/")) {
+            return s.substring(0, s.length() - 1);
+        } else {
+            return s;
+        }
+    }
+
+    /**
+     * Computes MD5 digest of the given input stream.
+     *
+     * @param source
+     *      The stream will be closed by this method at the end of this method.
+     * @return
+     *      32-char wide string
+     */
+    public static String getDigestOf(InputStream source)
+        throws IOException {
+        try {
+            MessageDigest md5 = MessageDigest.getInstance("MD5");
+
+            byte[] buffer = new byte[1024];
+            DigestInputStream in = new DigestInputStream(source, md5);
+
+            try {
+                while (in.read(buffer) > 0)
+                    ; // simply discard the input
+            } finally {
+                in.close();
+            }
+
+            return toHexString(md5.digest());
+        } catch (NoSuchAlgorithmException e) {
+            throw new IOException2("MD5 not installed", e); // impossible
+        }
+    }
+
+    public static String getDigestOf(String text) {
+        try {
+            return getDigestOf(new ByteArrayInputStream(text.getBytes("UTF-8")));
+        } catch (IOException e) {
+            throw new Error(e);
+        }
+    }
+
+    /**
+     * Converts a string into 128-bit AES key.
+     * @since 1.308
+     */
+    public static SecretKey toAes128Key(String s) {
+        try {
+            // turn secretKey into 256 bit hash
+            MessageDigest digest = MessageDigest.getInstance("SHA-256");
+            digest.reset();
+            digest.update(s.getBytes("UTF-8"));
+
+            // Due to the stupid US export restriction JDK only ships 128bit version.
+            return new SecretKeySpec(digest.digest(), 0, 128 / 8, "AES");
+        } catch (NoSuchAlgorithmException e) {
+            throw new Error(e);
+        } catch (UnsupportedEncodingException e) {
+            throw new Error(e);
+        }
+    }
+
+    public static String toHexString(byte[] data, int start, int len) {
+        StringBuilder buf = new StringBuilder();
+
+        for (int i = 0; i < len; i++) {
+            int b = data[start + i] & 0xFF;
+
+            if (b < 16) {
+                buf.append('0');
+            }
+
+            buf.append(Integer.toHexString(b));
+        }
+
+        return buf.toString();
+    }
+
+    public static String toHexString(byte[] bytes) {
+        return toHexString(bytes, 0, bytes.length);
+    }
+
+    public static byte[] fromHexString(String data) {
+        byte[] r = new byte[data.length() / 2];
+
+        for (int i = 0; i < data.length(); i += 2)
+            r[i / 2] = (byte) Integer.parseInt(data.substring(i, i + 2), 16);
+
+        return r;
+    }
+
+    /**
+     * Returns a human readable text of the time duration, for example "3 minutes 40 seconds".
+     * This version should be used for representing a duration of some activity (like build)
+     *
+     * @param duration
+     *      number of milliseconds.
+     */
+    public static String getTimeSpanString(long duration) {
+        // Break the duration up in to units.
+        long years = duration / ONE_YEAR_MS;
+        duration %= ONE_YEAR_MS;
+
+        long months = duration / ONE_MONTH_MS;
+        duration %= ONE_MONTH_MS;
+
+        long days = duration / ONE_DAY_MS;
+        duration %= ONE_DAY_MS;
+
+        long hours = duration / ONE_HOUR_MS;
+        duration %= ONE_HOUR_MS;
+
+        long minutes = duration / ONE_MINUTE_MS;
+        duration %= ONE_MINUTE_MS;
+
+        long seconds = duration / ONE_SECOND_MS;
+        duration %= ONE_SECOND_MS;
+
+        long millisecs = duration;
+
+        if (years > 0) {
+            return makeTimeSpanString(years, Messages.Util_year(years), months,
+                Messages.Util_month(months));
+        } else if (months > 0) {
+            return makeTimeSpanString(months, Messages.Util_month(months),
+                days, Messages.Util_day(days));
+        } else if (days > 0) {
+            return makeTimeSpanString(days, Messages.Util_day(days), hours,
+                Messages.Util_hour(hours));
+        } else if (hours > 0) {
+            return makeTimeSpanString(hours, Messages.Util_hour(hours),
+                minutes, Messages.Util_minute(minutes));
+        } else if (minutes > 0) {
+            return makeTimeSpanString(minutes, Messages.Util_minute(minutes),
+                seconds, Messages.Util_second(seconds));
+        } else if (seconds >= 10) {
+            return Messages.Util_second(seconds);
+        } else if (seconds >= 1) {
+            return Messages.Util_second(seconds +
+                ((float) (millisecs / 100) / 10)); // render "1.2 sec"
+        } else if (millisecs >= 100) {
+            return Messages.Util_second((float) (millisecs / 10) / 100); // render "0.12 sec".
+        } else {
+            return Messages.Util_millisecond(millisecs);
+        }
+    }
+
+    /**
+     * Create a string representation of a time duration.  If the quantity of
+     * the most significant unit is big (>=10), then we use only that most
+     * significant unit in the string representation. If the quantity of the
+     * most significant unit is small (a single-digit value), then we also
+     * use a secondary, smaller unit for increased precision.
+     * So 13 minutes and 43 seconds returns just "13 minutes", but 3 minutes
+     * and 43 seconds is "3 minutes 43 seconds".
+     */
+    private static String makeTimeSpanString(long bigUnit, String bigLabel,
+        long smallUnit, String smallLabel) {
+        String text = bigLabel;
+
+        if (bigUnit < 10) {
+            text += (' ' + smallLabel);
+        }
+
+        return text;
+    }
+
+    /**
+     * Get a human readable string representing strings like "xxx days ago",
+     * which should be used to point to the occurrence of an event in the past.
+     */
+    public static String getPastTimeString(long duration) {
+        return Messages.Util_pastTime(getTimeSpanString(duration));
+    }
+
+    /**
+     * Combines number and unit, with a plural suffix if needed.
+     *
+     * @deprecated
+     *   Use individual localization methods instead.
+     *   See {@link Messages#Util_year(Object)} for an example.
+     *   Deprecated since 2009-06-24, remove method after 2009-12-24.
+     */
+    public static String combine(long n, String suffix) {
+        String s = Long.toString(n) + ' ' + suffix;
+
+        if (n != 1) {
+            // Just adding an 's' won't work in most natural languages, even English has exception to the rule (e.g. copy/copies).
+            s += "s";
+        }
+
+        return s;
+    }
+
+    /**
+     * Create a sub-list by only picking up instances of the specified type.
+     */
+    public static <T> List<T> createSubList(Collection<?> source, Class<T> type) {
+        List<T> r = new ArrayList<T>();
+
+        for (Object item : source) {
+            if (type.isInstance(item)) {
+                r.add(type.cast(item));
+            }
+        }
+
+        return r;
+    }
+
+    /**
+     * Escapes non-ASCII characters in URL.
+     *
+     * <p>
+     * Note that this methods only escapes non-ASCII but leaves other URL-unsafe characters,
+     * such as '#'.
+     * {@link #rawEncode(String)} should generally be used instead, though be careful to pass only
+     * a single path component to that method (it will encode /, but this method does not).
+     */
+    public static String encode(String s) {
+        try {
+            boolean escaped = false;
+
+            StringBuilder out = new StringBuilder(s.length());
+
+            ByteArrayOutputStream buf = new ByteArrayOutputStream();
+            OutputStreamWriter w = new OutputStreamWriter(buf, "UTF-8");
+
+            for (int i = 0; i < s.length(); i++) {
+                int c = s.charAt(i);
+
+                if ((c < 128) && ((c != ' ') && (c != '&'))) {
+                    out.append((char) c);
+                } else {
+                    // 1 char -> UTF8
+                    w.write(c);
+                    w.flush();
+
+                    for (byte b : buf.toByteArray()) {
+                        out.append('%');
+                        out.append(toDigit((b >> 4) & 0xF));
+                        out.append(toDigit(b & 0xF));
+                    }
+
+                    buf.reset();
+                    escaped = true;
+                }
+            }
+
+            return escaped ? out.toString() : s;
+        } catch (IOException e) {
+            throw new Error(e); // impossible
+        }
+    }
+
+    /**
+     * Encode a single path component for use in an HTTP URL.
+     * Escapes all non-ASCII, general unsafe (space and "#%<>[\]^`{|}~)
+     * and HTTP special characters (/;:?) as specified in RFC1738.
+     * Also escapes & for convenience.
+     * (so alphanumeric and !@$*()-_=+',. are not encoded)
+     * Note that slash(/) is encoded, so the given string should be a
+     * single path component used in constructing a URL.
+     * Do not use this method for encoding query parameters.
+     * Method name inspired by PHP's rawurlencode.
+     */
+    public static String rawEncode(String s) {
+        boolean escaped = false;
+        StringBuilder out = null;
+        CharsetEncoder enc = null;
+        CharBuffer buf = null;
+        char c;
+
+        for (int i = 0, m = s.length(); i < m; i++) {
+            c = s.charAt(i);
+
+            if ((c > 122) || uriMap[c]) {
+                if (!escaped) {
+                    out = new StringBuilder(i + ((m - i) * 3));
+                    out.append(s.substring(0, i));
+                    enc = Charset.forName("UTF-8").newEncoder();
+                    buf = CharBuffer.allocate(1);
+                    escaped = true;
+                }
+
+                // 1 char -> UTF8
+                buf.put(0, c);
+                buf.rewind();
+
+                try {
+                    ByteBuffer bytes = enc.encode(buf);
+
+                    while (bytes.hasRemaining()) {
+                        byte b = bytes.get();
+                        out.append('%');
+                        out.append(toDigit((b >> 4) & 0xF));
+                        out.append(toDigit(b & 0xF));
+                    }
+                } catch (CharacterCodingException ex) {
+                }
+            } else if (escaped) {
+                out.append(c);
+            }
+        }
+
+        return escaped ? out.toString() : s;
+    }
+
+    private static char toDigit(int n) {
+        return (char) ((n < 10) ? ('0' + n) : (('A' + n) - 10));
+    }
+
+    /**
+     * Surrounds by a single-quote.
+     */
+    public static String singleQuote(String s) {
+        return '\'' + s + '\'';
+    }
+
+    /**
+     * Escapes HTML unsafe characters like &lt;, &amp; to the respective character entities.
+     */
+    public static String escape(String text) {
+        if (text == null) {
+            return null;
+        }
+
+        StringBuilder buf = new StringBuilder(text.length() + 64);
+
+        for (int i = 0; i < text.length(); i++) {
+            char ch = text.charAt(i);
+
+            if (ch == '\n') {
+                buf.append("<br>");
+            } else if (ch == '<') {
+                buf.append("&lt;");
+            } else if (ch == '&') {
+                buf.append("&amp;");
+            } else if (ch == '"') {
+                buf.append("&quot;");
+            } else if (ch == '\'') {
+                buf.append("&#039;");
+            } else if (ch == ' ') {
+                // All spaces in a block of consecutive spaces are converted to
+                // non-breaking space (&nbsp;) except for the last one.  This allows
+                // significant whitespace to be retained without prohibiting wrapping.
+                char nextCh = ((i + 1) < text.length()) ? text.charAt(i + 1) : 0;
+                buf.append((nextCh == ' ') ? "&nbsp;" : " ");
+            } else {
+                buf.append(ch);
+            }
+        }
+
+        return buf.toString();
+    }
+
+    public static String xmlEscape(String text) {
+        StringBuilder buf = new StringBuilder(text.length() + 64);
+
+        for (int i = 0; i < text.length(); i++) {
+            char ch = text.charAt(i);
+
+            if (ch == '<') {
+                buf.append("&lt;");
+            } else if (ch == '&') {
+                buf.append("&amp;");
+            } else {
+                buf.append(ch);
+            }
+        }
+
+        return buf.toString();
+    }
+
+    /**
+     * Creates an empty file.
+     */
+    public static void touch(File file) throws IOException {
+        new FileOutputStream(file).close();
+    }
+
+    /**
+     * Copies a single file by using Ant.
+     */
+    public static void copyFile(File src, File dst) throws BuildException {
+        Copy cp = new Copy();
+        cp.setProject(new org.apache.tools.ant.Project());
+        cp.setTofile(dst);
+        cp.setFile(src);
+        cp.setOverwrite(true);
+        cp.execute();
+    }
+
+    /**
+     * Convert null to "".
+     */
+    public static String fixNull(String s) {
+        if (s == null) {
+            return "";
+        } else {
+            return s;
+        }
+    }
+
+    /**
+     * Convert empty string to null.
+     */
+    public static String fixEmpty(String s) {
+        if ((s == null) || (s.length() == 0)) {
+            return null;
+        }
+
+        return s;
+    }
+
+    /**
+     * Convert empty string to null, and trim whitespace.
+     *
+     * @since 1.154
+     */
+    public static String fixEmptyAndTrim(String s) {
+        if (s == null) {
+            return null;
+        }
+
+        return fixEmpty(s.trim());
+    }
+
+    public static <T> List<T> fixNull(List<T> l) {
+        return (l != null) ? l : Collections.<T>emptyList();
+    }
+
+    public static <T> Set<T> fixNull(Set<T> l) {
+        return (l != null) ? l : Collections.<T>emptySet();
+    }
+
+    public static <T> Collection<T> fixNull(Collection<T> l) {
+        return (l != null) ? l : Collections.<T>emptySet();
+    }
+
+    public static <T> Iterable<T> fixNull(Iterable<T> l) {
+        return (l != null) ? l : Collections.<T>emptySet();
+    }
+
+    /**
+     * Cuts all the leading path portion and get just the file name.
+     */
+    public static String getFileName(String filePath) {
+        int idx = filePath.lastIndexOf('\\');
+
+        if (idx >= 0) {
+            return getFileName(filePath.substring(idx + 1));
+        }
+
+        idx = filePath.lastIndexOf('/');
+
+        if (idx >= 0) {
+            return getFileName(filePath.substring(idx + 1));
+        }
+
+        return filePath;
+    }
+
+    /**
+     * Concatenate multiple strings by inserting a separator.
+     */
+    public static String join(Collection<?> strings, String separator) {
+        StringBuilder buf = new StringBuilder();
+        boolean first = true;
+
+        for (Object s : strings) {
+            if (first) {
+                first = false;
+            } else {
+                buf.append(separator);
+            }
+
+            buf.append(s);
+        }
+
+        return buf.toString();
+    }
+
+    /**
+     * Combines all the given collections into a single list.
+     */
+    public static <T> List<T> join(Collection<?extends T>... items) {
+        int size = 0;
+
+        for (Collection<?extends T> item : items)
+            size += item.size();
+
+        List<T> r = new ArrayList<T>(size);
+
+        for (Collection<?extends T> item : items)
+            r.addAll(item);
+
+        return r;
+    }
+
+    /**
+     * Creates Ant {@link FileSet} with the base dir and include pattern.
+     *
+     * <p>
+     * The difference with this and using {@link FileSet#setIncludes(String)}
+     * is that this method doesn't treat whitespace as a pattern separator,
+     * which makes it impossible to use space in the file path.
+     *
+     * @param includes
+     *      String like "foo/bar/*.xml" Multiple patterns can be separated
+     *      by ',', and whitespace can surround ',' (so that you can write
+     *      "abc, def" and "abc,def" to mean the same thing.
+     * @param excludes
+     *      Exclusion pattern. Follows the same format as the 'includes' parameter.
+     *      Can be null.
+     * @since 1.172
+     */
+    public static FileSet createFileSet(File baseDir, String includes,
+        String excludes) {
+        FileSet fs = new FileSet();
+        fs.setDir(baseDir);
+        fs.setProject(new Project());
+
+        StringTokenizer tokens;
+
+        tokens = new StringTokenizer(includes, ",");
+
+        while (tokens.hasMoreTokens()) {
+            String token = tokens.nextToken().trim();
+            fs.createInclude().setName(token);
+        }
+
+        if (excludes != null) {
+            tokens = new StringTokenizer(excludes, ",");
+
+            while (tokens.hasMoreTokens()) {
+                String token = tokens.nextToken().trim();
+                fs.createExclude().setName(token);
+            }
+        }
+
+        return fs;
+    }
+
+    public static FileSet createFileSet(File baseDir, String includes) {
+        return createFileSet(baseDir, includes, null);
+    }
+
+    /**
+     * Creates a symlink to baseDir+targetPath at baseDir+symlinkPath.
+     * <p>
+     * If there's a prior symlink at baseDir+symlinkPath, it will be overwritten.
+     *
+     * @param baseDir
+     *      Base directory to resolve the 'symlinkPath' parameter.
+     * @param targetPath
+     *      The file that the symlink should point to.
+     * @param symlinkPath
+     *      Where to create a symlink in.
+     */
+    public static void createSymlink(File baseDir, String targetPath,
+        String symlinkPath, TaskListener listener) throws InterruptedException {
+        try {
+            if (createSymlinkJava7(baseDir, targetPath, symlinkPath)) {
+                return;
+            }
+
+            if (Functions.isWindows() || NO_SYMLINK) {
+                return;
+            }
+
+            String errmsg = "";
+
+            // if a file or a directory exists here, delete it first.
+            // try simple delete first (whether exists() or not, as it may be symlink pointing
+            // to non-existent target), but fallback to "rm -rf" to delete non-empty dir.
+            File symlinkFile = new File(baseDir, symlinkPath);
+
+            if (!symlinkFile.delete() && symlinkFile.exists()) {
+                // ignore a failure.
+                new LocalProc(new String[] { "rm", "-rf", symlinkPath },
+                    new String[0], listener.getLogger(), baseDir).join();
+            }
+
+            Integer r = null;
+
+            if (!SYMLINK_ESCAPEHATCH) {
+                try {
+                    r = LIBC.symlink(targetPath, symlinkFile.getAbsolutePath());
+
+                    if (r != 0) {
+                        r = Native.getLastError();
+                        errmsg = LIBC.strerror(r);
+                    }
+                } catch (LinkageError e) {
+                    // if JNA is unavailable, fall back.
+                    // we still prefer to try JNA first as PosixAPI supports even smaller platforms.
+                    if (PosixAPI.supportsNative()) {
+                        r = PosixAPI.get()
+                                    .symlink(targetPath,
+                                symlinkFile.getAbsolutePath());
+                    }
+                }
+            }
+
+            if (r == null) {
+                // if all else fail, fall back to the most expensive approach of forking a process
+                r = new LocalProc(new String[] {
+                            "ln", "-s", targetPath, symlinkPath
+                        }, new String[0], listener.getLogger(), baseDir).join();
+            }
+
+            if (r != 0) {
+                listener.getLogger()
+                        .println(String.format("ln -s %s %s failed: %d %s",
+                        targetPath, symlinkFile, r, errmsg));
+            }
+        } catch (IOException e) {
+            PrintStream log = listener.getLogger();
+            log.printf("ln %s %s failed%n", targetPath,
+                new File(baseDir, symlinkPath));
+            Util.displayIOException(e, listener);
+            e.printStackTrace(log);
+        }
+    }
+
+    private static boolean createSymlinkJava7(File baseDir, String targetPath,
+        String symlinkPath) throws IOException {
+        try {
+            Object path = File.class.getMethod("toPath")
+                                    .invoke(new File(baseDir, symlinkPath));
+            Object target = Class.forName("java.nio.file.Paths")
+                                 .getMethod("get", String.class, String[].class)
+                                 .invoke(null, targetPath, new String[0]);
+            Class<?> filesC = Class.forName("java.nio.file.Files");
+            Class<?> pathC = Class.forName("java.nio.file.Path");
+            filesC.getMethod("deleteIfExists", pathC).invoke(null, path);
+
+            Object noAttrs = Array.newInstance(Class.forName(
+                        "java.nio.file.attribute.FileAttribute"), 0);
+            filesC.getMethod("createSymbolicLink", pathC, pathC,
+                noAttrs.getClass()).invoke(null, path, target, noAttrs);
+
+            return true;
+        } catch (NoSuchMethodException x) {
+            return false; // fine, Java 5/6
+        } catch (InvocationTargetException x) {
+            Throwable x2 = x.getCause();
+
+            if (x2 instanceof UnsupportedOperationException) {
+                return true; // no symlinks on this platform
+            }
+
+            if (Functions.isWindows() &&
+                    String.valueOf(x2)
+                              .contains("A required privilege is not held by the client.")) {
+                if (warnedSymlinks.compareAndSet(false, true)) {
+                    LOGGER.warning(
+                        "Symbolic links enabled on this platform but disabled for this user; run as administrator or use Local Security Policy > Security Settings > Local Policies > User Rights Assignment > Create symbolic links");
+                }
+
+                return true;
+            }
+
+            if (x2 instanceof IOException) {
+                throw (IOException) x2;
+            }
+
+            throw (IOException) new IOException(x.toString()).initCause(x);
+        } catch (Exception x) {
+            throw (IOException) new IOException(x.toString()).initCause(x);
+        }
+    }
+
+    /**
+     * @deprecated as of 1.456
+     *      Use {@link #resolveSymlink(File)}
+     */
+    public static String resolveSymlink(File link, TaskListener listener)
+        throws InterruptedException, IOException {
+        return resolveSymlink(link);
+    }
+
+    /**
+     * Resolves symlink, if the given file is a symlink. Otherwise return null.
+     * <p>
+     * If the resolution fails, report an error.
+     */
+    public static String resolveSymlink(File link)
+        throws InterruptedException, IOException {
+        try { // Java 7
+
+            Object path = File.class.getMethod("toPath").invoke(link);
+
+            return Class.forName("java.nio.file.Files")
+                        .getMethod("readSymbolicLink",
+                Class.forName("java.nio.file.Path")).invoke(null, path)
+                        .toString();
+        } catch (NoSuchMethodException x) {
+            // fine, Java 5/6; fall through
+        } catch (InvocationTargetException x) {
+            Throwable x2 = x.getCause();
+
+            if (x2 instanceof UnsupportedOperationException) {
+                return null; // no symlinks on this platform
+            }
+
+            if (x2 instanceof IOException) {
+                throw (IOException) x2;
+            }
+
+            throw (IOException) new IOException(x.toString()).initCause(x);
+        } catch (Exception x) {
+            throw (IOException) new IOException(x.toString()).initCause(x);
+        }
+
+        if (Functions.isWindows()) {
+            return null;
+        }
+
+        String filename = link.getAbsolutePath();
+
+        try {
+            for (int sz = 512; sz < 65536; sz *= 2) {
+                Memory m = new Memory(sz);
+                int r = LIBC.readlink(filename, m, new NativeLong(sz));
+
+                if (r < 0) {
+                    int err = Native.getLastError();
+
+                    if (err == 22 /*EINVAL --- but is this really portable?*/) {
+                        return null; // this means it's not a symlink
+                    }
+
+                    throw new IOException("Failed to readlink " + link +
+                        " error=" + err + " " + LIBC.strerror(err));
+                }
+
+                if (r == sz) {
+                    continue; // buffer too small
+                }
+
+                byte[] buf = new byte[r];
+                m.read(0, buf, 0, r);
+
+                return new String(buf);
+            }
+
+            // something is wrong. It can't be this long!
+            throw new IOException("Symlink too long: " + link);
+        } catch (LinkageError e) {
+            // if JNA is unavailable, fall back.
+            // we still prefer to try JNA first as PosixAPI supports even smaller platforms.
+            return PosixAPI.get().readlink(filename);
+        }
+    }
+
+    /**
+     * Encodes the URL by RFC 2396.
+     *
+     * I thought there's another spec that refers to UTF-8 as the encoding,
+     * but don't remember it right now.
+     *
+     * @since 1.204
+     * @deprecated since 2008-05-13. This method is broken (see ISSUE#1666). It should probably
+     * be removed but I'm not sure if it is considered part of the public API
+     * that needs to be maintained for backwards compatibility.
+     * Use {@link #encode(String)} instead.
+     */
+    @Deprecated
+    public static String encodeRFC2396(String url) {
+        try {
+            return new URI(null, url, null).toASCIIString();
+        } catch (URISyntaxException e) {
+            LOGGER.warning("Failed to encode " + url); // could this ever happen?
+
+            return url;
+        }
+    }
+
+    /**
+     * Wraps with the error icon and the CSS class to render error message.
+     * @since 1.173
+     */
+    public static String wrapToErrorSpan(String s) {
+        s = "<span class=error><img src='" +
+            Stapler.getCurrentRequest().getContextPath() +
+            Jenkins.RESOURCE_PATH + "/images/none.gif' height=16 width=1>" + s +
+            "</span>";
+
+        return s;
+    }
+
+    /**
+     * Returns the parsed string if parsed successful; otherwise returns the default number.
+     * If the string is null, empty or a ParseException is thrown then the defaultNumber
+     * is returned.
+     * @param numberStr string to parse
+     * @param defaultNumber number to return if the string can not be parsed
+     * @return returns the parsed string; otherwise the default number
+     */
+    public static Number tryParseNumber(String numberStr, Number defaultNumber) {
+        if ((numberStr == null) || (numberStr.length() == 0)) {
+            return defaultNumber;
+        }
+
+        try {
+            return NumberFormat.getNumberInstance().parse(numberStr);
+        } catch (ParseException e) {
+            return defaultNumber;
+        }
+    }
+
+    /**
+     * Checks if the public method defined on the base type with the given arguments
+     * are overridden in the given derived type.
+     */
+    public static boolean isOverridden(Class base, Class derived,
+        String methodName, Class... types) {
+        // the rewriteHudsonWar method isn't overridden.
+        try {
+            return !base.getMethod(methodName, types)
+                        .equals(derived.getMethod(methodName, types));
+        } catch (NoSuchMethodException e) {
+            throw new AssertionError(e);
+        }
+    }
+
+    /**
+     * Returns a file name by changing its extension.
+     *
+     * @param ext
+     *      For example, ".zip"
+     */
+    public static File changeExtension(File dst, String ext) {
+        String p = dst.getPath();
+        int pos = p.lastIndexOf('.');
+
+        if (pos < 0) {
+            return new File(p + ext);
+        } else {
+            return new File(p.substring(0, pos) + ext);
+        }
+    }
+
+    /**
+     * Null-safe String intern method.
+     */
+    public static String intern(String s) {
+        return (s == null) ? s : s.intern();
+    }
+
+    /**
+     * Loads a key/value pair string as {@link Properties}
+     * @since 1.392
+     */
+    @IgnoreJRERequirement
+    public static Properties loadProperties(String properties)
+        throws IOException {
+        Properties p = new Properties();
+
+        try {
+            p.load(new StringReader(properties));
+        } catch (NoSuchMethodError e) {
+            // load(Reader) method is only available on JDK6.
+            // this fall back version doesn't work correctly with non-ASCII characters,
+            // but there's no other easy ways out it seems.
+            p.load(new ByteArrayInputStream(properties.getBytes()));
+        }
+
+        return p;
+    }
+}