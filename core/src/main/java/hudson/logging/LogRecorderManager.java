/*
 * The MIT License
 * 
 * Copyright (c) 2004-2010, Sun Microsystems, Inc., Kohsuke Kawaguchi
 * 
 * Permission is hereby granted, free of charge, to any person obtaining a copy
 * of this software and associated documentation files (the "Software"), to deal
 * in the Software without restriction, including without limitation the rights
 * to use, copy, modify, merge, publish, distribute, sublicense, and/or sell
 * copies of the Software, and to permit persons to whom the Software is
 * furnished to do so, subject to the following conditions:
 * 
 * The above copyright notice and this permission notice shall be included in
 * all copies or substantial portions of the Software.
 * 
 * THE SOFTWARE IS PROVIDED "AS IS", WITHOUT WARRANTY OF ANY KIND, EXPRESS OR
 * IMPLIED, INCLUDING BUT NOT LIMITED TO THE WARRANTIES OF MERCHANTABILITY,
 * FITNESS FOR A PARTICULAR PURPOSE AND NONINFRINGEMENT. IN NO EVENT SHALL THE
 * AUTHORS OR COPYRIGHT HOLDERS BE LIABLE FOR ANY CLAIM, DAMAGES OR OTHER
 * LIABILITY, WHETHER IN AN ACTION OF CONTRACT, TORT OR OTHERWISE, ARISING FROM,
 * OUT OF OR IN CONNECTION WITH THE SOFTWARE OR THE USE OR OTHER DEALINGS IN
 * THE SOFTWARE.
 */
package hudson.logging;

import edu.umd.cs.findbugs.annotations.SuppressFBWarnings;
import hudson.FeedAdapter;
import hudson.Functions;
import hudson.RestrictedSince;
import hudson.init.Initializer;
import static hudson.init.InitMilestone.PLUGINS_PREPARED;
import static java.util.stream.Collectors.toMap;

import hudson.model.AbstractModelObject;
import hudson.util.CopyOnWriteMap;
import java.util.function.Function;
import java.util.stream.Collectors;
import jenkins.model.Jenkins;
import hudson.model.RSS;
import jenkins.model.JenkinsLocationConfiguration;
import jenkins.model.ModelObjectWithChildren;
import jenkins.model.ModelObjectWithContextMenu.ContextMenu;
import org.apache.commons.io.filefilter.WildcardFileFilter;
import org.kohsuke.accmod.Restricted;
import org.kohsuke.accmod.restrictions.DoNotUse;
import org.kohsuke.accmod.restrictions.NoExternalUse;
import org.kohsuke.stapler.DataBoundConstructor;
import org.kohsuke.stapler.DataBoundSetter;
import org.kohsuke.stapler.QueryParameter;
import org.kohsuke.stapler.StaplerProxy;
import org.kohsuke.stapler.StaplerRequest;
import org.kohsuke.stapler.StaplerResponse;
import org.kohsuke.stapler.HttpResponse;
import org.kohsuke.stapler.HttpRedirect;
import org.kohsuke.stapler.interceptor.RequirePOST;

import javax.servlet.ServletException;
import java.io.File;
import java.io.FileFilter;
import java.io.IOException;
import java.util.ArrayList;
import java.util.Calendar;
import java.util.GregorianCalendar;
import java.util.List;
import java.util.Locale;
import java.util.Map;
import java.util.logging.Level;
import java.util.logging.LogRecord;
import java.util.logging.Logger;

/**
 * Owner of {@link LogRecorder}s, bound to "/log".
 *
 * @author Kohsuke Kawaguchi
 */
public class LogRecorderManager extends AbstractModelObject implements ModelObjectWithChildren, StaplerProxy {
    /**
     * {@link LogRecorder}s keyed by their {@linkplain LogRecorder#getName()}  name}.
     *
     * @deprecated use {@link #getRecorders()} instead
     */
<<<<<<< HEAD
    @Deprecated
    @Restricted(NoExternalUse.class)
    @RestrictedSince("TODO")
    public transient final Map<String,LogRecorder> logRecorders = new CopyOnWriteMap.Tree<>();
=======
    public final transient Map<String,LogRecorder> logRecorders = new CopyOnWriteMap.Tree<>();
>>>>>>> 6a95b01b

    private List<LogRecorder> recorders;

    @DataBoundConstructor
    public LogRecorderManager() {
        this.recorders = new ArrayList<>();
    }

    public List<LogRecorder> getRecorders() {
        return recorders;
    }

    @DataBoundSetter
    public void setRecorders(List<LogRecorder> recorders) {
        this.recorders = recorders;

        Map<String, LogRecorder> values = recorders.stream()
                .collect(toMap(LogRecorder::getName, Function.identity()));
        ((CopyOnWriteMap<String,LogRecorder>) logRecorders).replaceBy(values);
    }

    public String getDisplayName() {
        return Messages.LogRecorderManager_DisplayName();
    }

    public String getSearchUrl() {
        return "/log";
    }

    public LogRecorder getDynamic(String token) {
        return getLogRecorder(token);
    }

    public LogRecorder getLogRecorder(String token) {
        return recorders.stream().filter(logRecorder -> logRecorder.getName().equals(token)).findAny().orElse(null);
    }

    static File configDir() {
        return new File(Jenkins.get().getRootDir(), "log");
    }

    /**
     * Loads the configuration from disk.
     */
    public void load() throws IOException {
        recorders.clear();
        File dir = configDir();
        File[] files = dir.listFiles((FileFilter)new WildcardFileFilter("*.xml"));
        if(files==null)     return;
        for (File child : files) {
            String name = child.getName();
            name = name.substring(0,name.length()-4);   // cut off ".xml"
            LogRecorder lr = new LogRecorder(name);
            lr.load();
            recorders.add(lr);
        }
        setRecorders(recorders); // ensure that legacy logRecorders field is synced on load
    }

    /**
     * Creates a new log recorder.
     */
    @RequirePOST
    public HttpResponse doNewLogRecorder(@QueryParameter String name) {
        Jenkins.get().checkPermission(Jenkins.ADMINISTER);

        Jenkins.checkGoodName(name);

        recorders.add(new LogRecorder(name));

        // redirect to the config screen
        return new HttpRedirect(name+"/configure");
    }

    public ContextMenu doChildrenContextMenu(StaplerRequest request, StaplerResponse response) throws Exception {
        ContextMenu menu = new ContextMenu();
        menu.add("all","All Jenkins Logs");
        for (LogRecorder lr : recorders) {
            menu.add(lr.getSearchUrl(), lr.getDisplayName());
        }
        return menu;
    }

    /**
     * Configure the logging level.
     */
    @edu.umd.cs.findbugs.annotations.SuppressFBWarnings("LG_LOST_LOGGER_DUE_TO_WEAK_REFERENCE")
    @RequirePOST
    public HttpResponse doConfigLogger(@QueryParameter String name, @QueryParameter String level) {
        Jenkins.get().checkPermission(Jenkins.ADMINISTER);
        Level lv;
        if(level.equals("inherit"))
            lv = null;
        else
            lv = Level.parse(level.toUpperCase(Locale.ENGLISH));
        Logger.getLogger(name).setLevel(lv);
        return new HttpRedirect("levels");
    }

    /**
     * RSS feed for log entries.
     */
    public void doRss( StaplerRequest req, StaplerResponse rsp ) throws IOException, ServletException {
        doRss(req, rsp, Jenkins.logRecords);
    }

    /**
     * Renders the given log recorders as RSS.
     */
    /*package*/ static void doRss(StaplerRequest req, StaplerResponse rsp, List<LogRecord> logs) throws IOException, ServletException {
        // filter log records based on the log level
        String entryType = "all";
        String level = req.getParameter("level");
        if(level!=null) {
            Level threshold = Level.parse(level);
            List<LogRecord> filtered = new ArrayList<>();
            for (LogRecord r : logs) {
                if(r.getLevel().intValue() >= threshold.intValue())
                    filtered.add(r);
            }
            logs = filtered;
            entryType = level;
        }

        RSS.forwardToRss("Jenkins:log (" + entryType + " entries)","", logs, new FeedAdapter<LogRecord>() {
            public String getEntryTitle(LogRecord entry) {
                return entry.getMessage();
            }

            public String getEntryUrl(LogRecord entry) {
                return "log";   // TODO: one URL for one log entry?
            }

            public String getEntryID(LogRecord entry) {
                return String.valueOf(entry.getSequenceNumber());
            }

            public String getEntryDescription(LogRecord entry) {
                return Functions.printLogRecord(entry);
            }

            public Calendar getEntryTimestamp(LogRecord entry) {
                GregorianCalendar cal = new GregorianCalendar();
                cal.setTimeInMillis(entry.getMillis());
                return cal;
            }

            public String getEntryAuthor(LogRecord entry) {
                return JenkinsLocationConfiguration.get().getAdminAddress();
            }
        },req,rsp);
    }

    @Initializer(before=PLUGINS_PREPARED)
    public static void init(Jenkins h) throws IOException {
        h.getLog().load();
    }

    @Override
    @Restricted(NoExternalUse.class)
    public Object getTarget() {
        if (!SKIP_PERMISSION_CHECK) {
            Jenkins.get().checkPermission(Jenkins.SYSTEM_READ);
        }
        return this;
    }

    /**
     * Escape hatch for StaplerProxy-based access control
     */
    @Restricted(NoExternalUse.class)
    @SuppressFBWarnings("MS_SHOULD_BE_FINAL")
    public static /* Script Console modifiable */ boolean SKIP_PERMISSION_CHECK = Boolean.getBoolean(LogRecorderManager.class.getName() + ".skipPermissionCheck");
}<|MERGE_RESOLUTION|>--- conflicted
+++ resolved
@@ -79,14 +79,10 @@
      *
      * @deprecated use {@link #getRecorders()} instead
      */
-<<<<<<< HEAD
     @Deprecated
     @Restricted(NoExternalUse.class)
     @RestrictedSince("TODO")
-    public transient final Map<String,LogRecorder> logRecorders = new CopyOnWriteMap.Tree<>();
-=======
     public final transient Map<String,LogRecorder> logRecorders = new CopyOnWriteMap.Tree<>();
->>>>>>> 6a95b01b
 
     private List<LogRecorder> recorders;
 
