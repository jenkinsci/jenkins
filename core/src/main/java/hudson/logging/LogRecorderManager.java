/*
 * The MIT License
 * 
 * Copyright (c) 2004-2010, Sun Microsystems, Inc., Kohsuke Kawaguchi
 * 
 * Permission is hereby granted, free of charge, to any person obtaining a copy
 * of this software and associated documentation files (the "Software"), to deal
 * in the Software without restriction, including without limitation the rights
 * to use, copy, modify, merge, publish, distribute, sublicense, and/or sell
 * copies of the Software, and to permit persons to whom the Software is
 * furnished to do so, subject to the following conditions:
 * 
 * The above copyright notice and this permission notice shall be included in
 * all copies or substantial portions of the Software.
 * 
 * THE SOFTWARE IS PROVIDED "AS IS", WITHOUT WARRANTY OF ANY KIND, EXPRESS OR
 * IMPLIED, INCLUDING BUT NOT LIMITED TO THE WARRANTIES OF MERCHANTABILITY,
 * FITNESS FOR A PARTICULAR PURPOSE AND NONINFRINGEMENT. IN NO EVENT SHALL THE
 * AUTHORS OR COPYRIGHT HOLDERS BE LIABLE FOR ANY CLAIM, DAMAGES OR OTHER
 * LIABILITY, WHETHER IN AN ACTION OF CONTRACT, TORT OR OTHERWISE, ARISING FROM,
 * OUT OF OR IN CONNECTION WITH THE SOFTWARE OR THE USE OR OTHER DEALINGS IN
 * THE SOFTWARE.
 */
package hudson.logging;

import static hudson.init.InitMilestone.PLUGINS_PREPARED;

import edu.umd.cs.findbugs.annotations.SuppressFBWarnings;
import hudson.FeedAdapter;
import hudson.Functions;
import hudson.RestrictedSince;
import hudson.init.Initializer;
<<<<<<< HEAD
import static hudson.init.InitMilestone.PLUGINS_PREPARED;
import static java.util.stream.Collectors.toMap;

import hudson.model.AbstractModelObject;
import hudson.util.CopyOnWriteMap;
import java.util.function.Function;
import jenkins.model.Jenkins;
import hudson.model.RSS;
import jenkins.model.JenkinsLocationConfiguration;
import jenkins.model.ModelObjectWithChildren;
import jenkins.model.ModelObjectWithContextMenu.ContextMenu;
import org.apache.commons.io.filefilter.WildcardFileFilter;
import org.kohsuke.accmod.Restricted;
import org.kohsuke.accmod.restrictions.NoExternalUse;
import org.kohsuke.stapler.DataBoundConstructor;
import org.kohsuke.stapler.DataBoundSetter;
import org.kohsuke.stapler.QueryParameter;
import org.kohsuke.stapler.StaplerProxy;
import org.kohsuke.stapler.StaplerRequest;
import org.kohsuke.stapler.StaplerResponse;
import org.kohsuke.stapler.HttpResponse;
import org.kohsuke.stapler.HttpRedirect;
import org.kohsuke.stapler.interceptor.RequirePOST;

import javax.servlet.ServletException;
=======
import hudson.model.AbstractModelObject;
import hudson.model.RSS;
import hudson.util.CopyOnWriteMap;
>>>>>>> cee0d067
import java.io.File;
import java.io.FileFilter;
import java.io.IOException;
import java.util.ArrayList;
import java.util.Calendar;
import java.util.GregorianCalendar;
import java.util.List;
import java.util.Locale;
import java.util.Map;
import java.util.logging.Level;
import java.util.logging.LogRecord;
import java.util.logging.Logger;
import javax.servlet.ServletException;
import jenkins.model.Jenkins;
import jenkins.model.JenkinsLocationConfiguration;
import jenkins.model.ModelObjectWithChildren;
import jenkins.model.ModelObjectWithContextMenu.ContextMenu;
import jenkins.util.SystemProperties;
import org.apache.commons.io.filefilter.WildcardFileFilter;
import org.kohsuke.accmod.Restricted;
import org.kohsuke.accmod.restrictions.NoExternalUse;
import org.kohsuke.stapler.HttpRedirect;
import org.kohsuke.stapler.HttpResponse;
import org.kohsuke.stapler.QueryParameter;
import org.kohsuke.stapler.StaplerProxy;
import org.kohsuke.stapler.StaplerRequest;
import org.kohsuke.stapler.StaplerResponse;
import org.kohsuke.stapler.interceptor.RequirePOST;

/**
 * Owner of {@link LogRecorder}s, bound to "/log".
 *
 * @author Kohsuke Kawaguchi
 */
public class LogRecorderManager extends AbstractModelObject implements ModelObjectWithChildren, StaplerProxy {
    /**
     * {@link LogRecorder}s keyed by their {@linkplain LogRecorder#getName()}  name}.
     *
     * @deprecated use {@link #getRecorders()} instead
     */
    @Deprecated
    @Restricted(NoExternalUse.class)
    @RestrictedSince("TODO")
    public final transient Map<String,LogRecorder> logRecorders = new CopyOnWriteMap.Tree<>();

<<<<<<< HEAD
    private List<LogRecorder> recorders;

    @DataBoundConstructor
    public LogRecorderManager() {
        this.recorders = new ArrayList<>();
    }

    public List<LogRecorder> getRecorders() {
        return recorders;
    }

    @DataBoundSetter
    public void setRecorders(List<LogRecorder> recorders) {
        this.recorders = recorders;

        Map<String, LogRecorder> values = recorders.stream()
                .collect(toMap(LogRecorder::getName, Function.identity()));
        ((CopyOnWriteMap<String,LogRecorder>) logRecorders).replaceBy(values);
    }

=======
    @Override
>>>>>>> cee0d067
    public String getDisplayName() {
        return Messages.LogRecorderManager_DisplayName();
    }

    @Override
    public String getSearchUrl() {
        return "/log";
    }

    public LogRecorder getDynamic(String token) {
        return getLogRecorder(token);
    }

    public LogRecorder getLogRecorder(String token) {
        return recorders.stream().filter(logRecorder -> logRecorder.getName().equals(token)).findAny().orElse(null);
    }

    static File configDir() {
        return new File(Jenkins.get().getRootDir(), "log");
    }

    /**
     * Loads the configuration from disk.
     */
    public void load() throws IOException {
        recorders.clear();
        File dir = configDir();
        File[] files = dir.listFiles((FileFilter)new WildcardFileFilter("*.xml"));
        if(files==null)     return;
        for (File child : files) {
            String name = child.getName();
            name = name.substring(0,name.length()-4);   // cut off ".xml"
            LogRecorder lr = new LogRecorder(name);
            lr.load();
            recorders.add(lr);
        }
        setRecorders(recorders); // ensure that legacy logRecorders field is synced on load
    }

    /**
     * Creates a new log recorder.
     */
    @RequirePOST
    public HttpResponse doNewLogRecorder(@QueryParameter String name) {
        Jenkins.get().checkPermission(Jenkins.ADMINISTER);

        Jenkins.checkGoodName(name);

        recorders.add(new LogRecorder(name));

        // redirect to the config screen
        return new HttpRedirect(name+"/configure");
    }

    @Override
    public ContextMenu doChildrenContextMenu(StaplerRequest request, StaplerResponse response) throws Exception {
        ContextMenu menu = new ContextMenu();
        menu.add("all","All Jenkins Logs");
        for (LogRecorder lr : recorders) {
            menu.add(lr.getSearchUrl(), lr.getDisplayName());
        }
        return menu;
    }

    /**
     * Configure the logging level.
     */
    @edu.umd.cs.findbugs.annotations.SuppressFBWarnings("LG_LOST_LOGGER_DUE_TO_WEAK_REFERENCE")
    @RequirePOST
    public HttpResponse doConfigLogger(@QueryParameter String name, @QueryParameter String level) {
        Jenkins.get().checkPermission(Jenkins.ADMINISTER);
        Level lv;
        if(level.equals("inherit"))
            lv = null;
        else
            lv = Level.parse(level.toUpperCase(Locale.ENGLISH));
        Logger.getLogger(name).setLevel(lv);
        return new HttpRedirect("levels");
    }

    /**
     * RSS feed for log entries.
     */
    public void doRss( StaplerRequest req, StaplerResponse rsp ) throws IOException, ServletException {
        doRss(req, rsp, Jenkins.logRecords);
    }

    /**
     * Renders the given log recorders as RSS.
     */
    /*package*/ static void doRss(StaplerRequest req, StaplerResponse rsp, List<LogRecord> logs) throws IOException, ServletException {
        // filter log records based on the log level
        String entryType = "all";
        String level = req.getParameter("level");
        if(level!=null) {
            Level threshold = Level.parse(level);
            List<LogRecord> filtered = new ArrayList<>();
            for (LogRecord r : logs) {
                if(r.getLevel().intValue() >= threshold.intValue())
                    filtered.add(r);
            }
            logs = filtered;
            entryType = level;
        }

        RSS.forwardToRss("Jenkins:log (" + entryType + " entries)","", logs, new FeedAdapter<LogRecord>() {
            @Override
            public String getEntryTitle(LogRecord entry) {
                return entry.getMessage();
            }

            @Override
            public String getEntryUrl(LogRecord entry) {
                return "log";   // TODO: one URL for one log entry?
            }

            @Override
            public String getEntryID(LogRecord entry) {
                return String.valueOf(entry.getSequenceNumber());
            }

            @Override
            public String getEntryDescription(LogRecord entry) {
                return Functions.printLogRecord(entry);
            }

            @Override
            public Calendar getEntryTimestamp(LogRecord entry) {
                GregorianCalendar cal = new GregorianCalendar();
                cal.setTimeInMillis(entry.getMillis());
                return cal;
            }

            @Override
            public String getEntryAuthor(LogRecord entry) {
                return JenkinsLocationConfiguration.get().getAdminAddress();
            }
        },req,rsp);
    }

    @Initializer(before=PLUGINS_PREPARED)
    public static void init(Jenkins h) throws IOException {
        h.getLog().load();
    }

    @Override
    @Restricted(NoExternalUse.class)
    public Object getTarget() {
        if (!SKIP_PERMISSION_CHECK) {
            Jenkins.get().checkPermission(Jenkins.SYSTEM_READ);
        }
        return this;
    }

    /**
     * Escape hatch for StaplerProxy-based access control
     */
    @Restricted(NoExternalUse.class)
    @SuppressFBWarnings("MS_SHOULD_BE_FINAL")
    public static /* Script Console modifiable */ boolean SKIP_PERMISSION_CHECK = SystemProperties.getBoolean(LogRecorderManager.class.getName() + ".skipPermissionCheck");
}<|MERGE_RESOLUTION|>--- conflicted
+++ resolved
@@ -1,18 +1,18 @@
 /*
  * The MIT License
- * 
+ *
  * Copyright (c) 2004-2010, Sun Microsystems, Inc., Kohsuke Kawaguchi
- * 
+ *
  * Permission is hereby granted, free of charge, to any person obtaining a copy
  * of this software and associated documentation files (the "Software"), to deal
  * in the Software without restriction, including without limitation the rights
  * to use, copy, modify, merge, publish, distribute, sublicense, and/or sell
  * copies of the Software, and to permit persons to whom the Software is
  * furnished to do so, subject to the following conditions:
- * 
+ *
  * The above copyright notice and this permission notice shall be included in
  * all copies or substantial portions of the Software.
- * 
+ *
  * THE SOFTWARE IS PROVIDED "AS IS", WITHOUT WARRANTY OF ANY KIND, EXPRESS OR
  * IMPLIED, INCLUDING BUT NOT LIMITED TO THE WARRANTIES OF MERCHANTABILITY,
  * FITNESS FOR A PARTICULAR PURPOSE AND NONINFRINGEMENT. IN NO EVENT SHALL THE
@@ -24,43 +24,16 @@
 package hudson.logging;
 
 import static hudson.init.InitMilestone.PLUGINS_PREPARED;
+import static java.util.stream.Collectors.toMap;
 
 import edu.umd.cs.findbugs.annotations.SuppressFBWarnings;
 import hudson.FeedAdapter;
 import hudson.Functions;
 import hudson.RestrictedSince;
 import hudson.init.Initializer;
-<<<<<<< HEAD
-import static hudson.init.InitMilestone.PLUGINS_PREPARED;
-import static java.util.stream.Collectors.toMap;
-
-import hudson.model.AbstractModelObject;
-import hudson.util.CopyOnWriteMap;
-import java.util.function.Function;
-import jenkins.model.Jenkins;
-import hudson.model.RSS;
-import jenkins.model.JenkinsLocationConfiguration;
-import jenkins.model.ModelObjectWithChildren;
-import jenkins.model.ModelObjectWithContextMenu.ContextMenu;
-import org.apache.commons.io.filefilter.WildcardFileFilter;
-import org.kohsuke.accmod.Restricted;
-import org.kohsuke.accmod.restrictions.NoExternalUse;
-import org.kohsuke.stapler.DataBoundConstructor;
-import org.kohsuke.stapler.DataBoundSetter;
-import org.kohsuke.stapler.QueryParameter;
-import org.kohsuke.stapler.StaplerProxy;
-import org.kohsuke.stapler.StaplerRequest;
-import org.kohsuke.stapler.StaplerResponse;
-import org.kohsuke.stapler.HttpResponse;
-import org.kohsuke.stapler.HttpRedirect;
-import org.kohsuke.stapler.interceptor.RequirePOST;
-
-import javax.servlet.ServletException;
-=======
 import hudson.model.AbstractModelObject;
 import hudson.model.RSS;
 import hudson.util.CopyOnWriteMap;
->>>>>>> cee0d067
 import java.io.File;
 import java.io.FileFilter;
 import java.io.IOException;
@@ -70,6 +43,7 @@
 import java.util.List;
 import java.util.Locale;
 import java.util.Map;
+import java.util.function.Function;
 import java.util.logging.Level;
 import java.util.logging.LogRecord;
 import java.util.logging.Logger;
@@ -82,6 +56,8 @@
 import org.apache.commons.io.filefilter.WildcardFileFilter;
 import org.kohsuke.accmod.Restricted;
 import org.kohsuke.accmod.restrictions.NoExternalUse;
+import org.kohsuke.stapler.DataBoundConstructor;
+import org.kohsuke.stapler.DataBoundSetter;
 import org.kohsuke.stapler.HttpRedirect;
 import org.kohsuke.stapler.HttpResponse;
 import org.kohsuke.stapler.QueryParameter;
@@ -106,7 +82,6 @@
     @RestrictedSince("TODO")
     public final transient Map<String,LogRecorder> logRecorders = new CopyOnWriteMap.Tree<>();
 
-<<<<<<< HEAD
     private List<LogRecorder> recorders;
 
     @DataBoundConstructor
@@ -127,9 +102,7 @@
         ((CopyOnWriteMap<String,LogRecorder>) logRecorders).replaceBy(values);
     }
 
-=======
-    @Override
->>>>>>> cee0d067
+    @Override
     public String getDisplayName() {
         return Messages.LogRecorderManager_DisplayName();
     }
