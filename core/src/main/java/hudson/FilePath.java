--- conflicted
+++ resolved
@@ -2413,11 +2413,7 @@
                     if(!child.renameTo(target))
                         throw new IOException("Failed to rename "+child+" to "+target);
                 }
-<<<<<<< HEAD
-                tmp.delete();
-=======
-                Files.deleteIfExists(Util.fileToPath(deleting(tmp)));
->>>>>>> 13a16a62
+                Files.deleteIfExists(Util.fileToPath(tmp));
                 return null;
             }
     }
