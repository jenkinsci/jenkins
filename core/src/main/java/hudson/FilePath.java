/*
 * The MIT License
 * 
 * Copyright (c) 2004-2010, Sun Microsystems, Inc., Kohsuke Kawaguchi,
 * Eric Lefevre-Ardant, Erik Ramfelt, Michael B. Donohue, Alan Harder,
 * Manufacture Francaise des Pneumatiques Michelin, Romain Seguy
 * 
 * Permission is hereby granted, free of charge, to any person obtaining a copy
 * of this software and associated documentation files (the "Software"), to deal
 * in the Software without restriction, including without limitation the rights
 * to use, copy, modify, merge, publish, distribute, sublicense, and/or sell
 * copies of the Software, and to permit persons to whom the Software is
 * furnished to do so, subject to the following conditions:
 * 
 * The above copyright notice and this permission notice shall be included in
 * all copies or substantial portions of the Software.
 * 
 * THE SOFTWARE IS PROVIDED "AS IS", WITHOUT WARRANTY OF ANY KIND, EXPRESS OR
 * IMPLIED, INCLUDING BUT NOT LIMITED TO THE WARRANTIES OF MERCHANTABILITY,
 * FITNESS FOR A PARTICULAR PURPOSE AND NONINFRINGEMENT. IN NO EVENT SHALL THE
 * AUTHORS OR COPYRIGHT HOLDERS BE LIABLE FOR ANY CLAIM, DAMAGES OR OTHER
 * LIABILITY, WHETHER IN AN ACTION OF CONTRACT, TORT OR OTHERWISE, ARISING FROM,
 * OUT OF OR IN CONNECTION WITH THE SOFTWARE OR THE USE OR OTHER DEALINGS IN
 * THE SOFTWARE.
 */
package hudson;

import com.google.common.annotations.VisibleForTesting;
import com.jcraft.jzlib.GZIPInputStream;
import com.jcraft.jzlib.GZIPOutputStream;
import hudson.Launcher.LocalLauncher;
import hudson.Launcher.RemoteLauncher;
import hudson.model.AbstractProject;
import hudson.model.Computer;
import hudson.model.Item;
import hudson.model.TaskListener;
import hudson.os.PosixAPI;
import hudson.os.PosixException;
import hudson.remoting.Callable;
import hudson.remoting.Channel;
import hudson.remoting.DelegatingCallable;
import hudson.remoting.Future;
import hudson.remoting.LocalChannel;
import hudson.remoting.Pipe;
import hudson.remoting.RemoteInputStream;
import hudson.remoting.RemoteInputStream.Flag;
import hudson.remoting.RemoteOutputStream;
import hudson.remoting.VirtualChannel;
import hudson.remoting.Which;
import hudson.security.AccessControlled;
import hudson.slaves.WorkspaceList;
import hudson.util.DaemonThreadFactory;
import hudson.util.DirScanner;
import hudson.util.ExceptionCatchingThreadFactory;
import hudson.util.FileVisitor;
import hudson.util.FormValidation;
import hudson.util.HeadBufferingStream;
import hudson.util.IOUtils;
import hudson.util.NamingThreadFactory;
import hudson.util.io.Archiver;
import hudson.util.io.ArchiverFactory;

import java.io.BufferedInputStream;
import java.io.BufferedOutputStream;
import java.io.File;
import java.io.FileFilter;
import java.io.FileWriter;
import java.io.IOException;
import java.io.InputStream;
import java.io.InterruptedIOException;
import java.io.ObjectInputStream;
import java.io.ObjectOutputStream;
import java.io.OutputStream;
import java.io.OutputStreamWriter;
import java.io.RandomAccessFile;
import java.io.Serializable;
import java.io.Writer;
import java.net.HttpURLConnection;
import java.net.MalformedURLException;
import java.net.URI;
import java.net.URL;
import java.net.URLConnection;
import java.nio.file.FileSystemException;
import java.nio.file.FileSystems;
import java.nio.file.Files;
import java.nio.file.NoSuchFileException;
import java.nio.file.Path;
import java.nio.file.LinkOption;
import java.nio.file.StandardCopyOption;
import java.nio.file.attribute.FileAttribute;
import java.nio.file.attribute.PosixFilePermission;
import java.nio.file.attribute.PosixFilePermissions;
import java.util.ArrayList;
import java.util.Arrays;
import java.util.Comparator;
import java.util.EnumSet;
import java.util.Enumeration;
import java.util.List;
import java.util.Map;
import java.util.StringTokenizer;
import java.util.concurrent.ExecutionException;
import java.util.concurrent.ExecutorService;
import java.util.concurrent.Executors;
import java.util.concurrent.TimeUnit;
import java.util.concurrent.TimeoutException;
import java.util.concurrent.atomic.AtomicInteger;
import java.util.logging.Level;
import java.util.logging.Logger;
import java.util.regex.Matcher;
import java.util.regex.Pattern;
import edu.umd.cs.findbugs.annotations.CheckForNull;
import edu.umd.cs.findbugs.annotations.NonNull;
import edu.umd.cs.findbugs.annotations.Nullable;
import jenkins.FilePathFilter;
import jenkins.MasterToSlaveFileCallable;
import jenkins.SlaveToMasterFileCallable;
import jenkins.SoloFilePathFilter;
import jenkins.model.Jenkins;
import jenkins.security.MasterToSlaveCallable;
import jenkins.util.ContextResettingExecutorService;
import jenkins.util.VirtualFile;
import org.apache.commons.compress.archivers.tar.TarArchiveEntry;
import org.apache.commons.compress.archivers.tar.TarArchiveInputStream;
import org.apache.commons.fileupload.FileItem;
import org.apache.commons.io.input.CountingInputStream;
import org.apache.commons.lang.StringUtils;
import org.apache.tools.ant.DirectoryScanner;
import org.apache.tools.ant.Project;
import org.apache.tools.ant.types.FileSet;
import org.apache.tools.zip.ZipEntry;
import org.apache.tools.zip.ZipFile;
import org.jenkinsci.remoting.RoleChecker;
import org.jenkinsci.remoting.RoleSensitive;
import org.jenkinsci.remoting.SerializableOnlyOverRemoting;
import org.kohsuke.accmod.Restricted;
import org.kohsuke.accmod.restrictions.NoExternalUse;
import org.kohsuke.stapler.Stapler;

import static hudson.FilePath.TarCompression.GZIP;
import static hudson.Util.fileToPath;
import static hudson.Util.fixEmpty;
import java.io.NotSerializableException;

import java.util.Collections;
import org.apache.tools.ant.BuildException;
        
/**
 * {@link File} like object with remoting support.
 *
 * <p>
 * Unlike {@link File}, which always implies a file path on the current computer,
 * {@link FilePath} represents a file path on a specific agent or the master.
 *
 * Despite that, {@link FilePath} can be used much like {@link File}. It exposes
 * a bunch of operations (and we should add more operations as long as they are
 * generally useful), and when invoked against a file on a remote node, {@link FilePath}
 * executes the necessary code remotely, thereby providing semi-transparent file
 * operations.
 *
 * <h2>Using {@link FilePath} smartly</h2>
 * <p>
 * The transparency makes it easy to write plugins without worrying too much about
 * remoting, by making it works like NFS, where remoting happens at the file-system
 * layer.
 *
 * <p>
 * But one should note that such use of remoting may not be optional. Sometimes,
 * it makes more sense to move some computation closer to the data, as opposed to
 * move the data to the computation. For example, if you are just computing a MD5
 * digest of a file, then it would make sense to do the digest on the host where
 * the file is located, as opposed to send the whole data to the master and do MD5
 * digesting there.
 *
 * <p>
 * {@link FilePath} supports this "code migration" by in the
 * {@link #act(FileCallable)} method. One can pass in a custom implementation
 * of {@link FileCallable}, to be executed on the node where the data is located.
 * The following code shows the example:
 *
 * <pre>
 * void someMethod(FilePath file) {
 *     // make 'file' a fresh empty directory.
 *     file.act(new Freshen());
 * }
 * // if 'file' is on a different node, this FileCallable will
 * // be transferred to that node and executed there.
 * private static final class Freshen implements FileCallable&lt;Void&gt; {
 *     private static final long serialVersionUID = 1;
 *     &#64;Override public Void invoke(File f, VirtualChannel channel) {
 *         // f and file represent the same thing
 *         f.deleteContents();
 *         f.mkdirs();
 *         return null;
 *     }
 * }
 * </pre>
 *
 * <p>
 * When {@link FileCallable} is transferred to a remote node, it will be done so
 * by using the same Java serialization scheme that the remoting module uses.
 * See {@link Channel} for more about this. 
 *
 * <p>
 * {@link FilePath} itself can be sent over to a remote node as a part of {@link Callable}
 * serialization. For example, sending a {@link FilePath} of a remote node to that
 * node causes {@link FilePath} to become "local". Similarly, sending a
 * {@link FilePath} that represents the local computer causes it to become "remote."
 *
 * @author Kohsuke Kawaguchi
 * @see VirtualFile
 */
public final class FilePath implements SerializableOnlyOverRemoting {
    /**
     * Maximum http redirects we will follow. This defaults to the same number as Firefox/Chrome tolerates.
     */
    private static final int MAX_REDIRECTS = 20;

    /**
     * When this {@link FilePath} represents the remote path,
     * this field is always non-null on master (the field represents
     * the channel to the remote agent.) When transferred to a agent via remoting,
     * this field reverts back to null, since it's transient.
     *
     * When this {@link FilePath} represents a path on the master,
     * this field is null on master. When transferred to a agent via remoting,
     * this field becomes non-null, representing the {@link Channel}
     * back to the master.
     *
     * This is used to determine whether we are running on the master or the agent.
     */
    private transient VirtualChannel channel;
    
    /**
     * Represent the path to the file in the master or the agent
     * Since the platform of the agent might be different, can't use java.io.File
     *
     * The field could not be final since it's modified in {@link #readResolve()}
     */
    private /*final*/ String remote;

    /**
     * If this {@link FilePath} is deserialized to handle file access request from a remote computer,
     * this field is set to the filter that performs access control.
     *
     * <p>
     * If null, no access control is needed.
     *
     * @see #filterNonNull()
     */
    private transient @Nullable
    SoloFilePathFilter filter;

    /**
     * Creates a {@link FilePath} that represents a path on the given node.
     *
     * @param channel
     *      To create a path that represents a remote path, pass in a {@link Channel}
     *      that's connected to that machine. If {@code null}, that means the local file path.
     */
    public FilePath(@CheckForNull VirtualChannel channel, @NonNull String remote) {
        this.channel = channel instanceof LocalChannel ? null : channel;
        this.remote = normalize(remote);
    }

    /**
     * To create {@link FilePath} that represents a "local" path.
     *
     * <p>
     * A "local" path means a file path on the computer where the
     * constructor invocation happened.
     */
    public FilePath(@NonNull File localPath) {
        this.channel = null;
        this.remote = normalize(localPath.getPath());
    }

    /**
     * Construct a path starting with a base location.
     * @param base starting point for resolution, and defines channel
     * @param rel a path which if relative will be resolved against base
     */
    public FilePath(@NonNull FilePath base, @NonNull String rel) {
        this.channel = base.channel;
        this.remote = normalize(resolvePathIfRelative(base, rel));
    }

    private Object readResolve() {
        this.remote = normalize(this.remote);
        return this;
    }

    private String resolvePathIfRelative(@NonNull FilePath base, @NonNull String rel) {
        if(isAbsolute(rel)) return rel;
        if(base.isUnix()) {
            // shouldn't need this replace, but better safe than sorry
            return base.remote+'/'+rel.replace('\\','/');
        } else {
            // need this replace, see Slave.getWorkspaceFor and AbstractItem.getFullName, nested jobs on Windows
            // agents will always have a rel containing at least one '/' character. JENKINS-13649
            return base.remote+'\\'+rel.replace('/','\\');
        }
    }

    /**
     * Is the given path name an absolute path?
     */
    private static boolean isAbsolute(@NonNull String rel) {
        return rel.startsWith("/") || DRIVE_PATTERN.matcher(rel).matches() || UNC_PATTERN.matcher(rel).matches();
    }

    private static final Pattern DRIVE_PATTERN = Pattern.compile("[A-Za-z]:[\\\\/].*"),
            UNC_PATTERN = Pattern.compile("^\\\\\\\\.*"),
            ABSOLUTE_PREFIX_PATTERN = Pattern.compile("^(\\\\\\\\|(?:[A-Za-z]:)?[\\\\/])[\\\\/]*");

    /**
     * {@link File#getParent()} etc cannot handle ".." and "." in the path component very well,
     * so remove them.
     */
    @Restricted(NoExternalUse.class)
    public static String normalize(@NonNull String path) {
        StringBuilder buf = new StringBuilder();
        // Check for prefix designating absolute path
        Matcher m = ABSOLUTE_PREFIX_PATTERN.matcher(path);
        if (m.find()) {
            buf.append(m.group(1));
            path = path.substring(m.end());
        }
        boolean isAbsolute = buf.length() > 0;
        // Split remaining path into tokens, trimming any duplicate or trailing separators
        List<String> tokens = new ArrayList<>();
        int s = 0, end = path.length();
        for (int i = 0; i < end; i++) {
            char c = path.charAt(i);
            if (c == '/' || c == '\\') {
                tokens.add(path.substring(s, i));
                s = i;
                // Skip any extra separator chars
                //noinspection StatementWithEmptyBody
                while (++i < end && ((c = path.charAt(i)) == '/' || c == '\\'))
                    ;
                // Add token for separator unless we reached the end
                if (i < end) tokens.add(path.substring(s, s+1));
                s = i;
            }
        }
        if (s < end) tokens.add(path.substring(s));
        // Look through tokens for "." or ".."
        for (int i = 0; i < tokens.size();) {
            String token = tokens.get(i);
            if (token.equals(".")) {
                tokens.remove(i);
                if (tokens.size() > 0)
                    tokens.remove(i > 0 ? i - 1 : i);
            } else if (token.equals("..")) {
                if (i == 0) {
                    // If absolute path, just remove: /../something
                    // If relative path, not collapsible so leave as-is
                    tokens.remove(0);
                    if (tokens.size() > 0) token += tokens.remove(0);
                    if (!isAbsolute) buf.append(token);
                } else {
                    // Normalize: remove something/.. plus separator before/after
                    i -= 2;
                    for (int j = 0; j < 3; j++) tokens.remove(i);
                    if (i > 0) tokens.remove(i-1);
                    else if (tokens.size() > 0) tokens.remove(0);
                }
            } else
                i += 2;
        }
        // Recombine tokens
        for (String token : tokens) buf.append(token);
        if (buf.length() == 0) buf.append('.');
        return buf.toString();
    }

    /**
     * Checks if the remote path is Unix.
     */
    boolean isUnix() {
        // if the path represents a local path, there' no need to guess.
        if(!isRemote())
            return File.pathSeparatorChar!=';';
            
        // note that we can't use the usual File.pathSeparator and etc., as the OS of
        // the machine where this code runs and the OS that this FilePath refers to may be different.

        // Windows absolute path is 'X:\...', so this is usually a good indication of Windows path
        if(remote.length()>3 && remote.charAt(1)==':' && remote.charAt(2)=='\\')
            return false;
        // Windows can handle '/' as a path separator but Unix can't,
        // so err on Unix side
        return !remote.contains("\\");
    }

    /**
     * Gets the full path of the file on the remote machine.
     *
     */
    public String getRemote() {
        return remote;
    }

    /**
     * Creates a zip file from this directory or a file and sends that to the given output stream.
     *
     * @deprecated as of 1.315. Use {@link #zip(OutputStream)} that has more consistent name.
     */
    @Deprecated
    public void createZipArchive(OutputStream os) throws IOException, InterruptedException {
        zip(os);
    }

    /**
     * Creates a zip file from this directory or a file and sends that to the given output stream.
     */
    public void zip(OutputStream os) throws IOException, InterruptedException {
        zip(os,(FileFilter)null);
    }

    public void zip(FilePath dst) throws IOException, InterruptedException {
        try (OutputStream os = dst.write()) {
            zip(os);
        }
    }
    
    /**
     * Creates a zip file from this directory by using the specified filter,
     * and sends the result to the given output stream.
     *
     * @param filter
     *      Must be serializable since it may be executed remotely. Can be null to add all files.
     *
     * @since 1.315
     */
    public void zip(OutputStream os, FileFilter filter) throws IOException, InterruptedException {
        archive(ArchiverFactory.ZIP,os,filter);
    }

    /**
     * Creates a zip file from this directory by only including the files that match the given glob.
     *
     * @param glob
     *      Ant style glob, like "**&#x2F;*.xml". If empty or null, this method
     *      works like {@link #createZipArchive(OutputStream)}
     *
     * @since 1.129
     * @deprecated as of 1.315
     *      Use {@link #zip(OutputStream,String)} that has more consistent name.
     */
    @Deprecated
    public void createZipArchive(OutputStream os, final String glob) throws IOException, InterruptedException {
        archive(ArchiverFactory.ZIP,os,glob);
    }

    /**
     * Creates a zip file from this directory by only including the files that match the given glob.
     *
     * @param glob
     *      Ant style glob, like "**&#x2F;*.xml". If empty or null, this method
     *      works like {@link #createZipArchive(OutputStream)}, inserting a top-level directory into the ZIP.
     *
     * @since 1.315
     */
    public void zip(OutputStream os, final String glob) throws IOException, InterruptedException {
        archive(ArchiverFactory.ZIP,os,glob);
    }

    /**
     * Uses the given scanner on 'this' directory to list up files and then archive it to a zip stream.
     */
    public int zip(OutputStream out, DirScanner scanner) throws IOException, InterruptedException {
        return archive(ArchiverFactory.ZIP, out, scanner);
    }

    /**
     * Archives this directory into the specified archive format, to the given {@link OutputStream}, by using
     * {@link DirScanner} to choose what files to include.
     *
     * @return
     *      number of files/directories archived. This is only really useful to check for a situation where nothing
     *      is archived.
     */
    public int archive(final ArchiverFactory factory, OutputStream os, final DirScanner scanner) throws IOException, InterruptedException {
        final OutputStream out = (channel!=null)?new RemoteOutputStream(os):os;
        return act(new Archive(factory, out, scanner));
    }

    /**
     * Archives this directory into the specified archive format, to the given {@link OutputStream}, by using
     * {@link DirScanner} to choose what files to include.
     *
     * @return a list of files archived
<<<<<<< HEAD
=======
     * @since TODO
>>>>>>> 6da1e7a0
     */
    public List<String> archive2(final ArchiverFactory factory, OutputStream os, final DirScanner scanner) throws IOException, InterruptedException {
        final OutputStream out = (channel!=null)?new RemoteOutputStream(os):os;
        return act(new Archive2(factory, out, scanner));
    }
    private class Archive extends SecureFileCallable<Integer> {
        private final ArchiverFactory factory;
        private final OutputStream out;
        private final DirScanner scanner;
        Archive(ArchiverFactory factory, OutputStream out, DirScanner scanner) {
            this.factory = factory;
            this.out = out;
            this.scanner = scanner;
        }
        @Override
            public Integer invoke(File f, VirtualChannel channel) throws IOException {
                Archiver a = factory.create(out);
                try {
                    scanner.scan(f,reading(a));
                } finally {
                    a.close();
                }
                return a.countEntries();
            }

            private static final long serialVersionUID = 1L;
    }
    private class Archive2 extends SecureFileCallable<List<String>> {
        private final ArchiverFactory factory;
        private final OutputStream out;
        private final DirScanner scanner;
        Archive2(ArchiverFactory factory, OutputStream out, DirScanner scanner) {
            this.factory = factory;
            this.out = out;
            this.scanner = scanner;
        }
        @Override
            public List<String> invoke(File f, VirtualChannel channel) throws IOException {
                Archiver a = factory.create(out);
                try {
                    scanner.scan(f,reading(a));
                } finally {
                    a.close();
                }
            return a.getFiles();
            }

            private static final long serialVersionUID = 1L;
    }

    public int archive(final ArchiverFactory factory, OutputStream os, final FileFilter filter) throws IOException, InterruptedException {
        return archive(factory,os,new DirScanner.Filter(filter));
    }

    public int archive(final ArchiverFactory factory, OutputStream os, final String glob) throws IOException, InterruptedException {
        return archive(factory,os,new DirScanner.Glob(glob,null));
    }

    /**
     * When this {@link FilePath} represents a zip file, extracts that zip file.
     *
     * @param target
     *      Target directory to expand files to. All the necessary directories will be created.
     * @since 1.248
     * @see #unzipFrom(InputStream)
     */
    public void unzip(final FilePath target) throws IOException, InterruptedException {
        // TODO: post release, re-unite two branches by introducing FileStreamCallable that resolves InputStream
        if (this.channel!=target.channel) {// local -> remote or remote->local
            final RemoteInputStream in = new RemoteInputStream(read(), Flag.GREEDY);
            target.act(new UnzipRemote(in));
        } else {// local -> local or remote->remote
            target.act(new UnzipLocal());
        }
    }
    private class UnzipRemote extends SecureFileCallable<Void> {
        private final RemoteInputStream in;
        UnzipRemote(RemoteInputStream in) {
            this.in = in;
        }
        @Override
        public Void invoke(File dir, VirtualChannel channel) throws IOException, InterruptedException {
            unzip(dir, in);
            return null;
        }
        private static final long serialVersionUID = 1L;
    }
    private class UnzipLocal extends SecureFileCallable<Void> {
        @Override
        public Void invoke(File dir, VirtualChannel channel) throws IOException, InterruptedException {
            assert !FilePath.this.isRemote();       // this.channel==target.channel above
            unzip(dir, reading(new File(FilePath.this.getRemote()))); // shortcut to local file
            return null;
        }
        private static final long serialVersionUID = 1L;
    }

    /**
     * When this {@link FilePath} represents a tar file, extracts that tar file.
     *
     * @param target
     *      Target directory to expand files to. All the necessary directories will be created.
     * @param compression
     *      Compression mode of this tar file.
     * @since 1.292
     * @see #untar2(FilePath, TarCompression)
     */
    public void untar(final FilePath target, final TarCompression compression) throws IOException, InterruptedException {
        untar2(target, compression);
    }
    /**
     * When this {@link FilePath} represents a tar file, extracts that tar file.
     *
     * @param target
     *      Target directory to expand files to. All the necessary directories will be created.
     * @param compression
     *      Compression mode of this tar file.
     * @return a list of uncompressed files
     * @see #untarFrom(InputStream, TarCompression)
     * @since TODO
     */
    public List<String> untar2(final FilePath target, final TarCompression compression) throws IOException, InterruptedException {
        // TODO: post release, re-unite two branches by introducing FileStreamCallable that resolves InputStream
        if (this.channel!=target.channel) {// local -> remote or remote->local
            final RemoteInputStream in = new RemoteInputStream(read(), Flag.GREEDY);
            return target.act(new UntarRemote(compression, in));
        } else {// local -> local or remote->remote
            return target.act(new UntarLocal(compression));
        }
    }
    private class UntarRemote extends SecureFileCallable<List<String>> {
        private final TarCompression compression;
        private final RemoteInputStream in;
        UntarRemote(TarCompression compression, RemoteInputStream in) {
            this.compression = compression;
            this.in = in;
        }
        @Override
        public List<String> invoke(File dir, VirtualChannel channel) throws IOException, InterruptedException {
            return readFromTar(FilePath.this.getName(), dir, compression.extract(in));
        }
        private static final long serialVersionUID = 1L;
    }
    private class UntarLocal extends SecureFileCallable<List<String>> {
        private final TarCompression compression;
        UntarLocal(TarCompression compression) {
            this.compression = compression;
        }
        @Override
        public List<String> invoke(File dir, VirtualChannel channel) throws IOException, InterruptedException {
            return readFromTar(FilePath.this.getName(), dir, compression.extract(FilePath.this.read()));
        }
        private static final long serialVersionUID = 1L;
    }

    /**
     * Reads the given InputStream as a zip file and extracts it into this directory.
     *
     * @param _in
     *      The stream will be closed by this method after it's fully read.
     * @since 1.283
     * @see #unzip(FilePath)
     */
    public void unzipFrom(InputStream _in) throws IOException, InterruptedException {
        final InputStream in = new RemoteInputStream(_in, Flag.GREEDY);
        act(new UnzipFrom(in));
    }
    private class UnzipFrom extends SecureFileCallable<Void> {
        private final InputStream in;
        UnzipFrom(InputStream in) {
            this.in = in;
        }
        @Override
        public Void invoke(File dir, VirtualChannel channel) throws IOException {
            unzip(dir, in);
            return null;
        }
        private static final long serialVersionUID = 1L;
    }

    private void unzip(File dir, InputStream in) throws IOException {
        File tmpFile = File.createTempFile("tmpzip", null); // uses java.io.tmpdir
        try {
            // TODO why does this not simply use ZipInputStream?
            IOUtils.copy(in, tmpFile);
            unzip(dir,tmpFile);
        }
        finally {
            tmpFile.delete();
        }
    }

    private void unzip(File dir, File zipFile) throws IOException {
        dir = dir.getAbsoluteFile();    // without absolutization, getParentFile below seems to fail
        ZipFile zip = new ZipFile(zipFile);
        Enumeration<ZipEntry> entries = zip.getEntries();

        try {
            while (entries.hasMoreElements()) {
                ZipEntry e = entries.nextElement();
                File f = new File(dir, e.getName());
                if (!f.getCanonicalPath().startsWith(dir.getCanonicalPath())) {
                    throw new IOException(
                        "Zip " + zipFile.getPath() + " contains illegal file name that breaks out of the target directory: " + e.getName());
                }
                if (e.isDirectory()) {
                    mkdirs(f);
                } else {
                    File p = f.getParentFile();
                    if (p != null) {
                        mkdirs(p);
                    }
                    try (InputStream input = zip.getInputStream(e)) {
                        IOUtils.copy(input, writing(f));
                    }
                    try {
                        FilePath target = new FilePath(f);
                        int mode = e.getUnixMode();
                        if (mode!=0)    // Ant returns 0 if the archive doesn't record the access mode
                            target.chmod(mode);
                    } catch (InterruptedException ex) {
                        LOGGER.log(Level.WARNING, "unable to set permissions", ex);
                    }
                    f.setLastModified(e.getTime());
                }
            }
        } finally {
            zip.close();
        }
    }

    /**
     * Absolutizes this {@link FilePath} and returns the new one.
     */
    public FilePath absolutize() throws IOException, InterruptedException {
        return new FilePath(channel, act(new Absolutize()));
    }
    private static class Absolutize extends SecureFileCallable<String> {
        private static final long serialVersionUID = 1L;
        public String invoke(File f, VirtualChannel channel) throws IOException {
            return f.getAbsolutePath();
        }
    }

    /**
     * Creates a symlink to the specified target.
     *
     * @param target
     *      The file that the symlink should point to.
     * @param listener
     *      If symlink creation requires a help of an external process, the error will be reported here.
     * @since 1.456
     */
    public void symlinkTo(final String target, final TaskListener listener) throws IOException, InterruptedException {
        act(new SymlinkTo(target, listener));
    }
    private class SymlinkTo extends SecureFileCallable<Void> {
        private final String target;
        private final TaskListener listener;
        SymlinkTo(String target, TaskListener listener) {
            this.target = target;
            this.listener = listener;
        }
        private static final long serialVersionUID = 1L;
        @Override
        public Void invoke(File f, VirtualChannel channel) throws IOException, InterruptedException {
            symlinking(f);
            Util.createSymlink(f.getParentFile(), target, f.getName(), listener);
            return null;
        }
    }
    
    /**
     * Resolves symlink, if the given file is a symlink. Otherwise return null.
     * <p>
     * If the resolution fails, report an error.
     *
     * @since 1.456
     */
    public String readLink() throws IOException, InterruptedException {
        return act(new ReadLink());
    }
    private class ReadLink extends SecureFileCallable<String> {
        private static final long serialVersionUID = 1L;
        @Override
        public String invoke(File f, VirtualChannel channel) throws IOException, InterruptedException {
            return Util.resolveSymlink(reading(f));
        }
    }

    @Override
    public boolean equals(Object o) {
        if (this == o) return true;
        if (o == null || getClass() != o.getClass()) return false;

        FilePath that = (FilePath) o;

        if (channel != null ? !channel.equals(that.channel) : that.channel != null) return false;
        return remote.equals(that.remote);

    }

    @Override
    public int hashCode() {
        return 31 * (channel != null ? channel.hashCode() : 0) + remote.hashCode();
    }
    
    /**
     * Supported tar file compression methods.
     */
    public enum TarCompression {
        NONE {
            public InputStream extract(InputStream in) {
                return new BufferedInputStream(in);
            }
            public OutputStream compress(OutputStream out) {
                return new BufferedOutputStream(out);
            }
        },
        GZIP {
            public InputStream extract(InputStream _in) throws IOException {
                HeadBufferingStream in = new HeadBufferingStream(_in,SIDE_BUFFER_SIZE);
                try {
                    return new GZIPInputStream(in, 8192, true);
                } catch (IOException e) {
                    // various people reported "java.io.IOException: Not in GZIP format" here, so diagnose this problem better
                    in.fillSide();
                    throw new IOException(e.getMessage()+"\nstream="+Util.toHexString(in.getSideBuffer()),e);
                }
            }
            public OutputStream compress(OutputStream out) throws IOException {
                return new GZIPOutputStream(new BufferedOutputStream(out));
            }
        };

        public abstract InputStream extract(InputStream in) throws IOException;
        public abstract OutputStream compress(OutputStream in) throws IOException;
    }

    /**
     * Reads the given InputStream as a tar file and extracts it into this directory.
     *
     * @param _in
     *      The stream will be closed by this method after it's fully read.
     * @param compression
     *      The compression method in use.
     * @since 1.292
     */
    public void untarFrom(InputStream _in, final TarCompression compression) throws IOException, InterruptedException {
        try {
            final InputStream in = new RemoteInputStream(_in, Flag.GREEDY);
            act(new UntarFrom(compression, in));
        } finally {
            _in.close();
        }
    }
    private class UntarFrom extends SecureFileCallable<Void> {
        private final TarCompression compression;
        private final InputStream in;
        UntarFrom(TarCompression compression, InputStream in) {
            this.compression = compression;
            this.in = in;
        }
        @Override
        public Void invoke(File dir, VirtualChannel channel) throws IOException {
            readFromTar("input stream",dir, compression.extract(in));
            return null;
        }
        private static final long serialVersionUID = 1L;
    }

    /**
     * Given a tgz/zip file, extracts it to the given target directory, if necessary.
     *
     * <p>
     * This method is a convenience method designed for installing a binary package to a location
     * that supports upgrade and downgrade. Specifically,
     *
     * <ul>
     * <li>If the target directory doesn't exist {@linkplain #mkdirs() it will be created}.
     * <li>The timestamp of the archive is left in the installation directory upon extraction.
     * <li>If the timestamp left in the directory does not match the timestamp of the current archive file,
     *     the directory contents will be discarded and the archive file will be re-extracted.
     * <li>If the connection is refused but the target directory already exists, it is left alone.
     * </ul>
     *
     * @param archive
     *      The resource that represents the tgz/zip file. This URL must support the {@code Last-Modified} header.
     *      (For example, you could use {@link ClassLoader#getResource}.)
     * @param listener
     *      If non-null, a message will be printed to this listener once this method decides to
     *      extract an archive, or if there is any issue.
     * @param message a message to be printed in case extraction will proceed.
     * @return
     *      true if the archive was extracted. false if the extraction was skipped because the target directory
     *      was considered up to date.
     * @since 1.299
     */
    public boolean installIfNecessaryFrom(@NonNull URL archive, @CheckForNull TaskListener listener, @NonNull String message) throws IOException, InterruptedException {
        if (listener == null) {
            listener = TaskListener.NULL;
        }
        return installIfNecessaryFrom(archive, listener, message, MAX_REDIRECTS);
    }

    private boolean installIfNecessaryFrom(@NonNull URL archive, @NonNull TaskListener listener, @NonNull String message, int maxRedirects) throws InterruptedException, IOException {
        try {
            FilePath timestamp = this.child(".timestamp");
            long lastModified = timestamp.lastModified();
            URLConnection con;
            try {
                con = ProxyConfiguration.open(archive);
                if (lastModified != 0) {
                    con.setIfModifiedSince(lastModified);
                }
                con.connect();
            } catch (IOException x) {
                if (this.exists()) {
                    // Cannot connect now, so assume whatever was last unpacked is still OK.
                    listener.getLogger().println("Skipping installation of " + archive + " to " + remote + ": " + x);
                    return false;
                } else {
                    throw x;
                }
            }

            if (con instanceof HttpURLConnection) {
                HttpURLConnection httpCon = (HttpURLConnection) con;
                int responseCode = httpCon.getResponseCode();
                if (responseCode == HttpURLConnection.HTTP_MOVED_PERM
                        || responseCode == HttpURLConnection.HTTP_MOVED_TEMP) {
                    // follows redirect
                    if (maxRedirects > 0) {
                        String location = httpCon.getHeaderField("Location");
                        listener.getLogger().println("Following redirect " + archive.toExternalForm() + " -> " + location);
                        return installIfNecessaryFrom(getUrlFactory().newURL(location), listener, message, maxRedirects - 1);
                    } else {
                        listener.getLogger().println("Skipping installation of " + archive + " to " + remote + " due to too many redirects.");
                        return false;
                    }
                }
                if (lastModified != 0) {
                    if (responseCode == HttpURLConnection.HTTP_NOT_MODIFIED) {
                        return false;
                    } else if (responseCode != HttpURLConnection.HTTP_OK) {
                        listener.getLogger().println("Skipping installation of " + archive + " to " + remote + " due to server error: " + responseCode + " " + httpCon.getResponseMessage());
                        return false;
                    }
                }
            }

            long sourceTimestamp = con.getLastModified();

            if(this.exists()) {
                if (lastModified != 0 && sourceTimestamp == lastModified)
                    return false;   // already up to date
                this.deleteContents();
            } else {
                this.mkdirs();
            }

            listener.getLogger().println(message);

            if (isRemote()) {
                // First try to download from the agent machine.
                try {
                    act(new Unpack(archive));
                    timestamp.touch(sourceTimestamp);
                    return true;
                } catch (IOException x) {
                    Functions.printStackTrace(x, listener.error("Failed to download " + archive + " from agent; will retry from master"));
                }
            }

            // for HTTP downloads, enable automatic retry for added resilience
            InputStream in = archive.getProtocol().startsWith("http") ? ProxyConfiguration.getInputStream(archive) : con.getInputStream();
            CountingInputStream cis = new CountingInputStream(in);
            try {
                if(archive.toExternalForm().endsWith(".zip"))
                    unzipFrom(cis);
                else
                    untarFrom(cis,GZIP);
            } catch (IOException e) {
                throw new IOException(String.format("Failed to unpack %s (%d bytes read of total %d)",
                        archive,cis.getByteCount(),con.getContentLength()),e);
            }
            timestamp.touch(sourceTimestamp);
            return true;
        } catch (IOException e) {
            throw new IOException("Failed to install "+archive+" to "+remote,e);
        }
    }

    // this reads from arbitrary URL
    private final class Unpack extends MasterToSlaveFileCallable<Void> {
        private final URL archive;
        Unpack(URL archive) {
            this.archive = archive;
        }
        @Override public Void invoke(File dir, VirtualChannel channel) throws IOException, InterruptedException {
            try (InputStream in = archive.openStream()) {
                CountingInputStream cis = new CountingInputStream(in);
                try {
                    if (archive.toExternalForm().endsWith(".zip")) {
                        unzip(dir, cis);
                    } else {
                        readFromTar("input stream", dir, GZIP.extract(cis));
                    }
                } catch (IOException x) {
                    throw new IOException(String.format("Failed to unpack %s (%d bytes read)", archive, cis.getByteCount()), x);
                }
            }
            return null;
        }
    }

    /**
     * Reads the URL on the current VM, and streams the data to this file using the Remoting channel.
     * <p>This is different from resolving URL remotely.
     * If you instead wished to open an HTTP(S) URL on the remote side,
     * prefer <a href="http://javadoc.jenkins.io/plugin/apache-httpcomponents-client-4-api/io/jenkins/plugins/httpclient/RobustHTTPClient.html#copyFromRemotely-hudson.FilePath-java.net.URL-hudson.model.TaskListener-">{@code RobustHTTPClient.copyFromRemotely}</a>.
     * @since 1.293
     */
    public void copyFrom(URL url) throws IOException, InterruptedException {
        try (InputStream in = url.openStream()) {
            copyFrom(in);
        }
    }

    /**
     * Replaces the content of this file by the data from the given {@link InputStream}.
     *
     * @since 1.293
     */
    public void copyFrom(InputStream in) throws IOException, InterruptedException {
        try (OutputStream os = write()) {
            org.apache.commons.io.IOUtils.copy(in, os);
        }
    }

    /**
     * Convenience method to call {@link FilePath#copyTo(FilePath)}.
     * 
     * @since 1.311
     */
    public void copyFrom(FilePath src) throws IOException, InterruptedException {
        src.copyTo(this);
    }

    /**
     * Place the data from {@link FileItem} into the file location specified by this {@link FilePath} object.
     */
    public void copyFrom(FileItem file) throws IOException, InterruptedException {
        if(channel==null) {
            try {
                file.write(writing(new File(remote)));
            } catch (IOException e) {
                throw e;
            } catch (Exception e) {
                throw new IOException(e);
            }
        } else {
            try (InputStream i = file.getInputStream();
                 OutputStream o = write()) {
                org.apache.commons.io.IOUtils.copy(i,o);
            }
        }
    }

    /**
     * Code that gets executed on the machine where the {@link FilePath} is local.
     * Used to act on {@link FilePath}.
     * <strong>Warning:</strong> implementations must be serializable, so prefer a static nested class to an inner class.
     *
     * <p>
     * Subtypes would likely want to extend from either {@link MasterToSlaveCallable}
     * or {@link SlaveToMasterFileCallable}.
     *
     * @see FilePath#act(FileCallable)
     */
    public interface FileCallable<T> extends Serializable, RoleSensitive {
        /**
         * Performs the computational task on the node where the data is located.
         *
         * <p>
         * All the exceptions are forwarded to the caller.
         *
         * @param f
         *      {@link File} that represents the local file that {@link FilePath} has represented.
         * @param channel
         *      The "back pointer" of the {@link Channel} that represents the communication
         *      with the node from where the code was sent.
         */
        T invoke(File f, VirtualChannel channel) throws IOException, InterruptedException;
    }

    /**
     * {@link FileCallable}s that can be executed anywhere, including the master.
     *
     * The code is the same as {@link SlaveToMasterFileCallable}, but used as a marker to
     * designate those impls that use {@link FilePathFilter}.
     */
    /*package*/ static abstract class SecureFileCallable<T> extends SlaveToMasterFileCallable<T> {
    }

    /**
     * Executes some program on the machine that this {@link FilePath} exists,
     * so that one can perform local file operations.
     */
    public <T> T act(final FileCallable<T> callable) throws IOException, InterruptedException {
        return act(callable,callable.getClass().getClassLoader());
    }

    private <T> T act(final FileCallable<T> callable, ClassLoader cl) throws IOException, InterruptedException {
        if(channel!=null) {
            // run this on a remote system
            try {
                DelegatingCallable<T,IOException> wrapper = new FileCallableWrapper<>(callable, cl);
                for (FileCallableWrapperFactory factory : ExtensionList.lookup(FileCallableWrapperFactory.class)) {
                    wrapper = factory.wrap(wrapper);
                }
                return channel.call(wrapper);
            } catch (TunneledInterruptedException e) {
                throw (InterruptedException)new InterruptedException(e.getMessage()).initCause(e);
            }
        } else {
            // the file is on the local machine.
            return callable.invoke(new File(remote), localChannel);
        }
    }

    /**
     * This extension point allows to contribute a wrapper around a fileCallable so that a plugin can "intercept" a
     * call.
     * <p>The {@link #wrap(hudson.remoting.DelegatingCallable)} method itself will be executed on master
     * (and may collect contextual data if needed) and the returned wrapper will be executed on remote.
     *
     * @since 1.482
     * @see AbstractInterceptorCallableWrapper
     */
    public static abstract class FileCallableWrapperFactory implements ExtensionPoint {

        public abstract <T> DelegatingCallable<T,IOException> wrap(DelegatingCallable<T,IOException> callable);

    }

    /**
     * Abstract {@link DelegatingCallable} that exposes an Before/After pattern for
     * {@link hudson.FilePath.FileCallableWrapperFactory} that want to implement AOP-style interceptors
     * @since 1.482
     */
    public static abstract class AbstractInterceptorCallableWrapper<T> implements DelegatingCallable<T, IOException> {
        private static final long serialVersionUID = 1L;

        private final DelegatingCallable<T, IOException> callable;

        public AbstractInterceptorCallableWrapper(DelegatingCallable<T, IOException> callable) {
            this.callable = callable;
        }

        @Override
        public final ClassLoader getClassLoader() {
            return callable.getClassLoader();
        }

        public final T call() throws IOException {
            before();
            try {
                return callable.call();
            } finally {
                after();
            }
        }

        /**
         * Executed before the actual FileCallable is invoked. This code will run on remote
         */
        protected void before() {}

        /**
         * Executed after the actual FileCallable is invoked (even if this one failed). This code will run on remote
         */
        protected void after() {}
    }


    /**
     * Executes some program on the machine that this {@link FilePath} exists,
     * so that one can perform local file operations.
     */
    public <T> Future<T> actAsync(final FileCallable<T> callable) throws IOException, InterruptedException {
        try {
            DelegatingCallable<T,IOException> wrapper = new FileCallableWrapper<>(callable);
            for (FileCallableWrapperFactory factory : ExtensionList.lookup(FileCallableWrapperFactory.class)) {
                wrapper = factory.wrap(wrapper);
            }
            return (channel!=null ? channel : localChannel)
                .callAsync(wrapper);
        } catch (IOException e) {
            // wrap it into a new IOException so that we get the caller's stack trace as well.
            throw new IOException("remote file operation failed",e);
        }
    }

    /**
     * Executes some program on the machine that this {@link FilePath} exists,
     * so that one can perform local file operations.
     */
    public <V,E extends Throwable> V act(Callable<V,E> callable) throws IOException, InterruptedException, E {
        if(channel!=null) {
            // run this on a remote system
            return channel.call(callable);
        } else {
            // the file is on the local machine
            return callable.call();
        }
    }

    /**
     * Takes a {@link FilePath}+{@link FileCallable} pair and returns the equivalent {@link Callable}.
     * When executing the resulting {@link Callable}, it executes {@link FileCallable#act(FileCallable)}
     * on this {@link FilePath}.
     *
     * @since 1.522
     */
    public <V> Callable<V,IOException> asCallableWith(final FileCallable<V> task) {
        return new CallableWith<>(task);
    }
    private class CallableWith<V> implements Callable<V, IOException> {
        private final FileCallable<V> task;
        CallableWith(FileCallable<V> task) {
            this.task = task;
        }
        @Override
        public V call() throws IOException {
            try {
                return act(task);
            } catch (InterruptedException e) {
                throw (IOException)new InterruptedIOException().initCause(e);
            }
        }

        @Override
        public void checkRoles(RoleChecker checker) throws SecurityException {
            task.checkRoles(checker);
        }

        private static final long serialVersionUID = 1L;
    }

    /**
     * Converts this file to the URI, relative to the machine
     * on which this file is available.
     */
    public URI toURI() throws IOException, InterruptedException {
        return act(new ToURI());
    }
    private static class ToURI extends SecureFileCallable<URI> {
        private static final long serialVersionUID = 1L;
        @Override
        public URI invoke(File f, VirtualChannel channel) {
            return f.toURI();
        }
    }

    /**
     * Gets the {@link VirtualFile} representation of this {@link FilePath}
     *
     * @since 1.532
     */
    public VirtualFile toVirtualFile() {
        return VirtualFile.forFilePath(this);
    }

    /**
     * If this {@link FilePath} represents a file on a particular {@link Computer}, return it.
     * Otherwise null.
     * @since 1.571
     */
    public @CheckForNull Computer toComputer() {
        Jenkins j = Jenkins.getInstanceOrNull();
        if (j != null) {
            for (Computer c : j.getComputers()) {
                if (getChannel()==c.getChannel()) {
                    return c;
                }
            }
        }
        return null;
    }

    /**
     * Creates this directory.
     */
    public void mkdirs() throws IOException, InterruptedException {
        if (!act(new Mkdirs())) {
            throw new IOException("Failed to mkdirs: " + remote);
        }
    }
    private class Mkdirs extends SecureFileCallable<Boolean> {
        private static final long serialVersionUID = 1L;
        @Override
        public Boolean invoke(File f, VirtualChannel channel) throws IOException, InterruptedException {
            if(mkdirs(f) || f.exists())
                return true;    // OK

            // following Ant <mkdir> task to avoid possible race condition.
            Thread.sleep(10);

            return mkdirs(f) || f.exists();
        }
    }
    
    /**
     * Deletes all suffixes recursively.
     * @throws IOException if it exists but could not be successfully deleted
     * @since 2.244
     */
    public void deleteSuffixesRecursive() throws IOException, InterruptedException {
        act(new DeleteSuffixesRecursive());
    }

    /**
     * Deletes all suffixed directories that are separated by {@link WorkspaceList#COMBINATOR}, including all its contents recursively.
     */
    private class DeleteSuffixesRecursive extends SecureFileCallable<Void> {
        private static final long serialVersionUID = 1L;

        @Override
        public Void invoke(File f, VirtualChannel channel) throws IOException {
            for (File file : listParentFiles(f)) {
                if (file.getName().startsWith(f.getName() + WorkspaceList.COMBINATOR)) {
                    Util.deleteRecursive(file.toPath(), path -> deleting(path.toFile()));
                }
            }
            
            return null;
        }
    }

    private static File[] listParentFiles(File f) {
        File parentFile = f.getParentFile();
        if (parentFile != null) {
            File[] files = parentFile.listFiles();
            if (files != null) {
                return files;
            }
        }
        return new File[0];
    }

    /**
     * Deletes this directory, including all its contents recursively.
     */
    public void deleteRecursive() throws IOException, InterruptedException {
        act(new DeleteRecursive());
    }
    private class DeleteRecursive extends SecureFileCallable<Void> {
        private static final long serialVersionUID = 1L;
        @Override
        public Void invoke(File f, VirtualChannel channel) throws IOException {
            Util.deleteRecursive(fileToPath(f), path -> deleting(path.toFile()));
            return null;
        }
    }

    /**
     * Deletes all the contents of this directory, but not the directory itself
     */
    public void deleteContents() throws IOException, InterruptedException {
        act(new DeleteContents());
    }
    private class DeleteContents extends SecureFileCallable<Void> {
        private static final long serialVersionUID = 1L;
        @Override
        public Void invoke(File f, VirtualChannel channel) throws IOException {
            Util.deleteContentsRecursive(fileToPath(f), path -> deleting(path.toFile()));
            return null;
        }
    }

    /**
     * Gets the file name portion except the extension.
     *
     * For example, "foo" for "foo.txt" and "foo.tar" for "foo.tar.gz".
     */
    public String getBaseName() {
        String n = getName();
        int idx = n.lastIndexOf('.');
        if (idx<0)  return n;
        return n.substring(0,idx);
    }
    /**
     * Gets just the file name portion without directories.
     *
     * For example, "foo.txt" for "../abc/foo.txt"
     */
    public String getName() {
        String r = remote;
        if(r.endsWith("\\") || r.endsWith("/"))
            r = r.substring(0,r.length()-1);

        int len = r.length()-1;
        while(len>=0) {
            char ch = r.charAt(len);
            if(ch=='\\' || ch=='/')
                break;
            len--;
        }

        return r.substring(len+1);
    }

    /**
     * Short for {@code getParent().child(rel)}. Useful for getting other files in the same directory.
     * @return null if {@link #getParent} would have
     */
    @CheckForNull
    public FilePath sibling(String rel) {
        FilePath parent = getParent();
        return parent != null ? parent.child(rel) : null;
    }

    /**
     * Returns a {@link FilePath} by adding the given suffix to this path name.
     */
    public FilePath withSuffix(String suffix) {
        return new FilePath(channel,remote+suffix);
    }

    /**
     * The same as {@link FilePath#FilePath(FilePath,String)} but more OO.
     * @param relOrAbsolute a relative or absolute path
     * @return a file on the same channel
     */
    public @NonNull FilePath child(String relOrAbsolute) {
        return new FilePath(this,relOrAbsolute);
    }

    /**
     * Gets the parent file.
     * @return parent FilePath or null if there is no parent
     */
    @CheckForNull
    public FilePath getParent() {
        int i = remote.length() - 2;
        for (; i >= 0; i--) {
            char ch = remote.charAt(i);
            if(ch=='\\' || ch=='/')
                break;
        }

        return i >= 0 ? new FilePath( channel, remote.substring(0,i+1) ) : null;
    }

    /**
     * Creates a temporary file in the directory that this {@link FilePath} object designates.
     *
     * @param prefix
     *      The prefix string to be used in generating the file's name; must be
     *      at least three characters long
     * @param suffix
     *      The suffix string to be used in generating the file's name; may be
     *      null, in which case the suffix ".tmp" will be used
     * @return
     *      The new FilePath pointing to the temporary file
     * @see File#createTempFile(String, String)
     */
    public FilePath createTempFile(final String prefix, final String suffix) throws IOException, InterruptedException {
        try {
            return new FilePath(this, act(new CreateTempFile(prefix, suffix)));
        } catch (IOException e) {
            throw new IOException("Failed to create a temp file on "+remote,e);
        }
    }
    private class CreateTempFile extends SecureFileCallable<String> {
        private final String prefix;
        private final String suffix;
        CreateTempFile(String prefix, String suffix) {
            this.prefix = prefix;
            this.suffix = suffix;
        }
        private static final long serialVersionUID = 1L;
        @Override
        public String invoke(File dir, VirtualChannel channel) throws IOException {
            File f = writing(File.createTempFile(prefix, suffix, dir));
            return f.getName();
        }
    }

    /**
     * Creates a temporary file in this directory and set the contents to the
     * given text (encoded in the platform default encoding)
     *
     * @param prefix
     *      The prefix string to be used in generating the file's name; must be
     *      at least three characters long
     * @param suffix
     *      The suffix string to be used in generating the file's name; may be
     *      null, in which case the suffix ".tmp" will be used
     * @param contents
     *      The initial contents of the temporary file.
     * @return
     *      The new FilePath pointing to the temporary file
     * @see File#createTempFile(String, String)
     */
    public FilePath createTextTempFile(final String prefix, final String suffix, final String contents) throws IOException, InterruptedException {
        return createTextTempFile(prefix,suffix,contents,true);
    }

    /**
     * Creates a temporary file in this directory (or the system temporary
     * directory) and set the contents to the given text (encoded in the
     * platform default encoding)
     *
     * @param prefix
     *      The prefix string to be used in generating the file's name; must be
     *      at least three characters long
     * @param suffix
     *      The suffix string to be used in generating the file's name; may be
     *      null, in which case the suffix ".tmp" will be used
     * @param contents
     *      The initial contents of the temporary file.
     * @param inThisDirectory
     *      If true, then create this temporary in the directory pointed to by
     *      this.
     *      If false, then the temporary file is created in the system temporary
     *      directory (java.io.tmpdir)
     * @return
     *      The new FilePath pointing to the temporary file
     * @see File#createTempFile(String, String)
     */
    public FilePath createTextTempFile(final String prefix, final String suffix, final String contents, final boolean inThisDirectory) throws IOException, InterruptedException {
        try {
            return new FilePath(channel, act(new CreateTextTempFile(inThisDirectory, prefix, suffix, contents)));
        } catch (IOException e) {
            throw new IOException("Failed to create a temp file on "+remote,e);
        }
    }
    private final class CreateTextTempFile extends SecureFileCallable<String> {
        private static final long serialVersionUID = 1L;
        private final boolean inThisDirectory;
        private final String prefix;
        private final String suffix;
        private final String contents;
        CreateTextTempFile(boolean inThisDirectory, String prefix, String suffix, String contents) {
            this.inThisDirectory = inThisDirectory;
            this.prefix = prefix;
            this.suffix = suffix;
            this.contents = contents;
        }
        @Override
        public String invoke(File dir, VirtualChannel channel) throws IOException {
            if(!inThisDirectory)
                dir = new File(System.getProperty("java.io.tmpdir"));
            else
                mkdirs(dir);

            File f;
            try {
                f = creating(File.createTempFile(prefix, suffix, dir));
            } catch (IOException e) {
                throw new IOException("Failed to create a temporary directory in "+dir,e);
            }

            try (Writer w = new FileWriter(writing(f))) {
                w.write(contents);
            }

            return f.getAbsolutePath();
        }
    }

    /**
     * Creates a temporary directory inside the directory represented by 'this'
     *
     * @param prefix
     *      The prefix string to be used in generating the directory's name;
     *      must be at least three characters long
     * @param suffix
     *      The suffix string to be used in generating the directory's name; may
     *      be null, in which case the suffix ".tmp" will be used
     * @return
     *      The new FilePath pointing to the temporary directory
     * @since 1.311
     * @see Files#createTempDirectory(Path, String, FileAttribute[])
     */
    public FilePath createTempDir(final String prefix, final String suffix) throws IOException, InterruptedException {
        try {
            String[] s;
            if (StringUtils.isBlank(suffix)) {
                s = new String[]{prefix, "tmp"}; // see File.createTempFile - tmp is used if suffix is null
            } else {
                s = new String[]{prefix, suffix};
            }
            String name = StringUtils.join(s, ".");
            return new FilePath(this, act(new CreateTempDir(name)));
        } catch (IOException e) {
            throw new IOException("Failed to create a temp directory on "+remote,e);
        }
    }
    private class CreateTempDir extends SecureFileCallable<String> {
        private final String name;
        CreateTempDir(String name) {
            this.name = name;
        }
            private static final long serialVersionUID = 1L;
            @Override
            public String invoke(File dir, VirtualChannel channel) throws IOException {

                Path tempPath;
                final boolean isPosix = FileSystems.getDefault().supportedFileAttributeViews().contains("posix");

                if (isPosix) {
                    tempPath = Files.createTempDirectory(Util.fileToPath(dir), name,
                            PosixFilePermissions.asFileAttribute(EnumSet.allOf(PosixFilePermission.class)));
                } else {
                    tempPath = Files.createTempDirectory(Util.fileToPath(dir), name);
                }

                if (tempPath.toFile() == null) {
                    throw new IOException("Failed to obtain file from path " + dir + " on " + remote);
                }
                return tempPath.toFile().getName();
            }
    }

    /**
     * Deletes this file.
     * @throws IOException if it exists but could not be successfully deleted
     * @return true, for a modicum of compatibility
     */
    public boolean delete() throws IOException, InterruptedException {
        act(new Delete());
        return true;
    }
    private class Delete extends SecureFileCallable<Void> {
        private static final long serialVersionUID = 1L;
        @Override
        public Void invoke(File f, VirtualChannel channel) throws IOException {
            Util.deleteFile(deleting(f));
            return null;
        }
    }

    /**
     * Checks if the file exists.
     */
    public boolean exists() throws IOException, InterruptedException {
        return act(new Exists());
    }
    private class Exists extends SecureFileCallable<Boolean> {
        private static final long serialVersionUID = 1L;
        @Override
        public Boolean invoke(File f, VirtualChannel channel) throws IOException {
            return stating(f).exists();
        }
    }

    /**
     * Gets the last modified time stamp of this file, by using the clock
     * of the machine where this file actually resides.
     *
     * @see File#lastModified()
     * @see #touch(long)
     */
    public long lastModified() throws IOException, InterruptedException {
        return act(new LastModified());
    }
    private class LastModified extends SecureFileCallable<Long> {
        private static final long serialVersionUID = 1L;
        @Override
        public Long invoke(File f, VirtualChannel channel) throws IOException {
            return stating(f).lastModified();
        }
    }

    /**
     * Creates a file (if not already exist) and sets the timestamp.
     *
     * @since 1.299
     */
    public void touch(final long timestamp) throws IOException, InterruptedException {
        act(new Touch(timestamp));
    }
    private class Touch extends SecureFileCallable<Void> {
        private final long timestamp;
        Touch(long timestamp) {
            this.timestamp = timestamp;
        }
            private static final long serialVersionUID = -5094638816500738429L;
            @Override
            public Void invoke(File f, VirtualChannel channel) throws IOException {
                if(!f.exists()) {
                    Files.newOutputStream(fileToPath(creating(f))).close();
                }
                if(!stating(f).setLastModified(timestamp))
                    throw new IOException("Failed to set the timestamp of "+f+" to "+timestamp);
                return null;
            }
    }
    
    private void setLastModifiedIfPossible(final long timestamp) throws IOException, InterruptedException {
        String message = act(new SetLastModified(timestamp));

        if (message!=null) {
            LOGGER.warning(message);
        }
    }
    private class SetLastModified extends SecureFileCallable<String> {
        private final long timestamp;
        SetLastModified(long timestamp) {
            this.timestamp = timestamp;
        }
            private static final long serialVersionUID = -828220335793641630L;
            @Override
            public String invoke(File f, VirtualChannel channel) throws IOException {
                if(!writing(f).setLastModified(timestamp)) {
                    if (Functions.isWindows()) {
                        // On Windows this seems to fail often. See JENKINS-11073
                        // Therefore don't fail, but just log a warning
                        return "Failed to set the timestamp of "+f+" to "+timestamp;
                    } else {
                        throw new IOException("Failed to set the timestamp of "+f+" to "+timestamp);
                    }
                }
                return null;
            }
    }

    /**
     * Checks if the file is a directory.
     */
    public boolean isDirectory() throws IOException, InterruptedException {
        return act(new IsDirectory());
    }
    private final class IsDirectory extends SecureFileCallable<Boolean> {
        private static final long serialVersionUID = 1L;
        @Override
        public Boolean invoke(File f, VirtualChannel channel) throws IOException {
            return stating(f).isDirectory();
        }
    }
    
    /**
     * Returns the file size in bytes.
     *
     * @since 1.129
     */
    public long length() throws IOException, InterruptedException {
        return act(new Length());
    }
    private class Length extends SecureFileCallable<Long> {
        private static final long serialVersionUID = 1L;
        @Override
        public Long invoke(File f, VirtualChannel channel) throws IOException {
            return stating(f).length();
        }
    }

    /**
     * Returns the number of unallocated bytes in the partition of that file.
     * @since 1.542
     */
    public long getFreeDiskSpace() throws IOException, InterruptedException {
        return act(new GetFreeDiskSpace());
    }
    private static class GetFreeDiskSpace extends SecureFileCallable<Long> {
        private static final long serialVersionUID = 1L;
        @Override
        public Long invoke(File f, VirtualChannel channel) throws IOException {
            return f.getFreeSpace();
        }
    }

    /**
     * Returns the total number of bytes in the partition of that file.
     * @since 1.542
     */
    public long getTotalDiskSpace() throws IOException, InterruptedException {
        return act(new GetTotalDiskSpace());
    }
    private static class GetTotalDiskSpace extends SecureFileCallable<Long> {
        private static final long serialVersionUID = 1L;
        @Override
        public Long invoke(File f, VirtualChannel channel) throws IOException {
            return f.getTotalSpace();
        }
    }

    /**
     * Returns the number of usable bytes in the partition of that file.
     * @since 1.542
     */
    public long getUsableDiskSpace() throws IOException, InterruptedException {
        return act(new GetUsableDiskSpace());
    }
    private static class GetUsableDiskSpace extends SecureFileCallable<Long> {
        private static final long serialVersionUID = 1L;
        @Override
        public Long invoke(File f, VirtualChannel channel) throws IOException {
            return f.getUsableSpace();
        }
    }

    /**
     * Sets the file permission.
     *
     * On Windows, no-op.
     *
     * @param mask
     *      File permission mask. To simplify the permission copying,
     *      if the parameter is -1, this method becomes no-op.
     *      <p>
     *      please note mask is expected to be an octal if you use <a href="http://en.wikipedia.org/wiki/Chmod">chmod command line values</a>,
     *      so preceded by a '0' in java notation, ie {@code chmod(0644)}
     *      <p>
     *      Only supports setting read, write, or execute permissions for the
     *      owner, group, or others, so the largest permissible value is 0777.
     *      Attempting to set larger values (i.e. the setgid, setuid, or sticky
     *      bits) will cause an IOException to be thrown.
     *
     * @since 1.303
     * @see #mode()
     */
    public void chmod(final int mask) throws IOException, InterruptedException {
        if(!isUnix() || mask==-1)   return;
        act(new Chmod(mask));
    }
    private class Chmod extends SecureFileCallable<Void> {
        private static final long serialVersionUID = 1L;
        private final int mask;
        Chmod(int mask) {
            this.mask = mask;
        }
        @Override
        public Void invoke(File f, VirtualChannel channel) throws IOException {
            _chmod(writing(f), mask);

            return null;
        }
    }

    /**
     * Change permissions via NIO.
     */
    private static void _chmod(File f, int mask) throws IOException {
        // TODO WindowsPosix actually does something here (WindowsLibC._wchmod); should we let it?
        // Anyway the existing calls already skip this method if on Windows.
        if (File.pathSeparatorChar==';')  return; // noop

        if (Util.NATIVE_CHMOD_MODE) {
            PosixAPI.jnr().chmod(f.getAbsolutePath(), mask);
        } else {
            Files.setPosixFilePermissions(fileToPath(f), Util.modeToPermissions(mask));
        }
    }

    private static boolean CHMOD_WARNED = false;

    /**
     * Gets the file permission bit mask.
     *
     * @return
     *      -1 on Windows, since such a concept doesn't make sense.
     * @since 1.311
     * @see #chmod(int)
     */
    public int mode() throws IOException, InterruptedException, PosixException {
        if(!isUnix())   return -1;
        return act(new Mode());
    }
    private class Mode extends SecureFileCallable<Integer> {
        private static final long serialVersionUID = 1L;
        @Override
        public Integer invoke(File f, VirtualChannel channel) throws IOException {
            return IOUtils.mode(stating(f));
        }
    }

    /**
     * List up files and directories in this directory.
     *
     * <p>
     * This method returns direct children of the directory denoted by the 'this' object.
     */
    @NonNull
    public List<FilePath> list() throws IOException, InterruptedException {
        return list((FileFilter)null);
    }

    /**
     * List up subdirectories.
     *
     * @return can be empty but never null. Doesn't contain "." and ".."
     */
    @NonNull
    public List<FilePath> listDirectories() throws IOException, InterruptedException {
        return list(new DirectoryFilter());
    }

    private static final class DirectoryFilter implements FileFilter, Serializable {
        public boolean accept(File f) {
            return f.isDirectory();
        }
        private static final long serialVersionUID = 1L;
    }

    /**
     * List up files in this directory, just like {@link File#listFiles(FileFilter)}.
     *
     * @param filter
     *      The optional filter used to narrow down the result.
     *      If non-null, must be {@link Serializable}.
     *      If this {@link FilePath} represents a remote path,
     *      the filter object will be executed on the remote machine.
     */
    @NonNull
    public List<FilePath> list(final FileFilter filter) throws IOException, InterruptedException {
        if (filter != null && !(filter instanceof Serializable)) {
            throw new IllegalArgumentException("Non-serializable filter of " + filter.getClass());
        }
        return act(new ListFilter(filter), (filter != null ? filter : this).getClass().getClassLoader());
    }
    private class ListFilter extends SecureFileCallable<List<FilePath>> {
        private final FileFilter filter;
        ListFilter(FileFilter filter) {
            this.filter = filter;
        }
            private static final long serialVersionUID = 1L;
            @Override
            public List<FilePath> invoke(File f, VirtualChannel channel) throws IOException {
                File[] children = reading(f).listFiles(filter);
                if (children == null) {
                    return Collections.emptyList();
                }

                ArrayList<FilePath> r = new ArrayList<>(children.length);
                for (File child : children)
                    r.add(new FilePath(child));

                return r;
            }
    }

    /**
     * List up files in this directory that matches the given Ant-style filter.
     *
     * @param includes
     *      See {@link FileSet} for the syntax. String like "foo/*.zip" or "foo/*&#42;/*.xml"
     * @return
     *      can be empty but always non-null.
     */
    @NonNull
    public FilePath[] list(final String includes) throws IOException, InterruptedException {
        return list(includes, null);
    }

    /**
     * List up files in this directory that matches the given Ant-style filter.
     *
     * @param includes
     * @param excludes
     *      See {@link FileSet} for the syntax. String like "foo/*.zip" or "foo/*&#42;/*.xml"
     * @return
     *      can be empty but always non-null.
     * @since 1.407
     */
    @NonNull
    public FilePath[] list(final String includes, final String excludes) throws IOException, InterruptedException {
        return list(includes, excludes, true);
    }

    /**
     * List up files in this directory that matches the given Ant-style filter.
     *
     * @param includes
     * @param excludes
     *      See {@link FileSet} for the syntax. String like "foo/*.zip" or "foo/*&#42;/*.xml"
     * @param defaultExcludes whether to use the ant default excludes
     * @return
     *      can be empty but always non-null.
     * @since 1.465
     */
    @NonNull
    public FilePath[] list(final String includes, final String excludes, final boolean defaultExcludes) throws IOException, InterruptedException {
        return act(new ListGlob(includes, excludes, defaultExcludes));
    }
    private class ListGlob extends SecureFileCallable<FilePath[]> {
        private final String includes;
        private final String excludes;
        private final boolean defaultExcludes;
        ListGlob(String includes, String excludes, boolean defaultExcludes) {
            this.includes = includes;
            this.excludes = excludes;
            this.defaultExcludes = defaultExcludes;
        }
            private static final long serialVersionUID = 1L;
            @Override
            public FilePath[] invoke(File f, VirtualChannel channel) throws IOException {
                String[] files = glob(reading(f), includes, excludes, defaultExcludes);

                FilePath[] r = new FilePath[files.length];
                for( int i=0; i<r.length; i++ )
                    r[i] = new FilePath(new File(f,files[i]));

                return r;
            }
    }

    /**
     * Runs Ant glob expansion.
     *
     * @return
     *      A set of relative file names from the base directory.
     */
    @NonNull
    private static String[] glob(File dir, String includes, String excludes, boolean defaultExcludes) throws IOException {
        if(isAbsolute(includes))
            throw new IOException("Expecting Ant GLOB pattern, but saw '"+includes+"'. See http://ant.apache.org/manual/Types/fileset.html for syntax");
        FileSet fs = Util.createFileSet(dir,includes,excludes);
        fs.setDefaultexcludes(defaultExcludes);
        DirectoryScanner ds;
        try {
            ds = fs.getDirectoryScanner(new Project());
        } catch (BuildException x) {
            throw new IOException(x.getMessage());
        }
        return ds.getIncludedFiles();
    }

    /**
     * Reads this file.
     */
    public InputStream read() throws IOException, InterruptedException {
        if(channel==null) {
            return Files.newInputStream(fileToPath(reading(new File(remote))));
        }

        final Pipe p = Pipe.createRemoteToLocal();
        actAsync(new Read(p));

        return p.getIn();
    }
    private class Read extends SecureFileCallable<Void> {
        private static final long serialVersionUID = 1L;
        private final Pipe p;
        Read(Pipe p) {
            this.p = p;
        }
        @Override
        public Void invoke(File f, VirtualChannel channel) throws IOException, InterruptedException {
            try (InputStream fis = Files.newInputStream(fileToPath(reading(f)));
                    OutputStream out = p.getOut()) {
                org.apache.commons.io.IOUtils.copy(fis, out);
            } catch (Exception x) {
                p.error(x);
            }
            return null;
        }
    }

    /**
     * Reads this file from the specific offset.
     * @since 1.586
     */
    public InputStream readFromOffset(final long offset) throws IOException, InterruptedException {
        if(channel ==null) {
            final RandomAccessFile raf = new RandomAccessFile(new File(remote), "r");
            try {
                raf.seek(offset);
            } catch (IOException e) {
                try {
                    raf.close();
                } catch (IOException e1) {
                    // ignore
                }
                throw e;
            }
            return new InputStream() {
                @Override
                public int read() throws IOException {
                    return raf.read();
                }

                @Override
                public void close() throws IOException {
                    raf.close();
                }

                @Override
                public int read(byte[] b, int off, int len) throws IOException {
                    return raf.read(b, off, len);
                }

                @Override
                public int read(byte[] b) throws IOException {
                    return raf.read(b);
                }
            };
        }

        final Pipe p = Pipe.createRemoteToLocal();
        actAsync(new OffsetPipeSecureFileCallable(p, offset));
        return new java.util.zip.GZIPInputStream(p.getIn());
    }
    
    private class OffsetPipeSecureFileCallable extends SecureFileCallable<Void> {
        private static final long serialVersionUID = 1L;
        
        private Pipe p;
        private long offset;
        
        private OffsetPipeSecureFileCallable(Pipe p, long offset) {
            this.p = p;
            this.offset = offset;
        }
        
        @Override
        public Void invoke(File f, VirtualChannel channel) throws IOException {
            try (OutputStream os = p.getOut();
                 OutputStream out = new java.util.zip.GZIPOutputStream(os, 8192);
                 RandomAccessFile raf = new RandomAccessFile(reading(f), "r")) {
                raf.seek(offset);
                byte[] buf = new byte[8192];
                int len;
                while ((len = raf.read(buf)) >= 0) {
                    out.write(buf, 0, len);
                }
                return null;
            }
        }
    }

    /**
     * Reads this file into a string, by using the current system encoding on the remote machine.
     */
    public String readToString() throws IOException, InterruptedException {
        return act(new ReadToString());
    } 
    private final class ReadToString extends SecureFileCallable<String> {
        private static final long serialVersionUID = 1L;       
        @Override
        public String invoke(File f, VirtualChannel channel) throws IOException, InterruptedException {
            return new String(Files.readAllBytes(fileToPath(reading(f))));
        }
    }

    /**
     * Writes to this file.
     * If this file already exists, it will be overwritten.
     * If the directory doesn't exist, it will be created.
     *
     * <P>
     * I/O operation to remote {@link FilePath} happens asynchronously, meaning write operations to the returned
     * {@link OutputStream} will return without receiving a confirmation from the remote that the write happened.
     * I/O operations also happens asynchronously from the {@link Channel#call(Callable)} operations, so if
     * you write to a remote file and then execute {@link Channel#call(Callable)} and try to access the newly copied
     * file, it might not be fully written yet.
     *
     * <p>
     *
     */
    public OutputStream write() throws IOException, InterruptedException {
        if(channel==null) {
            File f = new File(remote).getAbsoluteFile();
            mkdirs(f.getParentFile());
            return Files.newOutputStream(fileToPath(writing(f)));
        }

        return act(new WritePipe());
    }
    private class WritePipe extends SecureFileCallable<OutputStream> {
            private static final long serialVersionUID = 1L;
            @Override
            public OutputStream invoke(File f, VirtualChannel channel) throws IOException, InterruptedException {
                f = f.getAbsoluteFile();
                mkdirs(f.getParentFile());
                return new RemoteOutputStream(Files.newOutputStream(fileToPath(writing(f))));
            }
    }

    /**
     * Overwrites this file by placing the given String as the content.
     *
     * @param encoding
     *      Null to use the platform default encoding on the remote machine.
     * @since 1.105
     */
    public void write(final String content, final String encoding) throws IOException, InterruptedException {
        act(new Write(encoding, content));
    }
    private class Write extends SecureFileCallable<Void> {
        private static final long serialVersionUID = 1L;
        private final String encoding;
        private final String content;
        Write(String encoding, String content) {
            this.encoding = encoding;
            this.content = content;
        }
        @Override
        public Void invoke(File f, VirtualChannel channel) throws IOException {
            mkdirs(f.getParentFile());
            try (OutputStream fos = Files.newOutputStream(fileToPath(writing(f)));
                    Writer w = encoding != null ? new OutputStreamWriter(fos, encoding) : new OutputStreamWriter(fos)) {
                w.write(content);
            }
            return null;
        }
    }

    /**
     * Computes the MD5 digest of the file in hex string.
     * @see Util#getDigestOf(File)
     */
    public String digest() throws IOException, InterruptedException {
        return act(new Digest());
    }
    private class Digest extends SecureFileCallable<String> {
        private static final long serialVersionUID = 1L;
        @Override
        public String invoke(File f, VirtualChannel channel) throws IOException {
            return Util.getDigestOf(reading(f));
        }
    }

    /**
     * Rename this file/directory to the target filepath.  This FilePath and the target must
     * be on the some host
     */
    public void renameTo(final FilePath target) throws IOException, InterruptedException {
    	if(this.channel != target.channel) {
    		throw new IOException("renameTo target must be on the same host");
    	}
        act(new RenameTo(target));
    }
    private class RenameTo extends SecureFileCallable<Void> {
        private final FilePath target;
        RenameTo(FilePath target) {
            this.target = target;
        }
        private static final long serialVersionUID = 1L;
        @Override
        public Void invoke(File f, VirtualChannel channel) throws IOException {
            Files.move(fileToPath(reading(f)), fileToPath(creating(new File(target.remote))), LinkOption.NOFOLLOW_LINKS);
            return null;
        }
    }

    /**
     * Moves all the contents of this directory into the specified directory, then delete this directory itself.
     *
     * @since 1.308.
     */
    public void moveAllChildrenTo(final FilePath target) throws IOException, InterruptedException {
        if(this.channel != target.channel) {
            throw new IOException("pullUpTo target must be on the same host");
        }
        act(new MoveAllChildrenTo(target));
    }
    private class MoveAllChildrenTo extends SecureFileCallable<Void> {
        private final FilePath target;
        MoveAllChildrenTo(FilePath target) {
            this.target = target;
        }
            private static final long serialVersionUID = 1L;
            @Override
            public Void invoke(File f, VirtualChannel channel) throws IOException {
                // JENKINS-16846: if f.getName() is the same as one of the files/directories in f,
                // then the rename op will fail
                File tmp = new File(f.getAbsolutePath()+".__rename");
                if (!f.renameTo(tmp))
                    throw new IOException("Failed to rename "+f+" to "+tmp);

                File t = new File(target.getRemote());

                for(File child : reading(tmp).listFiles()) {
                    File target = new File(t, child.getName());
                    if(!stating(child).renameTo(creating(target)))
                        throw new IOException("Failed to rename "+child+" to "+target);
                }
                deleting(tmp).delete();
                return null;
            }
    }

    /**
     * Copies this file to the specified target.
     */
    public void copyTo(FilePath target) throws IOException, InterruptedException {
        try {
            try (OutputStream out = target.write()) {
                copyTo(out);
            }
        } catch (IOException e) {
            throw new IOException("Failed to copy "+this+" to "+target,e);
        }
    }

    /**
     * Copies this file to the specified target, with file permissions and other meta attributes intact.
     * @since 1.311
     */
    public void copyToWithPermission(FilePath target) throws IOException, InterruptedException {
        // Use NIO copy with StandardCopyOption.COPY_ATTRIBUTES when copying on the same machine.
        if (this.channel == target.channel) {
            act(new CopyToWithPermission(target));
            return;
        }

        copyTo(target);
        // copy file permission
        target.chmod(mode());
        target.setLastModifiedIfPossible(lastModified());
    }
    private class CopyToWithPermission extends SecureFileCallable<Void> {
        private final FilePath target;
        CopyToWithPermission(FilePath target) {
            this.target = target;
        }
        @Override
        public Void invoke(File f, VirtualChannel channel) throws IOException {
            File targetFile = new File(target.remote);
            File targetDir = targetFile.getParentFile();
            filterNonNull().mkdirs(targetDir);
            Files.createDirectories(fileToPath(targetDir));
            Files.copy(fileToPath(reading(f)), fileToPath(writing(targetFile)), StandardCopyOption.COPY_ATTRIBUTES, StandardCopyOption.REPLACE_EXISTING);
            return null;
        }
    }

    /**
     * Sends the contents of this file into the given {@link OutputStream}.
     */
    public void copyTo(OutputStream os) throws IOException, InterruptedException {
        final OutputStream out = new RemoteOutputStream(os);

        act(new CopyTo(out));

        // make sure the writes fully got delivered to 'os' before we return.
        // this is needed because I/O operation is asynchronous
        syncIO();
    }
    private class CopyTo extends SecureFileCallable<Void> {
        private static final long serialVersionUID = 4088559042349254141L;
        private final OutputStream out;
        CopyTo(OutputStream out) {
            this.out = out;
        }
        @Override
        public Void invoke(File f, VirtualChannel channel) throws IOException {
            try (InputStream fis = Files.newInputStream(fileToPath(reading(f)))) {
                org.apache.commons.io.IOUtils.copy(fis, out);
                return null;
            } finally {
                out.close();
            }
        }
    }

    /**
     * With fix to JENKINS-11251 (remoting 2.15), this is no longer necessary.
     * But I'm keeping it for a while so that users who manually deploy agent.jar has time to deploy new version
     * before this goes away.
     */
    private void syncIO() throws InterruptedException {
        try {
            if (channel!=null)
                channel.syncLocalIO();
        } catch (AbstractMethodError e) {
            // legacy agent.jar. Handle this gracefully
            try {
                LOGGER.log(Level.WARNING,"Looks like an old agent.jar. Please update "+ Which.jarFile(Channel.class)+" to the new version",e);
            } catch (IOException ignored) {
                // really ignore this time
            }
        }
    }

    /**
     * A pointless function to work around what appears to be a HotSpot problem. See JENKINS-5756 and bug 6933067
     * on BugParade for more details.
     */
    private void _syncIO() throws InterruptedException {
        channel.syncLocalIO();
    }

    /**
     * Remoting interface used for {@link FilePath#copyRecursiveTo(String, FilePath)}.
     *
     * TODO: this might not be the most efficient way to do the copy.
     */
    interface RemoteCopier {
        /**
         * @param fileName
         *      relative path name to the output file. Path separator must be '/'.
         */
        void open(String fileName) throws IOException;
        void write(byte[] buf, int len) throws IOException;
        void close() throws IOException;
    }

    /**
     * Copies the contents of this directory recursively into the specified target directory.
     * 
     * @return
     *      the number of files copied.
     * @since 1.312 
     */
    public int copyRecursiveTo(FilePath target) throws IOException, InterruptedException {
        return copyRecursiveTo("**/*",target);
    }

    /**
     * Copies the files that match the given file mask to the specified target node.
     *
     * @param fileMask
     *      Ant GLOB pattern.
     *      String like "foo/bar/*.xml" Multiple patterns can be separated
     *      by ',', and whitespace can surround ',' (so that you can write
     *      "abc, def" and "abc,def" to mean the same thing.
     * @return
     *      the number of files copied.
     */
    public int copyRecursiveTo(String fileMask, FilePath target) throws IOException, InterruptedException {
        return copyRecursiveTo(fileMask,null,target);
    }

    /**
     * Copies the files that match the given file mask to the specified target node.
     *
     * @param fileMask
     *      Ant GLOB pattern.
     *      String like "foo/bar/*.xml" Multiple patterns can be separated
     *      by ',', and whitespace can surround ',' (so that you can write
     *      "abc, def" and "abc,def" to mean the same thing.
     * @param excludes
     *      Files to be excluded. Can be null.
     * @return
     *      the number of files copied.
     */
    public int copyRecursiveTo(final String fileMask, final String excludes, final FilePath target) throws IOException, InterruptedException {
        return copyRecursiveTo(new DirScanner.Glob(fileMask, excludes), target, fileMask);
    }

    /**
     * Copies files according to a specified scanner to a target node.
     * @param scanner a way of enumerating some files (must be serializable for possible delivery to remote side)
     * @param target the destination basedir
     * @param description a description of the fileset, for logging purposes
     * @return the number of files copied
     * @since 1.532
     */
    public int copyRecursiveTo(final DirScanner scanner, final FilePath target, final String description) throws IOException, InterruptedException {
        return copyRecursiveTo(scanner, target, description, GZIP);
    }

    /**
     * Copies files according to a specified scanner to a target node.
     * @param scanner a way of enumerating some files (must be serializable for possible delivery to remote side)
     * @param target the destination basedir
     * @param description a description of the fileset, for logging purposes
     * @param compression compression to use
     * @return the number of files copied
     * @since 2.196
     */
    public int copyRecursiveTo(final DirScanner scanner, final FilePath target, final String description, @NonNull TarCompression compression) throws IOException, InterruptedException {
        if(this.channel==target.channel) {
            // local to local copy.
            return act(new CopyRecursiveLocal(target, scanner));
        } else
        if(this.channel==null) {
            // local -> remote copy
            final Pipe pipe = Pipe.createLocalToRemote();

            Future<Void> future = target.actAsync(new ReadToTar(pipe, description, compression));
            Future<Integer> future2 = actAsync(new WriteToTar(scanner, pipe, compression));
            try {
                // JENKINS-9540 in case the reading side failed, report that error first
                future.get();
                return future2.get();
            } catch (ExecutionException e) {
                throw ioWithCause(e);
            }
        } else {
            // remote -> local copy
            final Pipe pipe = Pipe.createRemoteToLocal();

            Future<Integer> future = actAsync(new CopyRecursiveRemoteToLocal(pipe, scanner, compression));
            try {
                readFromTar(remote + '/' + description,new File(target.remote),compression.extract(pipe.getIn()));
            } catch (IOException e) {// BuildException or IOException
                try {
                    future.get(3,TimeUnit.SECONDS);
                    throw e;    // the remote side completed successfully, so the error must be local
                } catch (ExecutionException x) {
                    // report both errors
                    e.addSuppressed(x);
                    throw e;
                } catch (TimeoutException ignored) {
                    // remote is hanging, just throw the original exception
                    throw e;
                }
            }
            try {
                return future.get();
            } catch (ExecutionException e) {
                throw ioWithCause(e);
            }
        }
    }

    private IOException ioWithCause(ExecutionException e) {
        Throwable cause = e.getCause();
        if (cause == null) cause = e;
        return cause instanceof IOException
                ? (IOException) cause
                : new IOException(cause)
                ;
    }

    private class CopyRecursiveLocal extends SecureFileCallable<Integer> {
        private final FilePath target;
        private final DirScanner scanner;
        CopyRecursiveLocal(FilePath target, DirScanner scanner) {
            this.target = target;
            this.scanner = scanner;
        }
        private static final long serialVersionUID = 1L;
        @Override
        public Integer invoke(File base, VirtualChannel channel) throws IOException {
            if (!base.exists()) {
                return 0;
            }
            assert target.channel == null;
            final File dest = new File(target.remote);
            final AtomicInteger count = new AtomicInteger();
            scanner.scan(base, reading(new FileVisitor() {
                private boolean exceptionEncountered;
                private boolean logMessageShown;
                @Override
                public void visit(File f, String relativePath) throws IOException {
                    if (f.isFile()) {
                        File target = new File(dest, relativePath);
                        mkdirsE(target.getParentFile());
                        Path targetPath = fileToPath(writing(target));
                        exceptionEncountered = exceptionEncountered || !tryCopyWithAttributes(f, targetPath);
                        if (exceptionEncountered) {
                            Files.copy(fileToPath(f), targetPath, StandardCopyOption.REPLACE_EXISTING);
                            if (!logMessageShown) {
                                LOGGER.log(Level.INFO, 
                                    "JENKINS-52325: Jenkins failed to retain attributes when copying to {0}, so proceeding without attributes.", 
                                    dest.getAbsolutePath());
                                logMessageShown = true;
                            }
                        }
                        count.incrementAndGet();
                    }
                }
                private boolean tryCopyWithAttributes(File f, Path targetPath) {
                	try {
                        Files.copy(fileToPath(f), targetPath,
                            StandardCopyOption.COPY_ATTRIBUTES, StandardCopyOption.REPLACE_EXISTING);
                    } catch (IOException e) {
                        LOGGER.log(Level.FINE, "Unable to copy: {0}", e.getMessage());
                        return false;
                    }
                	return true;
                }
                @Override
                public boolean understandsSymlink() {
                    return true;
                }
                @Override
                public void visitSymlink(File link, String target, String relativePath) throws IOException {
                    try {
                        mkdirsE(new File(dest, relativePath).getParentFile());
                        writing(new File(dest, target));
                        Util.createSymlink(dest, target, relativePath, TaskListener.NULL);
                    } catch (InterruptedException x) {
                        throw new IOException(x);
                    }
                    count.incrementAndGet();
                }
            }));
            return count.get();
        }
    }
    private class ReadToTar extends SecureFileCallable<Void> {
        private final Pipe pipe;
        private final String description;
        private final TarCompression compression;

        ReadToTar(Pipe pipe, String description, @NonNull TarCompression compression) {
            this.pipe = pipe;
            this.description = description;
            this.compression = compression;
        }
        private static final long serialVersionUID = 1L;
        @Override
        public Void invoke(File f, VirtualChannel channel) throws IOException {
            try (InputStream in = pipe.getIn()) {
                readFromTar(remote + '/' + description, f, compression.extract(in));
                return null;
            }
        }
    }
    private class WriteToTar extends SecureFileCallable<Integer> {
        private final DirScanner scanner;
        private final Pipe pipe;
        private final TarCompression compression;
        WriteToTar(DirScanner scanner, Pipe pipe, @NonNull TarCompression compression) {
            this.scanner = scanner;
            this.pipe = pipe;
            this.compression = compression;
        }
        private static final long serialVersionUID = 1L;
        @Override
        public Integer invoke(File f, VirtualChannel channel) throws IOException, InterruptedException {
            return writeToTar(new File(remote), scanner, compression.compress(pipe.getOut()));
        }
    }
    private class CopyRecursiveRemoteToLocal extends SecureFileCallable<Integer> {
        private static final long serialVersionUID = 1L;
        private final Pipe pipe;
        private final DirScanner scanner;
        private final TarCompression compression;
        CopyRecursiveRemoteToLocal(Pipe pipe, DirScanner scanner, @NonNull TarCompression compression) {
            this.pipe = pipe;
            this.scanner = scanner;
            this.compression = compression;
        }
        @Override
        public Integer invoke(File f, VirtualChannel channel) throws IOException {
            try (OutputStream out = pipe.getOut()) {
                return writeToTar(f, scanner, compression.compress(out));
            }
        }
    }

    /**
     * Writes files in 'this' directory to a tar stream.
     *
     * @param glob
     *      Ant file pattern mask, like "**&#x2F;*.java".
     */
    public int tar(OutputStream out, final String glob) throws IOException, InterruptedException {
        return archive(ArchiverFactory.TAR, out, glob);
    }

    public int tar(OutputStream out, FileFilter filter) throws IOException, InterruptedException {
        return archive(ArchiverFactory.TAR, out, filter);
    }

    /**
     * Uses the given scanner on 'this' directory to list up files and then archive it to a tar stream.
     */
    public int tar(OutputStream out, DirScanner scanner) throws IOException, InterruptedException {
        return archive(ArchiverFactory.TAR, out, scanner);
    }

    /**
     * Writes to a tar stream and stores obtained files to the base dir.
     *
     * @return
     *      number of files/directories that are written.
     */
    private Integer writeToTar(File baseDir, DirScanner scanner, OutputStream out) throws IOException {
        Archiver tw = ArchiverFactory.TAR.create(out);
        try {
            scanner.scan(baseDir,reading(tw));
        } finally {
            tw.close();
        }
        return tw.countEntries();
    }

    /**
     * Reads from a tar stream and stores obtained files to the base dir.
     * Supports large files > 10 GB since 1.627 when this was migrated to use commons-compress.
     */
    private List<String> readFromTar(String name, File baseDir, InputStream in) throws IOException {
        List<String> files = new ArrayList<>();

        // TarInputStream t = new TarInputStream(in);
        try (TarArchiveInputStream t = new TarArchiveInputStream(in)) {
            TarArchiveEntry te;
            while ((te = t.getNextTarEntry()) != null) {
                File f = new File(baseDir, te.getName());
                if (!f.toPath().normalize().startsWith(baseDir.toPath())) {
                    throw new IOException(
                            "Tar " + name + " contains illegal file name that breaks out of the target directory: " + te.getName());
                }
                if (te.isDirectory()) {
                    mkdirs(f);
                } else {
                    File parent = f.getParentFile();
                    if (parent != null) mkdirs(parent);
                    writing(f);

                    if (te.isSymbolicLink()) {
                        new FilePath(f).symlinkTo(te.getLinkName(), TaskListener.NULL);
                    } else {
                        IOUtils.copy(t, f);

                        f.setLastModified(te.getModTime().getTime());
                        int mode = te.getMode() & 0777;
                        if (mode != 0 && !Functions.isWindows()) // be defensive
                            _chmod(f, mode);
                    }
                    files.add(f.getName());
                }
            }
        } catch (IOException e) {
            throw new IOException("Failed to extract " + name, e);
        } catch (InterruptedException e) {
            Thread.currentThread().interrupt(); // process this later
            throw new IOException("Failed to extract " + name, e);
        }
        return files;
    }

    /**
     * Creates a {@link Launcher} for starting processes on the node
     * that has this file.
     * @since 1.89
     */
    public Launcher createLauncher(TaskListener listener) throws IOException, InterruptedException {
        if(channel==null)
            return new LocalLauncher(listener);
        else
            return new RemoteLauncher(listener,channel,channel.call(new IsUnix()));
    }

    private static final class IsUnix extends MasterToSlaveCallable<Boolean,IOException> {
        @NonNull
        public Boolean call() throws IOException {
            return File.pathSeparatorChar==':';
        }
        private static final long serialVersionUID = 1L;
    }

    /**
     * Validates the ant file mask (like "foo/bar/*.txt, zot/*.jar")
     * against this directory, and try to point out the problem.
     *
     * <p>
     * This is useful in conjunction with {@link FormValidation}.
     *
     * @return
     *      null if no error was found. Otherwise returns a human readable error message.
     * @since 1.90
     * @see #validateFileMask(FilePath, String)
     * @deprecated use {@link #validateAntFileMask(String, int)} instead
     */
    @Deprecated
    public String validateAntFileMask(final String fileMasks) throws IOException, InterruptedException {
        return validateAntFileMask(fileMasks, Integer.MAX_VALUE);
    }

    /**
     * Same as {@link #validateAntFileMask(String, int, boolean)} with caseSensitive set to true
     */
    public String validateAntFileMask(final String fileMasks, final int bound) throws IOException, InterruptedException {
        return validateAntFileMask(fileMasks, bound, true);
    }

    /**
     * Default bound for {@link #validateAntFileMask(String, int, boolean)}.
     * @since 1.592
     */
    public static int VALIDATE_ANT_FILE_MASK_BOUND = Integer.getInteger(FilePath.class.getName() + ".VALIDATE_ANT_FILE_MASK_BOUND", 10000);

    /**
     * Like {@link #validateAntFileMask(String)} but performing only a bounded number of operations.
     * <p>Whereas the unbounded overload is appropriate for calling from cancelable, long-running tasks such as build steps,
     * this overload should be used when an answer is needed quickly, such as for {@link #validateFileMask(String)}
     * or anything else returning {@link FormValidation}.
     * <p>If a positive match is found, {@code null} is returned immediately.
     * A message is returned in case the file pattern can definitely be determined to not match anything in the directory within the alloted time.
     * If the time runs out without finding a match but without ruling out the possibility that there might be one, {@link InterruptedException} is thrown,
     * in which case the calling code should give the user the benefit of the doubt and use {@link hudson.util.FormValidation.Kind#OK} (with or without a message).
     * @param bound a maximum number of negative operations (deliberately left vague) to perform before giving up on a precise answer; try {@link #VALIDATE_ANT_FILE_MASK_BOUND}
     * @throws InterruptedException not only in case of a channel failure, but also if too many operations were performed without finding any matches
     * @since 1.484
     */
    public @CheckForNull String validateAntFileMask(final String fileMasks, final int bound, final boolean caseSensitive) throws IOException, InterruptedException {
        return act(new ValidateAntFileMask(fileMasks, caseSensitive, bound));
    }
    private class ValidateAntFileMask extends MasterToSlaveFileCallable<String> {
        private final String fileMasks;
        private final boolean caseSensitive;
        private final int bound;
        ValidateAntFileMask(String fileMasks, boolean caseSensitive, int bound) {
            this.fileMasks = fileMasks;
            this.caseSensitive = caseSensitive;
            this.bound = bound;
        }
            private static final long serialVersionUID = 1;
            @Override
            public String invoke(File dir, VirtualChannel channel) throws IOException, InterruptedException {
                if(fileMasks.startsWith("~"))
                    return Messages.FilePath_TildaDoesntWork();

                StringTokenizer tokens = new StringTokenizer(fileMasks,",");

                while(tokens.hasMoreTokens()) {
                    final String fileMask = tokens.nextToken().trim();
                    if(hasMatch(dir,fileMask,caseSensitive))
                        continue;   // no error on this portion
                    
                    // JENKINS-5253 - if we can get some match in case insensitive mode
                    // and user requested case sensitive match, notify the user
                    if (caseSensitive && hasMatch(dir, fileMask, false)) {
                        return Messages.FilePath_validateAntFileMask_matchWithCaseInsensitive(fileMask);
                    }

                    // in 1.172 we introduced an incompatible change to stop using ' ' as the separator
                    // so see if we can match by using ' ' as the separator
                    if(fileMask.contains(" ")) {
                        boolean matched = true;
                        for (String token : Util.tokenize(fileMask))
                            matched &= hasMatch(dir,token,caseSensitive);
                        if(matched)
                            return Messages.FilePath_validateAntFileMask_whitespaceSeparator();
                    }

                    // a common mistake is to assume the wrong base dir, and there are two variations
                    // to this: (1) the user gave us aa/bb/cc/dd where cc/dd was correct
                    // and (2) the user gave us cc/dd where aa/bb/cc/dd was correct.

                    {// check the (1) above first
                        String f=fileMask;
                        while(true) {
                            int idx = findSeparator(f);
                            if(idx==-1)     break;
                            f=f.substring(idx+1);

                            if(hasMatch(dir,f,caseSensitive))
                                return Messages.FilePath_validateAntFileMask_doesntMatchAndSuggest(fileMask,f);
                        }
                    }

                    {// check the (2) above next as this is more expensive.
                        // Try prepending "**/" to see if that results in a match
                        FileSet fs = Util.createFileSet(reading(dir),"**/"+fileMask);
                        fs.setCaseSensitive(caseSensitive);
                        DirectoryScanner ds = fs.getDirectoryScanner(new Project());
                        if(ds.getIncludedFilesCount()!=0) {
                            // try shorter name first so that the suggestion results in least amount of changes
                            String[] names = ds.getIncludedFiles();
                            Arrays.sort(names,SHORTER_STRING_FIRST);
                            for( String f : names) {
                                // now we want to decompose f to the leading portion that matched "**"
                                // and the trailing portion that matched the file mask, so that
                                // we can suggest the user error.
                                //
                                // this is not a very efficient/clever way to do it, but it's relatively simple

                                StringBuilder prefix = new StringBuilder();
                                while(true) {
                                    int idx = findSeparator(f);
                                    if(idx==-1)     break;

                                    prefix.append(f, 0, idx).append('/');
                                    f=f.substring(idx+1);
                                    if(hasMatch(dir,prefix+fileMask,caseSensitive))
                                        return Messages.FilePath_validateAntFileMask_doesntMatchAndSuggest(fileMask, prefix+fileMask);
                                }
                            }
                        }
                    }

                    {// finally, see if we can identify any sub portion that's valid. Otherwise bail out
                        String previous = null;
                        String pattern = fileMask;

                        while(true) {
                            if(hasMatch(dir,pattern,caseSensitive)) {
                                // found a match
                                if(previous==null)
                                    return Messages.FilePath_validateAntFileMask_portionMatchAndSuggest(fileMask,pattern);
                                else
                                    return Messages.FilePath_validateAntFileMask_portionMatchButPreviousNotMatchAndSuggest(fileMask,pattern,previous);
                            }

                            int idx = findSeparator(pattern);
                            if(idx<0) {// no more path component left to go back
                                if(pattern.equals(fileMask))
                                    return Messages.FilePath_validateAntFileMask_doesntMatchAnything(fileMask);
                                else
                                    return Messages.FilePath_validateAntFileMask_doesntMatchAnythingAndSuggest(fileMask,pattern);
                            }

                            // cut off the trailing component and try again
                            previous = pattern;
                            pattern = pattern.substring(0,idx);
                        }
                    }
                }

                return null; // no error
            }

            private boolean hasMatch(File dir, String pattern, boolean bCaseSensitive) throws InterruptedException {
                class Cancel extends RuntimeException {}
                DirectoryScanner ds = bound == Integer.MAX_VALUE ? new DirectoryScanner() : new DirectoryScanner() {
                    int ticks;
                    long start = System.currentTimeMillis();
                    @Override public synchronized boolean isCaseSensitive() {
                        if (!filesIncluded.isEmpty() || !dirsIncluded.isEmpty() || ticks++ > bound || System.currentTimeMillis() - start > 5000) {
                            throw new Cancel();
                        }
                        filesNotIncluded.clear();
                        dirsNotIncluded.clear();
                        // notFollowedSymlinks might be large, but probably unusual
                        // scannedDirs will typically be largish, but seems to be needed
                        return super.isCaseSensitive();
                    }
                };
                ds.setBasedir(reading(dir));
                ds.setIncludes(new String[] {pattern});
                ds.setCaseSensitive(bCaseSensitive);
                try {
                    ds.scan();
                } catch (Cancel c) {
                    if (ds.getIncludedFilesCount()!=0 || ds.getIncludedDirsCount()!=0) {
                        return true;
                    } else {
                        throw new InterruptedException("no matches found within " + bound);
                    }
                }
                return ds.getIncludedFilesCount()!=0 || ds.getIncludedDirsCount()!=0;
            }

            /**
             * Finds the position of the first path separator.
             */
            private int findSeparator(String pattern) {
                int idx1 = pattern.indexOf('\\');
                int idx2 = pattern.indexOf('/');
                if(idx1==-1)    return idx2;
                if(idx2==-1)    return idx1;
                return Math.min(idx1,idx2);
            }
    }

    private static final UrlFactory DEFAULT_URL_FACTORY = new UrlFactory();

    @Restricted(NoExternalUse.class)
    static class UrlFactory {
        public URL newURL(String location) throws MalformedURLException {
            return new URL(location);
        }
    }

    private UrlFactory urlFactory;

    @VisibleForTesting
    @Restricted(NoExternalUse.class)
    void setUrlFactory(UrlFactory urlFactory) {
        this.urlFactory = urlFactory;
    }

    private UrlFactory getUrlFactory() {
        if (urlFactory != null) {
            return urlFactory;
        } else {
            return DEFAULT_URL_FACTORY;
        }
    }

    /**
     * Short for {@code validateFileMask(path, value, true)}
     */
    public static FormValidation validateFileMask(@CheckForNull FilePath path, String value) throws IOException {
        return FilePath.validateFileMask(path, value, true);
    }
    
    /**
     * Shortcut for {@link #validateFileMask(String,boolean,boolean)} with {@code errorIfNotExist} true, as the left-hand side can be null.
     */
    public static FormValidation validateFileMask(@CheckForNull FilePath path, String value, boolean caseSensitive) throws IOException {
        if(path==null) return FormValidation.ok();
        return path.validateFileMask(value, true, caseSensitive);
    }

    /**
     * Short for {@code validateFileMask(value, true, true)} 
     */
    public FormValidation validateFileMask(String value) throws IOException {
        return validateFileMask(value, true, true);
    }
    
    /**
     * Short for {@code validateFileMask(value, errorIfNotExist, true)} 
     */
    public FormValidation validateFileMask(String value, boolean errorIfNotExist) throws IOException {
        return validateFileMask(value, errorIfNotExist, true);
    }

    /**
     * Checks the GLOB-style file mask. See {@link #validateAntFileMask(String)}.
     * Requires configure permission on ancestor AbstractProject object in request,
     * or admin permission if no such ancestor is found.
     * @since 1.294
     */
    public FormValidation validateFileMask(String value, boolean errorIfNotExist, boolean caseSensitive) throws IOException {
        checkPermissionForValidate();

        value = fixEmpty(value);
        if(value==null)
            return FormValidation.ok();

        try {
            if(!exists()) // no workspace. can't check
                return FormValidation.ok();

            String msg = validateAntFileMask(value, VALIDATE_ANT_FILE_MASK_BOUND, caseSensitive);
            if(errorIfNotExist)     return FormValidation.error(msg);
            else                    return FormValidation.warning(msg);
        } catch (InterruptedException e) {
            return FormValidation.ok(Messages.FilePath_did_not_manage_to_validate_may_be_too_sl(value));
        }
    }

    /**
     * Validates a relative file path from this {@link FilePath}.
     * Requires configure permission on ancestor AbstractProject object in request,
     * or admin permission if no such ancestor is found.
     *
     * @param value
     *      The relative path being validated.
     * @param errorIfNotExist
     *      If true, report an error if the given relative path doesn't exist. Otherwise it's a warning.
     * @param expectingFile
     *      If true, we expect the relative path to point to a file.
     *      Otherwise, the relative path is expected to be pointing to a directory.
     */
    public FormValidation validateRelativePath(String value, boolean errorIfNotExist, boolean expectingFile) throws IOException {
        checkPermissionForValidate();

        value = fixEmpty(value);

        // none entered yet, or something is seriously wrong
        if(value==null) return FormValidation.ok();

        // a common mistake is to use wildcard
        if(value.contains("*")) return FormValidation.error(Messages.FilePath_validateRelativePath_wildcardNotAllowed());

        try {
            if(!exists())    // no base directory. can't check
                return FormValidation.ok();

            FilePath path = child(value);
            if(path.exists()) {
                if (expectingFile) {
                    if(!path.isDirectory())
                        return FormValidation.ok();
                    else
                        return FormValidation.error(Messages.FilePath_validateRelativePath_notFile(value));
                } else {
                    if(path.isDirectory())
                        return FormValidation.ok();
                    else
                        return FormValidation.error(Messages.FilePath_validateRelativePath_notDirectory(value));
                }
            }

            String msg = expectingFile ? Messages.FilePath_validateRelativePath_noSuchFile(value) : 
                Messages.FilePath_validateRelativePath_noSuchDirectory(value);
            if(errorIfNotExist)     return FormValidation.error(msg);
            else                    return FormValidation.warning(msg);
        } catch (InterruptedException e) {
            return FormValidation.ok();
        }
    }

    private static void checkPermissionForValidate() {
        AccessControlled subject = Stapler.getCurrentRequest().findAncestorObject(AbstractProject.class);
        if (subject == null)
            Jenkins.get().checkPermission(Jenkins.MANAGE);
        else
            subject.checkPermission(Item.CONFIGURE);
    }

    /**
     * A convenience method over {@link #validateRelativePath(String, boolean, boolean)}.
     */
    public FormValidation validateRelativeDirectory(String value, boolean errorIfNotExist) throws IOException {
        return validateRelativePath(value,errorIfNotExist,false);
    }

    public FormValidation validateRelativeDirectory(String value) throws IOException {
        return validateRelativeDirectory(value,true);
    }

    @Deprecated @Override
    public String toString() {
        // to make writing JSPs easily, return local
        return remote;
    }

    public VirtualChannel getChannel() {
        if(channel!=null)   return channel;
        else                return localChannel;
    }

    /**
     * Returns true if this {@link FilePath} represents a remote file. 
     */
    public boolean isRemote() {
        return channel!=null;
    }

    private void writeObject(ObjectOutputStream oos) throws IOException {
        Channel target = _getChannelForSerialization();
        if (channel != null && channel != target) {
            throw new IllegalStateException("Can't send a remote FilePath to a different remote channel (current=" + channel + ", target=" + target + ")");
        }

        oos.defaultWriteObject();
        oos.writeBoolean(channel==null);
    }

    private Channel _getChannelForSerialization() {
        try {
            return getChannelForSerialization();
        } catch (NotSerializableException x) {
            LOGGER.log(Level.WARNING, "A FilePath object is being serialized when it should not be, indicating a bug in a plugin. See https://jenkins.io/redirect/filepath-serialization for details.", x);
            return null;
        }
    }

    private void readObject(ObjectInputStream ois) throws IOException, ClassNotFoundException {
        Channel channel = _getChannelForSerialization();

        ois.defaultReadObject();
        if(ois.readBoolean()) {
            this.channel = channel;
            this.filter = null;
        } else {
            this.channel = null;
            // If the remote channel wants us to create a FilePath that points to a local file,
            // we need to make sure the access control takes place.
            // This covers the immediate case of FileCallables taking FilePath into reference closure implicitly,
            // but it also covers more general case of FilePath sent as a return value or argument.
            this.filter = SoloFilePathFilter.wrap(FilePathFilter.current());
        }
    }

    private static final long serialVersionUID = 1L;

    public static int SIDE_BUFFER_SIZE = 1024;

    private static final Logger LOGGER = Logger.getLogger(FilePath.class.getName());

    /**
     * Adapts {@link FileCallable} to {@link Callable}.
     */
    private class FileCallableWrapper<T> implements DelegatingCallable<T,IOException> {
        private final FileCallable<T> callable;
        private transient ClassLoader classLoader;

        public FileCallableWrapper(FileCallable<T> callable) {
            this.callable = callable;
            this.classLoader = callable.getClass().getClassLoader();
        }

        private FileCallableWrapper(FileCallable<T> callable, ClassLoader classLoader) {
            this.callable = callable;
            this.classLoader = classLoader;
        }

        public T call() throws IOException {
            try {
                return callable.invoke(new File(remote), Channel.current());
            } catch (InterruptedException e) {
                throw new TunneledInterruptedException(e);
            }
        }

        /**
         * Role check comes from {@link FileCallable}s.
         */
        @Override
        public void checkRoles(RoleChecker checker) throws SecurityException {
            callable.checkRoles(checker);
        }

        public ClassLoader getClassLoader() {
            return classLoader;
        }

        @Override
        public String toString() {
            return callable.toString();
        }

        private static final long serialVersionUID = 1L;
    }

    /**
     * Used to tunnel {@link InterruptedException} over a Java signature that only allows {@link IOException}
     */
    private static class TunneledInterruptedException extends IOException {
        private TunneledInterruptedException(InterruptedException cause) {
            super(cause);
        }
        private static final long serialVersionUID = 1L;
    }

    private static final Comparator<String> SHORTER_STRING_FIRST = new Comparator<String>() {
        public int compare(String o1, String o2) {
            return o1.length()-o2.length();
        }
    };

    /**
     * Gets the {@link FilePath} representation of the "~" directory
     * (User's home directory in the Unix sense) of the given channel.
     */
    public static FilePath getHomeDirectory(VirtualChannel ch) throws InterruptedException, IOException {
        return ch.call(new GetHomeDirectory());
    }
    private static class GetHomeDirectory extends MasterToSlaveCallable<FilePath, IOException> {
        @Override
        public FilePath call() throws IOException {
            return new FilePath(new File(System.getProperty("user.home")));
        }
    }

    /**
     * Helper class to make it easy to send an explicit list of files using {@link FilePath} methods.
     * @since 1.532
     */
    public static final class ExplicitlySpecifiedDirScanner extends DirScanner {

        private static final long serialVersionUID = 1;

        private final Map<String,String> files;

        /**
         * Create a “scanner” (it actually does no scanning).
         * @param files a map from logical relative paths as per {@link FileVisitor#visit}, to actual relative paths within the scanned directory
         */
        public ExplicitlySpecifiedDirScanner(Map<String,String> files) {
            this.files = files;
        }

        @Override public void scan(File dir, FileVisitor visitor) throws IOException {
            for (Map.Entry<String,String> entry : files.entrySet()) {
                String archivedPath = entry.getKey();
                assert archivedPath.indexOf('\\') == -1;
                String workspacePath = entry.getValue();
                assert workspacePath.indexOf('\\') == -1;
                scanSingle(new File(dir, workspacePath), archivedPath, visitor);
            }
        }
    }

    private static final ExecutorService threadPoolForRemoting = new ContextResettingExecutorService(
            Executors.newCachedThreadPool(
                    new ExceptionCatchingThreadFactory(
                            new NamingThreadFactory(new DaemonThreadFactory(), "FilePath.localPool"))
            ));

    
    /**
     * Channel to the current instance.
     */
    @NonNull
    public static final LocalChannel localChannel = new LocalChannel(threadPoolForRemoting);

    private @NonNull SoloFilePathFilter filterNonNull() {
        return filter!=null ? filter : UNRESTRICTED;
    }

    /**
     * Wraps {@link FileVisitor} to notify read access to {@link FilePathFilter}.
     */
    private FileVisitor reading(final FileVisitor v) {
        final FilePathFilter filter = FilePathFilter.current();
        if (filter==null)    return v;

        return new FileVisitor() {
            @Override
            public void visit(File f, String relativePath) throws IOException {
                filter.read(f);
                v.visit(f,relativePath);
            }

            @Override
            public void visitSymlink(File link, String target, String relativePath) throws IOException {
                filter.read(link);
                v.visitSymlink(link, target, relativePath);
            }

            @Override
            public boolean understandsSymlink() {
                return v.understandsSymlink();
            }
        };
    }

    /**
     * Pass through 'f' after ensuring that we can read that file.
     */
    private File reading(File f) {
        filterNonNull().read(f);
        return f;
    }

    /**
     * Pass through 'f' after ensuring that we can access the file attributes.
     */
    private File stating(File f) {
        filterNonNull().stat(f);
        return f;
    }

    /**
     * Pass through 'f' after ensuring that we can create that file/dir.
     */
    private File creating(File f) {
        filterNonNull().create(f);
        return f;
    }

    /**
     * Pass through 'f' after ensuring that we can write to that file.
     */
    private File writing(File f) {
        FilePathFilter filter = filterNonNull();
        if (!f.exists())
            filter.create(f);
        filter.write(f);
        return f;
    }

    /**
     * Pass through 'f' after ensuring that we can create that symlink.
     */
    private File symlinking(File f) {
        FilePathFilter filter = filterNonNull();
        if (!f.exists())
            filter.create(f);
        filter.symlink(f);
        return f;
    }

    /**
     * Pass through 'f' after ensuring that we can delete that file.
     */
    private File deleting(File f) {
        filterNonNull().delete(f);
        return f;
    }

    private boolean mkdirs(File dir) throws IOException {
        if (dir.exists())   return false;

        filterNonNull().mkdirs(dir);
        Files.createDirectories(fileToPath(dir));
        return true;
    }

    private File mkdirsE(File dir) throws IOException {
        if (dir.exists()) {
            return dir;
        }
        filterNonNull().mkdirs(dir);
        return IOUtils.mkdirs(dir);
    }

    /**
     * Check if the relative child is really a descendant after symlink resolution if any.
     *
     * TODO un-restrict it in a weekly after the patch
     */
    @Restricted(NoExternalUse.class)
    public boolean isDescendant(@NonNull String potentialChildRelativePath) throws IOException, InterruptedException {
        return act(new IsDescendant(potentialChildRelativePath));
    }

    private static class IsDescendant extends SecureFileCallable<Boolean> {
        private static final long serialVersionUID = 1L;
        private String potentialChildRelativePath;

        private IsDescendant(@NonNull String potentialChildRelativePath){
            this.potentialChildRelativePath = potentialChildRelativePath;
        }

        @Override
        public Boolean invoke(@NonNull File parentFile, @NonNull VirtualChannel channel) throws IOException, InterruptedException {
            if (new File(potentialChildRelativePath).isAbsolute()) {
                throw new IllegalArgumentException("Only a relative path is supported, the given path is absolute: " + potentialChildRelativePath);
            }
    
            Path parentAbsolutePath = Util.fileToPath(parentFile.getAbsoluteFile());
            Path parentRealPath;
            try {
                if (Functions.isWindows()) {
                    parentRealPath = this.windowsToRealPath(parentAbsolutePath);
                } else {
                    parentRealPath = parentAbsolutePath.toRealPath();
                }
            }
            catch (NoSuchFileException e) {
                LOGGER.log(Level.FINE, String.format("Cannot find the real path to the parentFile: %s", parentAbsolutePath), e);
                return false;
            }

            // example: "a/b/c" that will become "b/c" then just "c", and finally an empty string
            String remainingPath = potentialChildRelativePath;

            Path currentFilePath = parentFile.toPath();
            while (!remainingPath.isEmpty()) {
                Path directChild = this.getDirectChild(currentFilePath, remainingPath);
                Path childUsingFullPath = currentFilePath.resolve(remainingPath);
                String childUsingFullPathAbs = childUsingFullPath.toAbsolutePath().toString();
                String directChildAbs = directChild.toAbsolutePath().toString();

                if (childUsingFullPathAbs.length() == directChildAbs.length()) {
                    remainingPath = "";
                } else {
                    // +1 to avoid the last slash
                    remainingPath = childUsingFullPathAbs.substring(directChildAbs.length() + 1);
                }

                File childFileSymbolic = Util.resolveSymlinkToFile(directChild.toFile());
                if (childFileSymbolic == null) {
                    currentFilePath = directChild;
                } else {
                    currentFilePath = childFileSymbolic.toPath();
                }

                Path currentFileAbsolutePath = currentFilePath.toAbsolutePath();
                try{
                    Path child = currentFileAbsolutePath.toRealPath();
                    if (!child.startsWith(parentRealPath)) {
                        LOGGER.log(Level.FINE, "Child [{0}] does not start with parent [{1}] => not descendant", new Object[]{ child, parentRealPath });
                        return false;
                    }
                } catch (NoSuchFileException e) {
                    // nonexistent file / Windows Server 2016 + MSFT docker
                    // in case this folder / file will be copied somewhere else, 
                    // it becomes the responsibility of that system to check the isDescendant with the existing links
                    // we are not taking the parentRealPath to avoid possible problem
                    Path child = currentFileAbsolutePath.normalize();
                    Path parent = parentAbsolutePath.normalize();
                    return child.startsWith(parent);
                } catch(FileSystemException e) {
                    LOGGER.log(Level.WARNING, String.format("Problem during call to the method toRealPath on %s", currentFileAbsolutePath), e);
                    return false;
                }
            }

            return true;
        }

        private @CheckForNull Path getDirectChild(Path parentPath, String childPath){
            Path current = parentPath.resolve(childPath);
            while (current != null && !parentPath.equals(current.getParent())) {
                current = current.getParent();
            }
            return current;
        }
        
        private @NonNull Path windowsToRealPath(@NonNull Path path) throws IOException {
            try {
                return path.toRealPath();
            }
            catch (IOException e) {
                if (LOGGER.isLoggable(Level.FINE)) {
                    LOGGER.log(Level.FINE, String.format("relaxedToRealPath cannot use the regular toRealPath on %s, trying with toRealPath(LinkOption.NOFOLLOW_LINKS)", path), e);
                }
            }

            // that's required for specific environment like Windows Server 2016, running MSFT docker
            // where the root is a <SYMLINKD>
            return path.toRealPath(LinkOption.NOFOLLOW_LINKS);
        }
    }

    private static final SoloFilePathFilter UNRESTRICTED = SoloFilePathFilter.wrap(FilePathFilter.UNRESTRICTED);
}<|MERGE_RESOLUTION|>--- conflicted
+++ resolved
@@ -491,10 +491,7 @@
      * {@link DirScanner} to choose what files to include.
      *
      * @return a list of files archived
-<<<<<<< HEAD
-=======
      * @since TODO
->>>>>>> 6da1e7a0
      */
     public List<String> archive2(final ArchiverFactory factory, OutputStream os, final DirScanner scanner) throws IOException, InterruptedException {
         final OutputStream out = (channel!=null)?new RemoteOutputStream(os):os;
