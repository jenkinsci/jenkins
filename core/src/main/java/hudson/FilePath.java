/*
 * The MIT License
 * 
 * Copyright (c) 2004-2010, Sun Microsystems, Inc., Kohsuke Kawaguchi,
 * Eric Lefevre-Ardant, Erik Ramfelt, Michael B. Donohue, Alan Harder,
 * Manufacture Francaise des Pneumatiques Michelin, Romain Seguy
 * 
 * Permission is hereby granted, free of charge, to any person obtaining a copy
 * of this software and associated documentation files (the "Software"), to deal
 * in the Software without restriction, including without limitation the rights
 * to use, copy, modify, merge, publish, distribute, sublicense, and/or sell
 * copies of the Software, and to permit persons to whom the Software is
 * furnished to do so, subject to the following conditions:
 * 
 * The above copyright notice and this permission notice shall be included in
 * all copies or substantial portions of the Software.
 * 
 * THE SOFTWARE IS PROVIDED "AS IS", WITHOUT WARRANTY OF ANY KIND, EXPRESS OR
 * IMPLIED, INCLUDING BUT NOT LIMITED TO THE WARRANTIES OF MERCHANTABILITY,
 * FITNESS FOR A PARTICULAR PURPOSE AND NONINFRINGEMENT. IN NO EVENT SHALL THE
 * AUTHORS OR COPYRIGHT HOLDERS BE LIABLE FOR ANY CLAIM, DAMAGES OR OTHER
 * LIABILITY, WHETHER IN AN ACTION OF CONTRACT, TORT OR OTHERWISE, ARISING FROM,
 * OUT OF OR IN CONNECTION WITH THE SOFTWARE OR THE USE OR OTHER DEALINGS IN
 * THE SOFTWARE.
 */
package hudson;

import com.google.common.annotations.VisibleForTesting;
import com.jcraft.jzlib.GZIPInputStream;
import com.jcraft.jzlib.GZIPOutputStream;
import hudson.Launcher.LocalLauncher;
import hudson.Launcher.RemoteLauncher;
import hudson.model.AbstractProject;
import hudson.model.Computer;
import hudson.model.Item;
import hudson.model.TaskListener;
import hudson.os.PosixAPI;
import hudson.os.PosixException;
import hudson.remoting.Callable;
import hudson.remoting.Channel;
import hudson.remoting.DelegatingCallable;
import hudson.remoting.Future;
import hudson.remoting.LocalChannel;
import hudson.remoting.Pipe;
import hudson.remoting.RemoteInputStream;
import hudson.remoting.RemoteInputStream.Flag;
import hudson.remoting.RemoteOutputStream;
import hudson.remoting.VirtualChannel;
import hudson.remoting.Which;
import hudson.security.AccessControlled;
import hudson.util.DaemonThreadFactory;
import hudson.util.DirScanner;
import hudson.util.ExceptionCatchingThreadFactory;
import hudson.util.FileVisitor;
import hudson.util.FormValidation;
import hudson.util.HeadBufferingStream;
import hudson.util.IOUtils;
import hudson.util.NamingThreadFactory;
import hudson.util.io.Archiver;
import hudson.util.io.ArchiverFactory;

import static java.util.logging.Level.FINE;

import java.io.BufferedOutputStream;
import java.io.File;
import java.io.FileFilter;
import java.io.FileWriter;
import java.io.IOException;
import java.io.InputStream;
import java.io.InterruptedIOException;
import java.io.ObjectInputStream;
import java.io.ObjectOutputStream;
import java.io.OutputStream;
import java.io.OutputStreamWriter;
import java.io.RandomAccessFile;
import java.io.Serializable;
import java.io.Writer;
import java.net.HttpURLConnection;
import java.net.MalformedURLException;
import java.net.URI;
import java.net.URL;
import java.net.URLConnection;
import java.nio.file.FileSystems;
import java.nio.file.Files;
import java.nio.file.InvalidPathException;
import java.nio.file.Path;
import java.nio.file.LinkOption;
import java.nio.file.StandardCopyOption;
import java.nio.file.attribute.FileAttribute;
import java.nio.file.attribute.PosixFilePermission;
import java.nio.file.attribute.PosixFilePermissions;
import java.util.ArrayList;
import java.util.Arrays;
import java.util.Comparator;
import java.util.EnumSet;
import java.util.Enumeration;
import java.util.List;
import java.util.Map;
import java.util.StringTokenizer;
import java.util.concurrent.ExecutionException;
import java.util.concurrent.ExecutorService;
import java.util.concurrent.Executors;
import java.util.concurrent.TimeUnit;
import java.util.concurrent.TimeoutException;
import java.util.concurrent.atomic.AtomicInteger;
import java.util.logging.Level;
import java.util.logging.Logger;
import java.util.regex.Matcher;
import java.util.regex.Pattern;
import javax.annotation.CheckForNull;
import javax.annotation.Nonnull;
import javax.annotation.Nullable;
import jenkins.FilePathFilter;
import jenkins.MasterToSlaveFileCallable;
import jenkins.SlaveToMasterFileCallable;
import jenkins.SoloFilePathFilter;
import jenkins.model.Jenkins;
import jenkins.security.MasterToSlaveCallable;
import jenkins.util.ContextResettingExecutorService;
import jenkins.util.VirtualFile;
import org.apache.commons.compress.archivers.tar.TarArchiveEntry;
import org.apache.commons.compress.archivers.tar.TarArchiveInputStream;
import org.apache.commons.fileupload.FileItem;
import org.apache.commons.io.input.CountingInputStream;
import org.apache.commons.lang.StringUtils;
import org.apache.tools.ant.DirectoryScanner;
import org.apache.tools.ant.Project;
import org.apache.tools.ant.types.FileSet;
import org.apache.tools.zip.ZipEntry;
import org.apache.tools.zip.ZipFile;
import org.jenkinsci.remoting.RoleChecker;
import org.jenkinsci.remoting.RoleSensitive;
import org.kohsuke.accmod.Restricted;
import org.kohsuke.accmod.restrictions.NoExternalUse;
import org.kohsuke.stapler.Stapler;

import static hudson.FilePath.TarCompression.GZIP;
import static hudson.Util.deleteFile;
import static hudson.Util.fileToPath;
import static hudson.Util.fixEmpty;
import static hudson.Util.isSymlink;

import java.util.Collections;
import org.apache.tools.ant.BuildException;
        
/**
 * {@link File} like object with remoting support.
 *
 * <p>
 * Unlike {@link File}, which always implies a file path on the current computer,
 * {@link FilePath} represents a file path on a specific agent or the master.
 *
 * Despite that, {@link FilePath} can be used much like {@link File}. It exposes
 * a bunch of operations (and we should add more operations as long as they are
 * generally useful), and when invoked against a file on a remote node, {@link FilePath}
 * executes the necessary code remotely, thereby providing semi-transparent file
 * operations.
 *
 * <h2>Using {@link FilePath} smartly</h2>
 * <p>
 * The transparency makes it easy to write plugins without worrying too much about
 * remoting, by making it works like NFS, where remoting happens at the file-system
 * layer.
 *
 * <p>
 * But one should note that such use of remoting may not be optional. Sometimes,
 * it makes more sense to move some computation closer to the data, as opposed to
 * move the data to the computation. For example, if you are just computing a MD5
 * digest of a file, then it would make sense to do the digest on the host where
 * the file is located, as opposed to send the whole data to the master and do MD5
 * digesting there.
 *
 * <p>
 * {@link FilePath} supports this "code migration" by in the
 * {@link #act(FileCallable)} method. One can pass in a custom implementation
 * of {@link FileCallable}, to be executed on the node where the data is located.
 * The following code shows the example:
 *
 * <pre>
 * void someMethod(FilePath file) {
 *     // make 'file' a fresh empty directory.
 *     file.act(new Freshen());
 * }
 * // if 'file' is on a different node, this FileCallable will
 * // be transferred to that node and executed there.
 * private static final class Freshen implements FileCallable&lt;Void&gt; {
 *     private static final long serialVersionUID = 1;
 *     &#64;Override public Void invoke(File f, VirtualChannel channel) {
 *         // f and file represent the same thing
 *         f.deleteContents();
 *         f.mkdirs();
 *         return null;
 *     }
 * }
 * </pre>
 *
 * <p>
 * When {@link FileCallable} is transferred to a remote node, it will be done so
 * by using the same Java serialization scheme that the remoting module uses.
 * See {@link Channel} for more about this. 
 *
 * <p>
 * {@link FilePath} itself can be sent over to a remote node as a part of {@link Callable}
 * serialization. For example, sending a {@link FilePath} of a remote node to that
 * node causes {@link FilePath} to become "local". Similarly, sending a
 * {@link FilePath} that represents the local computer causes it to become "remote."
 *
 * @author Kohsuke Kawaguchi
 * @see VirtualFile
 */
public final class FilePath implements Serializable {
    /**
     * Maximum http redirects we will follow. This defaults to the same number as Firefox/Chrome tolerates.
     */
    private static final int MAX_REDIRECTS = 20;

    /**
     * When this {@link FilePath} represents the remote path,
     * this field is always non-null on master (the field represents
     * the channel to the remote agent.) When transferred to a agent via remoting,
     * this field reverts back to null, since it's transient.
     *
     * When this {@link FilePath} represents a path on the master,
     * this field is null on master. When transferred to a agent via remoting,
     * this field becomes non-null, representing the {@link Channel}
     * back to the master.
     *
     * This is used to determine whether we are running on the master or the agent.
     */
    private transient VirtualChannel channel;
    
    /**
     * Represent the path to the file in the master or the agent
     * Since the platform of the agent might be different, can't use java.io.File
     *
     * The field could not be final since it's modified in {@link #readResolve()}
     */
    private /*final*/ String remote;

    /**
     * If this {@link FilePath} is deserialized to handle file access request from a remote computer,
     * this field is set to the filter that performs access control.
     *
     * <p>
     * If null, no access control is needed.
     *
     * @see #filterNonNull()
     */
    private transient @Nullable
    SoloFilePathFilter filter;

    /**
     * Creates a {@link FilePath} that represents a path on the given node.
     *
     * @param channel
     *      To create a path that represents a remote path, pass in a {@link Channel}
     *      that's connected to that machine. If {@code null}, that means the local file path.
     */
    public FilePath(@CheckForNull VirtualChannel channel, @Nonnull String remote) {
        this.channel = channel instanceof LocalChannel ? null : channel;
        this.remote = normalize(remote);
    }

    /**
     * To create {@link FilePath} that represents a "local" path.
     *
     * <p>
     * A "local" path means a file path on the computer where the
     * constructor invocation happened.
     */
    public FilePath(@Nonnull File localPath) {
        this.channel = null;
        this.remote = normalize(localPath.getPath());
    }

    /**
     * Construct a path starting with a base location.
     * @param base starting point for resolution, and defines channel
     * @param rel a path which if relative will be resolved against base
     */
    public FilePath(@Nonnull FilePath base, @Nonnull String rel) {
        this.channel = base.channel;
        this.remote = normalize(resolvePathIfRelative(base, rel));
    }

    private Object readResolve() {
        this.remote = normalize(this.remote);
        return this;
    }

    private String resolvePathIfRelative(@Nonnull FilePath base, @Nonnull String rel) {
        if(isAbsolute(rel)) return rel;
        if(base.isUnix()) {
            // shouldn't need this replace, but better safe than sorry
            return base.remote+'/'+rel.replace('\\','/');
        } else {
            // need this replace, see Slave.getWorkspaceFor and AbstractItem.getFullName, nested jobs on Windows
            // agents will always have a rel containing at least one '/' character. JENKINS-13649
            return base.remote+'\\'+rel.replace('/','\\');
        }
    }

    /**
     * Is the given path name an absolute path?
     */
    private static boolean isAbsolute(@Nonnull String rel) {
        return rel.startsWith("/") || DRIVE_PATTERN.matcher(rel).matches() || UNC_PATTERN.matcher(rel).matches();
    }

    private static final Pattern DRIVE_PATTERN = Pattern.compile("[A-Za-z]:[\\\\/].*"),
            UNC_PATTERN = Pattern.compile("^\\\\\\\\.*"),
            ABSOLUTE_PREFIX_PATTERN = Pattern.compile("^(\\\\\\\\|(?:[A-Za-z]:)?[\\\\/])[\\\\/]*");

    /**
     * {@link File#getParent()} etc cannot handle ".." and "." in the path component very well,
     * so remove them.
     */
    @Restricted(NoExternalUse.class)
    public static String normalize(@Nonnull String path) {
        StringBuilder buf = new StringBuilder();
        // Check for prefix designating absolute path
        Matcher m = ABSOLUTE_PREFIX_PATTERN.matcher(path);
        if (m.find()) {
            buf.append(m.group(1));
            path = path.substring(m.end());
        }
        boolean isAbsolute = buf.length() > 0;
        // Split remaining path into tokens, trimming any duplicate or trailing separators
        List<String> tokens = new ArrayList<String>();
        int s = 0, end = path.length();
        for (int i = 0; i < end; i++) {
            char c = path.charAt(i);
            if (c == '/' || c == '\\') {
                tokens.add(path.substring(s, i));
                s = i;
                // Skip any extra separator chars
                while (++i < end && ((c = path.charAt(i)) == '/' || c == '\\')) { }
                // Add token for separator unless we reached the end
                if (i < end) tokens.add(path.substring(s, s+1));
                s = i;
            }
        }
        if (s < end) tokens.add(path.substring(s));
        // Look through tokens for "." or ".."
        for (int i = 0; i < tokens.size();) {
            String token = tokens.get(i);
            if (token.equals(".")) {
                tokens.remove(i);
                if (tokens.size() > 0)
                    tokens.remove(i > 0 ? i - 1 : i);
            } else if (token.equals("..")) {
                if (i == 0) {
                    // If absolute path, just remove: /../something
                    // If relative path, not collapsible so leave as-is
                    tokens.remove(0);
                    if (tokens.size() > 0) token += tokens.remove(0);
                    if (!isAbsolute) buf.append(token);
                } else {
                    // Normalize: remove something/.. plus separator before/after
                    i -= 2;
                    for (int j = 0; j < 3; j++) tokens.remove(i);
                    if (i > 0) tokens.remove(i-1);
                    else if (tokens.size() > 0) tokens.remove(0);
                }
            } else
                i += 2;
        }
        // Recombine tokens
        for (String token : tokens) buf.append(token);
        if (buf.length() == 0) buf.append('.');
        return buf.toString();
    }

    /**
     * Checks if the remote path is Unix.
     */
    boolean isUnix() {
        // if the path represents a local path, there' no need to guess.
        if(!isRemote())
            return File.pathSeparatorChar!=';';
            
        // note that we can't use the usual File.pathSeparator and etc., as the OS of
        // the machine where this code runs and the OS that this FilePath refers to may be different.

        // Windows absolute path is 'X:\...', so this is usually a good indication of Windows path
        if(remote.length()>3 && remote.charAt(1)==':' && remote.charAt(2)=='\\')
            return false;
        // Windows can handle '/' as a path separator but Unix can't,
        // so err on Unix side
        return remote.indexOf("\\")==-1;
    }

    /**
     * Gets the full path of the file on the remote machine.
     *
     */
    public String getRemote() {
        return remote;
    }

    /**
     * Creates a zip file from this directory or a file and sends that to the given output stream.
     *
     * @deprecated as of 1.315. Use {@link #zip(OutputStream)} that has more consistent name.
     */
    @Deprecated
    public void createZipArchive(OutputStream os) throws IOException, InterruptedException {
        zip(os);
    }

    /**
     * Creates a zip file from this directory or a file and sends that to the given output stream.
     */
    public void zip(OutputStream os) throws IOException, InterruptedException {
        zip(os,(FileFilter)null);
    }

    public void zip(FilePath dst) throws IOException, InterruptedException {
        try (OutputStream os = dst.write()) {
            zip(os);
        }
    }
    
    /**
     * Creates a zip file from this directory by using the specified filter,
     * and sends the result to the given output stream.
     *
     * @param filter
     *      Must be serializable since it may be executed remotely. Can be null to add all files.
     *
     * @since 1.315
     */
    public void zip(OutputStream os, FileFilter filter) throws IOException, InterruptedException {
        archive(ArchiverFactory.ZIP,os,filter);
    }

    /**
     * Creates a zip file from this directory by only including the files that match the given glob.
     *
     * @param glob
     *      Ant style glob, like "**&#x2F;*.xml". If empty or null, this method
     *      works like {@link #createZipArchive(OutputStream)}
     *
     * @since 1.129
     * @deprecated as of 1.315
     *      Use {@link #zip(OutputStream,String)} that has more consistent name.
     */
    @Deprecated
    public void createZipArchive(OutputStream os, final String glob) throws IOException, InterruptedException {
        archive(ArchiverFactory.ZIP,os,glob);
    }

    /**
     * Creates a zip file from this directory by only including the files that match the given glob.
     *
     * @param glob
     *      Ant style glob, like "**&#x2F;*.xml". If empty or null, this method
     *      works like {@link #createZipArchive(OutputStream)}, inserting a top-level directory into the ZIP.
     *
     * @since 1.315
     */
    public void zip(OutputStream os, final String glob) throws IOException, InterruptedException {
        archive(ArchiverFactory.ZIP,os,glob);
    }

    /**
     * Uses the given scanner on 'this' directory to list up files and then archive it to a zip stream.
     */
    public int zip(OutputStream out, DirScanner scanner) throws IOException, InterruptedException {
        return archive(ArchiverFactory.ZIP, out, scanner);
    }

    /**
     * Archives this directory into the specified archive format, to the given {@link OutputStream}, by using
     * {@link DirScanner} to choose what files to include.
     *
     * @return
     *      number of files/directories archived. This is only really useful to check for a situation where nothing
     *      is archived.
     */
    public int archive(final ArchiverFactory factory, OutputStream os, final DirScanner scanner) throws IOException, InterruptedException {
        final OutputStream out = (channel!=null)?new RemoteOutputStream(os):os;
        return act(new Archive(factory, out, scanner));
    }
    private class Archive extends SecureFileCallable<Integer> {
        private final ArchiverFactory factory;
        private final OutputStream out;
        private final DirScanner scanner;
        Archive(ArchiverFactory factory, OutputStream out, DirScanner scanner) {
            this.factory = factory;
            this.out = out;
            this.scanner = scanner;
        }
        @Override
            public Integer invoke(File f, VirtualChannel channel) throws IOException {
                Archiver a = factory.create(out);
                try {
                    scanner.scan(f,reading(a));
                } finally {
                    a.close();
                }
                return a.countEntries();
            }

            private static final long serialVersionUID = 1L;
    }

    public int archive(final ArchiverFactory factory, OutputStream os, final FileFilter filter) throws IOException, InterruptedException {
        return archive(factory,os,new DirScanner.Filter(filter));
    }

    public int archive(final ArchiverFactory factory, OutputStream os, final String glob) throws IOException, InterruptedException {
        return archive(factory,os,new DirScanner.Glob(glob,null));
    }

    /**
     * When this {@link FilePath} represents a zip file, extracts that zip file.
     *
     * @param target
     *      Target directory to expand files to. All the necessary directories will be created.
     * @since 1.248
     * @see #unzipFrom(InputStream)
     */
    public void unzip(final FilePath target) throws IOException, InterruptedException {
        // TODO: post release, re-unite two branches by introducing FileStreamCallable that resolves InputStream
        if (this.channel!=target.channel) {// local -> remote or remote->local
            final RemoteInputStream in = new RemoteInputStream(read(), Flag.GREEDY);
            target.act(new UnzipRemote(in));
        } else {// local -> local or remote->remote
            target.act(new UnzipLocal());
        }
    }
    private class UnzipRemote extends SecureFileCallable<Void> {
        private final RemoteInputStream in;
        UnzipRemote(RemoteInputStream in) {
            this.in = in;
        }
        @Override
        public Void invoke(File dir, VirtualChannel channel) throws IOException, InterruptedException {
            unzip(dir, in);
            return null;
        }
        private static final long serialVersionUID = 1L;
    }
    private class UnzipLocal extends SecureFileCallable<Void> {
        @Override
        public Void invoke(File dir, VirtualChannel channel) throws IOException, InterruptedException {
            assert !FilePath.this.isRemote();       // this.channel==target.channel above
            unzip(dir, reading(new File(FilePath.this.getRemote()))); // shortcut to local file
            return null;
        }
        private static final long serialVersionUID = 1L;
    }

    /**
     * When this {@link FilePath} represents a tar file, extracts that tar file.
     *
     * @param target
     *      Target directory to expand files to. All the necessary directories will be created.
     * @param compression
     *      Compression mode of this tar file.
     * @since 1.292
     * @see #untarFrom(InputStream, TarCompression)
     */
    public void untar(final FilePath target, final TarCompression compression) throws IOException, InterruptedException {
        // TODO: post release, re-unite two branches by introducing FileStreamCallable that resolves InputStream
        if (this.channel!=target.channel) {// local -> remote or remote->local
            final RemoteInputStream in = new RemoteInputStream(read(), Flag.GREEDY);
            target.act(new UntarRemote(compression, in));
        } else {// local -> local or remote->remote
            target.act(new UntarLocal(compression));
        }
    }
    private class UntarRemote extends SecureFileCallable<Void> {
        private final TarCompression compression;
        private final RemoteInputStream in;
        UntarRemote(TarCompression compression, RemoteInputStream in) {
            this.compression = compression;
            this.in = in;
        }
        @Override
        public Void invoke(File dir, VirtualChannel channel) throws IOException, InterruptedException {
            readFromTar(FilePath.this.getName(), dir, compression.extract(in));
            return null;
        }
        private static final long serialVersionUID = 1L;
    }
    private class UntarLocal extends SecureFileCallable<Void> {
        private final TarCompression compression;
        UntarLocal(TarCompression compression) {
            this.compression = compression;
        }
        @Override
        public Void invoke(File dir, VirtualChannel channel) throws IOException, InterruptedException {
            readFromTar(FilePath.this.getName(), dir, compression.extract(FilePath.this.read()));
            return null;
        }
        private static final long serialVersionUID = 1L;
    }

    /**
     * Reads the given InputStream as a zip file and extracts it into this directory.
     *
     * @param _in
     *      The stream will be closed by this method after it's fully read.
     * @since 1.283
     * @see #unzip(FilePath)
     */
    public void unzipFrom(InputStream _in) throws IOException, InterruptedException {
        final InputStream in = new RemoteInputStream(_in, Flag.GREEDY);
        act(new UnzipFrom(in));
    }
    private class UnzipFrom extends SecureFileCallable<Void> {
        private final InputStream in;
        UnzipFrom(InputStream in) {
            this.in = in;
        }
        @Override
        public Void invoke(File dir, VirtualChannel channel) throws IOException {
            unzip(dir, in);
            return null;
        }
        private static final long serialVersionUID = 1L;
    }

    private void unzip(File dir, InputStream in) throws IOException {
        File tmpFile = File.createTempFile("tmpzip", null); // uses java.io.tmpdir
        try {
            // TODO why does this not simply use ZipInputStream?
            IOUtils.copy(in, tmpFile);
            unzip(dir,tmpFile);
        }
        finally {
            tmpFile.delete();
        }
    }

    private void unzip(File dir, File zipFile) throws IOException {
        dir = dir.getAbsoluteFile();    // without absolutization, getParentFile below seems to fail
        ZipFile zip = new ZipFile(zipFile);
        @SuppressWarnings("unchecked")
        Enumeration<ZipEntry> entries = zip.getEntries();

        try {
            while (entries.hasMoreElements()) {
                ZipEntry e = entries.nextElement();
                File f = new File(dir, e.getName());
                if (!f.toPath().normalize().startsWith(dir.toPath())) {
                    throw new IOException(
                        "Zip " + zipFile.getPath() + " contains illegal file name that breaks out of the target directory: " + e.getName());
                }
                if (e.isDirectory()) {
                    mkdirs(f);
                } else {
                    File p = f.getParentFile();
                    if (p != null) {
                        mkdirs(p);
                    }
                    try (InputStream input = zip.getInputStream(e)) {
                        IOUtils.copy(input, writing(f));
                    }
                    try {
                        FilePath target = new FilePath(f);
                        int mode = e.getUnixMode();
                        if (mode!=0)    // Ant returns 0 if the archive doesn't record the access mode
                            target.chmod(mode);
                    } catch (InterruptedException ex) {
                        LOGGER.log(Level.WARNING, "unable to set permissions", ex);
                    }
                    f.setLastModified(e.getTime());
                }
            }
        } finally {
            zip.close();
        }
    }

    /**
     * Absolutizes this {@link FilePath} and returns the new one.
     */
    public FilePath absolutize() throws IOException, InterruptedException {
        return new FilePath(channel, act(new Absolutize()));
    }
    private static class Absolutize extends SecureFileCallable<String> {
        private static final long serialVersionUID = 1L;
        public String invoke(File f, VirtualChannel channel) throws IOException {
            return f.getAbsolutePath();
        }
    }

    /**
     * Creates a symlink to the specified target.
     *
     * @param target
     *      The file that the symlink should point to.
     * @param listener
     *      If symlink creation requires a help of an external process, the error will be reported here.
     * @since 1.456
     */
    public void symlinkTo(final String target, final TaskListener listener) throws IOException, InterruptedException {
        act(new SymlinkTo(target, listener));
    }
    private class SymlinkTo extends SecureFileCallable<Void> {
        private final String target;
        private final TaskListener listener;
        SymlinkTo(String target, TaskListener listener) {
            this.target = target;
            this.listener = listener;
        }
        private static final long serialVersionUID = 1L;
        @Override
        public Void invoke(File f, VirtualChannel channel) throws IOException, InterruptedException {
            symlinking(f);
            Util.createSymlink(f.getParentFile(), target, f.getName(), listener);
            return null;
        }
    }
    
    /**
     * Resolves symlink, if the given file is a symlink. Otherwise return null.
     * <p>
     * If the resolution fails, report an error.
     *
     * @since 1.456
     */
    public String readLink() throws IOException, InterruptedException {
        return act(new ReadLink());
    }
    private class ReadLink extends SecureFileCallable<String> {
        private static final long serialVersionUID = 1L;
        @Override
        public String invoke(File f, VirtualChannel channel) throws IOException, InterruptedException {
            return Util.resolveSymlink(reading(f));
        }
    }

    @Override
    public boolean equals(Object o) {
        if (this == o) return true;
        if (o == null || getClass() != o.getClass()) return false;

        FilePath that = (FilePath) o;

        if (channel != null ? !channel.equals(that.channel) : that.channel != null) return false;
        return remote.equals(that.remote);

    }

    @Override
    public int hashCode() {
        return 31 * (channel != null ? channel.hashCode() : 0) + remote.hashCode();
    }
    
    /**
     * Supported tar file compression methods.
     */
    public enum TarCompression {
        NONE {
            public InputStream extract(InputStream in) {
                return in;
            }
            public OutputStream compress(OutputStream out) {
                return out;
            }
        },
        GZIP {
            public InputStream extract(InputStream _in) throws IOException {
                HeadBufferingStream in = new HeadBufferingStream(_in,SIDE_BUFFER_SIZE);
                try {
                    return new GZIPInputStream(in, 8192, true);
                } catch (IOException e) {
                    // various people reported "java.io.IOException: Not in GZIP format" here, so diagnose this problem better
                    in.fillSide();
                    throw new IOException(e.getMessage()+"\nstream="+Util.toHexString(in.getSideBuffer()),e);
                }
            }
            public OutputStream compress(OutputStream out) throws IOException {
                return new GZIPOutputStream(new BufferedOutputStream(out));
            }
        };

        public abstract InputStream extract(InputStream in) throws IOException;
        public abstract OutputStream compress(OutputStream in) throws IOException;
    }

    /**
     * Reads the given InputStream as a tar file and extracts it into this directory.
     *
     * @param _in
     *      The stream will be closed by this method after it's fully read.
     * @param compression
     *      The compression method in use.
     * @since 1.292
     */
    public void untarFrom(InputStream _in, final TarCompression compression) throws IOException, InterruptedException {
        try {
            final InputStream in = new RemoteInputStream(_in, Flag.GREEDY);
            act(new UntarFrom(compression, in));
        } finally {
            _in.close();
        }
    }
    private class UntarFrom extends SecureFileCallable<Void> {
        private final TarCompression compression;
        private final InputStream in;
        UntarFrom(TarCompression compression, InputStream in) {
            this.compression = compression;
            this.in = in;
        }
        @Override
        public Void invoke(File dir, VirtualChannel channel) throws IOException {
            readFromTar("input stream",dir, compression.extract(in));
            return null;
        }
        private static final long serialVersionUID = 1L;
    }

    /**
     * Given a tgz/zip file, extracts it to the given target directory, if necessary.
     *
     * <p>
     * This method is a convenience method designed for installing a binary package to a location
     * that supports upgrade and downgrade. Specifically,
     *
     * <ul>
     * <li>If the target directory doesn't exist {@linkplain #mkdirs() it will be created}.
     * <li>The timestamp of the archive is left in the installation directory upon extraction.
     * <li>If the timestamp left in the directory does not match the timestamp of the current archive file,
     *     the directory contents will be discarded and the archive file will be re-extracted.
     * <li>If the connection is refused but the target directory already exists, it is left alone.
     * </ul>
     *
     * @param archive
     *      The resource that represents the tgz/zip file. This URL must support the {@code Last-Modified} header.
     *      (For example, you could use {@link ClassLoader#getResource}.)
     * @param listener
     *      If non-null, a message will be printed to this listener once this method decides to
     *      extract an archive, or if there is any issue.
     * @param message a message to be printed in case extraction will proceed.
     * @return
     *      true if the archive was extracted. false if the extraction was skipped because the target directory
     *      was considered up to date.
     * @since 1.299
     */
    public boolean installIfNecessaryFrom(@Nonnull URL archive, @CheckForNull TaskListener listener, @Nonnull String message) throws IOException, InterruptedException {
        return installIfNecessaryFrom(archive, listener, message, MAX_REDIRECTS);
    }

    private boolean installIfNecessaryFrom(@Nonnull URL archive, @CheckForNull TaskListener listener, @Nonnull String message, int maxRedirects) throws InterruptedException, IOException {
        try {
            FilePath timestamp = this.child(".timestamp");
            long lastModified = timestamp.lastModified();
            URLConnection con;
            try {
                con = ProxyConfiguration.open(archive);
                if (lastModified != 0) {
                    con.setIfModifiedSince(lastModified);
                }
                con.connect();
            } catch (IOException x) {
                if (this.exists()) {
                    // Cannot connect now, so assume whatever was last unpacked is still OK.
                    if (listener != null) {
                        listener.getLogger().println("Skipping installation of " + archive + " to " + remote + ": " + x);
                    }
                    return false;
                } else {
                    throw x;
                }
            }

            if (con instanceof HttpURLConnection) {
                HttpURLConnection httpCon = (HttpURLConnection) con;
                int responseCode = httpCon.getResponseCode();
                if (responseCode == HttpURLConnection.HTTP_MOVED_PERM
                        || responseCode == HttpURLConnection.HTTP_MOVED_TEMP) {
                    // follows redirect
                    if (maxRedirects > 0) {
                        String location = httpCon.getHeaderField("Location");
                        listener.getLogger().println("Following redirect " + archive.toExternalForm() + " -> " + location);
                        return installIfNecessaryFrom(getUrlFactory().newURL(location), listener, message, maxRedirects - 1);
                    } else {
                        listener.getLogger().println("Skipping installation of " + archive + " to " + remote + " due to too many redirects.");
                        return false;
                    }
                }
                if (lastModified != 0) {
                    if (responseCode == HttpURLConnection.HTTP_NOT_MODIFIED) {
                        return false;
                    } else if (responseCode != HttpURLConnection.HTTP_OK) {
                        listener.getLogger().println("Skipping installation of " + archive + " to " + remote + " due to server error: " + responseCode + " " + httpCon.getResponseMessage());
                        return false;
                    }
                }
            }

            long sourceTimestamp = con.getLastModified();

            if(this.exists()) {
                if (lastModified != 0 && sourceTimestamp == lastModified)
                    return false;   // already up to date
                this.deleteContents();
            } else {
                this.mkdirs();
            }

            if(listener!=null)
                listener.getLogger().println(message);

            if (isRemote()) {
                // First try to download from the agent machine.
                try {
                    act(new Unpack(archive));
                    timestamp.touch(sourceTimestamp);
                    return true;
                } catch (IOException x) {
                    if (listener != null) {
                        Functions.printStackTrace(x, listener.error("Failed to download " + archive + " from agent; will retry from master"));
                    }
                }
            }

            // for HTTP downloads, enable automatic retry for added resilience
            InputStream in = archive.getProtocol().startsWith("http") ? ProxyConfiguration.getInputStream(archive) : con.getInputStream();
            CountingInputStream cis = new CountingInputStream(in);
            try {
                if(archive.toExternalForm().endsWith(".zip"))
                    unzipFrom(cis);
                else
                    untarFrom(cis,GZIP);
            } catch (IOException e) {
                throw new IOException(String.format("Failed to unpack %s (%d bytes read of total %d)",
                        archive,cis.getByteCount(),con.getContentLength()),e);
            }
            timestamp.touch(sourceTimestamp);
            return true;
        } catch (IOException e) {
            throw new IOException("Failed to install "+archive+" to "+remote,e);
        }
    }

    // this reads from arbitrary URL
    private final class Unpack extends MasterToSlaveFileCallable<Void> {
        private final URL archive;
        Unpack(URL archive) {
            this.archive = archive;
        }
        @Override public Void invoke(File dir, VirtualChannel channel) throws IOException, InterruptedException {
            try (InputStream in = archive.openStream()) {
                CountingInputStream cis = new CountingInputStream(in);
                try {
                    if (archive.toExternalForm().endsWith(".zip")) {
                        unzip(dir, cis);
                    } else {
                        readFromTar("input stream", dir, GZIP.extract(cis));
                    }
                } catch (IOException x) {
                    throw new IOException(String.format("Failed to unpack %s (%d bytes read)", archive, cis.getByteCount()), x);
                }
            }
            return null;
        }
    }

    /**
     * Reads the URL on the current VM, and streams the data to this file using the Remoting channel.
     * <p>This is different from resolving URL remotely.
     * If you instead wished to open an HTTP(S) URL on the remote side,
     * prefer <a href="http://javadoc.jenkins.io/plugin/apache-httpcomponents-client-4-api/io/jenkins/plugins/httpclient/RobustHTTPClient.html#copyFromRemotely-hudson.FilePath-java.net.URL-hudson.model.TaskListener-">{@code RobustHTTPClient.copyFromRemotely}</a>.
     * @since 1.293
     */
    public void copyFrom(URL url) throws IOException, InterruptedException {
        try (InputStream in = url.openStream()) {
            copyFrom(in);
        }
    }

    /**
     * Replaces the content of this file by the data from the given {@link InputStream}.
     *
     * @since 1.293
     */
    public void copyFrom(InputStream in) throws IOException, InterruptedException {
        try (OutputStream os = write()) {
            org.apache.commons.io.IOUtils.copy(in, os);
        }
    }

    /**
     * Convenience method to call {@link FilePath#copyTo(FilePath)}.
     * 
     * @since 1.311
     */
    public void copyFrom(FilePath src) throws IOException, InterruptedException {
        src.copyTo(this);
    }

    /**
     * Place the data from {@link FileItem} into the file location specified by this {@link FilePath} object.
     */
    public void copyFrom(FileItem file) throws IOException, InterruptedException {
        if(channel==null) {
            try {
                file.write(writing(new File(remote)));
            } catch (IOException e) {
                throw e;
            } catch (Exception e) {
                throw new IOException(e);
            }
        } else {
            try (InputStream i = file.getInputStream();
                 OutputStream o = write()) {
                org.apache.commons.io.IOUtils.copy(i,o);
            }
        }
    }

    /**
     * Code that gets executed on the machine where the {@link FilePath} is local.
     * Used to act on {@link FilePath}.
     * <strong>Warning:</strong> implementations must be serializable, so prefer a static nested class to an inner class.
     *
     * <p>
     * Subtypes would likely want to extend from either {@link MasterToSlaveCallable}
     * or {@link SlaveToMasterFileCallable}.
     *
     * @see FilePath#act(FileCallable)
     */
    public interface FileCallable<T> extends Serializable, RoleSensitive {
        /**
         * Performs the computational task on the node where the data is located.
         *
         * <p>
         * All the exceptions are forwarded to the caller.
         *
         * @param f
         *      {@link File} that represents the local file that {@link FilePath} has represented.
         * @param channel
         *      The "back pointer" of the {@link Channel} that represents the communication
         *      with the node from where the code was sent.
         */
        T invoke(File f, VirtualChannel channel) throws IOException, InterruptedException;
    }

    /**
     * {@link FileCallable}s that can be executed anywhere, including the master.
     *
     * The code is the same as {@link SlaveToMasterFileCallable}, but used as a marker to
     * designate those impls that use {@link FilePathFilter}.
     */
    /*package*/ static abstract class SecureFileCallable<T> extends SlaveToMasterFileCallable<T> {
    }

    /**
     * Executes some program on the machine that this {@link FilePath} exists,
     * so that one can perform local file operations.
     */
    public <T> T act(final FileCallable<T> callable) throws IOException, InterruptedException {
        return act(callable,callable.getClass().getClassLoader());
    }

    private <T> T act(final FileCallable<T> callable, ClassLoader cl) throws IOException, InterruptedException {
        if(channel!=null) {
            // run this on a remote system
            try {
                DelegatingCallable<T,IOException> wrapper = new FileCallableWrapper<T>(callable, cl);
                for (FileCallableWrapperFactory factory : ExtensionList.lookup(FileCallableWrapperFactory.class)) {
                    wrapper = factory.wrap(wrapper);
                }
                return channel.call(wrapper);
            } catch (TunneledInterruptedException e) {
                throw (InterruptedException)new InterruptedException(e.getMessage()).initCause(e);
            }
        } else {
            // the file is on the local machine.
            return callable.invoke(new File(remote), localChannel);
        }
    }

    /**
     * This extension point allows to contribute a wrapper around a fileCallable so that a plugin can "intercept" a
     * call.
     * <p>The {@link #wrap(hudson.remoting.DelegatingCallable)} method itself will be executed on master
     * (and may collect contextual data if needed) and the returned wrapper will be executed on remote.
     *
     * @since 1.482
     * @see AbstractInterceptorCallableWrapper
     */
    public static abstract class FileCallableWrapperFactory implements ExtensionPoint {

        public abstract <T> DelegatingCallable<T,IOException> wrap(DelegatingCallable<T,IOException> callable);

    }

    /**
     * Abstract {@link DelegatingCallable} that exposes an Before/After pattern for
     * {@link hudson.FilePath.FileCallableWrapperFactory} that want to implement AOP-style interceptors
     * @since 1.482
     */
    public static abstract class AbstractInterceptorCallableWrapper<T> implements DelegatingCallable<T, IOException> {
        private static final long serialVersionUID = 1L;

        private final DelegatingCallable<T, IOException> callable;

        public AbstractInterceptorCallableWrapper(DelegatingCallable<T, IOException> callable) {
            this.callable = callable;
        }

        @Override
        public final ClassLoader getClassLoader() {
            return callable.getClassLoader();
        }

        public final T call() throws IOException {
            before();
            try {
                return callable.call();
            } finally {
                after();
            }
        }

        /**
         * Executed before the actual FileCallable is invoked. This code will run on remote
         */
        protected void before() {}

        /**
         * Executed after the actual FileCallable is invoked (even if this one failed). This code will run on remote
         */
        protected void after() {}
    }


    /**
     * Executes some program on the machine that this {@link FilePath} exists,
     * so that one can perform local file operations.
     */
    public <T> Future<T> actAsync(final FileCallable<T> callable) throws IOException, InterruptedException {
        try {
            DelegatingCallable<T,IOException> wrapper = new FileCallableWrapper<T>(callable);
            for (FileCallableWrapperFactory factory : ExtensionList.lookup(FileCallableWrapperFactory.class)) {
                wrapper = factory.wrap(wrapper);
            }
            return (channel!=null ? channel : localChannel)
                .callAsync(wrapper);
        } catch (IOException e) {
            // wrap it into a new IOException so that we get the caller's stack trace as well.
            throw new IOException("remote file operation failed",e);
        }
    }

    /**
     * Executes some program on the machine that this {@link FilePath} exists,
     * so that one can perform local file operations.
     */
    public <V,E extends Throwable> V act(Callable<V,E> callable) throws IOException, InterruptedException, E {
        if(channel!=null) {
            // run this on a remote system
            return channel.call(callable);
        } else {
            // the file is on the local machine
            return callable.call();
        }
    }

    /**
     * Takes a {@link FilePath}+{@link FileCallable} pair and returns the equivalent {@link Callable}.
     * When executing the resulting {@link Callable}, it executes {@link FileCallable#act(FileCallable)}
     * on this {@link FilePath}.
     *
     * @since 1.522
     */
    public <V> Callable<V,IOException> asCallableWith(final FileCallable<V> task) {
        return new CallableWith<>(task);
    }
    private class CallableWith<V> implements Callable<V, IOException> {
        private final FileCallable<V> task;
        CallableWith(FileCallable<V> task) {
            this.task = task;
        }
        @Override
        public V call() throws IOException {
            try {
                return act(task);
            } catch (InterruptedException e) {
                throw (IOException)new InterruptedIOException().initCause(e);
            }
        }

        @Override
        public void checkRoles(RoleChecker checker) throws SecurityException {
            task.checkRoles(checker);
        }

        private static final long serialVersionUID = 1L;
    }

    /**
     * Converts this file to the URI, relative to the machine
     * on which this file is available.
     */
    public URI toURI() throws IOException, InterruptedException {
        return act(new ToURI());
    }
    private static class ToURI extends SecureFileCallable<URI> {
        private static final long serialVersionUID = 1L;
        @Override
        public URI invoke(File f, VirtualChannel channel) {
            return f.toURI();
        }
    }

    /**
     * Gets the {@link VirtualFile} representation of this {@link FilePath}
     *
     * @since 1.532
     */
    public VirtualFile toVirtualFile() {
        return VirtualFile.forFilePath(this);
    }

    /**
     * If this {@link FilePath} represents a file on a particular {@link Computer}, return it.
     * Otherwise null.
     * @since 1.571
     */
    public @CheckForNull Computer toComputer() {
        Jenkins j = Jenkins.getInstanceOrNull();
        if (j != null) {
            for (Computer c : j.getComputers()) {
                if (getChannel()==c.getChannel()) {
                    return c;
                }
            }
        }
        return null;
    }

    /**
     * Creates this directory.
     */
    public void mkdirs() throws IOException, InterruptedException {
        if (!act(new Mkdirs())) {
            throw new IOException("Failed to mkdirs: " + remote);
        }
    }
    private class Mkdirs extends SecureFileCallable<Boolean> {
        private static final long serialVersionUID = 1L;
        @Override
        public Boolean invoke(File f, VirtualChannel channel) throws IOException, InterruptedException {
            if(mkdirs(f) || f.exists())
                return true;    // OK

            // following Ant <mkdir> task to avoid possible race condition.
            Thread.sleep(10);

            return mkdirs(f) || f.exists();
        }
    }

    /**
     * Deletes this directory, including all its contents recursively.
     */
    public void deleteRecursive() throws IOException, InterruptedException {
        act(new DeleteRecursive());
    }
    private class DeleteRecursive extends SecureFileCallable<Void> {
        private static final long serialVersionUID = 1L;
        @Override
        public Void invoke(File f, VirtualChannel channel) throws IOException {
            deleteRecursive(deleting(f));
            return null;
        }
    }

    /**
     * Deletes all the contents of this directory, but not the directory itself
     */
    public void deleteContents() throws IOException, InterruptedException {
        act(new DeleteContents());
    }
    private class DeleteContents extends SecureFileCallable<Void> {
        private static final long serialVersionUID = 1L;
        @Override
        public Void invoke(File f, VirtualChannel channel) throws IOException {
            deleteContentsRecursive(f);
            return null;
        }
    }

    private void deleteRecursive(File dir) throws IOException {
        if(!isSymlink(dir))
            deleteContentsRecursive(dir);
        try {
            deleteFile(deleting(dir));
        } catch (IOException e) {
            // if some of the child directories are big, it might take long enough to delete that
            // it allows others to create new files, causing problems like JENKINS-10113
            // so give it one more attempt before we give up.
            if(!isSymlink(dir))
                deleteContentsRecursive(dir);
            deleteFile(deleting(dir));
        }
    }

    private void deleteContentsRecursive(File file) throws IOException {
        File[] files = file.listFiles();
        if(files==null)
            return;     // the directory didn't exist in the first place
        for (File child : files)
            deleteRecursive(child);
    }

    /**
     * Gets the file name portion except the extension.
     *
     * For example, "foo" for "foo.txt" and "foo.tar" for "foo.tar.gz".
     */
    public String getBaseName() {
        String n = getName();
        int idx = n.lastIndexOf('.');
        if (idx<0)  return n;
        return n.substring(0,idx);
    }
    /**
     * Gets just the file name portion without directories.
     *
     * For example, "foo.txt" for "../abc/foo.txt"
     */
    public String getName() {
        String r = remote;
        if(r.endsWith("\\") || r.endsWith("/"))
            r = r.substring(0,r.length()-1);

        int len = r.length()-1;
        while(len>=0) {
            char ch = r.charAt(len);
            if(ch=='\\' || ch=='/')
                break;
            len--;
        }

        return r.substring(len+1);
    }

    /**
     * Short for {@code getParent().child(rel)}. Useful for getting other files in the same directory. 
     */
    public FilePath sibling(String rel) {
        return getParent().child(rel);
    }

    /**
     * Returns a {@link FilePath} by adding the given suffix to this path name.
     */
    public FilePath withSuffix(String suffix) {
        return new FilePath(channel,remote+suffix);
    }

    /**
     * The same as {@link FilePath#FilePath(FilePath,String)} but more OO.
     * @param relOrAbsolute a relative or absolute path
     * @return a file on the same channel
     */
    public @Nonnull FilePath child(String relOrAbsolute) {
        return new FilePath(this,relOrAbsolute);
    }

    /**
     * Gets the parent file.
     * @return parent FilePath or null if there is no parent
     */
    public FilePath getParent() {
        int i = remote.length() - 2;
        for (; i >= 0; i--) {
            char ch = remote.charAt(i);
            if(ch=='\\' || ch=='/')
                break;
        }

        return i >= 0 ? new FilePath( channel, remote.substring(0,i+1) ) : null;
    }

    /**
     * Creates a temporary file in the directory that this {@link FilePath} object designates.
     *
     * @param prefix
     *      The prefix string to be used in generating the file's name; must be
     *      at least three characters long
     * @param suffix
     *      The suffix string to be used in generating the file's name; may be
     *      null, in which case the suffix ".tmp" will be used
     * @return
     *      The new FilePath pointing to the temporary file
     * @see File#createTempFile(String, String)
     */
    public FilePath createTempFile(final String prefix, final String suffix) throws IOException, InterruptedException {
        try {
            return new FilePath(this, act(new CreateTempFile(prefix, suffix)));
        } catch (IOException e) {
            throw new IOException("Failed to create a temp file on "+remote,e);
        }
    }
    private class CreateTempFile extends SecureFileCallable<String> {
        private final String prefix;
        private final String suffix;
        CreateTempFile(String prefix, String suffix) {
            this.prefix = prefix;
            this.suffix = suffix;
        }
        private static final long serialVersionUID = 1L;
        @Override
        public String invoke(File dir, VirtualChannel channel) throws IOException {
            File f = writing(File.createTempFile(prefix, suffix, dir));
            return f.getName();
        }
    }

    /**
     * Creates a temporary file in this directory and set the contents to the
     * given text (encoded in the platform default encoding)
     *
     * @param prefix
     *      The prefix string to be used in generating the file's name; must be
     *      at least three characters long
     * @param suffix
     *      The suffix string to be used in generating the file's name; may be
     *      null, in which case the suffix ".tmp" will be used
     * @param contents
     *      The initial contents of the temporary file.
     * @return
     *      The new FilePath pointing to the temporary file
     * @see File#createTempFile(String, String)
     */
    public FilePath createTextTempFile(final String prefix, final String suffix, final String contents) throws IOException, InterruptedException {
        return createTextTempFile(prefix,suffix,contents,true);
    }

    /**
     * Creates a temporary file in this directory (or the system temporary
     * directory) and set the contents to the given text (encoded in the
     * platform default encoding)
     *
     * @param prefix
     *      The prefix string to be used in generating the file's name; must be
     *      at least three characters long
     * @param suffix
     *      The suffix string to be used in generating the file's name; may be
     *      null, in which case the suffix ".tmp" will be used
     * @param contents
     *      The initial contents of the temporary file.
     * @param inThisDirectory
     *      If true, then create this temporary in the directory pointed to by
     *      this.
     *      If false, then the temporary file is created in the system temporary
     *      directory (java.io.tmpdir)
     * @return
     *      The new FilePath pointing to the temporary file
     * @see File#createTempFile(String, String)
     */
    public FilePath createTextTempFile(final String prefix, final String suffix, final String contents, final boolean inThisDirectory) throws IOException, InterruptedException {
        try {
            return new FilePath(channel, act(new CreateTextTempFile(inThisDirectory, prefix, suffix, contents)));
        } catch (IOException e) {
            throw new IOException("Failed to create a temp file on "+remote,e);
        }
    }
    private final class CreateTextTempFile extends SecureFileCallable<String> {
        private static final long serialVersionUID = 1L;
        private final boolean inThisDirectory;
        private final String prefix;
        private final String suffix;
        private final String contents;
        CreateTextTempFile(boolean inThisDirectory, String prefix, String suffix, String contents) {
            this.inThisDirectory = inThisDirectory;
            this.prefix = prefix;
            this.suffix = suffix;
            this.contents = contents;
        }
        @Override
        public String invoke(File dir, VirtualChannel channel) throws IOException {
            if(!inThisDirectory)
                dir = new File(System.getProperty("java.io.tmpdir"));
            else
                mkdirs(dir);

            File f;
            try {
                f = creating(File.createTempFile(prefix, suffix, dir));
            } catch (IOException e) {
                throw new IOException("Failed to create a temporary directory in "+dir,e);
            }

            try (Writer w = new FileWriter(writing(f))) {
                w.write(contents);
            }

            return f.getAbsolutePath();
        }
    }

    /**
     * Creates a temporary directory inside the directory represented by 'this'
     *
     * @param prefix
     *      The prefix string to be used in generating the directory's name;
     *      must be at least three characters long
     * @param suffix
     *      The suffix string to be used in generating the directory's name; may
     *      be null, in which case the suffix ".tmp" will be used
     * @return
     *      The new FilePath pointing to the temporary directory
     * @since 1.311
     * @see Files#createTempDirectory(Path, String, FileAttribute[])
     */
    public FilePath createTempDir(final String prefix, final String suffix) throws IOException, InterruptedException {
        try {
            String[] s;
            if (StringUtils.isBlank(suffix)) {
                s = new String[]{prefix, "tmp"}; // see File.createTempFile - tmp is used if suffix is null
            } else {
                s = new String[]{prefix, suffix};
            }
            String name = StringUtils.join(s, ".");
            return new FilePath(this, act(new CreateTempDir(name)));
        } catch (IOException e) {
            throw new IOException("Failed to create a temp directory on "+remote,e);
        }
    }
    private class CreateTempDir extends SecureFileCallable<String> {
        private final String name;
        CreateTempDir(String name) {
            this.name = name;
        }
            private static final long serialVersionUID = 1L;
            @Override
            public String invoke(File dir, VirtualChannel channel) throws IOException {

                Path tempPath;
                final boolean isPosix = FileSystems.getDefault().supportedFileAttributeViews().contains("posix");

                if (isPosix) {
                    tempPath = Files.createTempDirectory(Util.fileToPath(dir), name,
                            PosixFilePermissions.asFileAttribute(EnumSet.allOf(PosixFilePermission.class)));
                } else {
                    tempPath = Files.createTempDirectory(Util.fileToPath(dir), name, new FileAttribute<?>[] {});
                }

                if (tempPath.toFile() == null) {
                    throw new IOException("Failed to obtain file from path " + dir + " on " + remote);
                }
                return tempPath.toFile().getName();
            }
    }

    /**
     * Deletes this file.
     * @throws IOException if it exists but could not be successfully deleted
     * @return true, for a modicum of compatibility
     */
    public boolean delete() throws IOException, InterruptedException {
        act(new Delete());
        return true;
    }
    private class Delete extends SecureFileCallable<Void> {
        private static final long serialVersionUID = 1L;
        @Override
        public Void invoke(File f, VirtualChannel channel) throws IOException {
            Util.deleteFile(deleting(f));
            return null;
        }
    }

    /**
     * Checks if the file exists.
     */
    public boolean exists() throws IOException, InterruptedException {
        return act(new Exists());
    }
    private class Exists extends SecureFileCallable<Boolean> {
        private static final long serialVersionUID = 1L;
        @Override
        public Boolean invoke(File f, VirtualChannel channel) throws IOException {
            return stating(f).exists();
        }
    }

    /**
     * Gets the last modified time stamp of this file, by using the clock
     * of the machine where this file actually resides.
     *
     * @see File#lastModified()
     * @see #touch(long)
     */
    public long lastModified() throws IOException, InterruptedException {
        return act(new LastModified());
    }
    private class LastModified extends SecureFileCallable<Long> {
        private static final long serialVersionUID = 1L;
        @Override
        public Long invoke(File f, VirtualChannel channel) throws IOException {
            return stating(f).lastModified();
        }
    }

    /**
     * Creates a file (if not already exist) and sets the timestamp.
     *
     * @since 1.299
     */
    public void touch(final long timestamp) throws IOException, InterruptedException {
        act(new Touch(timestamp));
    }
    private class Touch extends SecureFileCallable<Void> {
        private final long timestamp;
        Touch(long timestamp) {
            this.timestamp = timestamp;
        }
            private static final long serialVersionUID = -5094638816500738429L;
            @Override
            public Void invoke(File f, VirtualChannel channel) throws IOException {
                if(!f.exists()) {
                    try {
                        Files.newOutputStream(creating(f).toPath()).close();
                    } catch (InvalidPathException e) {
                        throw new IOException(e);
                    }
                }
                if(!stating(f).setLastModified(timestamp))
                    throw new IOException("Failed to set the timestamp of "+f+" to "+timestamp);
                return null;
            }
    }
    
    private void setLastModifiedIfPossible(final long timestamp) throws IOException, InterruptedException {
        String message = act(new SetLastModified(timestamp));

        if (message!=null) {
            LOGGER.warning(message);
        }
    }
    private class SetLastModified extends SecureFileCallable<String> {
        private final long timestamp;
        SetLastModified(long timestamp) {
            this.timestamp = timestamp;
        }
            private static final long serialVersionUID = -828220335793641630L;
            @Override
            public String invoke(File f, VirtualChannel channel) throws IOException {
                if(!writing(f).setLastModified(timestamp)) {
                    if (Functions.isWindows()) {
                        // On Windows this seems to fail often. See JENKINS-11073
                        // Therefore don't fail, but just log a warning
                        return "Failed to set the timestamp of "+f+" to "+timestamp;
                    } else {
                        throw new IOException("Failed to set the timestamp of "+f+" to "+timestamp);
                    }
                }
                return null;
            }
    }

    /**
     * Checks if the file is a directory.
     */
    public boolean isDirectory() throws IOException, InterruptedException {
        return act(new IsDirectory());
    }
    private final class IsDirectory extends SecureFileCallable<Boolean> {
        private static final long serialVersionUID = 1L;
        @Override
        public Boolean invoke(File f, VirtualChannel channel) throws IOException {
            return stating(f).isDirectory();
        }
    }
    
    /**
     * Returns the file size in bytes.
     *
     * @since 1.129
     */
    public long length() throws IOException, InterruptedException {
        return act(new Length());
    }
    private class Length extends SecureFileCallable<Long> {
        private static final long serialVersionUID = 1L;
        @Override
        public Long invoke(File f, VirtualChannel channel) throws IOException {
            return stating(f).length();
        }
    }

    /**
     * Returns the number of unallocated bytes in the partition of that file.
     * @since 1.542
     */
    public long getFreeDiskSpace() throws IOException, InterruptedException {
        return act(new GetFreeDiskSpace());
    }
    private static class GetFreeDiskSpace extends SecureFileCallable<Long> {
        private static final long serialVersionUID = 1L;
        @Override
        public Long invoke(File f, VirtualChannel channel) throws IOException {
            return f.getFreeSpace();
        }
    }

    /**
     * Returns the total number of bytes in the partition of that file.
     * @since 1.542
     */
    public long getTotalDiskSpace() throws IOException, InterruptedException {
        return act(new GetTotalDiskSpace());
    }
    private static class GetTotalDiskSpace extends SecureFileCallable<Long> {
        private static final long serialVersionUID = 1L;
        @Override
        public Long invoke(File f, VirtualChannel channel) throws IOException {
            return f.getTotalSpace();
        }
    }

    /**
     * Returns the number of usable bytes in the partition of that file.
     * @since 1.542
     */
    public long getUsableDiskSpace() throws IOException, InterruptedException {
        return act(new GetUsableDiskSpace());
    }
    private static class GetUsableDiskSpace extends SecureFileCallable<Long> {
        private static final long serialVersionUID = 1L;
        @Override
        public Long invoke(File f, VirtualChannel channel) throws IOException {
            return f.getUsableSpace();
        }
    }

    /**
     * Sets the file permission.
     *
     * On Windows, no-op.
     *
     * @param mask
     *      File permission mask. To simplify the permission copying,
     *      if the parameter is -1, this method becomes no-op.
     *      <p>
     *      please note mask is expected to be an octal if you use <a href="http://en.wikipedia.org/wiki/Chmod">chmod command line values</a>,
     *      so preceded by a '0' in java notation, ie <code>chmod(0644)</code>
     *      <p>
     *      Only supports setting read, write, or execute permissions for the
     *      owner, group, or others, so the largest permissible value is 0777.
     *      Attempting to set larger values (i.e. the setgid, setuid, or sticky
     *      bits) will cause an IOException to be thrown.
     *
     * @since 1.303
     * @see #mode()
     */
    public void chmod(final int mask) throws IOException, InterruptedException {
        if(!isUnix() || mask==-1)   return;
        act(new Chmod(mask));
    }
    private class Chmod extends SecureFileCallable<Void> {
        private static final long serialVersionUID = 1L;
        private final int mask;
        Chmod(int mask) {
            this.mask = mask;
        }
        @Override
        public Void invoke(File f, VirtualChannel channel) throws IOException {
            _chmod(writing(f), mask);

            return null;
        }
    }

    /**
     * Change permissions via NIO.
     */
    private static void _chmod(File f, int mask) throws IOException {
        // TODO WindowsPosix actually does something here (WindowsLibC._wchmod); should we let it?
        // Anyway the existing calls already skip this method if on Windows.
        if (File.pathSeparatorChar==';')  return; // noop

        if (Util.NATIVE_CHMOD_MODE) {
            PosixAPI.jnr().chmod(f.getAbsolutePath(), mask);
        } else {
            Files.setPosixFilePermissions(fileToPath(f), Util.modeToPermissions(mask));
        }
    }

    private static boolean CHMOD_WARNED = false;

    /**
     * Gets the file permission bit mask.
     *
     * @return
     *      -1 on Windows, since such a concept doesn't make sense.
     * @since 1.311
     * @see #chmod(int)
     */
    public int mode() throws IOException, InterruptedException, PosixException {
        if(!isUnix())   return -1;
        return act(new Mode());
    }
    private class Mode extends SecureFileCallable<Integer> {
        private static final long serialVersionUID = 1L;
        @Override
        public Integer invoke(File f, VirtualChannel channel) throws IOException {
            return IOUtils.mode(stating(f));
        }
    }

    /**
     * List up files and directories in this directory.
     *
     * <p>
     * This method returns direct children of the directory denoted by the 'this' object.
     */
    @Nonnull
    public List<FilePath> list() throws IOException, InterruptedException {
        return list((FileFilter)null);
    }

    /**
     * List up subdirectories.
     *
     * @return can be empty but never null. Doesn't contain "." and ".."
     */
    @Nonnull
    public List<FilePath> listDirectories() throws IOException, InterruptedException {
        return list(new DirectoryFilter());
    }

    private static final class DirectoryFilter implements FileFilter, Serializable {
        public boolean accept(File f) {
            return f.isDirectory();
        }
        private static final long serialVersionUID = 1L;
    }

    /**
     * List up files in this directory, just like {@link File#listFiles(FileFilter)}.
     *
     * @param filter
     *      The optional filter used to narrow down the result.
     *      If non-null, must be {@link Serializable}.
     *      If this {@link FilePath} represents a remote path,
     *      the filter object will be executed on the remote machine.
     */
    @Nonnull
    public List<FilePath> list(final FileFilter filter) throws IOException, InterruptedException {
        if (filter != null && !(filter instanceof Serializable)) {
            throw new IllegalArgumentException("Non-serializable filter of " + filter.getClass());
        }
        return act(new ListFilter(filter), (filter != null ? filter : this).getClass().getClassLoader());
    }
    private class ListFilter extends SecureFileCallable<List<FilePath>> {
        private final FileFilter filter;
        ListFilter(FileFilter filter) {
            this.filter = filter;
        }
            private static final long serialVersionUID = 1L;
            @Override
            public List<FilePath> invoke(File f, VirtualChannel channel) throws IOException {
                File[] children = reading(f).listFiles(filter);
                if (children == null) {
                    return Collections.emptyList();
                }

                ArrayList<FilePath> r = new ArrayList<FilePath>(children.length);
                for (File child : children)
                    r.add(new FilePath(child));

                return r;
            }
    }

    /**
     * List up files in this directory that matches the given Ant-style filter.
     *
     * @param includes
     *      See {@link FileSet} for the syntax. String like "foo/*.zip" or "foo/*&#42;/*.xml"
     * @return
     *      can be empty but always non-null.
     */
    @Nonnull
    public FilePath[] list(final String includes) throws IOException, InterruptedException {
        return list(includes, null);
    }

    /**
     * List up files in this directory that matches the given Ant-style filter.
     *
     * @param includes
     * @param excludes
     *      See {@link FileSet} for the syntax. String like "foo/*.zip" or "foo/*&#42;/*.xml"
     * @return
     *      can be empty but always non-null.
     * @since 1.407
     */
    @Nonnull
    public FilePath[] list(final String includes, final String excludes) throws IOException, InterruptedException {
        return list(includes, excludes, true);
    }

    /**
     * List up files in this directory that matches the given Ant-style filter.
     *
     * @param includes
     * @param excludes
     *      See {@link FileSet} for the syntax. String like "foo/*.zip" or "foo/*&#42;/*.xml"
     * @param defaultExcludes whether to use the ant default excludes
     * @return
     *      can be empty but always non-null.
     * @since 1.465
     */
    @Nonnull
    public FilePath[] list(final String includes, final String excludes, final boolean defaultExcludes) throws IOException, InterruptedException {
        return act(new ListGlob(includes, excludes, defaultExcludes));
    }
    private class ListGlob extends SecureFileCallable<FilePath[]> {
        private final String includes;
        private final String excludes;
        private final boolean defaultExcludes;
        ListGlob(String includes, String excludes, boolean defaultExcludes) {
            this.includes = includes;
            this.excludes = excludes;
            this.defaultExcludes = defaultExcludes;
        }
            private static final long serialVersionUID = 1L;
            @Override
            public FilePath[] invoke(File f, VirtualChannel channel) throws IOException {
                String[] files = glob(reading(f), includes, excludes, defaultExcludes);

                FilePath[] r = new FilePath[files.length];
                for( int i=0; i<r.length; i++ )
                    r[i] = new FilePath(new File(f,files[i]));

                return r;
            }
    }

    /**
     * Runs Ant glob expansion.
     *
     * @return
     *      A set of relative file names from the base directory.
     */
    @Nonnull
    private static String[] glob(File dir, String includes, String excludes, boolean defaultExcludes) throws IOException {
        if(isAbsolute(includes))
            throw new IOException("Expecting Ant GLOB pattern, but saw '"+includes+"'. See http://ant.apache.org/manual/Types/fileset.html for syntax");
        FileSet fs = Util.createFileSet(dir,includes,excludes);
        fs.setDefaultexcludes(defaultExcludes);
        DirectoryScanner ds;
        try {
            ds = fs.getDirectoryScanner(new Project());
        } catch (BuildException x) {
            throw new IOException(x.getMessage());
        }
        String[] files = ds.getIncludedFiles();
        return files;
    }

    /**
     * Reads this file.
     */
    public InputStream read() throws IOException, InterruptedException {
        if(channel==null) {
            try {
                return Files.newInputStream(reading(new File(remote)).toPath());
            } catch (InvalidPathException e) {
                throw new IOException(e);
            }
        }

        final Pipe p = Pipe.createRemoteToLocal();
        actAsync(new Read(p));

        return p.getIn();
    }
    private class Read extends SecureFileCallable<Void> {
        private static final long serialVersionUID = 1L;
        private final Pipe p;
        Read(Pipe p) {
            this.p = p;
        }
        @Override
        public Void invoke(File f, VirtualChannel channel) throws IOException, InterruptedException {
            try (InputStream fis = Files.newInputStream(reading(f).toPath());
                    OutputStream out = p.getOut()) {
                org.apache.commons.io.IOUtils.copy(fis, out);
            } catch (InvalidPathException e) {
                p.error(new IOException(e));
            } catch (Exception x) {
                p.error(x);
            }
            return null;
        }
    }

    /**
     * Reads this file from the specific offset.
     * @since 1.586
     */
    public InputStream readFromOffset(final long offset) throws IOException, InterruptedException {
        if(channel ==null) {
            final RandomAccessFile raf = new RandomAccessFile(new File(remote), "r");
            try {
                raf.seek(offset);
            } catch (IOException e) {
                try {
                    raf.close();
                } catch (IOException e1) {
                    // ignore
                }
                throw e;
            }
            return new InputStream() {
                @Override
                public int read() throws IOException {
                    return raf.read();
                }

                @Override
                public void close() throws IOException {
                    raf.close();
                }

                @Override
                public int read(byte[] b, int off, int len) throws IOException {
                    return raf.read(b, off, len);
                }

                @Override
                public int read(byte[] b) throws IOException {
                    return raf.read(b);
                }
            };
        }

        final Pipe p = Pipe.createRemoteToLocal();
        actAsync(new SecureFileCallable<Void>() {
            private static final long serialVersionUID = 1L;

            public Void invoke(File f, VirtualChannel channel) throws IOException {
                try (OutputStream os = p.getOut();
                     OutputStream out = new java.util.zip.GZIPOutputStream(os, 8192);
                     RandomAccessFile raf = new RandomAccessFile(reading(f), "r")) {
                    raf.seek(offset);
                    byte[] buf = new byte[8192];
                    int len;
                    while ((len = raf.read(buf)) >= 0) {
                        out.write(buf, 0, len);
                    }
                    return null;
                }
            }
        });

        return new java.util.zip.GZIPInputStream(p.getIn());
    }

    /**
     * Reads this file into a string, by using the current system encoding.
     */
    public String readToString() throws IOException, InterruptedException {
        try (InputStream in = read()) {
            return org.apache.commons.io.IOUtils.toString(in);
        }
    }

    /**
     * Writes to this file.
     * If this file already exists, it will be overwritten.
     * If the directory doesn't exist, it will be created.
     *
     * <P>
     * I/O operation to remote {@link FilePath} happens asynchronously, meaning write operations to the returned
     * {@link OutputStream} will return without receiving a confirmation from the remote that the write happened.
     * I/O operations also happens asynchronously from the {@link Channel#call(Callable)} operations, so if
     * you write to a remote file and then execute {@link Channel#call(Callable)} and try to access the newly copied
     * file, it might not be fully written yet.
     *
     * <p>
     *
     */
    public OutputStream write() throws IOException, InterruptedException {
        if(channel==null) {
            File f = new File(remote).getAbsoluteFile();
            mkdirs(f.getParentFile());
            try {
                return Files.newOutputStream(writing(f).toPath());
            } catch (InvalidPathException e) {
                throw new IOException(e);
            }
        }

        return act(new WritePipe());
    }
    private class WritePipe extends SecureFileCallable<OutputStream> {
            private static final long serialVersionUID = 1L;
            @Override
            public OutputStream invoke(File f, VirtualChannel channel) throws IOException, InterruptedException {
                f = f.getAbsoluteFile();
                mkdirs(f.getParentFile());
                try {
                    OutputStream fos = Files.newOutputStream(writing(f).toPath());
                    return new RemoteOutputStream(fos);
                } catch (InvalidPathException e) {
                    throw new IOException(e);
                }
            }
    }

    /**
     * Overwrites this file by placing the given String as the content.
     *
     * @param encoding
     *      Null to use the platform default encoding.
     * @since 1.105
     */
    public void write(final String content, final String encoding) throws IOException, InterruptedException {
        act(new Write(encoding, content));
    }
    private class Write extends SecureFileCallable<Void> {
        private static final long serialVersionUID = 1L;
        private final String encoding;
        private final String content;
        Write(String encoding, String content) {
            this.encoding = encoding;
            this.content = content;
        }
        @Override
        public Void invoke(File f, VirtualChannel channel) throws IOException {
            mkdirs(f.getParentFile());
            try (OutputStream fos = Files.newOutputStream(writing(f).toPath());
                    Writer w = encoding != null ? new OutputStreamWriter(fos, encoding) : new OutputStreamWriter(fos)) {
                w.write(content);
            } catch (InvalidPathException e) {
                throw new IOException(e);
            }
            return null;
        }
    }

    /**
     * Computes the MD5 digest of the file in hex string.
     * @see Util#getDigestOf(File)
     */
    public String digest() throws IOException, InterruptedException {
        return act(new Digest());
    }
    private class Digest extends SecureFileCallable<String> {
        private static final long serialVersionUID = 1L;
        @Override
        public String invoke(File f, VirtualChannel channel) throws IOException {
            return Util.getDigestOf(reading(f));
        }
    }

    /**
     * Rename this file/directory to the target filepath.  This FilePath and the target must
     * be on the some host
     */
    public void renameTo(final FilePath target) throws IOException, InterruptedException {
    	if(this.channel != target.channel) {
    		throw new IOException("renameTo target must be on the same host");
    	}
        act(new RenameTo(target));
    }
    private class RenameTo extends SecureFileCallable<Void> {
        private final FilePath target;
        RenameTo(FilePath target) {
            this.target = target;
        }
        private static final long serialVersionUID = 1L;
        @Override
        public Void invoke(File f, VirtualChannel channel) throws IOException {
            Files.move(fileToPath(reading(f)), fileToPath(creating(new File(target.remote))), LinkOption.NOFOLLOW_LINKS);
            return null;
        }
    }

    /**
     * Moves all the contents of this directory into the specified directory, then delete this directory itself.
     *
     * @since 1.308.
     */
    public void moveAllChildrenTo(final FilePath target) throws IOException, InterruptedException {
        if(this.channel != target.channel) {
            throw new IOException("pullUpTo target must be on the same host");
        }
        act(new MoveAllChildrenTo(target));
    }
    private class MoveAllChildrenTo extends SecureFileCallable<Void> {
        private final FilePath target;
        MoveAllChildrenTo(FilePath target) {
            this.target = target;
        }
            private static final long serialVersionUID = 1L;
            @Override
            public Void invoke(File f, VirtualChannel channel) throws IOException {
                // JENKINS-16846: if f.getName() is the same as one of the files/directories in f,
                // then the rename op will fail
                File tmp = new File(f.getAbsolutePath()+".__rename");
                if (!f.renameTo(tmp))
                    throw new IOException("Failed to rename "+f+" to "+tmp);

                File t = new File(target.getRemote());

                for(File child : reading(tmp).listFiles()) {
                    File target = new File(t, child.getName());
                    if(!stating(child).renameTo(creating(target)))
                        throw new IOException("Failed to rename "+child+" to "+target);
                }
                deleting(tmp).delete();
                return null;
            }
    }

    /**
     * Copies this file to the specified target.
     */
    public void copyTo(FilePath target) throws IOException, InterruptedException {
        try {
            try (OutputStream out = target.write()) {
                copyTo(out);
            }
        } catch (IOException e) {
            throw new IOException("Failed to copy "+this+" to "+target,e);
        }
    }

    /**
     * Copies this file to the specified target, with file permissions and other meta attributes intact.
     * @since 1.311
     */
    public void copyToWithPermission(FilePath target) throws IOException, InterruptedException {
        // Use NIO copy with StandardCopyOption.COPY_ATTRIBUTES when copying on the same machine.
        if (this.channel == target.channel) {
            act(new CopyToWithPermission(target));
            return;
        }

        copyTo(target);
        // copy file permission
        target.chmod(mode());
        target.setLastModifiedIfPossible(lastModified());
    }
    private class CopyToWithPermission extends SecureFileCallable<Void> {
        private final FilePath target;
        CopyToWithPermission(FilePath target) {
            this.target = target;
        }
        @Override
        public Void invoke(File f, VirtualChannel channel) throws IOException {
            File targetFile = new File(target.remote);
            File targetDir = targetFile.getParentFile();
            filterNonNull().mkdirs(targetDir);
            Files.createDirectories(fileToPath(targetDir));
            Files.copy(fileToPath(reading(f)), fileToPath(writing(targetFile)), StandardCopyOption.COPY_ATTRIBUTES, StandardCopyOption.REPLACE_EXISTING);
            return null;
        }
    }

    /**
     * Sends the contents of this file into the given {@link OutputStream}.
     */
    public void copyTo(OutputStream os) throws IOException, InterruptedException {
        final OutputStream out = new RemoteOutputStream(os);

        act(new CopyTo(out));

        // make sure the writes fully got delivered to 'os' before we return.
        // this is needed because I/O operation is asynchronous
        syncIO();
    }
    private class CopyTo extends SecureFileCallable<Void> {
        private static final long serialVersionUID = 4088559042349254141L;
        private final OutputStream out;
        CopyTo(OutputStream out) {
            this.out = out;
        }
        @Override
        public Void invoke(File f, VirtualChannel channel) throws IOException {
            try (InputStream fis = Files.newInputStream(reading(f).toPath())) {
                org.apache.commons.io.IOUtils.copy(fis, out);
                return null;
            } catch (InvalidPathException e) {
                throw new IOException(e);
            } finally {
                out.close();
            }
        }
    }

    /**
     * With fix to JENKINS-11251 (remoting 2.15), this is no longer necessary.
     * But I'm keeping it for a while so that users who manually deploy agent.jar has time to deploy new version
     * before this goes away.
     */
    private void syncIO() throws InterruptedException {
        try {
            if (channel!=null)
                channel.syncLocalIO();
        } catch (AbstractMethodError e) {
            // legacy agent.jar. Handle this gracefully
            try {
                LOGGER.log(Level.WARNING,"Looks like an old agent.jar. Please update "+ Which.jarFile(Channel.class)+" to the new version",e);
<<<<<<< HEAD
            } catch (IOException ex) {
=======
            } catch (IOException ignored) {
>>>>>>> 9801bd96
                // really ignore this time
            }
        }
    }

    /**
     * A pointless function to work around what appears to be a HotSpot problem. See JENKINS-5756 and bug 6933067
     * on BugParade for more details.
     */
    private void _syncIO() throws InterruptedException {
        channel.syncLocalIO();
    }

    /**
     * Remoting interface used for {@link FilePath#copyRecursiveTo(String, FilePath)}.
     *
     * TODO: this might not be the most efficient way to do the copy.
     */
    interface RemoteCopier {
        /**
         * @param fileName
         *      relative path name to the output file. Path separator must be '/'.
         */
        void open(String fileName) throws IOException;
        void write(byte[] buf, int len) throws IOException;
        void close() throws IOException;
    }

    /**
     * Copies the contents of this directory recursively into the specified target directory.
     * 
     * @return
     *      the number of files copied.
     * @since 1.312 
     */
    public int copyRecursiveTo(FilePath target) throws IOException, InterruptedException {
        return copyRecursiveTo("**/*",target);
    }

    /**
     * Copies the files that match the given file mask to the specified target node.
     *
     * @param fileMask
     *      Ant GLOB pattern.
     *      String like "foo/bar/*.xml" Multiple patterns can be separated
     *      by ',', and whitespace can surround ',' (so that you can write
     *      "abc, def" and "abc,def" to mean the same thing.
     * @return
     *      the number of files copied.
     */
    public int copyRecursiveTo(String fileMask, FilePath target) throws IOException, InterruptedException {
        return copyRecursiveTo(fileMask,null,target);
    }

    /**
     * Copies the files that match the given file mask to the specified target node.
     *
     * @param fileMask
     *      Ant GLOB pattern.
     *      String like "foo/bar/*.xml" Multiple patterns can be separated
     *      by ',', and whitespace can surround ',' (so that you can write
     *      "abc, def" and "abc,def" to mean the same thing.
     * @param excludes
     *      Files to be excluded. Can be null.
     * @return
     *      the number of files copied.
     */
    public int copyRecursiveTo(final String fileMask, final String excludes, final FilePath target) throws IOException, InterruptedException {
        return copyRecursiveTo(new DirScanner.Glob(fileMask, excludes), target, fileMask);
    }

    /**
     * Copies files according to a specified scanner to a target node.
     * @param scanner a way of enumerating some files (must be serializable for possible delivery to remote side)
     * @param target the destination basedir
     * @param description a description of the fileset, for logging purposes
     * @return the number of files copied
     * @since 1.532
     */
    public int copyRecursiveTo(final DirScanner scanner, final FilePath target, final String description) throws IOException, InterruptedException {
        if(this.channel==target.channel) {
            // local to local copy.
            return act(new CopyRecursiveLocal(target, scanner));
        } else
        if(this.channel==null) {
            // local -> remote copy
            final Pipe pipe = Pipe.createLocalToRemote();

            Future<Void> future = target.actAsync(new ReadToTar(pipe, description));
            Future<Integer> future2 = actAsync(new WriteToTar(scanner, pipe));
            try {
                // JENKINS-9540 in case the reading side failed, report that error first
                future.get();
                return future2.get();
            } catch (ExecutionException e) {
                Throwable cause = e.getCause();
                if (cause == null) cause = e;
                throw cause instanceof IOException
                        ? (IOException) cause
                        : new IOException(cause)
                ;
            }
        } else {
            // remote -> local copy
            final Pipe pipe = Pipe.createRemoteToLocal();

            Future<Integer> future = actAsync(new CopyRecursiveRemoteToLocal(pipe, scanner));
            try {
                readFromTar(remote + '/' + description,new File(target.remote),TarCompression.GZIP.extract(pipe.getIn()));
            } catch (IOException e) {// BuildException or IOException
                try {
                    future.get(3,TimeUnit.SECONDS);
                    throw e;    // the remote side completed successfully, so the error must be local
                } catch (ExecutionException x) {
                    // report both errors
                    e.addSuppressed(x);
                    throw e;
<<<<<<< HEAD
                } catch (TimeoutException ex) {
                    // remote is hanging
=======
                } catch (TimeoutException ignored) {
                    // remote is hanging, just throw the original exception
>>>>>>> 9801bd96
                    throw e;
                }
            }
            try {
                return future.get();
            } catch (ExecutionException e) {
                Throwable cause = e.getCause();
                if (cause == null) cause = e;
                throw cause instanceof IOException
                        ? (IOException) cause
                        : new IOException(cause)
                ;
            }
        }
    }
    private class CopyRecursiveLocal extends SecureFileCallable<Integer> {
        private final FilePath target;
        private final DirScanner scanner;
        CopyRecursiveLocal(FilePath target, DirScanner scanner) {
            this.target = target;
            this.scanner = scanner;
        }
        private static final long serialVersionUID = 1L;
        @Override
        public Integer invoke(File base, VirtualChannel channel) throws IOException {
            if (!base.exists()) {
                return 0;
            }
            assert target.channel == null;
            final File dest = new File(target.remote);
            final AtomicInteger count = new AtomicInteger();
            scanner.scan(base, reading(new FileVisitor() {
                private boolean exceptionEncountered;
                private boolean logMessageShown;
                @Override
                public void visit(File f, String relativePath) throws IOException {
                    if (f.isFile()) {
                        File target = new File(dest, relativePath);
                        mkdirsE(target.getParentFile());
                        Path targetPath = fileToPath(writing(target));
                        exceptionEncountered = exceptionEncountered || !tryCopyWithAttributes(f, targetPath);
                        if (exceptionEncountered) {
                            Files.copy(fileToPath(f), targetPath, StandardCopyOption.REPLACE_EXISTING);
                            if (!logMessageShown) {
                                LOGGER.log(Level.INFO, 
                                    "JENKINS-52325: Jenkins failed to retain attributes when copying to {0}, so proceeding without attributes.", 
                                    dest.getAbsolutePath());
                                logMessageShown = true;
                            }
                        }
                        count.incrementAndGet();
                    }
                }
                private boolean tryCopyWithAttributes(File f, Path targetPath) {
                	try {
                        Files.copy(fileToPath(f), targetPath,
                            StandardCopyOption.COPY_ATTRIBUTES, StandardCopyOption.REPLACE_EXISTING);
                    } catch (IOException e) {
                        LOGGER.log(Level.FINE, "Unable to copy: {0}", e.getMessage());
                        return false;
                    }
                	return true;
                }
                @Override
                public boolean understandsSymlink() {
                    return true;
                }
                @Override
                public void visitSymlink(File link, String target, String relativePath) throws IOException {
                    try {
                        mkdirsE(new File(dest, relativePath).getParentFile());
                        writing(new File(dest, target));
                        Util.createSymlink(dest, target, relativePath, TaskListener.NULL);
                    } catch (InterruptedException x) {
                        throw new IOException(x);
                    }
                    count.incrementAndGet();
                }
            }));
            return count.get();
        }
    }
    private class ReadToTar extends SecureFileCallable<Void> {
        private final Pipe pipe;
        private final String description;
        ReadToTar(Pipe pipe, String description) {
            this.pipe = pipe;
            this.description = description;
        }
        private static final long serialVersionUID = 1L;
        @Override
        public Void invoke(File f, VirtualChannel channel) throws IOException {
            try (InputStream in = pipe.getIn()) {
                readFromTar(remote + '/' + description, f, TarCompression.GZIP.extract(in));
                return null;
            }
        }
    }
    private class WriteToTar extends SecureFileCallable<Integer> {
        private final DirScanner scanner;
        private final Pipe pipe;
        WriteToTar(DirScanner scanner, Pipe pipe) {
            this.scanner = scanner;
            this.pipe = pipe;
        }
        private static final long serialVersionUID = 1L;
        @Override
        public Integer invoke(File f, VirtualChannel channel) throws IOException, InterruptedException {
            return writeToTar(new File(remote), scanner, TarCompression.GZIP.compress(pipe.getOut()));
        }
    }
    private class CopyRecursiveRemoteToLocal extends SecureFileCallable<Integer> {
        private static final long serialVersionUID = 1L;
        private final Pipe pipe;
        private final DirScanner scanner;
        CopyRecursiveRemoteToLocal(Pipe pipe, DirScanner scanner) {
            this.pipe = pipe;
            this.scanner = scanner;
        }
        @Override
        public Integer invoke(File f, VirtualChannel channel) throws IOException {
            try (OutputStream out = pipe.getOut()) {
                return writeToTar(f, scanner, TarCompression.GZIP.compress(out));
            }
        }
    }

    /**
     * Writes files in 'this' directory to a tar stream.
     *
     * @param glob
     *      Ant file pattern mask, like "**&#x2F;*.java".
     */
    public int tar(OutputStream out, final String glob) throws IOException, InterruptedException {
        return archive(ArchiverFactory.TAR, out, glob);
    }

    public int tar(OutputStream out, FileFilter filter) throws IOException, InterruptedException {
        return archive(ArchiverFactory.TAR, out, filter);
    }

    /**
     * Uses the given scanner on 'this' directory to list up files and then archive it to a tar stream.
     */
    public int tar(OutputStream out, DirScanner scanner) throws IOException, InterruptedException {
        return archive(ArchiverFactory.TAR, out, scanner);
    }

    /**
     * Writes to a tar stream and stores obtained files to the base dir.
     *
     * @return
     *      number of files/directories that are written.
     */
    private Integer writeToTar(File baseDir, DirScanner scanner, OutputStream out) throws IOException {
        Archiver tw = ArchiverFactory.TAR.create(out);
        try {
            scanner.scan(baseDir,reading(tw));
        } finally {
            tw.close();
        }
        return tw.countEntries();
    }

    /**
     * Reads from a tar stream and stores obtained files to the base dir.
     * Supports large files > 10 GB since 1.627 when this was migrated to use commons-compress.
     */
    private void readFromTar(String name, File baseDir, InputStream in) throws IOException {

        // TarInputStream t = new TarInputStream(in);
        try (TarArchiveInputStream t = new TarArchiveInputStream(in)) {
            TarArchiveEntry te;
            while ((te = t.getNextTarEntry()) != null) {
                File f = new File(baseDir, te.getName());
                if (!f.toPath().normalize().startsWith(baseDir.toPath())) {
                    throw new IOException(
                            "Tar " + name + " contains illegal file name that breaks out of the target directory: " + te.getName());
                }
                if (te.isDirectory()) {
                    mkdirs(f);
                } else {
                    File parent = f.getParentFile();
                    if (parent != null) mkdirs(parent);
                    writing(f);

                    if (te.isSymbolicLink()) {
                        new FilePath(f).symlinkTo(te.getLinkName(), TaskListener.NULL);
                    } else {
                        IOUtils.copy(t, f);

                        f.setLastModified(te.getModTime().getTime());
                        int mode = te.getMode() & 0777;
                        if (mode != 0 && !Functions.isWindows()) // be defensive
                            _chmod(f, mode);
                    }
                }
            }
        } catch (IOException e) {
            throw new IOException("Failed to extract " + name, e);
        } catch (InterruptedException e) {
            Thread.currentThread().interrupt(); // process this later
            throw new IOException("Failed to extract " + name, e);
        }
    }

    /**
     * Creates a {@link Launcher} for starting processes on the node
     * that has this file.
     * @since 1.89
     */
    public Launcher createLauncher(TaskListener listener) throws IOException, InterruptedException {
        if(channel==null)
            return new LocalLauncher(listener);
        else
            return new RemoteLauncher(listener,channel,channel.call(new IsUnix()));
    }

    private static final class IsUnix extends MasterToSlaveCallable<Boolean,IOException> {
        @Nonnull
        public Boolean call() throws IOException {
            return File.pathSeparatorChar==':';
        }
        private static final long serialVersionUID = 1L;
    }

    /**
     * Validates the ant file mask (like "foo/bar/*.txt, zot/*.jar")
     * against this directory, and try to point out the problem.
     *
     * <p>
     * This is useful in conjunction with {@link FormValidation}.
     *
     * @return
     *      null if no error was found. Otherwise returns a human readable error message.
     * @since 1.90
     * @see #validateFileMask(FilePath, String)
     * @deprecated use {@link #validateAntFileMask(String, int)} instead
     */
    @Deprecated
    public String validateAntFileMask(final String fileMasks) throws IOException, InterruptedException {
        return validateAntFileMask(fileMasks, Integer.MAX_VALUE);
    }

    /**
     * Same as {@link #validateAntFileMask(String, int, boolean)} with caseSensitive set to true
     */
    public String validateAntFileMask(final String fileMasks, final int bound) throws IOException, InterruptedException {
        return validateAntFileMask(fileMasks, bound, true);
    }

    /**
     * Default bound for {@link #validateAntFileMask(String, int, boolean)}.
     * @since 1.592
     */
    public static int VALIDATE_ANT_FILE_MASK_BOUND = Integer.getInteger(FilePath.class.getName() + ".VALIDATE_ANT_FILE_MASK_BOUND", 10000);

    /**
     * Like {@link #validateAntFileMask(String)} but performing only a bounded number of operations.
     * <p>Whereas the unbounded overload is appropriate for calling from cancelable, long-running tasks such as build steps,
     * this overload should be used when an answer is needed quickly, such as for {@link #validateFileMask(String)}
     * or anything else returning {@link FormValidation}.
     * <p>If a positive match is found, {@code null} is returned immediately.
     * A message is returned in case the file pattern can definitely be determined to not match anything in the directory within the alloted time.
     * If the time runs out without finding a match but without ruling out the possibility that there might be one, {@link InterruptedException} is thrown,
     * in which case the calling code should give the user the benefit of the doubt and use {@link hudson.util.FormValidation.Kind#OK} (with or without a message).
     * @param bound a maximum number of negative operations (deliberately left vague) to perform before giving up on a precise answer; try {@link #VALIDATE_ANT_FILE_MASK_BOUND}
     * @throws InterruptedException not only in case of a channel failure, but also if too many operations were performed without finding any matches
     * @since 1.484
     */
    public @CheckForNull String validateAntFileMask(final String fileMasks, final int bound, final boolean caseSensitive) throws IOException, InterruptedException {
        return act(new ValidateAntFileMask(fileMasks, caseSensitive, bound));
    }
    private class ValidateAntFileMask extends MasterToSlaveFileCallable<String> {
        private final String fileMasks;
        private final boolean caseSensitive;
        private final int bound;
        ValidateAntFileMask(String fileMasks, boolean caseSensitive, int bound) {
            this.fileMasks = fileMasks;
            this.caseSensitive = caseSensitive;
            this.bound = bound;
        }
            private static final long serialVersionUID = 1;
            @Override
            public String invoke(File dir, VirtualChannel channel) throws IOException, InterruptedException {
                if(fileMasks.startsWith("~"))
                    return Messages.FilePath_TildaDoesntWork();

                StringTokenizer tokens = new StringTokenizer(fileMasks,",");

                while(tokens.hasMoreTokens()) {
                    final String fileMask = tokens.nextToken().trim();
                    if(hasMatch(dir,fileMask,caseSensitive))
                        continue;   // no error on this portion
                    
                    // JENKINS-5253 - if we can get some match in case insensitive mode
                    // and user requested case sensitive match, notify the user
                    if (caseSensitive && hasMatch(dir, fileMask, false)) {
                        return Messages.FilePath_validateAntFileMask_matchWithCaseInsensitive(fileMask);
                    }

                    // in 1.172 we introduced an incompatible change to stop using ' ' as the separator
                    // so see if we can match by using ' ' as the separator
                    if(fileMask.contains(" ")) {
                        boolean matched = true;
                        for (String token : Util.tokenize(fileMask))
                            matched &= hasMatch(dir,token,caseSensitive);
                        if(matched)
                            return Messages.FilePath_validateAntFileMask_whitespaceSeparator();
                    }

                    // a common mistake is to assume the wrong base dir, and there are two variations
                    // to this: (1) the user gave us aa/bb/cc/dd where cc/dd was correct
                    // and (2) the user gave us cc/dd where aa/bb/cc/dd was correct.

                    {// check the (1) above first
                        String f=fileMask;
                        while(true) {
                            int idx = findSeparator(f);
                            if(idx==-1)     break;
                            f=f.substring(idx+1);

                            if(hasMatch(dir,f,caseSensitive))
                                return Messages.FilePath_validateAntFileMask_doesntMatchAndSuggest(fileMask,f);
                        }
                    }

                    {// check the (2) above next as this is more expensive.
                        // Try prepending "**/" to see if that results in a match
                        FileSet fs = Util.createFileSet(reading(dir),"**/"+fileMask);
                        fs.setCaseSensitive(caseSensitive);
                        DirectoryScanner ds = fs.getDirectoryScanner(new Project());
                        if(ds.getIncludedFilesCount()!=0) {
                            // try shorter name first so that the suggestion results in least amount of changes
                            String[] names = ds.getIncludedFiles();
                            Arrays.sort(names,SHORTER_STRING_FIRST);
                            for( String f : names) {
                                // now we want to decompose f to the leading portion that matched "**"
                                // and the trailing portion that matched the file mask, so that
                                // we can suggest the user error.
                                //
                                // this is not a very efficient/clever way to do it, but it's relatively simple

                                String prefix="";
                                while(true) {
                                    int idx = findSeparator(f);
                                    if(idx==-1)     break;

                                    prefix+=f.substring(0,idx)+'/';
                                    f=f.substring(idx+1);
                                    if(hasMatch(dir,prefix+fileMask,caseSensitive))
                                        return Messages.FilePath_validateAntFileMask_doesntMatchAndSuggest(fileMask, prefix+fileMask);
                                }
                            }
                        }
                    }

                    {// finally, see if we can identify any sub portion that's valid. Otherwise bail out
                        String previous = null;
                        String pattern = fileMask;

                        while(true) {
                            if(hasMatch(dir,pattern,caseSensitive)) {
                                // found a match
                                if(previous==null)
                                    return Messages.FilePath_validateAntFileMask_portionMatchAndSuggest(fileMask,pattern);
                                else
                                    return Messages.FilePath_validateAntFileMask_portionMatchButPreviousNotMatchAndSuggest(fileMask,pattern,previous);
                            }

                            int idx = findSeparator(pattern);
                            if(idx<0) {// no more path component left to go back
                                if(pattern.equals(fileMask))
                                    return Messages.FilePath_validateAntFileMask_doesntMatchAnything(fileMask);
                                else
                                    return Messages.FilePath_validateAntFileMask_doesntMatchAnythingAndSuggest(fileMask,pattern);
                            }

                            // cut off the trailing component and try again
                            previous = pattern;
                            pattern = pattern.substring(0,idx);
                        }
                    }
                }

                return null; // no error
            }

            private boolean hasMatch(File dir, String pattern, boolean bCaseSensitive) throws InterruptedException {
                class Cancel extends RuntimeException {}
                DirectoryScanner ds = bound == Integer.MAX_VALUE ? new DirectoryScanner() : new DirectoryScanner() {
                    int ticks;
                    long start = System.currentTimeMillis();
                    @Override public synchronized boolean isCaseSensitive() {
                        if (!filesIncluded.isEmpty() || !dirsIncluded.isEmpty() || ticks++ > bound || System.currentTimeMillis() - start > 5000) {
                            throw new Cancel();
                        }
                        filesNotIncluded.clear();
                        dirsNotIncluded.clear();
                        // notFollowedSymlinks might be large, but probably unusual
                        // scannedDirs will typically be largish, but seems to be needed
                        return super.isCaseSensitive();
                    }
                };
                ds.setBasedir(reading(dir));
                ds.setIncludes(new String[] {pattern});
                ds.setCaseSensitive(bCaseSensitive);
                try {
                    ds.scan();
                } catch (Cancel c) {
                    if (ds.getIncludedFilesCount()!=0 || ds.getIncludedDirsCount()!=0) {
                        return true;
                    } else {
                        throw new InterruptedException("no matches found within " + bound);
                    }
                }
                return ds.getIncludedFilesCount()!=0 || ds.getIncludedDirsCount()!=0;
            }

            /**
             * Finds the position of the first path separator.
             */
            private int findSeparator(String pattern) {
                int idx1 = pattern.indexOf('\\');
                int idx2 = pattern.indexOf('/');
                if(idx1==-1)    return idx2;
                if(idx2==-1)    return idx1;
                return Math.min(idx1,idx2);
            }
    }

    private static final UrlFactory DEFAULT_URL_FACTORY = new UrlFactory();

    @Restricted(NoExternalUse.class)
    static class UrlFactory {
        public URL newURL(String location) throws MalformedURLException {
            return new URL(location);
        }
    }

    private UrlFactory urlFactory;

    @VisibleForTesting
    @Restricted(NoExternalUse.class)
    void setUrlFactory(UrlFactory urlFactory) {
        this.urlFactory = urlFactory;
    }

    private UrlFactory getUrlFactory() {
        if (urlFactory != null) {
            return urlFactory;
        } else {
            return DEFAULT_URL_FACTORY;
        }
    }

    /**
     * Short for {@code validateFileMask(path, value, true)}
     */
    public static FormValidation validateFileMask(@CheckForNull FilePath path, String value) throws IOException {
        return FilePath.validateFileMask(path, value, true);
    }
    
    /**
     * Shortcut for {@link #validateFileMask(String,boolean,boolean)} with {@code errorIfNotExist} true, as the left-hand side can be null.
     */
    public static FormValidation validateFileMask(@CheckForNull FilePath path, String value, boolean caseSensitive) throws IOException {
        if(path==null) return FormValidation.ok();
        return path.validateFileMask(value, true, caseSensitive);
    }

    /**
     * Short for {@code validateFileMask(value, true, true)} 
     */
    public FormValidation validateFileMask(String value) throws IOException {
        return validateFileMask(value, true, true);
    }
    
    /**
     * Short for {@code validateFileMask(value, errorIfNotExist, true)} 
     */
    public FormValidation validateFileMask(String value, boolean errorIfNotExist) throws IOException {
        return validateFileMask(value, errorIfNotExist, true);
    }

    /**
     * Checks the GLOB-style file mask. See {@link #validateAntFileMask(String)}.
     * Requires configure permission on ancestor AbstractProject object in request,
     * or admin permission if no such ancestor is found.
     * @since 1.294
     */
    public FormValidation validateFileMask(String value, boolean errorIfNotExist, boolean caseSensitive) throws IOException {
        checkPermissionForValidate();

        value = fixEmpty(value);
        if(value==null)
            return FormValidation.ok();

        try {
            if(!exists()) // no workspace. can't check
                return FormValidation.ok();

            String msg = validateAntFileMask(value, VALIDATE_ANT_FILE_MASK_BOUND, caseSensitive);
            if(errorIfNotExist)     return FormValidation.error(msg);
            else                    return FormValidation.warning(msg);
        } catch (InterruptedException e) {
            return FormValidation.ok(Messages.FilePath_did_not_manage_to_validate_may_be_too_sl(value));
        }
    }

    /**
     * Validates a relative file path from this {@link FilePath}.
     * Requires configure permission on ancestor AbstractProject object in request,
     * or admin permission if no such ancestor is found.
     *
     * @param value
     *      The relative path being validated.
     * @param errorIfNotExist
     *      If true, report an error if the given relative path doesn't exist. Otherwise it's a warning.
     * @param expectingFile
     *      If true, we expect the relative path to point to a file.
     *      Otherwise, the relative path is expected to be pointing to a directory.
     */
    public FormValidation validateRelativePath(String value, boolean errorIfNotExist, boolean expectingFile) throws IOException {
        checkPermissionForValidate();

        value = fixEmpty(value);

        // none entered yet, or something is seriously wrong
        if(value==null) return FormValidation.ok();

        // a common mistake is to use wildcard
        if(value.contains("*")) return FormValidation.error(Messages.FilePath_validateRelativePath_wildcardNotAllowed());

        try {
            if(!exists())    // no base directory. can't check
                return FormValidation.ok();

            FilePath path = child(value);
            if(path.exists()) {
                if (expectingFile) {
                    if(!path.isDirectory())
                        return FormValidation.ok();
                    else
                        return FormValidation.error(Messages.FilePath_validateRelativePath_notFile(value));
                } else {
                    if(path.isDirectory())
                        return FormValidation.ok();
                    else
                        return FormValidation.error(Messages.FilePath_validateRelativePath_notDirectory(value));
                }
            }

            String msg = expectingFile ? Messages.FilePath_validateRelativePath_noSuchFile(value) : 
                Messages.FilePath_validateRelativePath_noSuchDirectory(value);
            if(errorIfNotExist)     return FormValidation.error(msg);
            else                    return FormValidation.warning(msg);
        } catch (InterruptedException e) {
            return FormValidation.ok();
        }
    }

    private static void checkPermissionForValidate() {
        AccessControlled subject = Stapler.getCurrentRequest().findAncestorObject(AbstractProject.class);
        if (subject == null)
            Jenkins.getInstance().checkPermission(Jenkins.ADMINISTER);
        else
            subject.checkPermission(Item.CONFIGURE);
    }

    /**
     * A convenience method over {@link #validateRelativePath(String, boolean, boolean)}.
     */
    public FormValidation validateRelativeDirectory(String value, boolean errorIfNotExist) throws IOException {
        return validateRelativePath(value,errorIfNotExist,false);
    }

    public FormValidation validateRelativeDirectory(String value) throws IOException {
        return validateRelativeDirectory(value,true);
    }

    @Deprecated @Override
    public String toString() {
        // to make writing JSPs easily, return local
        return remote;
    }

    public VirtualChannel getChannel() {
        if(channel!=null)   return channel;
        else                return localChannel;
    }

    /**
     * Returns true if this {@link FilePath} represents a remote file. 
     */
    public boolean isRemote() {
        return channel!=null;
    }

    private void writeObject(ObjectOutputStream oos) throws IOException {
        Channel target = Channel.current();

        if(channel!=null && channel!=target)
            throw new IllegalStateException("Can't send a remote FilePath to a different remote channel");

        oos.defaultWriteObject();
        oos.writeBoolean(channel==null);
    }

    private void readObject(ObjectInputStream ois) throws IOException, ClassNotFoundException {
        Channel channel = Channel.current();
        assert channel!=null;

        ois.defaultReadObject();
        if(ois.readBoolean()) {
            this.channel = channel;
            this.filter = null;
        } else {
            this.channel = null;
            // If the remote channel wants us to create a FilePath that points to a local file,
            // we need to make sure the access control takes place.
            // This covers the immediate case of FileCallables taking FilePath into reference closure implicitly,
            // but it also covers more general case of FilePath sent as a return value or argument.
            this.filter = SoloFilePathFilter.wrap(FilePathFilter.current());
        }
    }

    private static final long serialVersionUID = 1L;

    public static int SIDE_BUFFER_SIZE = 1024;

    private static final Logger LOGGER = Logger.getLogger(FilePath.class.getName());

    /**
     * Adapts {@link FileCallable} to {@link Callable}.
     */
    private class FileCallableWrapper<T> implements DelegatingCallable<T,IOException> {
        private final FileCallable<T> callable;
        private transient ClassLoader classLoader;

        public FileCallableWrapper(FileCallable<T> callable) {
            this.callable = callable;
            this.classLoader = callable.getClass().getClassLoader();
        }

        private FileCallableWrapper(FileCallable<T> callable, ClassLoader classLoader) {
            this.callable = callable;
            this.classLoader = classLoader;
        }

        public T call() throws IOException {
            try {
                return callable.invoke(new File(remote), Channel.current());
            } catch (InterruptedException e) {
                throw new TunneledInterruptedException(e);
            }
        }

        /**
         * Role check comes from {@link FileCallable}s.
         */
        @Override
        public void checkRoles(RoleChecker checker) throws SecurityException {
            callable.checkRoles(checker);
        }

        public ClassLoader getClassLoader() {
            return classLoader;
        }

        @Override
        public String toString() {
            return callable.toString();
        }

        private static final long serialVersionUID = 1L;
    }

    /**
     * Used to tunnel {@link InterruptedException} over a Java signature that only allows {@link IOException}
     */
    private static class TunneledInterruptedException extends IOException {
        private TunneledInterruptedException(InterruptedException cause) {
            super(cause);
        }
        private static final long serialVersionUID = 1L;
    }

    private static final Comparator<String> SHORTER_STRING_FIRST = new Comparator<String>() {
        public int compare(String o1, String o2) {
            return o1.length()-o2.length();
        }
    };

    /**
     * Gets the {@link FilePath} representation of the "~" directory
     * (User's home directory in the Unix sense) of the given channel.
     */
    public static FilePath getHomeDirectory(VirtualChannel ch) throws InterruptedException, IOException {
        return ch.call(new GetHomeDirectory());
    }
    private static class GetHomeDirectory extends MasterToSlaveCallable<FilePath, IOException> {
        @Override
        public FilePath call() throws IOException {
            return new FilePath(new File(System.getProperty("user.home")));
        }
    }

    /**
     * Helper class to make it easy to send an explicit list of files using {@link FilePath} methods.
     * @since 1.532
     */
    public static final class ExplicitlySpecifiedDirScanner extends DirScanner {

        private static final long serialVersionUID = 1;

        private final Map<String,String> files;

        /**
         * Create a “scanner” (it actually does no scanning).
         * @param files a map from logical relative paths as per {@link FileVisitor#visit}, to actual relative paths within the scanned directory
         */
        public ExplicitlySpecifiedDirScanner(Map<String,String> files) {
            this.files = files;
        }

        @Override public void scan(File dir, FileVisitor visitor) throws IOException {
            for (Map.Entry<String,String> entry : files.entrySet()) {
                String archivedPath = entry.getKey();
                assert archivedPath.indexOf('\\') == -1;
                String workspacePath = entry.getValue();
                assert workspacePath.indexOf('\\') == -1;
                scanSingle(new File(dir, workspacePath), archivedPath, visitor);
            }
        }
    }

    private static final ExecutorService threadPoolForRemoting = new ContextResettingExecutorService(
            Executors.newCachedThreadPool(
                    new ExceptionCatchingThreadFactory(
                            new NamingThreadFactory(new DaemonThreadFactory(), "FilePath.localPool"))
            ));

    
    /**
     * Channel to the current instance.
     */
    @Nonnull
    public static final LocalChannel localChannel = new LocalChannel(threadPoolForRemoting);

    private @Nonnull SoloFilePathFilter filterNonNull() {
        return filter!=null ? filter : UNRESTRICTED;
    }

    /**
     * Wraps {@link FileVisitor} to notify read access to {@link FilePathFilter}.
     */
    private FileVisitor reading(final FileVisitor v) {
        final FilePathFilter filter = FilePathFilter.current();
        if (filter==null)    return v;

        return new FileVisitor() {
            @Override
            public void visit(File f, String relativePath) throws IOException {
                filter.read(f);
                v.visit(f,relativePath);
            }

            @Override
            public void visitSymlink(File link, String target, String relativePath) throws IOException {
                filter.read(link);
                v.visitSymlink(link, target, relativePath);
            }

            @Override
            public boolean understandsSymlink() {
                return v.understandsSymlink();
            }
        };
    }

    /**
     * Pass through 'f' after ensuring that we can read that file.
     */
    private File reading(File f) {
        filterNonNull().read(f);
        return f;
    }

    /**
     * Pass through 'f' after ensuring that we can access the file attributes.
     */
    private File stating(File f) {
        filterNonNull().stat(f);
        return f;
    }

    /**
     * Pass through 'f' after ensuring that we can create that file/dir.
     */
    private File creating(File f) {
        filterNonNull().create(f);
        return f;
    }

    /**
     * Pass through 'f' after ensuring that we can write to that file.
     */
    private File writing(File f) {
        FilePathFilter filter = filterNonNull();
        if (!f.exists())
            filter.create(f);
        filter.write(f);
        return f;
    }

    /**
     * Pass through 'f' after ensuring that we can create that symlink.
     */
    private File symlinking(File f) {
        FilePathFilter filter = filterNonNull();
        if (!f.exists())
            filter.create(f);
        filter.symlink(f);
        return f;
    }

    /**
     * Pass through 'f' after ensuring that we can delete that file.
     */
    private File deleting(File f) {
        filterNonNull().delete(f);
        return f;
    }

    private boolean mkdirs(File dir) throws IOException {
        if (dir.exists())   return false;

        filterNonNull().mkdirs(dir);
        Files.createDirectories(fileToPath(dir));
        return true;
    }

    private File mkdirsE(File dir) throws IOException {
        if (dir.exists()) {
            return dir;
        }
        filterNonNull().mkdirs(dir);
        return IOUtils.mkdirs(dir);
    }

    private static final SoloFilePathFilter UNRESTRICTED = SoloFilePathFilter.wrap(FilePathFilter.UNRESTRICTED);
}<|MERGE_RESOLUTION|>--- conflicted
+++ resolved
@@ -2309,11 +2309,7 @@
             // legacy agent.jar. Handle this gracefully
             try {
                 LOGGER.log(Level.WARNING,"Looks like an old agent.jar. Please update "+ Which.jarFile(Channel.class)+" to the new version",e);
-<<<<<<< HEAD
-            } catch (IOException ex) {
-=======
             } catch (IOException ignored) {
->>>>>>> 9801bd96
                 // really ignore this time
             }
         }
@@ -2431,13 +2427,8 @@
                     // report both errors
                     e.addSuppressed(x);
                     throw e;
-<<<<<<< HEAD
-                } catch (TimeoutException ex) {
-                    // remote is hanging
-=======
                 } catch (TimeoutException ignored) {
                     // remote is hanging, just throw the original exception
->>>>>>> 9801bd96
                     throw e;
                 }
             }
