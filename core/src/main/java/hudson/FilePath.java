--- conflicted
+++ resolved
@@ -1301,11 +1301,8 @@
 
     /**
      * Takes a {@link FilePath}+{@link FileCallable} pair and returns the equivalent {@link Callable}.
-<<<<<<< HEAD
-=======
      * When executing the resulting {@link Callable}, it executes {@link FilePath#act(FileCallable)}
      * on this {@link FilePath}.
->>>>>>> 68e7cdec
      *
      * @since 1.522
      */
