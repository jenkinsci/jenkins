--- conflicted
+++ resolved
@@ -60,12 +60,8 @@
  * @see MyViewsTabBarDescriptor
  * @deprecated Implement {@link ViewsTabBar}
  */
-<<<<<<< HEAD
 @Deprecated
-public abstract class MyViewsTabBar extends AbstractDescribableImpl<MyViewsTabBar> implements ExtensionPoint {
-=======
 public abstract class MyViewsTabBar implements Describable<MyViewsTabBar>, ExtensionPoint {
->>>>>>> 951a069d
     /**
      * Returns all the registered {@link ListViewColumn} descriptors.
      */
