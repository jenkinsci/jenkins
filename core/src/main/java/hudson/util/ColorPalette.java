/*
 * The MIT License
 *
 * Copyright (c) 2004-2009, Sun Microsystems, Inc., Kohsuke Kawaguchi
 *
 * Permission is hereby granted, free of charge, to any person obtaining a copy
 * of this software and associated documentation files (the "Software"), to deal
 * in the Software without restriction, including without limitation the rights
 * to use, copy, modify, merge, publish, distribute, sublicense, and/or sell
 * copies of the Software, and to permit persons to whom the Software is
 * furnished to do so, subject to the following conditions:
 *
 * The above copyright notice and this permission notice shall be included in
 * all copies or substantial portions of the Software.
 *
 * THE SOFTWARE IS PROVIDED "AS IS", WITHOUT WARRANTY OF ANY KIND, EXPRESS OR
 * IMPLIED, INCLUDING BUT NOT LIMITED TO THE WARRANTIES OF MERCHANTABILITY,
 * FITNESS FOR A PARTICULAR PURPOSE AND NONINFRINGEMENT. IN NO EVENT SHALL THE
 * AUTHORS OR COPYRIGHT HOLDERS BE LIABLE FOR ANY CLAIM, DAMAGES OR OTHER
 * LIABILITY, WHETHER IN AN ACTION OF CONTRACT, TORT OR OTHERWISE, ARISING FROM,
 * OUT OF OR IN CONNECTION WITH THE SOFTWARE OR THE USE OR OTHER DEALINGS IN
 * THE SOFTWARE.
 */

package hudson.util;

import edu.umd.cs.findbugs.annotations.SuppressFBWarnings;
import java.awt.Color;
import java.util.Arrays;
import java.util.Collections;
import java.util.List;
import org.jfree.chart.renderer.category.LineAndShapeRenderer;

/**
 * Color constants consistent with the Hudson color palette.
 *
 * @author Kohsuke Kawaguchi
 */
public class ColorPalette {
<<<<<<< HEAD
    public static final Color RED = new Color(0xcc, 0x00, 0x03);
    public static final Color YELLOW = new Color(0xff, 0x98, 0x00);
    public static final Color BLUE = new Color(0x13, 0X83, 0X47);
    public static final Color GREY = new Color(0x96, 0x96, 0x96);
    public static final Color DARK_GREY = new Color(0x33, 0x33, 0x33);
    public static final Color LIGHT_GREY = new Color(0xcc,0xcc,0xcc);
=======
    public static final Color RED = new Color(0xEF, 0x29, 0x29);
    public static final Color YELLOW = new Color(0xFC, 0xE9, 0x4F);
    public static final Color BLUE = new Color(0x72, 0x9F, 0xCF);
    public static final Color GREY = new Color(0xAB, 0xAB, 0xAB);
    public static final Color DARK_GREY = new Color(0x77, 0x77, 0x77);
    public static final Color LIGHT_GREY = new Color(0xcc, 0xcc, 0xcc);
>>>>>>> 5144035e

    /**
     * Color list usable for generating line charts.
     */
    @SuppressFBWarnings(value = "MS_SHOULD_BE_FINAL", justification = "used in several plugins")
    public static List<Color> LINE_GRAPH = Collections.unmodifiableList(Arrays.asList(
        new Color(0xCC0000),
        new Color(0x3465a4),
        new Color(0x73d216),
        new Color(0xedd400)
    ));

    /**
     * Applies {@link #LINE_GRAPH} colors to the given renderer.
     */
    public static void apply(LineAndShapeRenderer renderer) {
        int n = 0;
        for (Color c : LINE_GRAPH)
            renderer.setSeriesPaint(n++, c);
    }
}<|MERGE_RESOLUTION|>--- conflicted
+++ resolved
@@ -37,21 +37,12 @@
  * @author Kohsuke Kawaguchi
  */
 public class ColorPalette {
-<<<<<<< HEAD
     public static final Color RED = new Color(0xcc, 0x00, 0x03);
     public static final Color YELLOW = new Color(0xff, 0x98, 0x00);
     public static final Color BLUE = new Color(0x13, 0X83, 0X47);
     public static final Color GREY = new Color(0x96, 0x96, 0x96);
     public static final Color DARK_GREY = new Color(0x33, 0x33, 0x33);
-    public static final Color LIGHT_GREY = new Color(0xcc,0xcc,0xcc);
-=======
-    public static final Color RED = new Color(0xEF, 0x29, 0x29);
-    public static final Color YELLOW = new Color(0xFC, 0xE9, 0x4F);
-    public static final Color BLUE = new Color(0x72, 0x9F, 0xCF);
-    public static final Color GREY = new Color(0xAB, 0xAB, 0xAB);
-    public static final Color DARK_GREY = new Color(0x77, 0x77, 0x77);
     public static final Color LIGHT_GREY = new Color(0xcc, 0xcc, 0xcc);
->>>>>>> 5144035e
 
     /**
      * Color list usable for generating line charts.
