--- conflicted
+++ resolved
@@ -895,11 +895,7 @@
                 } else {
                     long pid = (long)JAVA9_PID_METHOD.invoke(proc);
                     if (pid > Integer.MAX_VALUE) {
-<<<<<<< HEAD
-                        throw new IllegalAccessError("Java 9+ support error: PID is out of Jenkins API bounds: " + pid);
-=======
                         throw new IllegalAccessError("Java 9+ support error (JENKINS-53799). PID is out of Jenkins API bounds: " + pid);
->>>>>>> 9801bd96
                     }
                     return (int)pid;
                 }
