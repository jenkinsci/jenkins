/*
 * The MIT License
 *
 * Copyright (c) 2004-2009, Sun Microsystems, Inc., Kohsuke Kawaguchi
 *
 * Permission is hereby granted, free of charge, to any person obtaining a copy
 * of this software and associated documentation files (the "Software"), to deal
 * in the Software without restriction, including without limitation the rights
 * to use, copy, modify, merge, publish, distribute, sublicense, and/or sell
 * copies of the Software, and to permit persons to whom the Software is
 * furnished to do so, subject to the following conditions:
 *
 * The above copyright notice and this permission notice shall be included in
 * all copies or substantial portions of the Software.
 *
 * THE SOFTWARE IS PROVIDED "AS IS", WITHOUT WARRANTY OF ANY KIND, EXPRESS OR
 * IMPLIED, INCLUDING BUT NOT LIMITED TO THE WARRANTIES OF MERCHANTABILITY,
 * FITNESS FOR A PARTICULAR PURPOSE AND NONINFRINGEMENT. IN NO EVENT SHALL THE
 * AUTHORS OR COPYRIGHT HOLDERS BE LIABLE FOR ANY CLAIM, DAMAGES OR OTHER
 * LIABILITY, WHETHER IN AN ACTION OF CONTRACT, TORT OR OTHERWISE, ARISING FROM,
 * OUT OF OR IN CONNECTION WITH THE SOFTWARE OR THE USE OR OTHER DEALINGS IN
 * THE SOFTWARE.
 */

package hudson.util;

import com.jcraft.jzlib.GZIPInputStream;
import com.jcraft.jzlib.GZIPOutputStream;
import hudson.Util;
import java.io.File;
import java.io.FileNotFoundException;
import java.io.IOException;
import java.io.InputStream;
import java.io.InputStreamReader;
import java.io.OutputStream;
import java.io.Reader;
import java.nio.charset.Charset;
import java.nio.file.Files;
import java.nio.file.InvalidPathException;
import java.util.concurrent.ExecutorService;
import java.util.concurrent.LinkedBlockingQueue;
import java.util.concurrent.ThreadPoolExecutor;
import java.util.concurrent.TimeUnit;
import java.util.logging.Level;
import java.util.logging.Logger;

/**
 * Represents write-once read-many file that can be optionally compressed
 * to save disk space. This is used for console output and other bulky data.
 *
 * <p>
 * In this class, the data on the disk can be one of two states:
 * <ol>
 * <li>Uncompressed, in which case the original data is available in the specified file name.
 * <li>Compressed, in which case the gzip-compressed data is available in the specified file name + ".gz" extension.
 * </ol>
 *
 * Once the file is written and completed, it can be compressed asynchronously
 * by {@link #compress()}.
 *
 * @author Kohsuke Kawaguchi
 */
public class CompressedFile {
    /**
     * The name of the raw file.
     */
    private final File file;

    /**
     * The name of the compressed file.
     */
    private final File gz;

    public CompressedFile(File file) {
        this.file = file;
        this.gz = new File(file.getParentFile(), file.getName() + ".gz");
    }

    /**
     * Gets the OutputStream to write to the file.
     */
    public OutputStream write() throws IOException {
        Files.deleteIfExists(Util.fileToPath(gz));
        return Files.newOutputStream(Util.fileToPath(file));
    }

    /**
     * Reads the contents of a file.
     */
    public InputStream read() throws IOException {
        if (Files.exists(Util.fileToPath(file))) {
            return Files.newInputStream(Util.fileToPath(file));
        }

        // check if the compressed file exists
        if (Files.exists(Util.fileToPath(gz))) {
            return new GZIPInputStream(Files.newInputStream(Util.fileToPath(gz)));
        }

        // no such file
        throw new FileNotFoundException(file.getName());
    }

    /**
     * Loads the file content as a string.
     * @deprecated removed without replacement
     */
    @Deprecated
    public String loadAsString() throws IOException {
        long sizeGuess;
        if (file.exists())
            sizeGuess = file.length();
        else
        if (gz.exists())
            sizeGuess = gz.length() * 2;
        else
            return "";

        StringBuilder str = new StringBuilder((int) sizeGuess);

        try (InputStream is = read();
             Reader r = new InputStreamReader(is, Charset.defaultCharset())) {
            char[] buf = new char[8192];
            int len;
            while ((len = r.read(buf, 0, buf.length)) > 0)
                str.append(buf, 0, len);
        }

        return str.toString();
    }

    /**
     * Asynchronously schedules the compression of this file.
     *
     * <p>
     * Once the file is compressed, the original will be removed and
     * the further reading will be done from the compressed stream.
     */
    public void compress() {
        compressionThread.submit(new Runnable() {
            @Override
            public void run() {
                boolean success;
                try (InputStream in = read();
                     OutputStream os = Files.newOutputStream(gz.toPath());
                     OutputStream out = new GZIPOutputStream(os)) {
                    org.apache.commons.io.IOUtils.copy(in, out);
                    out.flush();
                    success = true;
                } catch (IOException | InvalidPathException e) {
                    LOGGER.log(Level.WARNING, "Failed to compress " + file, e);
                    success = false;
                }

                File fileToDelete;
                if (success) {
                    // if the compressed file is created successfully, remove the original
<<<<<<< HEAD
                    file.delete();
                } catch (IOException e) {
                    LOGGER.log(Level.WARNING, "Failed to compress " + file, e);
                    gz.delete(); // in case a processing is left in the middle
=======
                    fileToDelete = file;
                } else {
                    // in case a processing is left in the middle
                    fileToDelete = gz;
                }
                try {
                    Files.deleteIfExists(fileToDelete.toPath());
                } catch (IOException | InvalidPathException e) {
                    LOGGER.log(Level.WARNING, "Failed to delete " + fileToDelete, e);
>>>>>>> e61ade14
                }
            }
        });
    }

    /**
     * Executor used for compression. Limited up to one thread since
     * this should be a fairly low-priority task.
     */
    private static final ExecutorService compressionThread = new ThreadPoolExecutor(
        0, 1, 5L, TimeUnit.SECONDS, new LinkedBlockingQueue<>(),
        new ExceptionCatchingThreadFactory(new NamingThreadFactory(new DaemonThreadFactory(), "CompressedFile")));

    private static final Logger LOGGER = Logger.getLogger(CompressedFile.class.getName());
}<|MERGE_RESOLUTION|>--- conflicted
+++ resolved
@@ -155,12 +155,6 @@
                 File fileToDelete;
                 if (success) {
                     // if the compressed file is created successfully, remove the original
-<<<<<<< HEAD
-                    file.delete();
-                } catch (IOException e) {
-                    LOGGER.log(Level.WARNING, "Failed to compress " + file, e);
-                    gz.delete(); // in case a processing is left in the middle
-=======
                     fileToDelete = file;
                 } else {
                     // in case a processing is left in the middle
@@ -170,7 +164,6 @@
                     Files.deleteIfExists(fileToDelete.toPath());
                 } catch (IOException | InvalidPathException e) {
                     LOGGER.log(Level.WARNING, "Failed to delete " + fileToDelete, e);
->>>>>>> e61ade14
                 }
             }
         });
