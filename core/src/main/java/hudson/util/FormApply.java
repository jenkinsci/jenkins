--- conflicted
+++ resolved
@@ -24,15 +24,11 @@
 
 package hudson.util;
 
-<<<<<<< HEAD
 import hudson.Functions;
 import java.io.IOException;
-import javax.servlet.ServletException;
+
+import jakarta.servlet.ServletException;
 import jenkins.model.Jenkins;
-=======
-import jakarta.servlet.ServletException;
-import java.io.IOException;
->>>>>>> 5a364f28
 import org.kohsuke.stapler.HttpResponses.HttpResponseException;
 import org.kohsuke.stapler.StaplerRequest;
 import org.kohsuke.stapler.StaplerRequest2;
@@ -123,7 +119,7 @@
     public static HttpResponseException showNotification(final String message, final NotificationType notificationType) {
         return new HttpResponseException() {
             @Override
-            public void generateResponse(StaplerRequest req, StaplerResponse rsp, Object node) throws IOException {
+            public void generateResponse(StaplerRequest2 req, StaplerResponse2 rsp, Object node) throws IOException {
                 rsp.setContentType("text/html;charset=UTF-8");
                 rsp.getWriter().println("<script id='form-apply-data-holder' data-message='" + Functions.htmlAttributeEscape(message) + "' " +
                         "data-notification-type='" + notificationType + "' " +
