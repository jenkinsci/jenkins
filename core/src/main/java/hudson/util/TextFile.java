--- conflicted
+++ resolved
@@ -125,17 +125,10 @@
     public String head(int numChars, Charset charset) throws IOException {
         char[] buf = new char[numChars];
         int read = 0;
-<<<<<<< HEAD
         try (Reader r = Files.newBufferedReader(Util.fileToPath(file), Charset.defaultCharset())) {
-            while (read<numChars) {
-                int d = r.read(buf,read,buf.length-read);
-                if (d<0)
-=======
-        try (Reader r = new FileReader(file)) {
             while (read < numChars) {
                 int d = r.read(buf, read, buf.length - read);
                 if (d < 0)
->>>>>>> e27b3100
                     break;
                 read += d;
             }
