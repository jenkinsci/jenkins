--- conflicted
+++ resolved
@@ -43,12 +43,9 @@
 import com.thoughtworks.xstream.security.InputManipulationException;
 import java.lang.annotation.Retention;
 import java.lang.annotation.RetentionPolicy;
-<<<<<<< HEAD
 import java.util.Arrays;
-=======
 import java.util.ArrayList;
 import java.util.HashSet;
->>>>>>> c0f6fbe9
 import java.util.List;
 import java.util.Objects;
 import java.util.Set;
@@ -106,9 +103,6 @@
         b.steppes = new Steppe[] {s1, s2, s3};
         Projekt p = new Projekt();
         p.bildz = new Bild[] {b};
-<<<<<<< HEAD
-        String target = "<Projekt><bildz><Bild><steppes>"
-=======
         XStream xs = new XStream2(clazz -> {
             Owner o = clazz.getAnnotation(Owner.class);
             return o != null ? o.value() : null;
@@ -116,7 +110,6 @@
         String prefix1 = RobustReflectionConverterTest.class.getName() + "_-";
         String prefix2 = RobustReflectionConverterTest.class.getName() + "$";
         assertEquals("<Projekt><bildz><Bild><steppes>"
->>>>>>> c0f6fbe9
                 + "<Enchufla plugin='p1'><number>1</number><direction>North</direction></Enchufla>"
                 // note no plugin='p2' on <boot/> since that would be redundant; <jacket/> is quiet even though unowned
                 + "<Moonwalk plugin='p2'><number>2</number><boot/><lover class='Billy' plugin='p3'/></Moonwalk>"
