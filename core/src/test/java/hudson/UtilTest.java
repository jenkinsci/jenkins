--- conflicted
+++ resolved
@@ -37,10 +37,7 @@
 import java.io.IOException;
 import java.io.InputStream;
 
-<<<<<<< HEAD
-=======
 import static org.hamcrest.CoreMatchers.allOf;
->>>>>>> 85ad3fc4
 import static org.hamcrest.CoreMatchers.containsString;
 import static org.hamcrest.CoreMatchers.hasItem;
 import static org.hamcrest.CoreMatchers.instanceOf;
@@ -280,19 +277,13 @@
         } catch (ClassNotFoundException x) {
             throw new AssumptionViolatedException("prior to JDK 7", x);
         }
-<<<<<<< HEAD
-=======
         final int defaultDeletionMax = Util.DELETION_MAX;
->>>>>>> 85ad3fc4
         try {
             File f = tmp.newFile();
             // Test: If we cannot delete a file, we throw explaining why
             mkfiles(f);
             lockFileForDeletion(f);
-<<<<<<< HEAD
-=======
             Util.DELETION_MAX = 1;
->>>>>>> 85ad3fc4
             try {
                 Util.deleteFile(f);
                 fail("should not have been deletable");
@@ -301,108 +292,9 @@
                 assertThat(x.getMessage(), containsString(f.getPath()));
             }
         } finally {
-<<<<<<< HEAD
-            unlockFilesForDeletion();
-        }
-    }
-
-    @Test
-    public void testDeleteRecursive() throws Exception {
-        final File dir = tmp.newFolder();
-        final File d1 = new File(dir, "d1");
-        final File d2 = new File(dir, "d2");
-        final File f1 = new File(dir, "f1");
-        final File d1f1 = new File(d1, "d1f1");
-        final File d2f2 = new File(d2, "d1f2");
-        // Test: Files and directories are deleted
-        mkdirs(dir, d1, d2);
-        mkfiles(f1, d1f1, d2f2);
-        Util.deleteRecursive(dir);
-        assertFalse("dir exists", dir.exists());
-    }
-
-    @Test
-    public void testDeleteRecursive_onWindows() throws Exception {
-        Assume.assumeTrue(Functions.isWindows());
-        final File dir = tmp.newFolder();
-        final File d1 = new File(dir, "d1");
-        final File d2 = new File(dir, "d2");
-        final File f1 = new File(dir, "f1");
-        final File d1f1 = new File(d1, "d1f1");
-        final File d2f2 = new File(d2, "d1f2");
-        try {
-            // Test: If we cannot delete a file, we throw
-            mkdirs(dir, d1, d2);
-            mkfiles(f1, d1f1, d2f2);
-            lockFileForDeletion(d1f1);
-            try {
-                Util.deleteRecursive(dir);
-                fail("Expected IOException");
-            } catch (IOException x) {
-                assertTrue("dir exists", dir.exists());
-                assertTrue("d1 exists", d1.exists());
-                assertTrue("d1f1 exists", d1f1.exists());
-                assertThat(x.getMessage(), containsString(dir.getPath()));
-            }
-        } finally {
-            unlockFilesForDeletion();
-        }
-    }
-
-    /** Creates multiple directories. */
-    private static void mkdirs(File... dirs) {
-        for( File d : dirs ) {
-            d.mkdir();
-            assertTrue(d.getPath(), d.isDirectory());
-        }
-    }
-
-    /** Creates multiple files, each containing their filename as text content. */
-    private static void mkfiles(File... files) throws IOException {
-        for( File f : files )
-            FileUtils.write(f, f.getName());
-    }
-
-    /** Means of unlocking all the files we have locked, indexed by {@link File}. */
-    private final Map<File, Callable<Void>> unlockFileCallables = new HashMap<File, Callable<Void>>();
-
-    /** Prevents a file from being deleted, so we can stress the deletion code's retries. */
-    private void lockFileForDeletion(File f) throws IOException, InterruptedException {
-        assert !unlockFileCallables.containsKey(f) : f + " is already locked." ;
-        // Limitation: Only works on Windows. On unix we can delete anything we can create.
-        // On unix, can't use "chmod a-w" on the dir as the code-under-test undoes that.
-        // On unix, can't use "chattr +i" because that needs root.
-        // On unix, can't use "chattr +u" because ext fs ignores it.
-        // On Windows, we can't delete files that are open for reading, so we use that.
-    	assert Functions.isWindows();
-        final InputStream s = new FileInputStream(f);
-        unlockFileCallables.put(f, new Callable<Void>() {
-            public Void call() throws IOException { s.close(); return null; };
-        });
-    }
-
-    /** Undoes a call to {@link #lockFileForDeletion(File)}. */
-    private void unlockFileForDeletion(File f) throws Exception {
-        unlockFileCallables.remove(f).call();
-    }
-
-    /** Undoes all calls to {@link #lockFileForDeletion(File)}. */
-    private void unlockFilesForDeletion() throws Exception {
-        while( !unlockFileCallables.isEmpty() ) {
-            unlockFileForDeletion(unlockFileCallables.keySet().iterator().next());
-=======
             Util.DELETION_MAX = defaultDeletionMax;
             unlockFilesForDeletion();
->>>>>>> 85ad3fc4
-        }
-    }
-
-    /** Returns all classes in the exception hierarchy. */
-    private static Iterable<Class<?>> calcExceptionHierarchy(Throwable t) {
-        final List<Class<?>> result = Lists.newArrayList();
-        for( ; t!=null ; t = t.getCause())
-            result.add(t.getClass());
-        return result;
+        }
     }
 
     @Test
