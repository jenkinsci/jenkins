<<<<<<< HEAD
/*
 * The MIT License
 * 
 * Copyright (c) 2004-2010, Sun Microsystems, Inc., Kohsuke Kawaguchi,
 * Daniel Dyer, Erik Ramfelt, Richard Bair, id:cactusman
 * 
 * Permission is hereby granted, free of charge, to any person obtaining a copy
 * of this software and associated documentation files (the "Software"), to deal
 * in the Software without restriction, including without limitation the rights
 * to use, copy, modify, merge, publish, distribute, sublicense, and/or sell
 * copies of the Software, and to permit persons to whom the Software is
 * furnished to do so, subject to the following conditions:
 * 
 * The above copyright notice and this permission notice shall be included in
 * all copies or substantial portions of the Software.
 * 
 * THE SOFTWARE IS PROVIDED "AS IS", WITHOUT WARRANTY OF ANY KIND, EXPRESS OR
 * IMPLIED, INCLUDING BUT NOT LIMITED TO THE WARRANTIES OF MERCHANTABILITY,
 * FITNESS FOR A PARTICULAR PURPOSE AND NONINFRINGEMENT. IN NO EVENT SHALL THE
 * AUTHORS OR COPYRIGHT HOLDERS BE LIABLE FOR ANY CLAIM, DAMAGES OR OTHER
 * LIABILITY, WHETHER IN AN ACTION OF CONTRACT, TORT OR OTHERWISE, ARISING FROM,
 * OUT OF OR IN CONNECTION WITH THE SOFTWARE OR THE USE OR OTHER DEALINGS IN
 * THE SOFTWARE.
 */
package hudson;

import java.util.Map;
import java.util.HashMap;
import java.util.Locale;
import java.io.ByteArrayOutputStream;
import java.io.File;
import java.io.IOException;

import static org.junit.Assert.*;
import org.junit.Assume;
import org.junit.Test;
import org.jvnet.hudson.test.Bug;

import hudson.util.StreamTaskListener;

/**
 * @author Kohsuke Kawaguchi
 */
public class UtilTest {
    @Test
    public void testReplaceMacro() {
        Map<String,String> m = new HashMap<String,String>();
        m.put("A","a");
        m.put("AA","aa");
        m.put("B","B");
        m.put("DOLLAR", "$");
        m.put("ENCLOSED", "a${A}");

        // longest match
        assertEquals("aa",Util.replaceMacro("$AA",m));

        // invalid keys are ignored
        assertEquals("$AAB",Util.replaceMacro("$AAB",m));

        assertEquals("aaB",Util.replaceMacro("${AA}B",m));
        assertEquals("${AAB}",Util.replaceMacro("${AAB}",m));

        // $ escaping
        assertEquals("asd$${AA}dd", Util.replaceMacro("asd$$$${AA}dd",m));
        assertEquals("$", Util.replaceMacro("$$",m));
        assertEquals("$$", Util.replaceMacro("$$$$",m));

    	  // test that more complex scenarios work
        assertEquals("/a/B/aa", Util.replaceMacro("/$A/$B/$AA",m));
        assertEquals("a-aa", Util.replaceMacro("$A-$AA",m));
        assertEquals("/a/foo/can/B/you-believe_aa~it?", Util.replaceMacro("/$A/foo/can/$B/you-believe_$AA~it?",m));
        assertEquals("$$aa$Ba${A}$it", Util.replaceMacro("$$$DOLLAR${AA}$$B${ENCLOSED}$it",m));
    }

    @Test
    public void testTimeSpanString() {
        // Check that amounts less than 365 days are not rounded up to a whole year.
        // In the previous implementation there were 360 days in a year.
        // We're still working on the assumption that a month is 30 days, so there will
        // be 5 days at the end of the year that will be "12 months" but not "1 year".
        // First check 359 days.
        assertEquals(Messages.Util_month(11), Util.getTimeSpanString(31017600000L));
        // And 362 days.
        assertEquals(Messages.Util_month(12), Util.getTimeSpanString(31276800000L));

        // 11.25 years - Check that if the first unit has 2 or more digits, a second unit isn't used.
        assertEquals(Messages.Util_year(11), Util.getTimeSpanString(354780000000L));
        // 9.25 years - Check that if the first unit has only 1 digit, a second unit is used.
        assertEquals(Messages.Util_year(9)+ " " + Messages.Util_month(3), Util.getTimeSpanString(291708000000L));
        // 67 seconds
        assertEquals(Messages.Util_minute(1) + " " + Messages.Util_second(7), Util.getTimeSpanString(67000L));
        // 17 seconds - Check that times less than a minute only use seconds.
        assertEquals(Messages.Util_second(17), Util.getTimeSpanString(17000L));
        // 1712ms -> 1.7sec
        assertEquals(Messages.Util_second(1.7), Util.getTimeSpanString(1712L));
        // 171ms -> 0.17sec
        assertEquals(Messages.Util_second(0.17), Util.getTimeSpanString(171L));
        // 101ms -> 0.10sec
        assertEquals(Messages.Util_second(0.1), Util.getTimeSpanString(101L));
        // 17ms
        assertEquals(Messages.Util_millisecond(17), Util.getTimeSpanString(17L));
        // 1ms
        assertEquals(Messages.Util_millisecond(1), Util.getTimeSpanString(1L));
        // Test HUDSON-2843 (locale with comma as fraction separator got exception for <10 sec)
        Locale saveLocale = Locale.getDefault();
        Locale.setDefault(Locale.GERMANY);
        try {
            // Just verifying no exception is thrown:
            assertNotNull("German locale", Util.getTimeSpanString(1234));
            assertNotNull("German locale <1 sec", Util.getTimeSpanString(123));
        }
        finally { Locale.setDefault(saveLocale); }
    }


    /**
     * Test that Strings that contain spaces are correctly URL encoded.
     */
    @Test
    public void testEncodeSpaces() {
        final String urlWithSpaces = "http://hudson/job/Hudson Job";
        String encoded = Util.encode(urlWithSpaces);
        assertEquals(encoded, "http://hudson/job/Hudson%20Job");
    }
    
    /**
     * Test that Strings that contain ampersand are correctly URL encoded.
     */
    @Test
    public void testEncodeAmpersand() {
        final String urlWithAmpersand = "http://hudson/job/Hudson-job/label1&&label2";
        String encoded = Util.encode(urlWithAmpersand);
        assertEquals(encoded, "http://hudson/job/Hudson-job/label1%26%26label2");
    }
    
    /**
     * Test the rawEncode() method.
     */
    @Test
    public void testRawEncode() {
        String[] data = {  // Alternating raw,encoded
            "abcdefghijklmnopqrstuvwxyz", "abcdefghijklmnopqrstuvwxyz",
            "ABCDEFGHIJKLMNOPQRSTUVWXYZ", "ABCDEFGHIJKLMNOPQRSTUVWXYZ",
            "01234567890!@$*()-_=+',.", "01234567890!@$*()-_=+',.",
            " \"#%/:;<>?", "%20%22%23%25%2F%3A%3B%3C%3E%3F",
            "[\\]^`{|}~", "%5B%5C%5D%5E%60%7B%7C%7D%7E",
            "d\u00E9velopp\u00E9s", "d%C3%A9velopp%C3%A9s",
        };
        for (int i = 0; i < data.length; i += 2) {
            assertEquals("test " + i, data[i + 1], Util.rawEncode(data[i]));
        }
    }

    /**
     * Test the tryParseNumber() method.
     */
    @Test
    public void testTryParseNumber() {
        assertEquals("Successful parse did not return the parsed value", 20, Util.tryParseNumber("20", 10).intValue());
        assertEquals("Failed parse did not return the default value", 10, Util.tryParseNumber("ss", 10).intValue());
        assertEquals("Parsing empty string did not return the default value", 10, Util.tryParseNumber("", 10).intValue());
        assertEquals("Parsing null string did not return the default value", 10, Util.tryParseNumber(null, 10).intValue());
    }

    @Test
    public void testSymlink() throws Exception {
        Assume.assumeTrue(!Functions.isWindows());

        ByteArrayOutputStream baos = new ByteArrayOutputStream();
        StreamTaskListener l = new StreamTaskListener(baos);
        File d = Util.createTempDir();
        try {
            new FilePath(new File(d, "a")).touch(0);
            Util.createSymlink(d,"a","x", l);
            assertEquals("a",Util.resolveSymlink(new File(d,"x")));

            // test a long name
            StringBuilder buf = new StringBuilder(768);
            for( int i=0; i<768; i++)
                buf.append((char)('0'+(i%10)));
            Util.createSymlink(d,buf.toString(),"x", l);

            String log = baos.toString();
            if (log.length() > 0)
                System.err.println("log output: " + log);

            assertEquals(buf.toString(),Util.resolveSymlink(new File(d,"x")));
            
            
            // test linking from another directory
            File anotherDir = new File(d,"anotherDir");
            assertTrue("Couldn't create "+anotherDir,anotherDir.mkdir());
            
            Util.createSymlink(d,"a","anotherDir/link",l);
            assertEquals("a",Util.resolveSymlink(new File(d,"anotherDir/link")));
            
            // JENKINS-12331: either a bug in createSymlink or this isn't supposed to work: 
            //assertTrue(Util.isSymlink(new File(d,"anotherDir/link")));
        } finally {
            Util.deleteRecursive(d);
        }
    }
    
    @Test
    public void testIsSymlink() throws IOException, InterruptedException {
        Assume.assumeTrue(!Functions.isWindows());
        
        ByteArrayOutputStream baos = new ByteArrayOutputStream();
        StreamTaskListener l = new StreamTaskListener(baos);
        File d = Util.createTempDir();
        try {
            new FilePath(new File(d, "original")).touch(0);
            assertFalse(Util.isSymlink(new File(d, "original")));
            Util.createSymlink(d,"original","link", l);
            
            assertTrue(Util.isSymlink(new File(d, "link")));
            
            // test linking to another directory
            File dir = new File(d,"dir");
            assertTrue("Couldn't create "+dir,dir.mkdir());
            assertFalse(Util.isSymlink(new File(d,"dir")));
            
            File anotherDir = new File(d,"anotherDir");
            assertTrue("Couldn't create "+anotherDir,anotherDir.mkdir());
            
            Util.createSymlink(d,"dir","anotherDir/symlinkDir",l);
            // JENKINS-12331: either a bug in createSymlink or this isn't supposed to work:
            // assertTrue(Util.isSymlink(new File(d,"anotherDir/symlinkDir")));
        } finally {
            Util.deleteRecursive(d);
        }
    }

    @Test
    public void testHtmlEscape() {
        assertEquals("<br>", Util.escape("\n"));
        assertEquals("&lt;a>", Util.escape("<a>"));
        assertEquals("&#039;&quot;", Util.escape("'\""));
        assertEquals("&nbsp; ", Util.escape("  "));
    }
    
    /**
     * Compute 'known-correct' digests and see if I still get them when computed concurrently
     * to another digest.
     */
    @Bug(10346)
    @Test
    public void testDigestThreadSafety() throws InterruptedException {
        String a = "abcdefgh";
        String b = "123456789";
        
        String digestA = Util.getDigestOf(a);
        String digestB = Util.getDigestOf(b);
        
        DigesterThread t1 = new DigesterThread(a, digestA);
        DigesterThread t2 = new DigesterThread(b, digestB);
        
        t1.start();
        t2.start();
        
        t1.join();
        t2.join();
        
        if (t1.error != null) {
            fail(t1.error);
        }

        if (t2.error != null) {
            fail(t2.error);
        }
    }
    
    private static class DigesterThread extends Thread {
        private String string;
	      private String expectedDigest;		
		    private String error;
        
	      public DigesterThread(String string, String expectedDigest) {
        		this.string = string;
        		this.expectedDigest = expectedDigest;
        }
	      
	      public void run() {
	      	  for (int i=0; i < 1000; i++) {
                String digest = Util.getDigestOf(this.string);
                if (!this.expectedDigest.equals(digest)) {
                    this.error = "Expected " + this.expectedDigest + ", but got " + digest;
                    break;
                }
            }
        }
    }

    // ik 2012-09-10: added for JENKINS-14533
    @Bug(14533)
    @Test
    public void testContainsJenkinsVariable() {
        final String containingVariable = "stringWith${foo}Variable";

        assertTrue(Util.containsJenkinsVariable(containingVariable));
    }

    // ik 2012-09-10: added for JENKINS-14533
    @Bug(14533)
    @Test
    public void testDoesNotContainJenkinsVariable() {
        final String nonContainingVariable = "stringWithoutVariable";

        assertFalse(Util.containsJenkinsVariable(nonContainingVariable));
    }
}
=======
/*
 * The MIT License
 *
 * Copyright (c) 2004-2010, Sun Microsystems, Inc., Kohsuke Kawaguchi,
 * Daniel Dyer, Erik Ramfelt, Richard Bair, id:cactusman
 *
 * Permission is hereby granted, free of charge, to any person obtaining a copy
 * of this software and associated documentation files (the "Software"), to deal
 * in the Software without restriction, including without limitation the rights
 * to use, copy, modify, merge, publish, distribute, sublicense, and/or sell
 * copies of the Software, and to permit persons to whom the Software is
 * furnished to do so, subject to the following conditions:
 *
 * The above copyright notice and this permission notice shall be included in
 * all copies or substantial portions of the Software.
 *
 * THE SOFTWARE IS PROVIDED "AS IS", WITHOUT WARRANTY OF ANY KIND, EXPRESS OR
 * IMPLIED, INCLUDING BUT NOT LIMITED TO THE WARRANTIES OF MERCHANTABILITY,
 * FITNESS FOR A PARTICULAR PURPOSE AND NONINFRINGEMENT. IN NO EVENT SHALL THE
 * AUTHORS OR COPYRIGHT HOLDERS BE LIABLE FOR ANY CLAIM, DAMAGES OR OTHER
 * LIABILITY, WHETHER IN AN ACTION OF CONTRACT, TORT OR OTHERWISE, ARISING FROM,
 * OUT OF OR IN CONNECTION WITH THE SOFTWARE OR THE USE OR OTHER DEALINGS IN
 * THE SOFTWARE.
 */
package hudson;

import hudson.util.StreamTaskListener;
import static org.junit.Assert.*;

import org.junit.Assume;
import org.junit.Test;

import org.jvnet.hudson.test.Bug;

import java.io.ByteArrayOutputStream;
import java.io.File;
import java.io.IOException;

import java.util.HashMap;
import java.util.Locale;
import java.util.Map;


/**
 * @author Kohsuke Kawaguchi
 */
public class UtilTest {
    @Test
    public void testReplaceMacro() {
        Map<String, String> m = new HashMap<String, String>();
        m.put("A", "a");
        m.put("AA", "aa");
        m.put("B", "B");
        m.put("DOLLAR", "$");
        m.put("ENCLOSED", "a${A}");

        // longest match
        assertEquals("aa", Util.replaceMacro("$AA", m));

        // invalid keys are ignored
        assertEquals("$AAB", Util.replaceMacro("$AAB", m));

        assertEquals("aaB", Util.replaceMacro("${AA}B", m));
        assertEquals("${AAB}", Util.replaceMacro("${AAB}", m));

        // $ escaping
        assertEquals("asd$${AA}dd", Util.replaceMacro("asd$$$${AA}dd", m));
        assertEquals("$", Util.replaceMacro("$$", m));
        assertEquals("$$", Util.replaceMacro("$$$$", m));

        // test that more complex scenarios work
        assertEquals("/a/B/aa", Util.replaceMacro("/$A/$B/$AA", m));
        assertEquals("a-aa", Util.replaceMacro("$A-$AA", m));
        assertEquals("/a/foo/can/B/you-believe_aa~it?",
            Util.replaceMacro("/$A/foo/can/$B/you-believe_$AA~it?", m));
        assertEquals("$$aa$Ba${A}$it",
            Util.replaceMacro("$$$DOLLAR${AA}$$B${ENCLOSED}$it", m));
    }

    @Test
    public void testTimeSpanString() {
        // Check that amounts less than 365 days are not rounded up to a whole year.
        // In the previous implementation there were 360 days in a year.
        // We're still working on the assumption that a month is 30 days, so there will
        // be 5 days at the end of the year that will be "12 months" but not "1 year".
        // First check 359 days.
        assertEquals(Messages.Util_month(11),
            Util.getTimeSpanString(31017600000L));
        // And 362 days.
        assertEquals(Messages.Util_month(12),
            Util.getTimeSpanString(31276800000L));

        // 11.25 years - Check that if the first unit has 2 or more digits, a second unit isn't used.
        assertEquals(Messages.Util_year(11),
            Util.getTimeSpanString(354780000000L));
        // 9.25 years - Check that if the first unit has only 1 digit, a second unit is used.
        assertEquals(Messages.Util_year(9) + " " + Messages.Util_month(3),
            Util.getTimeSpanString(291708000000L));
        // 67 seconds
        assertEquals(Messages.Util_minute(1) + " " + Messages.Util_second(7),
            Util.getTimeSpanString(67000L));
        // 17 seconds - Check that times less than a minute only use seconds.
        assertEquals(Messages.Util_second(17), Util.getTimeSpanString(17000L));
        // 1712ms -> 1.7sec
        assertEquals(Messages.Util_second(1.7), Util.getTimeSpanString(1712L));
        // 171ms -> 0.17sec
        assertEquals(Messages.Util_second(0.17), Util.getTimeSpanString(171L));
        // 101ms -> 0.10sec
        assertEquals(Messages.Util_second(0.1), Util.getTimeSpanString(101L));
        // 17ms
        assertEquals(Messages.Util_millisecond(17), Util.getTimeSpanString(17L));
        // 1ms
        assertEquals(Messages.Util_millisecond(1), Util.getTimeSpanString(1L));

        // Test HUDSON-2843 (locale with comma as fraction separator got exception for <10 sec)
        Locale saveLocale = Locale.getDefault();
        Locale.setDefault(Locale.GERMANY);

        try {
            // Just verifying no exception is thrown:
            assertNotNull("German locale", Util.getTimeSpanString(1234));
            assertNotNull("German locale <1 sec", Util.getTimeSpanString(123));
        } finally {
            Locale.setDefault(saveLocale);
        }
    }

    /**
     * Test that Strings that contain spaces are correctly URL encoded.
     */
    @Test
    public void testEncodeSpaces() {
        final String urlWithSpaces = "http://hudson/job/Hudson Job";
        String encoded = Util.encode(urlWithSpaces);
        assertEquals(encoded, "http://hudson/job/Hudson%20Job");
    }

    /**
     * Test that Strings that contain ampersand are correctly URL encoded.
     */
    @Test
    public void testEncodeAmpersand() {
        final String urlWithAmpersand = "http://hudson/job/Hudson-job/label1&&label2";
        String encoded = Util.encode(urlWithAmpersand);
        assertEquals(encoded, "http://hudson/job/Hudson-job/label1%26%26label2");
    }

    /**
     * Test the rawEncode() method.
     */
    @Test
    public void testRawEncode() {
        String[] data = { // Alternating raw,encoded

                "abcdefghijklmnopqrstuvwxyz", "abcdefghijklmnopqrstuvwxyz",
                "ABCDEFGHIJKLMNOPQRSTUVWXYZ", "ABCDEFGHIJKLMNOPQRSTUVWXYZ",
                "01234567890!@$*()-_=+',.", "01234567890!@$*()-_=+',.",
                " \"#%/:;<>?", "%20%22%23%25%2F%3A%3B%3C%3E%3F", "[\\]^`{|}~",
                "%5B%5C%5D%5E%60%7B%7C%7D%7E", "d\u00E9velopp\u00E9s",
                "d%C3%A9velopp%C3%A9s",
            };

        for (int i = 0; i < data.length; i += 2) {
            assertEquals("test " + i, data[i + 1], Util.rawEncode(data[i]));
        }
    }

    /**
     * Test the tryParseNumber() method.
     */
    @Test
    public void testTryParseNumber() {
        assertEquals("Successful parse did not return the parsed value", 20,
            Util.tryParseNumber("20", 10).intValue());
        assertEquals("Failed parse did not return the default value", 10,
            Util.tryParseNumber("ss", 10).intValue());
        assertEquals("Parsing empty string did not return the default value",
            10, Util.tryParseNumber("", 10).intValue());
        assertEquals("Parsing null string did not return the default value",
            10, Util.tryParseNumber(null, 10).intValue());
    }

    @Test
    public void testSymlink() throws Exception {
        Assume.assumeTrue(!Functions.isWindows());

        ByteArrayOutputStream baos = new ByteArrayOutputStream();
        StreamTaskListener l = new StreamTaskListener(baos);
        File d = Util.createTempDir();

        try {
            new FilePath(new File(d, "a")).touch(0);
            Util.createSymlink(d, "a", "x", l);
            assertEquals("a", Util.resolveSymlink(new File(d, "x")));

            // test a long name
            StringBuilder buf = new StringBuilder(768);

            for (int i = 0; i < 768; i++)
                buf.append((char) ('0' + (i % 10)));

            Util.createSymlink(d, buf.toString(), "x", l);

            String log = baos.toString();

            if (log.length() > 0) {
                System.err.println("log output: " + log);
            }

            assertEquals(buf.toString(), Util.resolveSymlink(new File(d, "x")));

            // test linking from another directory
            File anotherDir = new File(d, "anotherDir");
            assertTrue("Couldn't create " + anotherDir, anotherDir.mkdir());

            Util.createSymlink(d, "a", "anotherDir/link", l);
            assertEquals("a",
                Util.resolveSymlink(new File(d, "anotherDir/link")));

            // JENKINS-12331: either a bug in createSymlink or this isn't supposed to work: 
            //assertTrue(Util.isSymlink(new File(d,"anotherDir/link")));
        } finally {
            Util.deleteRecursive(d);
        }
    }

    @Test
    public void testIsSymlink() throws IOException, InterruptedException {
        Assume.assumeTrue(!Functions.isWindows());

        ByteArrayOutputStream baos = new ByteArrayOutputStream();
        StreamTaskListener l = new StreamTaskListener(baos);
        File d = Util.createTempDir();

        try {
            new FilePath(new File(d, "original")).touch(0);
            assertFalse(Util.isSymlink(new File(d, "original")));
            Util.createSymlink(d, "original", "link", l);

            assertTrue(Util.isSymlink(new File(d, "link")));

            // test linking to another directory
            File dir = new File(d, "dir");
            assertTrue("Couldn't create " + dir, dir.mkdir());
            assertFalse(Util.isSymlink(new File(d, "dir")));

            File anotherDir = new File(d, "anotherDir");
            assertTrue("Couldn't create " + anotherDir, anotherDir.mkdir());

            Util.createSymlink(d, "dir", "anotherDir/symlinkDir", l);

            // JENKINS-12331: either a bug in createSymlink or this isn't supposed to work:
            // assertTrue(Util.isSymlink(new File(d,"anotherDir/symlinkDir")));
        } finally {
            Util.deleteRecursive(d);
        }
    }

    @Test
    public void testHtmlEscape() {
        assertEquals("<br>", Util.escape("\n"));
        assertEquals("&lt;a>", Util.escape("<a>"));
        assertEquals("&#039;&quot;", Util.escape("'\""));
        assertEquals("&nbsp; ", Util.escape("  "));
    }

    /**
     * Compute 'known-correct' digests and see if I still get them when computed concurrently
     * to another digest.
     */
    @Bug(10346)
    @Test
    public void testDigestThreadSafety() throws InterruptedException {
        String a = "abcdefgh";
        String b = "123456789";

        String digestA = Util.getDigestOf(a);
        String digestB = Util.getDigestOf(b);

        DigesterThread t1 = new DigesterThread(a, digestA);
        DigesterThread t2 = new DigesterThread(b, digestB);

        t1.start();
        t2.start();

        t1.join();
        t2.join();

        if (t1.error != null) {
            fail(t1.error);
        }

        if (t2.error != null) {
            fail(t2.error);
        }
    }

    private static class DigesterThread extends Thread {
        private String string;
        private String expectedDigest;
        private String error;

        public DigesterThread(String string, String expectedDigest) {
            this.string = string;
            this.expectedDigest = expectedDigest;
        }

        public void run() {
            for (int i = 0; i < 1000; i++) {
                String digest = Util.getDigestOf(this.string);

                if (!this.expectedDigest.equals(digest)) {
                    this.error = "Expected " + this.expectedDigest +
                        ", but got " + digest;

                    break;
                }
            }
        }
    }

    // ik 2012-09-10: added for JENKINS-14533
    @Bug(14533)
    @Test
    public void testContainsJenkinsVariable() {
        final String containingVariable = "stringWith${foo}Variable";

        assertTrue(Util.containsJenkinsVariable(containingVariable));
    }

    // ik 2012-09-10: added for JENKINS-14533
    @Bug(14533)
    @Test
    public void testDoesNotContainJenkinsVariable() {
        final String nonContainingVariable = "stringWithoutVariable";

        assertFalse(Util.containsJenkinsVariable(nonContainingVariable));
    }
}
>>>>>>> 65f8322e
<|MERGE_RESOLUTION|>--- conflicted
+++ resolved
@@ -1,653 +1,339 @@
-<<<<<<< HEAD
-/*
- * The MIT License
- * 
- * Copyright (c) 2004-2010, Sun Microsystems, Inc., Kohsuke Kawaguchi,
- * Daniel Dyer, Erik Ramfelt, Richard Bair, id:cactusman
- * 
- * Permission is hereby granted, free of charge, to any person obtaining a copy
- * of this software and associated documentation files (the "Software"), to deal
- * in the Software without restriction, including without limitation the rights
- * to use, copy, modify, merge, publish, distribute, sublicense, and/or sell
- * copies of the Software, and to permit persons to whom the Software is
- * furnished to do so, subject to the following conditions:
- * 
- * The above copyright notice and this permission notice shall be included in
- * all copies or substantial portions of the Software.
- * 
- * THE SOFTWARE IS PROVIDED "AS IS", WITHOUT WARRANTY OF ANY KIND, EXPRESS OR
- * IMPLIED, INCLUDING BUT NOT LIMITED TO THE WARRANTIES OF MERCHANTABILITY,
- * FITNESS FOR A PARTICULAR PURPOSE AND NONINFRINGEMENT. IN NO EVENT SHALL THE
- * AUTHORS OR COPYRIGHT HOLDERS BE LIABLE FOR ANY CLAIM, DAMAGES OR OTHER
- * LIABILITY, WHETHER IN AN ACTION OF CONTRACT, TORT OR OTHERWISE, ARISING FROM,
- * OUT OF OR IN CONNECTION WITH THE SOFTWARE OR THE USE OR OTHER DEALINGS IN
- * THE SOFTWARE.
- */
-package hudson;
-
-import java.util.Map;
-import java.util.HashMap;
-import java.util.Locale;
-import java.io.ByteArrayOutputStream;
-import java.io.File;
-import java.io.IOException;
-
-import static org.junit.Assert.*;
-import org.junit.Assume;
-import org.junit.Test;
-import org.jvnet.hudson.test.Bug;
-
-import hudson.util.StreamTaskListener;
-
-/**
- * @author Kohsuke Kawaguchi
- */
-public class UtilTest {
-    @Test
-    public void testReplaceMacro() {
-        Map<String,String> m = new HashMap<String,String>();
-        m.put("A","a");
-        m.put("AA","aa");
-        m.put("B","B");
-        m.put("DOLLAR", "$");
-        m.put("ENCLOSED", "a${A}");
-
-        // longest match
-        assertEquals("aa",Util.replaceMacro("$AA",m));
-
-        // invalid keys are ignored
-        assertEquals("$AAB",Util.replaceMacro("$AAB",m));
-
-        assertEquals("aaB",Util.replaceMacro("${AA}B",m));
-        assertEquals("${AAB}",Util.replaceMacro("${AAB}",m));
-
-        // $ escaping
-        assertEquals("asd$${AA}dd", Util.replaceMacro("asd$$$${AA}dd",m));
-        assertEquals("$", Util.replaceMacro("$$",m));
-        assertEquals("$$", Util.replaceMacro("$$$$",m));
-
-    	  // test that more complex scenarios work
-        assertEquals("/a/B/aa", Util.replaceMacro("/$A/$B/$AA",m));
-        assertEquals("a-aa", Util.replaceMacro("$A-$AA",m));
-        assertEquals("/a/foo/can/B/you-believe_aa~it?", Util.replaceMacro("/$A/foo/can/$B/you-believe_$AA~it?",m));
-        assertEquals("$$aa$Ba${A}$it", Util.replaceMacro("$$$DOLLAR${AA}$$B${ENCLOSED}$it",m));
-    }
-
-    @Test
-    public void testTimeSpanString() {
-        // Check that amounts less than 365 days are not rounded up to a whole year.
-        // In the previous implementation there were 360 days in a year.
-        // We're still working on the assumption that a month is 30 days, so there will
-        // be 5 days at the end of the year that will be "12 months" but not "1 year".
-        // First check 359 days.
-        assertEquals(Messages.Util_month(11), Util.getTimeSpanString(31017600000L));
-        // And 362 days.
-        assertEquals(Messages.Util_month(12), Util.getTimeSpanString(31276800000L));
-
-        // 11.25 years - Check that if the first unit has 2 or more digits, a second unit isn't used.
-        assertEquals(Messages.Util_year(11), Util.getTimeSpanString(354780000000L));
-        // 9.25 years - Check that if the first unit has only 1 digit, a second unit is used.
-        assertEquals(Messages.Util_year(9)+ " " + Messages.Util_month(3), Util.getTimeSpanString(291708000000L));
-        // 67 seconds
-        assertEquals(Messages.Util_minute(1) + " " + Messages.Util_second(7), Util.getTimeSpanString(67000L));
-        // 17 seconds - Check that times less than a minute only use seconds.
-        assertEquals(Messages.Util_second(17), Util.getTimeSpanString(17000L));
-        // 1712ms -> 1.7sec
-        assertEquals(Messages.Util_second(1.7), Util.getTimeSpanString(1712L));
-        // 171ms -> 0.17sec
-        assertEquals(Messages.Util_second(0.17), Util.getTimeSpanString(171L));
-        // 101ms -> 0.10sec
-        assertEquals(Messages.Util_second(0.1), Util.getTimeSpanString(101L));
-        // 17ms
-        assertEquals(Messages.Util_millisecond(17), Util.getTimeSpanString(17L));
-        // 1ms
-        assertEquals(Messages.Util_millisecond(1), Util.getTimeSpanString(1L));
-        // Test HUDSON-2843 (locale with comma as fraction separator got exception for <10 sec)
-        Locale saveLocale = Locale.getDefault();
-        Locale.setDefault(Locale.GERMANY);
-        try {
-            // Just verifying no exception is thrown:
-            assertNotNull("German locale", Util.getTimeSpanString(1234));
-            assertNotNull("German locale <1 sec", Util.getTimeSpanString(123));
-        }
-        finally { Locale.setDefault(saveLocale); }
-    }
-
-
-    /**
-     * Test that Strings that contain spaces are correctly URL encoded.
-     */
-    @Test
-    public void testEncodeSpaces() {
-        final String urlWithSpaces = "http://hudson/job/Hudson Job";
-        String encoded = Util.encode(urlWithSpaces);
-        assertEquals(encoded, "http://hudson/job/Hudson%20Job");
-    }
-    
-    /**
-     * Test that Strings that contain ampersand are correctly URL encoded.
-     */
-    @Test
-    public void testEncodeAmpersand() {
-        final String urlWithAmpersand = "http://hudson/job/Hudson-job/label1&&label2";
-        String encoded = Util.encode(urlWithAmpersand);
-        assertEquals(encoded, "http://hudson/job/Hudson-job/label1%26%26label2");
-    }
-    
-    /**
-     * Test the rawEncode() method.
-     */
-    @Test
-    public void testRawEncode() {
-        String[] data = {  // Alternating raw,encoded
-            "abcdefghijklmnopqrstuvwxyz", "abcdefghijklmnopqrstuvwxyz",
-            "ABCDEFGHIJKLMNOPQRSTUVWXYZ", "ABCDEFGHIJKLMNOPQRSTUVWXYZ",
-            "01234567890!@$*()-_=+',.", "01234567890!@$*()-_=+',.",
-            " \"#%/:;<>?", "%20%22%23%25%2F%3A%3B%3C%3E%3F",
-            "[\\]^`{|}~", "%5B%5C%5D%5E%60%7B%7C%7D%7E",
-            "d\u00E9velopp\u00E9s", "d%C3%A9velopp%C3%A9s",
-        };
-        for (int i = 0; i < data.length; i += 2) {
-            assertEquals("test " + i, data[i + 1], Util.rawEncode(data[i]));
-        }
-    }
-
-    /**
-     * Test the tryParseNumber() method.
-     */
-    @Test
-    public void testTryParseNumber() {
-        assertEquals("Successful parse did not return the parsed value", 20, Util.tryParseNumber("20", 10).intValue());
-        assertEquals("Failed parse did not return the default value", 10, Util.tryParseNumber("ss", 10).intValue());
-        assertEquals("Parsing empty string did not return the default value", 10, Util.tryParseNumber("", 10).intValue());
-        assertEquals("Parsing null string did not return the default value", 10, Util.tryParseNumber(null, 10).intValue());
-    }
-
-    @Test
-    public void testSymlink() throws Exception {
-        Assume.assumeTrue(!Functions.isWindows());
-
-        ByteArrayOutputStream baos = new ByteArrayOutputStream();
-        StreamTaskListener l = new StreamTaskListener(baos);
-        File d = Util.createTempDir();
-        try {
-            new FilePath(new File(d, "a")).touch(0);
-            Util.createSymlink(d,"a","x", l);
-            assertEquals("a",Util.resolveSymlink(new File(d,"x")));
-
-            // test a long name
-            StringBuilder buf = new StringBuilder(768);
-            for( int i=0; i<768; i++)
-                buf.append((char)('0'+(i%10)));
-            Util.createSymlink(d,buf.toString(),"x", l);
-
-            String log = baos.toString();
-            if (log.length() > 0)
-                System.err.println("log output: " + log);
-
-            assertEquals(buf.toString(),Util.resolveSymlink(new File(d,"x")));
-            
-            
-            // test linking from another directory
-            File anotherDir = new File(d,"anotherDir");
-            assertTrue("Couldn't create "+anotherDir,anotherDir.mkdir());
-            
-            Util.createSymlink(d,"a","anotherDir/link",l);
-            assertEquals("a",Util.resolveSymlink(new File(d,"anotherDir/link")));
-            
-            // JENKINS-12331: either a bug in createSymlink or this isn't supposed to work: 
-            //assertTrue(Util.isSymlink(new File(d,"anotherDir/link")));
-        } finally {
-            Util.deleteRecursive(d);
-        }
-    }
-    
-    @Test
-    public void testIsSymlink() throws IOException, InterruptedException {
-        Assume.assumeTrue(!Functions.isWindows());
-        
-        ByteArrayOutputStream baos = new ByteArrayOutputStream();
-        StreamTaskListener l = new StreamTaskListener(baos);
-        File d = Util.createTempDir();
-        try {
-            new FilePath(new File(d, "original")).touch(0);
-            assertFalse(Util.isSymlink(new File(d, "original")));
-            Util.createSymlink(d,"original","link", l);
-            
-            assertTrue(Util.isSymlink(new File(d, "link")));
-            
-            // test linking to another directory
-            File dir = new File(d,"dir");
-            assertTrue("Couldn't create "+dir,dir.mkdir());
-            assertFalse(Util.isSymlink(new File(d,"dir")));
-            
-            File anotherDir = new File(d,"anotherDir");
-            assertTrue("Couldn't create "+anotherDir,anotherDir.mkdir());
-            
-            Util.createSymlink(d,"dir","anotherDir/symlinkDir",l);
-            // JENKINS-12331: either a bug in createSymlink or this isn't supposed to work:
-            // assertTrue(Util.isSymlink(new File(d,"anotherDir/symlinkDir")));
-        } finally {
-            Util.deleteRecursive(d);
-        }
-    }
-
-    @Test
-    public void testHtmlEscape() {
-        assertEquals("<br>", Util.escape("\n"));
-        assertEquals("&lt;a>", Util.escape("<a>"));
-        assertEquals("&#039;&quot;", Util.escape("'\""));
-        assertEquals("&nbsp; ", Util.escape("  "));
-    }
-    
-    /**
-     * Compute 'known-correct' digests and see if I still get them when computed concurrently
-     * to another digest.
-     */
-    @Bug(10346)
-    @Test
-    public void testDigestThreadSafety() throws InterruptedException {
-        String a = "abcdefgh";
-        String b = "123456789";
-        
-        String digestA = Util.getDigestOf(a);
-        String digestB = Util.getDigestOf(b);
-        
-        DigesterThread t1 = new DigesterThread(a, digestA);
-        DigesterThread t2 = new DigesterThread(b, digestB);
-        
-        t1.start();
-        t2.start();
-        
-        t1.join();
-        t2.join();
-        
-        if (t1.error != null) {
-            fail(t1.error);
-        }
-
-        if (t2.error != null) {
-            fail(t2.error);
-        }
-    }
-    
-    private static class DigesterThread extends Thread {
-        private String string;
-	      private String expectedDigest;		
-		    private String error;
-        
-	      public DigesterThread(String string, String expectedDigest) {
-        		this.string = string;
-        		this.expectedDigest = expectedDigest;
-        }
-	      
-	      public void run() {
-	      	  for (int i=0; i < 1000; i++) {
-                String digest = Util.getDigestOf(this.string);
-                if (!this.expectedDigest.equals(digest)) {
-                    this.error = "Expected " + this.expectedDigest + ", but got " + digest;
-                    break;
-                }
-            }
-        }
-    }
-
-    // ik 2012-09-10: added for JENKINS-14533
-    @Bug(14533)
-    @Test
-    public void testContainsJenkinsVariable() {
-        final String containingVariable = "stringWith${foo}Variable";
-
-        assertTrue(Util.containsJenkinsVariable(containingVariable));
-    }
-
-    // ik 2012-09-10: added for JENKINS-14533
-    @Bug(14533)
-    @Test
-    public void testDoesNotContainJenkinsVariable() {
-        final String nonContainingVariable = "stringWithoutVariable";
-
-        assertFalse(Util.containsJenkinsVariable(nonContainingVariable));
-    }
-}
-=======
-/*
- * The MIT License
- *
- * Copyright (c) 2004-2010, Sun Microsystems, Inc., Kohsuke Kawaguchi,
- * Daniel Dyer, Erik Ramfelt, Richard Bair, id:cactusman
- *
- * Permission is hereby granted, free of charge, to any person obtaining a copy
- * of this software and associated documentation files (the "Software"), to deal
- * in the Software without restriction, including without limitation the rights
- * to use, copy, modify, merge, publish, distribute, sublicense, and/or sell
- * copies of the Software, and to permit persons to whom the Software is
- * furnished to do so, subject to the following conditions:
- *
- * The above copyright notice and this permission notice shall be included in
- * all copies or substantial portions of the Software.
- *
- * THE SOFTWARE IS PROVIDED "AS IS", WITHOUT WARRANTY OF ANY KIND, EXPRESS OR
- * IMPLIED, INCLUDING BUT NOT LIMITED TO THE WARRANTIES OF MERCHANTABILITY,
- * FITNESS FOR A PARTICULAR PURPOSE AND NONINFRINGEMENT. IN NO EVENT SHALL THE
- * AUTHORS OR COPYRIGHT HOLDERS BE LIABLE FOR ANY CLAIM, DAMAGES OR OTHER
- * LIABILITY, WHETHER IN AN ACTION OF CONTRACT, TORT OR OTHERWISE, ARISING FROM,
- * OUT OF OR IN CONNECTION WITH THE SOFTWARE OR THE USE OR OTHER DEALINGS IN
- * THE SOFTWARE.
- */
-package hudson;
-
-import hudson.util.StreamTaskListener;
-import static org.junit.Assert.*;
-
-import org.junit.Assume;
-import org.junit.Test;
-
-import org.jvnet.hudson.test.Bug;
-
-import java.io.ByteArrayOutputStream;
-import java.io.File;
-import java.io.IOException;
-
-import java.util.HashMap;
-import java.util.Locale;
-import java.util.Map;
-
-
-/**
- * @author Kohsuke Kawaguchi
- */
-public class UtilTest {
-    @Test
-    public void testReplaceMacro() {
-        Map<String, String> m = new HashMap<String, String>();
-        m.put("A", "a");
-        m.put("AA", "aa");
-        m.put("B", "B");
-        m.put("DOLLAR", "$");
-        m.put("ENCLOSED", "a${A}");
-
-        // longest match
-        assertEquals("aa", Util.replaceMacro("$AA", m));
-
-        // invalid keys are ignored
-        assertEquals("$AAB", Util.replaceMacro("$AAB", m));
-
-        assertEquals("aaB", Util.replaceMacro("${AA}B", m));
-        assertEquals("${AAB}", Util.replaceMacro("${AAB}", m));
-
-        // $ escaping
-        assertEquals("asd$${AA}dd", Util.replaceMacro("asd$$$${AA}dd", m));
-        assertEquals("$", Util.replaceMacro("$$", m));
-        assertEquals("$$", Util.replaceMacro("$$$$", m));
-
-        // test that more complex scenarios work
-        assertEquals("/a/B/aa", Util.replaceMacro("/$A/$B/$AA", m));
-        assertEquals("a-aa", Util.replaceMacro("$A-$AA", m));
-        assertEquals("/a/foo/can/B/you-believe_aa~it?",
-            Util.replaceMacro("/$A/foo/can/$B/you-believe_$AA~it?", m));
-        assertEquals("$$aa$Ba${A}$it",
-            Util.replaceMacro("$$$DOLLAR${AA}$$B${ENCLOSED}$it", m));
-    }
-
-    @Test
-    public void testTimeSpanString() {
-        // Check that amounts less than 365 days are not rounded up to a whole year.
-        // In the previous implementation there were 360 days in a year.
-        // We're still working on the assumption that a month is 30 days, so there will
-        // be 5 days at the end of the year that will be "12 months" but not "1 year".
-        // First check 359 days.
-        assertEquals(Messages.Util_month(11),
-            Util.getTimeSpanString(31017600000L));
-        // And 362 days.
-        assertEquals(Messages.Util_month(12),
-            Util.getTimeSpanString(31276800000L));
-
-        // 11.25 years - Check that if the first unit has 2 or more digits, a second unit isn't used.
-        assertEquals(Messages.Util_year(11),
-            Util.getTimeSpanString(354780000000L));
-        // 9.25 years - Check that if the first unit has only 1 digit, a second unit is used.
-        assertEquals(Messages.Util_year(9) + " " + Messages.Util_month(3),
-            Util.getTimeSpanString(291708000000L));
-        // 67 seconds
-        assertEquals(Messages.Util_minute(1) + " " + Messages.Util_second(7),
-            Util.getTimeSpanString(67000L));
-        // 17 seconds - Check that times less than a minute only use seconds.
-        assertEquals(Messages.Util_second(17), Util.getTimeSpanString(17000L));
-        // 1712ms -> 1.7sec
-        assertEquals(Messages.Util_second(1.7), Util.getTimeSpanString(1712L));
-        // 171ms -> 0.17sec
-        assertEquals(Messages.Util_second(0.17), Util.getTimeSpanString(171L));
-        // 101ms -> 0.10sec
-        assertEquals(Messages.Util_second(0.1), Util.getTimeSpanString(101L));
-        // 17ms
-        assertEquals(Messages.Util_millisecond(17), Util.getTimeSpanString(17L));
-        // 1ms
-        assertEquals(Messages.Util_millisecond(1), Util.getTimeSpanString(1L));
-
-        // Test HUDSON-2843 (locale with comma as fraction separator got exception for <10 sec)
-        Locale saveLocale = Locale.getDefault();
-        Locale.setDefault(Locale.GERMANY);
-
-        try {
-            // Just verifying no exception is thrown:
-            assertNotNull("German locale", Util.getTimeSpanString(1234));
-            assertNotNull("German locale <1 sec", Util.getTimeSpanString(123));
-        } finally {
-            Locale.setDefault(saveLocale);
-        }
-    }
-
-    /**
-     * Test that Strings that contain spaces are correctly URL encoded.
-     */
-    @Test
-    public void testEncodeSpaces() {
-        final String urlWithSpaces = "http://hudson/job/Hudson Job";
-        String encoded = Util.encode(urlWithSpaces);
-        assertEquals(encoded, "http://hudson/job/Hudson%20Job");
-    }
-
-    /**
-     * Test that Strings that contain ampersand are correctly URL encoded.
-     */
-    @Test
-    public void testEncodeAmpersand() {
-        final String urlWithAmpersand = "http://hudson/job/Hudson-job/label1&&label2";
-        String encoded = Util.encode(urlWithAmpersand);
-        assertEquals(encoded, "http://hudson/job/Hudson-job/label1%26%26label2");
-    }
-
-    /**
-     * Test the rawEncode() method.
-     */
-    @Test
-    public void testRawEncode() {
-        String[] data = { // Alternating raw,encoded
-
-                "abcdefghijklmnopqrstuvwxyz", "abcdefghijklmnopqrstuvwxyz",
-                "ABCDEFGHIJKLMNOPQRSTUVWXYZ", "ABCDEFGHIJKLMNOPQRSTUVWXYZ",
-                "01234567890!@$*()-_=+',.", "01234567890!@$*()-_=+',.",
-                " \"#%/:;<>?", "%20%22%23%25%2F%3A%3B%3C%3E%3F", "[\\]^`{|}~",
-                "%5B%5C%5D%5E%60%7B%7C%7D%7E", "d\u00E9velopp\u00E9s",
-                "d%C3%A9velopp%C3%A9s",
-            };
-
-        for (int i = 0; i < data.length; i += 2) {
-            assertEquals("test " + i, data[i + 1], Util.rawEncode(data[i]));
-        }
-    }
-
-    /**
-     * Test the tryParseNumber() method.
-     */
-    @Test
-    public void testTryParseNumber() {
-        assertEquals("Successful parse did not return the parsed value", 20,
-            Util.tryParseNumber("20", 10).intValue());
-        assertEquals("Failed parse did not return the default value", 10,
-            Util.tryParseNumber("ss", 10).intValue());
-        assertEquals("Parsing empty string did not return the default value",
-            10, Util.tryParseNumber("", 10).intValue());
-        assertEquals("Parsing null string did not return the default value",
-            10, Util.tryParseNumber(null, 10).intValue());
-    }
-
-    @Test
-    public void testSymlink() throws Exception {
-        Assume.assumeTrue(!Functions.isWindows());
-
-        ByteArrayOutputStream baos = new ByteArrayOutputStream();
-        StreamTaskListener l = new StreamTaskListener(baos);
-        File d = Util.createTempDir();
-
-        try {
-            new FilePath(new File(d, "a")).touch(0);
-            Util.createSymlink(d, "a", "x", l);
-            assertEquals("a", Util.resolveSymlink(new File(d, "x")));
-
-            // test a long name
-            StringBuilder buf = new StringBuilder(768);
-
-            for (int i = 0; i < 768; i++)
-                buf.append((char) ('0' + (i % 10)));
-
-            Util.createSymlink(d, buf.toString(), "x", l);
-
-            String log = baos.toString();
-
-            if (log.length() > 0) {
-                System.err.println("log output: " + log);
-            }
-
-            assertEquals(buf.toString(), Util.resolveSymlink(new File(d, "x")));
-
-            // test linking from another directory
-            File anotherDir = new File(d, "anotherDir");
-            assertTrue("Couldn't create " + anotherDir, anotherDir.mkdir());
-
-            Util.createSymlink(d, "a", "anotherDir/link", l);
-            assertEquals("a",
-                Util.resolveSymlink(new File(d, "anotherDir/link")));
-
-            // JENKINS-12331: either a bug in createSymlink or this isn't supposed to work: 
-            //assertTrue(Util.isSymlink(new File(d,"anotherDir/link")));
-        } finally {
-            Util.deleteRecursive(d);
-        }
-    }
-
-    @Test
-    public void testIsSymlink() throws IOException, InterruptedException {
-        Assume.assumeTrue(!Functions.isWindows());
-
-        ByteArrayOutputStream baos = new ByteArrayOutputStream();
-        StreamTaskListener l = new StreamTaskListener(baos);
-        File d = Util.createTempDir();
-
-        try {
-            new FilePath(new File(d, "original")).touch(0);
-            assertFalse(Util.isSymlink(new File(d, "original")));
-            Util.createSymlink(d, "original", "link", l);
-
-            assertTrue(Util.isSymlink(new File(d, "link")));
-
-            // test linking to another directory
-            File dir = new File(d, "dir");
-            assertTrue("Couldn't create " + dir, dir.mkdir());
-            assertFalse(Util.isSymlink(new File(d, "dir")));
-
-            File anotherDir = new File(d, "anotherDir");
-            assertTrue("Couldn't create " + anotherDir, anotherDir.mkdir());
-
-            Util.createSymlink(d, "dir", "anotherDir/symlinkDir", l);
-
-            // JENKINS-12331: either a bug in createSymlink or this isn't supposed to work:
-            // assertTrue(Util.isSymlink(new File(d,"anotherDir/symlinkDir")));
-        } finally {
-            Util.deleteRecursive(d);
-        }
-    }
-
-    @Test
-    public void testHtmlEscape() {
-        assertEquals("<br>", Util.escape("\n"));
-        assertEquals("&lt;a>", Util.escape("<a>"));
-        assertEquals("&#039;&quot;", Util.escape("'\""));
-        assertEquals("&nbsp; ", Util.escape("  "));
-    }
-
-    /**
-     * Compute 'known-correct' digests and see if I still get them when computed concurrently
-     * to another digest.
-     */
-    @Bug(10346)
-    @Test
-    public void testDigestThreadSafety() throws InterruptedException {
-        String a = "abcdefgh";
-        String b = "123456789";
-
-        String digestA = Util.getDigestOf(a);
-        String digestB = Util.getDigestOf(b);
-
-        DigesterThread t1 = new DigesterThread(a, digestA);
-        DigesterThread t2 = new DigesterThread(b, digestB);
-
-        t1.start();
-        t2.start();
-
-        t1.join();
-        t2.join();
-
-        if (t1.error != null) {
-            fail(t1.error);
-        }
-
-        if (t2.error != null) {
-            fail(t2.error);
-        }
-    }
-
-    private static class DigesterThread extends Thread {
-        private String string;
-        private String expectedDigest;
-        private String error;
-
-        public DigesterThread(String string, String expectedDigest) {
-            this.string = string;
-            this.expectedDigest = expectedDigest;
-        }
-
-        public void run() {
-            for (int i = 0; i < 1000; i++) {
-                String digest = Util.getDigestOf(this.string);
-
-                if (!this.expectedDigest.equals(digest)) {
-                    this.error = "Expected " + this.expectedDigest +
-                        ", but got " + digest;
-
-                    break;
-                }
-            }
-        }
-    }
-
-    // ik 2012-09-10: added for JENKINS-14533
-    @Bug(14533)
-    @Test
-    public void testContainsJenkinsVariable() {
-        final String containingVariable = "stringWith${foo}Variable";
-
-        assertTrue(Util.containsJenkinsVariable(containingVariable));
-    }
-
-    // ik 2012-09-10: added for JENKINS-14533
-    @Bug(14533)
-    @Test
-    public void testDoesNotContainJenkinsVariable() {
-        final String nonContainingVariable = "stringWithoutVariable";
-
-        assertFalse(Util.containsJenkinsVariable(nonContainingVariable));
-    }
-}
->>>>>>> 65f8322e
+/*
+ * The MIT License
+ *
+ * Copyright (c) 2004-2010, Sun Microsystems, Inc., Kohsuke Kawaguchi,
+ * Daniel Dyer, Erik Ramfelt, Richard Bair, id:cactusman
+ *
+ * Permission is hereby granted, free of charge, to any person obtaining a copy
+ * of this software and associated documentation files (the "Software"), to deal
+ * in the Software without restriction, including without limitation the rights
+ * to use, copy, modify, merge, publish, distribute, sublicense, and/or sell
+ * copies of the Software, and to permit persons to whom the Software is
+ * furnished to do so, subject to the following conditions:
+ *
+ * The above copyright notice and this permission notice shall be included in
+ * all copies or substantial portions of the Software.
+ *
+ * THE SOFTWARE IS PROVIDED "AS IS", WITHOUT WARRANTY OF ANY KIND, EXPRESS OR
+ * IMPLIED, INCLUDING BUT NOT LIMITED TO THE WARRANTIES OF MERCHANTABILITY,
+ * FITNESS FOR A PARTICULAR PURPOSE AND NONINFRINGEMENT. IN NO EVENT SHALL THE
+ * AUTHORS OR COPYRIGHT HOLDERS BE LIABLE FOR ANY CLAIM, DAMAGES OR OTHER
+ * LIABILITY, WHETHER IN AN ACTION OF CONTRACT, TORT OR OTHERWISE, ARISING FROM,
+ * OUT OF OR IN CONNECTION WITH THE SOFTWARE OR THE USE OR OTHER DEALINGS IN
+ * THE SOFTWARE.
+ */
+package hudson;
+
+import hudson.util.StreamTaskListener;
+import static org.junit.Assert.*;
+
+import org.junit.Assume;
+import org.junit.Test;
+
+import org.jvnet.hudson.test.Bug;
+
+import java.io.ByteArrayOutputStream;
+import java.io.File;
+import java.io.IOException;
+
+import java.util.HashMap;
+import java.util.Locale;
+import java.util.Map;
+
+
+/**
+ * @author Kohsuke Kawaguchi
+ */
+public class UtilTest {
+    @Test
+    public void testReplaceMacro() {
+        Map<String, String> m = new HashMap<String, String>();
+        m.put("A", "a");
+        m.put("AA", "aa");
+        m.put("B", "B");
+        m.put("DOLLAR", "$");
+        m.put("ENCLOSED", "a${A}");
+
+        // longest match
+        assertEquals("aa", Util.replaceMacro("$AA", m));
+
+        // invalid keys are ignored
+        assertEquals("$AAB", Util.replaceMacro("$AAB", m));
+
+        assertEquals("aaB", Util.replaceMacro("${AA}B", m));
+        assertEquals("${AAB}", Util.replaceMacro("${AAB}", m));
+
+        // $ escaping
+        assertEquals("asd$${AA}dd", Util.replaceMacro("asd$$$${AA}dd", m));
+        assertEquals("$", Util.replaceMacro("$$", m));
+        assertEquals("$$", Util.replaceMacro("$$$$", m));
+
+        // test that more complex scenarios work
+        assertEquals("/a/B/aa", Util.replaceMacro("/$A/$B/$AA", m));
+        assertEquals("a-aa", Util.replaceMacro("$A-$AA", m));
+        assertEquals("/a/foo/can/B/you-believe_aa~it?",
+            Util.replaceMacro("/$A/foo/can/$B/you-believe_$AA~it?", m));
+        assertEquals("$$aa$Ba${A}$it",
+            Util.replaceMacro("$$$DOLLAR${AA}$$B${ENCLOSED}$it", m));
+    }
+
+    @Test
+    public void testTimeSpanString() {
+        // Check that amounts less than 365 days are not rounded up to a whole year.
+        // In the previous implementation there were 360 days in a year.
+        // We're still working on the assumption that a month is 30 days, so there will
+        // be 5 days at the end of the year that will be "12 months" but not "1 year".
+        // First check 359 days.
+        assertEquals(Messages.Util_month(11),
+            Util.getTimeSpanString(31017600000L));
+        // And 362 days.
+        assertEquals(Messages.Util_month(12),
+            Util.getTimeSpanString(31276800000L));
+
+        // 11.25 years - Check that if the first unit has 2 or more digits, a second unit isn't used.
+        assertEquals(Messages.Util_year(11),
+            Util.getTimeSpanString(354780000000L));
+        // 9.25 years - Check that if the first unit has only 1 digit, a second unit is used.
+        assertEquals(Messages.Util_year(9) + " " + Messages.Util_month(3),
+            Util.getTimeSpanString(291708000000L));
+        // 67 seconds
+        assertEquals(Messages.Util_minute(1) + " " + Messages.Util_second(7),
+            Util.getTimeSpanString(67000L));
+        // 17 seconds - Check that times less than a minute only use seconds.
+        assertEquals(Messages.Util_second(17), Util.getTimeSpanString(17000L));
+        // 1712ms -> 1.7sec
+        assertEquals(Messages.Util_second(1.7), Util.getTimeSpanString(1712L));
+        // 171ms -> 0.17sec
+        assertEquals(Messages.Util_second(0.17), Util.getTimeSpanString(171L));
+        // 101ms -> 0.10sec
+        assertEquals(Messages.Util_second(0.1), Util.getTimeSpanString(101L));
+        // 17ms
+        assertEquals(Messages.Util_millisecond(17), Util.getTimeSpanString(17L));
+        // 1ms
+        assertEquals(Messages.Util_millisecond(1), Util.getTimeSpanString(1L));
+
+        // Test HUDSON-2843 (locale with comma as fraction separator got exception for <10 sec)
+        Locale saveLocale = Locale.getDefault();
+        Locale.setDefault(Locale.GERMANY);
+
+        try {
+            // Just verifying no exception is thrown:
+            assertNotNull("German locale", Util.getTimeSpanString(1234));
+            assertNotNull("German locale <1 sec", Util.getTimeSpanString(123));
+        } finally {
+            Locale.setDefault(saveLocale);
+        }
+    }
+
+    /**
+     * Test that Strings that contain spaces are correctly URL encoded.
+     */
+    @Test
+    public void testEncodeSpaces() {
+        final String urlWithSpaces = "http://hudson/job/Hudson Job";
+        String encoded = Util.encode(urlWithSpaces);
+        assertEquals(encoded, "http://hudson/job/Hudson%20Job");
+    }
+
+    /**
+     * Test that Strings that contain ampersand are correctly URL encoded.
+     */
+    @Test
+    public void testEncodeAmpersand() {
+        final String urlWithAmpersand = "http://hudson/job/Hudson-job/label1&&label2";
+        String encoded = Util.encode(urlWithAmpersand);
+        assertEquals(encoded, "http://hudson/job/Hudson-job/label1%26%26label2");
+    }
+
+    /**
+     * Test the rawEncode() method.
+     */
+    @Test
+    public void testRawEncode() {
+        String[] data = { // Alternating raw,encoded
+
+                "abcdefghijklmnopqrstuvwxyz", "abcdefghijklmnopqrstuvwxyz",
+                "ABCDEFGHIJKLMNOPQRSTUVWXYZ", "ABCDEFGHIJKLMNOPQRSTUVWXYZ",
+                "01234567890!@$*()-_=+',.", "01234567890!@$*()-_=+',.",
+                " \"#%/:;<>?", "%20%22%23%25%2F%3A%3B%3C%3E%3F", "[\\]^`{|}~",
+                "%5B%5C%5D%5E%60%7B%7C%7D%7E", "d\u00E9velopp\u00E9s",
+                "d%C3%A9velopp%C3%A9s",
+            };
+
+        for (int i = 0; i < data.length; i += 2) {
+            assertEquals("test " + i, data[i + 1], Util.rawEncode(data[i]));
+        }
+    }
+
+    /**
+     * Test the tryParseNumber() method.
+     */
+    @Test
+    public void testTryParseNumber() {
+        assertEquals("Successful parse did not return the parsed value", 20,
+            Util.tryParseNumber("20", 10).intValue());
+        assertEquals("Failed parse did not return the default value", 10,
+            Util.tryParseNumber("ss", 10).intValue());
+        assertEquals("Parsing empty string did not return the default value",
+            10, Util.tryParseNumber("", 10).intValue());
+        assertEquals("Parsing null string did not return the default value",
+            10, Util.tryParseNumber(null, 10).intValue());
+    }
+
+    @Test
+    public void testSymlink() throws Exception {
+        Assume.assumeTrue(!Functions.isWindows());
+
+        ByteArrayOutputStream baos = new ByteArrayOutputStream();
+        StreamTaskListener l = new StreamTaskListener(baos);
+        File d = Util.createTempDir();
+
+        try {
+            new FilePath(new File(d, "a")).touch(0);
+            Util.createSymlink(d, "a", "x", l);
+            assertEquals("a", Util.resolveSymlink(new File(d, "x")));
+
+            // test a long name
+            StringBuilder buf = new StringBuilder(768);
+
+            for (int i = 0; i < 768; i++)
+                buf.append((char) ('0' + (i % 10)));
+
+            Util.createSymlink(d, buf.toString(), "x", l);
+
+            String log = baos.toString();
+
+            if (log.length() > 0) {
+                System.err.println("log output: " + log);
+            }
+
+            assertEquals(buf.toString(), Util.resolveSymlink(new File(d, "x")));
+
+            // test linking from another directory
+            File anotherDir = new File(d, "anotherDir");
+            assertTrue("Couldn't create " + anotherDir, anotherDir.mkdir());
+
+            Util.createSymlink(d, "a", "anotherDir/link", l);
+            assertEquals("a",
+                Util.resolveSymlink(new File(d, "anotherDir/link")));
+
+            // JENKINS-12331: either a bug in createSymlink or this isn't supposed to work: 
+            //assertTrue(Util.isSymlink(new File(d,"anotherDir/link")));
+        } finally {
+            Util.deleteRecursive(d);
+        }
+    }
+
+    @Test
+    public void testIsSymlink() throws IOException, InterruptedException {
+        Assume.assumeTrue(!Functions.isWindows());
+
+        ByteArrayOutputStream baos = new ByteArrayOutputStream();
+        StreamTaskListener l = new StreamTaskListener(baos);
+        File d = Util.createTempDir();
+
+        try {
+            new FilePath(new File(d, "original")).touch(0);
+            assertFalse(Util.isSymlink(new File(d, "original")));
+            Util.createSymlink(d, "original", "link", l);
+
+            assertTrue(Util.isSymlink(new File(d, "link")));
+
+            // test linking to another directory
+            File dir = new File(d, "dir");
+            assertTrue("Couldn't create " + dir, dir.mkdir());
+            assertFalse(Util.isSymlink(new File(d, "dir")));
+
+            File anotherDir = new File(d, "anotherDir");
+            assertTrue("Couldn't create " + anotherDir, anotherDir.mkdir());
+
+            Util.createSymlink(d, "dir", "anotherDir/symlinkDir", l);
+
+            // JENKINS-12331: either a bug in createSymlink or this isn't supposed to work:
+            // assertTrue(Util.isSymlink(new File(d,"anotherDir/symlinkDir")));
+        } finally {
+            Util.deleteRecursive(d);
+        }
+    }
+
+    @Test
+    public void testHtmlEscape() {
+        assertEquals("<br>", Util.escape("\n"));
+        assertEquals("&lt;a>", Util.escape("<a>"));
+        assertEquals("&#039;&quot;", Util.escape("'\""));
+        assertEquals("&nbsp; ", Util.escape("  "));
+    }
+
+    /**
+     * Compute 'known-correct' digests and see if I still get them when computed concurrently
+     * to another digest.
+     */
+    @Bug(10346)
+    @Test
+    public void testDigestThreadSafety() throws InterruptedException {
+        String a = "abcdefgh";
+        String b = "123456789";
+
+        String digestA = Util.getDigestOf(a);
+        String digestB = Util.getDigestOf(b);
+
+        DigesterThread t1 = new DigesterThread(a, digestA);
+        DigesterThread t2 = new DigesterThread(b, digestB);
+
+        t1.start();
+        t2.start();
+
+        t1.join();
+        t2.join();
+
+        if (t1.error != null) {
+            fail(t1.error);
+        }
+
+        if (t2.error != null) {
+            fail(t2.error);
+        }
+    }
+
+    private static class DigesterThread extends Thread {
+        private String string;
+        private String expectedDigest;
+        private String error;
+
+        public DigesterThread(String string, String expectedDigest) {
+            this.string = string;
+            this.expectedDigest = expectedDigest;
+        }
+
+        public void run() {
+            for (int i = 0; i < 1000; i++) {
+                String digest = Util.getDigestOf(this.string);
+
+                if (!this.expectedDigest.equals(digest)) {
+                    this.error = "Expected " + this.expectedDigest +
+                        ", but got " + digest;
+
+                    break;
+                }
+            }
+        }
+    }
+
+    // ik 2012-09-10: added for JENKINS-14533
+    @Bug(14533)
+    @Test
+    public void testContainsJenkinsVariable() {
+        final String containingVariable = "stringWith${foo}Variable";
+
+        assertTrue(Util.containsJenkinsVariable(containingVariable));
+    }
+
+    // ik 2012-09-10: added for JENKINS-14533
+    @Bug(14533)
+    @Test
+    public void testDoesNotContainJenkinsVariable() {
+        final String nonContainingVariable = "stringWithoutVariable";
+
+        assertFalse(Util.containsJenkinsVariable(nonContainingVariable));
+    }
+}