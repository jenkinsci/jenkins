--- conflicted
+++ resolved
@@ -34,12 +34,8 @@
 import org.junit.jupiter.api.Test;
 import org.jvnet.hudson.test.Issue;
 
-import static org.junit.Assert.assertTrue;
-<<<<<<< HEAD
 import static org.junit.jupiter.api.Assertions.assertThrows;
-
-=======
->>>>>>> 61041b46
+import static org.junit.jupiter.api.Assertions.assertTrue;
 
 public class ComputerLauncherTest {
 
@@ -107,6 +103,6 @@
         ByteArrayOutputStream os = new ByteArrayOutputStream();
         ComputerLauncher.checkJavaVersion(new PrintStream(os), "bin/java", new BufferedReader(new StringReader(text)));
         String logged = os.toString();
-        assertTrue(logged, logged.contains(Messages.ComputerLauncher_JavaVersionResult("bin/java", spec)));
+        assertTrue(logged.contains(Messages.ComputerLauncher_JavaVersionResult("bin/java", spec)), logged);
     }
 }