package org.jenkins.ui.icon;

import static org.hamcrest.MatcherAssert.assertThat;
import static org.hamcrest.Matchers.greaterThanOrEqualTo;

import java.util.Map;
import org.junit.jupiter.api.Disabled;
import org.junit.jupiter.api.Test;

public class IconSetTest {

    /**
     * Tests that at least a reasonable high number of icons is there
     */
    @Test
    void testIconSetSize() {
        final Map<String, Icon> coreIcons = IconSet.icons.getCoreIcons();
        assertThat("icons", coreIcons.size(), greaterThanOrEqualTo(350));
    }
<<<<<<< HEAD
=======

    @Test
    void getSymbol() {
        String symbol = IconSet.getSymbol("download", "Title", "Tooltip", "class1 class2", "", "id");

        assertThat(symbol, containsString("<span class=\"jenkins-visually-hidden\">Title</span>"));
        assertThat(symbol, containsString("tooltip=\"Tooltip\""));
        assertThat(symbol, containsString("class=\"class1 class2\""));
        assertThat(symbol, containsString("id=\"id\""));
    }

    @Test
    void getSymbol_cachedSymbolDoesntReturnAttributes() {
        IconSet.getSymbol("download", "Title", "Tooltip", "class1 class2", "", "id");
        String symbol = IconSet.getSymbol("download", "", "", "", "", "");

        assertThat(symbol, not(containsString("<span class=\"jenkins-visually-hidden\">Title</span>")));
        assertThat(symbol, not(containsString("tooltip=\"Tooltip\"")));
        assertThat(symbol, not(containsString("class=\"class1 class2\"")));
        assertThat(symbol, not(containsString("id=\"id\"")));

    }

    @Test
    void getSymbol_cachedSymbolAllowsSettingAllAttributes() {
        IconSet.getSymbol("download", "Title", "Tooltip", "class1 class2", "", "id");
        String symbol = IconSet.getSymbol("download", "Title2", "Tooltip2", "class3 class4", "", "id2");

        assertThat(symbol, not(containsString("<span class=\"jenkins-visually-hidden\">Title</span>")));
        assertThat(symbol, not(containsString("tooltip=\"Tooltip\"")));
        assertThat(symbol, not(containsString("class=\"class1 class2\"")));
        assertThat(symbol, not(containsString("id=\"id\"")));
        assertThat(symbol, containsString("<span class=\"jenkins-visually-hidden\">Title2</span>"));
        assertThat(symbol, containsString("tooltip=\"Tooltip2\""));
        assertThat(symbol, containsString("class=\"class3 class4\""));
        assertThat(symbol, containsString("id=\"id2\""));
    }

    /**
     * YUI tooltips require that the attribute not be set, otherwise a white rectangle will show on hover
     * TODO: This might be able to be removed when we move away from YUI tooltips to a better solution
     */
    @Test
    void getSymbol_notSettingTooltipDoesntAddTooltipAttribute() {
        String symbol = IconSet.getSymbol("download", "Title", "", "class1 class2", "", "id");

        assertThat(symbol, not(containsString("tooltip")));
    }

    /**
     * Culprit: https://github.com/jenkinsci/jenkins/blob/ab0bb8495819bd807a9211ac0df3f08e420226f1/core/src/main/java/org/jenkins/ui/icon/IconSet.java#L97=
     * If the tooltip contains an ampersand symbol (&amp;), it won't be removed.
     */
    @Disabled("TODO see JENKINS-68805")
    @Test
    void getSymbol_notSettingTooltipDoesntAddTooltipAttribute_evenWithAmpersand() {
        String symbol = IconSet.getSymbol("download", "Title", "With&Ampersand", "class1 class2", "", "id");

        assertThat(symbol, not(containsString("tooltip")));
    }
>>>>>>> 237b9ca4
}<|MERGE_RESOLUTION|>--- conflicted
+++ resolved
@@ -17,8 +17,6 @@
         final Map<String, Icon> coreIcons = IconSet.icons.getCoreIcons();
         assertThat("icons", coreIcons.size(), greaterThanOrEqualTo(350));
     }
-<<<<<<< HEAD
-=======
 
     @Test
     void getSymbol() {
@@ -79,5 +77,4 @@
 
         assertThat(symbol, not(containsString("tooltip")));
     }
->>>>>>> 237b9ca4
 }