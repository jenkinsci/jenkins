--- conflicted
+++ resolved
@@ -447,16 +447,9 @@
       <artifactId>powermock-api-mockito2</artifactId>
       <scope>test</scope>
     </dependency>
-<<<<<<< HEAD
-    <dependency>
-      <groupId>javax.servlet.jsp.jstl</groupId>
-      <artifactId>javax.servlet.jsp.jstl-api</artifactId>
-=======
     <dependency><!-- needed by Jelly -->
       <groupId>jakarta.servlet.jsp.jstl</groupId>
       <artifactId>jakarta.servlet.jsp.jstl-api</artifactId>
-      <version>1.2.7</version>
->>>>>>> 86af885a
     </dependency>
     <dependency>
       <groupId>org.slf4j</groupId>
