--- conflicted
+++ resolved
@@ -39,11 +39,7 @@
 
   <properties>
     <staplerFork>true</staplerFork>
-<<<<<<< HEAD
-    <stapler.version>1.244</stapler.version>
-=======
     <stapler.version>1.250</stapler.version>
->>>>>>> 274b058c
     <spring.version>2.5.6.SEC03</spring.version>
     <groovy.version>2.4.8</groovy.version>
     <!-- TODO: Actually many issues are being filtered by src/findbugs/findbugs-excludes.xml -->
