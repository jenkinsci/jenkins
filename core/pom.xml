--- conflicted
+++ resolved
@@ -63,15 +63,9 @@
       <version>${project.version}</version>
     </dependency>
     <dependency>
-<<<<<<< HEAD
       <groupId>${project.groupId}</groupId>
       <artifactId>cli</artifactId>
       <version>${project.version}</version>
-=======
-      <groupId>org.jenkins-ci</groupId>
-      <artifactId>version-number</artifactId>
-      <version>1.4</version>
->>>>>>> 8189c2cd
     </dependency>
     <dependency>
       <groupId>org.jenkins-ci</groupId>
@@ -637,6 +631,12 @@
       <groupId>com.jcraft</groupId>
       <artifactId>jzlib</artifactId>
       <version>1.1.3-kohsuke-1</version>
+    </dependency>
+    <dependency>
+      <groupId>org.jenkins-ci</groupId>
+      <artifactId>version-number</artifactId>
+      <version>1.4</version>
+      <type>jar</type>
     </dependency>
   </dependencies>
 
