--- conflicted
+++ resolved
@@ -212,11 +212,7 @@
     <dependency>
       <groupId>org.jenkins-ci</groupId>
       <artifactId>bytecode-compatibility-transformer</artifactId>
-<<<<<<< HEAD
-      <version>2.0-alpha-3</version>
-=======
       <version>2.0-alpha-4-20180618.093353-2</version>
->>>>>>> 5a110c70
     </dependency>
     <dependency>
       <groupId>org.jenkins-ci</groupId>
