--- conflicted
+++ resolved
@@ -73,10 +73,6 @@
     <dependency>
       <groupId>org.jenkins-ci</groupId>
       <artifactId>version-number</artifactId>
-<<<<<<< HEAD
-      <version>1.7</version>
-=======
->>>>>>> f5fdc4bc
     </dependency>
     <dependency>
       <groupId>org.jenkins-ci</groupId>
