<?xml version="1.0" encoding="UTF-8"?>
<!--
The MIT License

Copyright (c) 2004-2010, Sun Microsystems, Inc., Kohsuke Kawaguchi,
Daniel Dyer, Erik Ramfelt, Stephen Connolly, Tom Huybrechts, Alan Harder

Permission is hereby granted, free of charge, to any person obtaining a copy
of this software and associated documentation files (the "Software"), to deal
in the Software without restriction, including without limitation the rights
to use, copy, modify, merge, publish, distribute, sublicense, and/or sell
copies of the Software, and to permit persons to whom the Software is
furnished to do so, subject to the following conditions:

The above copyright notice and this permission notice shall be included in
all copies or substantial portions of the Software.

THE SOFTWARE IS PROVIDED "AS IS", WITHOUT WARRANTY OF ANY KIND, EXPRESS OR
IMPLIED, INCLUDING BUT NOT LIMITED TO THE WARRANTIES OF MERCHANTABILITY,
FITNESS FOR A PARTICULAR PURPOSE AND NONINFRINGEMENT. IN NO EVENT SHALL THE
AUTHORS OR COPYRIGHT HOLDERS BE LIABLE FOR ANY CLAIM, DAMAGES OR OTHER
LIABILITY, WHETHER IN AN ACTION OF CONTRACT, TORT OR OTHERWISE, ARISING FROM,
OUT OF OR IN CONNECTION WITH THE SOFTWARE OR THE USE OR OTHER DEALINGS IN
THE SOFTWARE.
-->
<project xmlns="http://maven.apache.org/POM/4.0.0" xmlns:xsi="http://www.w3.org/2001/XMLSchema-instance" xsi:schemaLocation="http://maven.apache.org/POM/4.0.0 http://maven.apache.org/maven-v4_0_0.xsd">
  <modelVersion>4.0.0</modelVersion>

  <parent>
    <groupId>org.jenkins-ci.main</groupId>
    <artifactId>jenkins-parent</artifactId>
    <version>${revision}${changelist}</version>
  </parent>

  <artifactId>jenkins-core</artifactId>

  <name>Jenkins core</name>
  <description>Jenkins core code and view files to render HTML.</description>

  <properties>
    <staplerFork>true</staplerFork>
    <hamcrest.version>2.2</hamcrest.version>
    <junit.jupiter.version>5.6.2</junit.jupiter.version>
  </properties>

  <dependencyManagement>
    <dependencies>
      <dependency>
        <groupId>org.jenkins-ci.main</groupId>
        <artifactId>jenkins-bom</artifactId>
        <version>${project.version}</version>
        <type>pom</type>
        <scope>import</scope>
      </dependency>
    </dependencies>
  </dependencyManagement>


  <dependencies>
    <dependency> <!-- Not included into BOm due to the library vs. plugin conflict and possible confusion -->
      <groupId>org.jenkins-ci.plugins.icon-shim</groupId>
      <artifactId>icon-set</artifactId>
      <version>1.0.5</version>
    </dependency>
    <dependency>
      <groupId>${project.groupId}</groupId>
      <artifactId>remoting</artifactId>
    </dependency>
    <dependency>
      <groupId>${project.groupId}</groupId>
      <artifactId>cli</artifactId>
      <version>${project.version}</version>
    </dependency>
    <dependency>
      <groupId>org.jenkins-ci</groupId>
      <artifactId>version-number</artifactId>
    </dependency>
    <dependency>
      <groupId>org.jenkins-ci</groupId>
      <artifactId>crypto-util</artifactId>
    </dependency>
    <dependency>
      <groupId>org.jvnet.hudson</groupId>
      <artifactId>jtidy</artifactId>
      <exclusions>
        <exclusion>
          <groupId>jdom</groupId>
          <artifactId>jdom</artifactId>
        </exclusion>
      </exclusions>
    </dependency>

    <dependency><!-- working around MCOMPILER-97 -->
      <groupId>org.jenkins-ci</groupId>
      <artifactId>core-annotation-processors</artifactId>
      <version>1.0</version>
      <scope>provided</scope>
      <optional>true</optional>
    </dependency>

    <dependency>
      <groupId>com.google.inject</groupId>
      <artifactId>guice</artifactId>
      <exclusions>
        <exclusion> <!-- TODO it seems to want Guava 16; apparently it manages to run against 11 -->
          <groupId>com.google.guava</groupId>
          <artifactId>guava</artifactId>
        </exclusion>
      </exclusions>
    </dependency>

    <dependency>
      <groupId>org.connectbot.jbcrypt</groupId>
      <artifactId>jbcrypt</artifactId>
    </dependency>
    <dependency> <!-- for compatibility only; all new code should use JNR. Not included into BOM due to the same reason -->
      <groupId>org.jruby.ext.posix</groupId>
      <artifactId>jna-posix</artifactId>
      <version>1.0.3-jenkins-1</version>
    </dependency>
    <dependency>
      <groupId>com.github.jnr</groupId>
      <artifactId>jnr-posix</artifactId>
    </dependency>
    <dependency>
      <groupId>org.kohsuke.stapler</groupId>
      <artifactId>stapler-groovy</artifactId>
      <exclusions>
        <exclusion>
          <groupId>commons-jelly</groupId>
          <artifactId>commons-jelly</artifactId>
        </exclusion>
        <exclusion>
          <groupId>commons-jexl</groupId>
          <artifactId>commons-jexl</artifactId>
        </exclusion>
        <exclusion>
          <groupId>org.jvnet.hudson</groupId>
          <artifactId>commons-jexl</artifactId>
        </exclusion>
        <exclusion>
          <!-- we bundle groovy-all -->
          <groupId>org.codehaus.groovy</groupId>
          <artifactId>groovy</artifactId>
        </exclusion>
      </exclusions>
    </dependency>
    <dependency>
      <groupId>org.kohsuke.stapler</groupId>
      <artifactId>stapler-jrebel</artifactId>
    </dependency>
    <dependency>
      <groupId>org.kohsuke</groupId>
      <artifactId>windows-package-checker</artifactId>
    </dependency>
    <dependency>
      <groupId>org.kohsuke.stapler</groupId>
      <artifactId>stapler-adjunct-zeroclipboard</artifactId>
    </dependency>
    <dependency>
      <groupId>org.kohsuke.stapler</groupId>
      <artifactId>stapler-adjunct-timeline</artifactId>
    </dependency>
    <dependency>
      <groupId>org.kohsuke.stapler</groupId>
      <artifactId>stapler-adjunct-codemirror</artifactId>
    </dependency>
    <dependency><!-- this helps us see the source code of the control while we edit Jenkins. -->
      <groupId>org.kohsuke.stapler</groupId>
      <artifactId>stapler-adjunct-timeline</artifactId>
      <version>1.5</version>
      <classifier>tests</classifier>
      <scope>test</scope>
    </dependency>
    <dependency>
      <groupId>io.jenkins.stapler</groupId>
      <artifactId>jenkins-stapler-support</artifactId>
    </dependency>
    <dependency>
      <groupId>org.hamcrest</groupId>
      <artifactId>hamcrest</artifactId>
      <version>${hamcrest.version}</version>
      <scope>test</scope>
    </dependency>
    <dependency>
      <groupId>org.hamcrest</groupId>
      <artifactId>hamcrest-library</artifactId>
      <version>${hamcrest.version}</version>
      <scope>test</scope>
    </dependency>

    <dependency>
      <groupId>com.infradna.tool</groupId>
      <artifactId>bridge-method-annotation</artifactId>
      <version>1.13</version>
    </dependency>

    <dependency><!-- until we get this version through Stapler -->
      <groupId>org.kohsuke.stapler</groupId>
      <artifactId>json-lib</artifactId>
    </dependency>
    <dependency>
      <groupId>commons-httpclient</groupId>
      <artifactId>commons-httpclient</artifactId>
    </dependency>
    <dependency>
      <groupId>args4j</groupId>
      <artifactId>args4j</artifactId>
    </dependency>
    <dependency>
      <groupId>org.jenkins-ci</groupId>
      <artifactId>annotation-indexer</artifactId>
    </dependency>
    <dependency>
      <groupId>org.jenkins-ci</groupId>
      <artifactId>bytecode-compatibility-transformer</artifactId>
    </dependency>
    <dependency>
      <groupId>org.jenkins-ci</groupId>
      <artifactId>task-reactor</artifactId>
    </dependency>
    <dependency>
      <groupId>org.jvnet.localizer</groupId>
      <artifactId>localizer</artifactId>
    </dependency>
    <dependency>
      <groupId>antlr</groupId>
      <artifactId>antlr</artifactId>
    </dependency>
    <dependency>
      <groupId>org.jvnet.hudson</groupId>
      <artifactId>xstream</artifactId>
      <exclusions>
        <exclusion>
          <groupId>xmlpull</groupId>
          <artifactId>xmlpull</artifactId>
        </exclusion>
        <exclusion>
          <groupId>xpp3</groupId>
          <artifactId>xpp3_min</artifactId>
        </exclusion>
      </exclusions>
    </dependency>
    <!--
    still including the xpp3 driver to ensure backwards compatibilty
    for other plugins that may be depending on it. Not included into BOM
    -->
    <dependency>
      <groupId>xpp3</groupId>
      <artifactId>xpp3</artifactId>
      <version>1.1.4c</version>
    </dependency>
    <dependency>
      <groupId>net.sf.kxml</groupId>
      <artifactId>kxml2</artifactId>
    </dependency>
    <dependency>
      <groupId>org.jfree</groupId>
      <artifactId>jfreechart</artifactId>
    </dependency>
    <dependency>
      <groupId>org.apache.ant</groupId>
      <artifactId>ant</artifactId>
    </dependency>
    <dependency>
      <groupId>javax.servlet</groupId>
      <artifactId>javax.servlet-api</artifactId>
      <version>3.1.0</version>
      <scope>provided</scope>
    </dependency>
    <dependency>
      <groupId>commons-io</groupId>
      <artifactId>commons-io</artifactId>
    </dependency>
    <dependency><!-- hudson doesn't use this directly, but some plugins wanted to use the latest -->
      <groupId>commons-lang</groupId>
      <artifactId>commons-lang</artifactId>
    </dependency>
    <dependency>
      <groupId>commons-digester</groupId>
      <artifactId>commons-digester</artifactId>
      <exclusions>
        <exclusion>
          <groupId>xml-apis</groupId>
          <artifactId>xml-apis</artifactId>
        </exclusion>
      </exclusions>
    </dependency>
    <dependency>
      <groupId>commons-beanutils</groupId>
      <artifactId>commons-beanutils</artifactId>
    </dependency>
    <dependency>
        <groupId>org.apache.commons</groupId>
        <artifactId>commons-compress</artifactId>
    </dependency>
    <dependency>
      <groupId>com.sun.mail</groupId>
      <artifactId>jakarta.mail</artifactId>
    </dependency>
    <dependency>
      <groupId>jaxen</groupId>
      <artifactId>jaxen</artifactId>
      <exclusions>
        <exclusion>
          <groupId>dom4j</groupId>
          <artifactId>dom4j</artifactId>
        </exclusion>
        <exclusion>
          <groupId>xom</groupId>
          <artifactId>xom</artifactId>
        </exclusion>
        <exclusion>
          <groupId>xml-apis</groupId>
          <artifactId>xml-apis</artifactId>
        </exclusion>
        <exclusion>
          <groupId>xerces</groupId>
          <artifactId>xercesImpl</artifactId>
        </exclusion>
        <exclusion>
          <groupId>jdom</groupId>
          <artifactId>jdom</artifactId>
        </exclusion>
      </exclusions>
    </dependency>
    <dependency>
      <groupId>commons-jelly</groupId>
      <artifactId>commons-jelly-tags-fmt</artifactId>
    </dependency>
    <dependency>
      <groupId>commons-jelly</groupId>
      <artifactId>commons-jelly-tags-xml</artifactId>
      <exclusions>
        <exclusion>
          <groupId>commons-jelly</groupId>
          <artifactId>commons-jelly</artifactId>
        </exclusion>
        <exclusion>
          <groupId>commons-jexl</groupId>
          <artifactId>commons-jexl</artifactId>
        </exclusion>
        <exclusion>
          <groupId>commons-jelly</groupId>
          <artifactId>commons-jelly-tags-junit</artifactId>
        </exclusion>
        <exclusion>
          <groupId>xml-apis</groupId>
          <artifactId>xml-apis</artifactId>
        </exclusion>
        <exclusion>
          <groupId>xalan</groupId>
          <artifactId>xalan</artifactId>
        </exclusion>
        <exclusion>
          <groupId>xerces</groupId>
          <artifactId>xercesImpl</artifactId>
        </exclusion>
        <exclusion>
          <groupId>dom4j</groupId>
          <artifactId>dom4j</artifactId>
        </exclusion>
      </exclusions>
    </dependency>
    <dependency>
      <groupId>org.jvnet.hudson</groupId>
      <artifactId>commons-jelly-tags-define</artifactId>
      <exclusions>
        <exclusion>
          <groupId>dom4j</groupId>
          <artifactId>dom4j</artifactId>
        </exclusion>
        <exclusion>
          <groupId>commons-cli</groupId>
          <artifactId>commons-cli</artifactId>
        </exclusion>
        <exclusion>
          <groupId>org.jvnet.hudson</groupId>
          <artifactId>commons-jelly</artifactId>
        </exclusion>
      </exclusions>
    </dependency>
    <dependency>
      <groupId>org.jenkins-ci</groupId>
      <artifactId>commons-jexl</artifactId>
    </dependency>
    <dependency>
      <groupId>org.springframework.security</groupId>
      <artifactId>spring-security-web</artifactId>
    </dependency>
    <dependency>
      <groupId>org.codehaus.groovy</groupId>
      <artifactId>groovy-all</artifactId>
    </dependency>
    <dependency><!-- groovy shell uses this but uses an optional dependency. Not included into BOM -->
      <groupId>jline</groupId>
      <artifactId>jline</artifactId>
      <version>2.12</version>
      <scope>compile</scope>
    </dependency>
    <dependency><!-- groovy shell uses this but it doesn't declare this dependency -->
      <groupId>org.fusesource.jansi</groupId>
      <artifactId>jansi</artifactId>
    </dependency>
    <dependency>
<<<<<<< HEAD
      <groupId>junit</groupId>
      <artifactId>junit</artifactId>
=======
      <!--
        for Grails spring bean builder.
        Ideally we should be able to modify BeanBuilder so as not to depend on this.
      -->
      <groupId>org.springframework</groupId>
      <artifactId>spring-webmvc</artifactId>
    </dependency>
    <dependency>
      <groupId>org.springframework</groupId>
      <artifactId>spring-core</artifactId>
    </dependency>
    <dependency><!-- Jenkins core doesn't use it but HUDSON-3811 requires us to put it. -->
      <groupId>org.springframework</groupId>
      <artifactId>spring-aop</artifactId>
    </dependency>
    <dependency>
      <groupId>org.junit.jupiter</groupId>
      <artifactId>junit-jupiter-api</artifactId>
      <version>${junit.jupiter.version}</version>
      <scope>test</scope>
    </dependency>
    <dependency>
      <groupId>org.junit.jupiter</groupId>
      <artifactId>junit-jupiter-engine</artifactId>
      <version>${junit.jupiter.version}</version>
      <scope>test</scope>
    </dependency>
    <dependency>
      <groupId>org.junit.vintage</groupId>
      <artifactId>junit-vintage-engine</artifactId>
      <version>${junit.jupiter.version}</version>
      <scope>test</scope>
    </dependency>
    <dependency>
      <groupId>org.junit.jupiter</groupId>
      <artifactId>junit-jupiter</artifactId>
      <version>${junit.jupiter.version}</version>
>>>>>>> dcc9a924
      <scope>test</scope>
    </dependency>
    <dependency>
      <groupId>org.mockito</groupId>
      <artifactId>mockito-core</artifactId>
      <scope>test</scope>
    </dependency>
    <dependency>
      <groupId>org.powermock</groupId>
      <artifactId>powermock-module-junit4</artifactId>
      <scope>test</scope>
    </dependency>
    <dependency>
      <groupId>org.powermock</groupId>
      <artifactId>powermock-api-mockito2</artifactId>
      <scope>test</scope>
    </dependency>
    <dependency><!-- needed by Jelly -->
      <groupId>jakarta.servlet.jsp.jstl</groupId>
      <artifactId>jakarta.servlet.jsp.jstl-api</artifactId>
    </dependency>
    <dependency>
      <groupId>org.slf4j</groupId>
      <artifactId>jcl-over-slf4j</artifactId>
    </dependency>
    <dependency>
      <groupId>org.slf4j</groupId>
      <artifactId>log4j-over-slf4j</artifactId>
    </dependency>
    <dependency>
      <groupId>org.slf4j</groupId>
      <artifactId>slf4j-jdk14</artifactId>
      <scope>test</scope>
    </dependency>
    <dependency>
      <groupId>com.sun.xml.txw2</groupId>
      <artifactId>txw2</artifactId>
    </dependency>
    <dependency>
      <groupId>commons-collections</groupId>
      <artifactId>commons-collections</artifactId>
    </dependency>
    <dependency>
      <groupId>org.jvnet.winp</groupId>
      <artifactId>winp</artifactId>
    </dependency>
    <dependency>
      <groupId>org.jenkins-ci</groupId>
      <artifactId>memory-monitor</artifactId>
    </dependency>
    <dependency><!-- StAX implementation. See HUDSON-2547. -->
      <groupId>org.codehaus.woodstox</groupId>
      <artifactId>wstx-asl</artifactId>
    </dependency>
    <dependency>
      <groupId>net.java.dev.jna</groupId>
      <artifactId>jna</artifactId>
    </dependency>
    <dependency>
      <groupId>org.kohsuke</groupId>
      <artifactId>akuma</artifactId>
    </dependency>
    <dependency>
      <groupId>org.kohsuke</groupId>
      <artifactId>libpam4j</artifactId>
    </dependency>
    <dependency>
      <groupId>org.kohsuke</groupId>
      <artifactId>libzfs</artifactId>
    </dependency>
    <dependency>
      <groupId>com.sun.solaris</groupId>
      <artifactId>embedded_su4j</artifactId>
    </dependency>
    <dependency>
      <groupId>net.java.sezpoz</groupId>
      <artifactId>sezpoz</artifactId>
    </dependency>
    <dependency>
      <groupId>org.kohsuke.jinterop</groupId>
      <artifactId>j-interop</artifactId>
    </dependency>
    <dependency> <!-- Not in BOM, optional -->
      <groupId>org.kohsuke.metainf-services</groupId>
      <artifactId>metainf-services</artifactId>
      <version>1.8</version>
      <optional>true</optional>
    </dependency>
    <dependency>
      <groupId>org.jvnet.robust-http-client</groupId>
      <artifactId>robust-http-client</artifactId>
    </dependency>
    <dependency> <!-- Not included into BOM, plugins should use one from structs-plugin -->
      <groupId>org.jenkins-ci</groupId>
      <artifactId>symbol-annotation</artifactId>
      <version>1.1</version>
    </dependency>

    <dependency>
      <groupId>commons-codec</groupId>
      <artifactId>commons-codec</artifactId>
    </dependency>

    <dependency>
      <groupId>org.kohsuke</groupId>
      <artifactId>access-modifier-annotation</artifactId>
    </dependency>

    <dependency>
      <groupId>com.github.spotbugs</groupId>
      <artifactId>spotbugs-annotations</artifactId>
      <optional>true</optional>
    </dependency>
    <dependency>
      <groupId>net.jcip</groupId>
      <artifactId>jcip-annotations</artifactId>
      <optional>true</optional>
    </dependency>

    <dependency>
      <groupId>commons-fileupload</groupId>
      <artifactId>commons-fileupload</artifactId>
    </dependency>

    <!-- offline profiler API to put in the classpath if we need it -->
    <!--dependency>
      <groupId>com.yourkit.api</groupId>
      <artifactId>yjp</artifactId>
      <version>dontcare</version>
      <scope>system</scope>
      <systemPath>/usr/local/yjp/lib/yjp.jar</systemPath>
    </dependency-->

    <dependency>
      <groupId>com.google.guava</groupId>
      <artifactId>guava</artifactId>
      <exclusions>
        <exclusion> <!-- pick up from Stapler -->
          <groupId>com.google.code.findbugs</groupId>
          <artifactId>jsr305</artifactId>
        </exclusion>
      </exclusions>
    </dependency>
    <dependency>
      <groupId>com.google.guava</groupId>
      <artifactId>guava-testlib</artifactId>
      <scope>test</scope>
    </dependency>
    <!-- Overriding Stapler’s 1.1.3 version to diagnose JENKINS-20618: -->
    <dependency>
      <groupId>com.jcraft</groupId>
      <artifactId>jzlib</artifactId>
    </dependency>
    <dependency>
      <groupId>org.xmlunit</groupId>
      <artifactId>xmlunit-core</artifactId>
      <version>2.2.1</version>
      <scope>test</scope>
    </dependency>
    <dependency>
      <groupId>org.xmlunit</groupId>
      <artifactId>xmlunit-matchers</artifactId>
      <version>2.2.1</version>
      <scope>test</scope>
    </dependency>
  </dependencies>

  <build>
    <plugins>
        <plugin>
         <groupId>org.codehaus.mojo</groupId>
         <artifactId>build-helper-maven-plugin</artifactId>
         <executions>
             <execution>
                 <id>add-source</id>
                 <phase>generate-sources</phase>
                 <goals>
                     <goal>add-source</goal>
                 </goals>
                 <configuration>
                     <sources>
                         <source>${project.build.directory}/generated-sources/antlr</source>
                         <source>${project.build.directory}/generated-sources/localizer</source>
                         <source>${project.build.directory}/generated-sources/taglib-interface</source>
                     </sources>
                 </configuration>
             </execution>
         </executions>
      </plugin>
      <plugin>
        <groupId>org.jenkins-ci.tools</groupId>
        <artifactId>maven-hpi-plugin</artifactId>
        <executions>
          <execution>
            <goals>
              <goal>generate-taglib-interface</goal>
              <goal>record-core-location</goal>
            </goals>
          </execution>
        </executions>
      </plugin>
      <plugin>
        <groupId>org.jvnet.hudson.tools</groupId>
        <artifactId>maven-encoding-plugin</artifactId>
        <!-- version specified in grandparent pom -->
        <executions>
          <execution>
            <goals>
              <goal>check-encoding</goal>
            </goals>
            <phase>compile</phase>
          </execution>
        </executions>
      </plugin>
      <plugin>
        <groupId>com.infradna.tool</groupId>
        <artifactId>bridge-method-injector</artifactId>
        <executions>
          <execution>
            <goals>
              <goal>process</goal>
            </goals>
          </execution>
        </executions>
      </plugin>
      <plugin>
        <groupId>org.kohsuke.stapler</groupId>
        <artifactId>maven-stapler-plugin</artifactId>
        <!-- version specified in grandparent pom -->
        <configuration>
          <fork>${staplerFork}</fork><!-- the source code is big enough now that otherwise it fails with OutOfMemoryError -->
          <maxmem>128m</maxmem>
        </configuration>
      </plugin>
      <plugin>
        <groupId>org.jvnet.localizer</groupId>
        <artifactId>maven-localizer-plugin</artifactId>
        <!-- version specified in grandparent pom -->
        <executions>
          <execution>
            <goals>
              <goal>generate</goal>
            </goals>
            <configuration>
              <fileMask>Messages.properties</fileMask>
              <outputDirectory>target/generated-sources/localizer</outputDirectory>
              <accessModifierAnnotations>true</accessModifierAnnotations>
            </configuration>
          </execution>
        </executions>
      </plugin>
      <plugin>
        <groupId>org.kohsuke</groupId>
        <artifactId>access-modifier-checker</artifactId>
        <executions>
          <execution>
            <goals>
              <goal>enforce</goal>
            </goals>
          </execution>
        </executions>
      </plugin>
      <plugin>
        <groupId>org.codehaus.mojo</groupId>
        <artifactId>antlr-maven-plugin</artifactId>
        <!-- version specified in grandparent pom -->
        <executions>
          <execution>
            <id>cron</id>
            <goals>
              <goal>generate</goal>
            </goals>
            <configuration>
              <sourceDirectory>${basedir}/src/main/grammar</sourceDirectory>
              <grammars>crontab.g</grammars>
            </configuration>
          </execution>
          <execution>
            <id>labelExpr</id>
            <goals>
              <goal>generate</goal>
            </goals>
            <configuration>
              <sourceDirectory>${basedir}/src/main/grammar</sourceDirectory>
              <grammars>labelExpr.g</grammars>
            </configuration>
          </execution>
        </executions>
      </plugin>
      <plugin>
        <artifactId>maven-dependency-plugin</artifactId>
        <executions>
          <execution>
            <id>winsw</id>
            <phase>generate-resources</phase>
            <goals>
              <!-- we use copy as this is a dependency from outside the reactor -->
              <goal>copy</goal>
            </goals>
            <configuration>
              <artifactItems>
                <artifactItem>
                  <groupId>com.sun.winsw</groupId>
                  <artifactId>winsw</artifactId>
                  <version>2.9.0</version>
                  <classifier>net4</classifier>
                  <type>exe</type>
                  <outputDirectory>${project.build.outputDirectory}/windows-service</outputDirectory>
                  <destFileName>jenkins.exe</destFileName>
                </artifactItem>
              </artifactItems>
            </configuration>
          </execution>
        </executions>
      </plugin>
      <plugin>
        <artifactId>maven-surefire-plugin</artifactId>
        <configuration>
          <forkCount>0.5C</forkCount>
          <reuseForks>true</reuseForks>
          <argLine>-noverify</argLine> <!-- some versions of JDK7/8 causes VerifyError during mock tests: http://code.google.com/p/powermock/issues/detail?id=504 -->
        </configuration>
      </plugin>
      <plugin><!-- set main class -->
        <artifactId>maven-jar-plugin</artifactId>
        <!-- version specified in grandparent pom -->
        <configuration>
          <archive>
            <manifest>
              <mainClass>hudson.Main</mainClass>
              <addClasspath>true</addClasspath>
              <classpathPrefix />
            </manifest>
          </archive>
        </configuration>
      </plugin>
    </plugins>
  </build>

  <reporting>
    <plugins>
      <plugin><!-- generate Jelly tag lib documentation -->
        <groupId>org.kohsuke.stapler</groupId>
        <artifactId>maven-stapler-plugin</artifactId>
        <version>${maven-stapler-plugin.version}</version>
        <configuration>
          <patterns>
            <pattern>/lib/.*</pattern>
          </patterns>
        </configuration>
      </plugin>
      <plugin><!-- skip slow dependency analysis -->
        <artifactId>maven-project-info-reports-plugin</artifactId>
        <version>2.6</version>
        <configuration>
          <dependencyLocationsEnabled>false</dependencyLocationsEnabled>
        </configuration>
      </plugin>
    </plugins>
  </reporting>

  <profiles>
    <profile>
      <id>debug</id>
      <activation>
        <activeByDefault>true</activeByDefault>
      </activation>
    </profile>
    <profile>
      <id>release</id>
      <build>
        <plugins>
          <plugin>
            <!--
              generate jelly taglib docs from src/main/resources.
              this is necessary in addition to the <reporting> configuration
              to get the results deployed.
            -->
            <groupId>org.kohsuke.stapler</groupId>
            <artifactId>maven-stapler-plugin</artifactId>
            <!-- version specified in grandparent pom -->
            <executions>
              <execution>
                <goals>
                  <goal>jelly-taglibdoc</goal>
                </goals>
                <configuration>
                  <patterns>
                    <pattern>/lib/.*</pattern>
                  </patterns>
                </configuration>
              </execution>
            </executions>
          </plugin>
        </plugins>
      </build>
    </profile>
    <profile>
      <!-- Run SpotBugs for better error detection. Run as "mvn -Pspotbugs install site". -->
      <!-- SpotBugs has been moved to the default build flow, but here we fail the build on errors-->
      <id>spotbugs</id>
      <properties>
        <!-- In the default profile we always fail the build if there SpotBugs errors -->
        <findbugs.failOnError>true</findbugs.failOnError>
      </properties>
    </profile>
    <profile>
      <id>all-tests</id>
      <activation>
        <property>
          <name>!test</name>
        </property>
      </activation>
      <properties>
        <maven.test.redirectTestOutputToFile>true</maven.test.redirectTestOutputToFile>
      </properties>
    </profile>
  </profiles>
</project><|MERGE_RESOLUTION|>--- conflicted
+++ resolved
@@ -403,26 +403,6 @@
       <artifactId>jansi</artifactId>
     </dependency>
     <dependency>
-<<<<<<< HEAD
-      <groupId>junit</groupId>
-      <artifactId>junit</artifactId>
-=======
-      <!--
-        for Grails spring bean builder.
-        Ideally we should be able to modify BeanBuilder so as not to depend on this.
-      -->
-      <groupId>org.springframework</groupId>
-      <artifactId>spring-webmvc</artifactId>
-    </dependency>
-    <dependency>
-      <groupId>org.springframework</groupId>
-      <artifactId>spring-core</artifactId>
-    </dependency>
-    <dependency><!-- Jenkins core doesn't use it but HUDSON-3811 requires us to put it. -->
-      <groupId>org.springframework</groupId>
-      <artifactId>spring-aop</artifactId>
-    </dependency>
-    <dependency>
       <groupId>org.junit.jupiter</groupId>
       <artifactId>junit-jupiter-api</artifactId>
       <version>${junit.jupiter.version}</version>
@@ -444,7 +424,6 @@
       <groupId>org.junit.jupiter</groupId>
       <artifactId>junit-jupiter</artifactId>
       <version>${junit.jupiter.version}</version>
->>>>>>> dcc9a924
       <scope>test</scope>
     </dependency>
     <dependency>
