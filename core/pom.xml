--- conflicted
+++ resolved
@@ -771,12 +771,7 @@
         <configuration>
           <forkCount>0.5C</forkCount>
           <reuseForks>true</reuseForks>
-<<<<<<< HEAD
-          <argLine>-XX:MaxPermSize=128m -noverify</argLine> <!-- some versions of JDK7/8 causes VerifyError during mock tests: http://code.google.com/p/powermock/issues/detail?id=504 -->
-=======
           <argLine>-noverify</argLine> <!-- some versions of JDK7/8 causes VerifyError during mock tests: http://code.google.com/p/powermock/issues/detail?id=504 -->
-          <trimStackTrace>false</trimStackTrace> <!-- SUREFIRE-1226 workaround -->
->>>>>>> 09cfe3bd
         </configuration>
       </plugin>
       <plugin><!-- set main class -->
