--- conflicted
+++ resolved
@@ -178,11 +178,7 @@
     <dependency>
       <groupId>org.jenkins-ci.main</groupId>
       <artifactId>jenkins-test-harness</artifactId>
-<<<<<<< HEAD
-      <version>2418.ve62e9a_07377e</version>
-=======
-      <version>2418.ve283b_a_b_79e37</version>
->>>>>>> 73185b25
+      <version>2419.vef4522a_87b_75</version>
       <scope>test</scope>
       <exclusions>
         <exclusion>
