--- conflicted
+++ resolved
@@ -93,12 +93,8 @@
     <dependency>
       <groupId>${project.groupId}</groupId>
       <artifactId>jenkins-test-harness</artifactId>
-<<<<<<< HEAD
       <!-- TODO https://github.com/jenkinsci/jenkins-test-harness/pull/493 -->
-      <version>1850.va_4a_a_01d2b_57b</version>
-=======
-      <version>1854.v92f6cb_540509</version>
->>>>>>> 6b2c8b71
+      <version>1857.vd7cd4f785585</version>
       <scope>test</scope>
       <exclusions>
         <exclusion>
