--- conflicted
+++ resolved
@@ -90,12 +90,8 @@
     <dependency>
       <groupId>${project.groupId}</groupId>
       <artifactId>jenkins-test-harness</artifactId>
-<<<<<<< HEAD
       <!-- TODO https://github.com/jenkinsci/jenkins-test-harness/pull/438 -->
-      <version>1801.v9ec6b_0d2b_a_a_5</version>
-=======
-      <version>1802.v9de0d87365d2</version>
->>>>>>> 76481f4a
+      <version>1819.vb_34b_c3898b_7e</version>
       <scope>test</scope>
       <exclusions>
         <exclusion>
