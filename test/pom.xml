--- conflicted
+++ resolved
@@ -106,11 +106,8 @@
     <dependency>
       <groupId>${project.groupId}</groupId>
       <artifactId>jenkins-test-harness</artifactId>
-<<<<<<< HEAD
-      <version>1995.v96366f69785f</version>
-=======
-      <version>2002.v0b_78b_a_d69e5d</version>
->>>>>>> 38ce4882
+      <!-- TODO https://github.com/jenkinsci/jenkins-test-harness/pull/589 -->
+      <version>2011.vf7edf4d6253d</version>
       <scope>test</scope>
       <exclusions>
         <exclusion>
