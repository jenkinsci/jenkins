--- conflicted
+++ resolved
@@ -81,11 +81,7 @@
     <dependency>
       <groupId>${project.groupId}</groupId>
       <artifactId>jenkins-test-harness</artifactId>
-<<<<<<< HEAD
-      <version>1657.vf8a824e79147</version>
-=======
       <version>1666.vd1360abbfe9e</version>
->>>>>>> 14a763b4
       <scope>test</scope>
       <exclusions>
         <exclusion>
