<?xml version="1.0" encoding="UTF-8"?>
<!--
The MIT License

Copyright (c) 2004-2018, Sun Microsystems, Inc., Kohsuke Kawaguchi, CloudBees, Inc.

Permission is hereby granted, free of charge, to any person obtaining a copy
of this software and associated documentation files (the "Software"), to deal
in the Software without restriction, including without limitation the rights
to use, copy, modify, merge, publish, distribute, sublicense, and/or sell
copies of the Software, and to permit persons to whom the Software is
furnished to do so, subject to the following conditions:

The above copyright notice and this permission notice shall be included in
all copies or substantial portions of the Software.

THE SOFTWARE IS PROVIDED "AS IS", WITHOUT WARRANTY OF ANY KIND, EXPRESS OR
IMPLIED, INCLUDING BUT NOT LIMITED TO THE WARRANTIES OF MERCHANTABILITY,
FITNESS FOR A PARTICULAR PURPOSE AND NONINFRINGEMENT. IN NO EVENT SHALL THE
AUTHORS OR COPYRIGHT HOLDERS BE LIABLE FOR ANY CLAIM, DAMAGES OR OTHER
LIABILITY, WHETHER IN AN ACTION OF CONTRACT, TORT OR OTHERWISE, ARISING FROM,
OUT OF OR IN CONNECTION WITH THE SOFTWARE OR THE USE OR OTHER DEALINGS IN
THE SOFTWARE.
-->
<project xmlns="http://maven.apache.org/POM/4.0.0" xmlns:xsi="http://www.w3.org/2001/XMLSchema-instance" xsi:schemaLocation="http://maven.apache.org/POM/4.0.0 https://maven.apache.org/xsd/maven-4.0.0.xsd">
  <modelVersion>4.0.0</modelVersion>

  <parent>
    <groupId>org.jenkins-ci.main</groupId>
    <artifactId>jenkins-parent</artifactId>
    <version>${revision}${changelist}</version>
  </parent>

  <artifactId>jenkins-test</artifactId>

  <name>Tests for Jenkins core</name>
  <description>Functional tests for Jenkins core</description>

  <properties>
    <mavenDebug>false</mavenDebug>
    <!-- Minimum Remoting version, which is tested for API compatibility, duplicated so that renovate only updates the latest remoting version property -->
    <remoting.minimum.supported.version>3107.v665000b_51092</remoting.minimum.supported.version>
    <!-- Filled in by jacoco-maven-plugin -->
    <jacocoSurefireArgs />
    <!--
      Filled in by maven-hpi-plugin from the MANIFEST.MF entry in jenkins.war, but we provide a default value for the benefit of IDEs.
      Make sure to keep the directives in core/pom.xml and war/pom.xml in sync with these.
    -->
    <jenkins.addOpens>--add-opens java.base/java.lang=ALL-UNNAMED --add-opens java.base/java.io=ALL-UNNAMED --add-opens java.base/java.util=ALL-UNNAMED</jenkins.addOpens>
    <!-- Filled in by maven-hpi-plugin with the path to org-netbeans-insane-hook.jar extracted from jenkins-test-harness -->
    <jenkins.insaneHook />
  </properties>

  <dependencyManagement>
    <dependencies>
      <dependency>
        <groupId>org.jenkins-ci.main</groupId>
        <artifactId>jenkins-bom</artifactId>
        <version>${project.version}</version>
        <type>pom</type>
        <scope>import</scope>
      </dependency>
      <dependency>
        <groupId>io.jenkins.plugins</groupId>
        <artifactId>commons-lang3-api</artifactId>
        <version>3.17.0-84.vb_b_938040b_078</version>
      </dependency>
      <dependency>
        <!-- RequireUpperBoundDeps between checks-api, plugin-util-api, and font-awesome-api -->
        <groupId>io.jenkins.plugins</groupId>
        <artifactId>commons-text-api</artifactId>
        <version>1.13.0-153.v91dcd89e2a_22</version>
      </dependency>
      <dependency>
        <!-- RequireUpperBoundDeps between bootstrap5-api and echarts-api -->
        <groupId>io.jenkins.plugins</groupId>
        <artifactId>font-awesome-api</artifactId>
        <version>6.7.2-1</version>
      </dependency>
      <dependency>
        <groupId>io.jenkins.plugins</groupId>
        <artifactId>ionicons-api</artifactId>
        <version>82.v0597178874e1</version>
      </dependency>
      <dependency>
        <groupId>io.jenkins.plugins</groupId>
        <artifactId>javax-activation-api</artifactId>
        <version>1.2.0-8</version>
      </dependency>
      <dependency>
        <groupId>io.jenkins.plugins</groupId>
        <artifactId>plugin-util-api</artifactId>
        <version>6.1.0</version>
      </dependency>
      <dependency>
        <groupId>org.jenkins-ci.plugins</groupId>
        <artifactId>ant</artifactId>
        <version>513.vde9e7b_a_0da_0f</version>
      </dependency>
      <dependency>
        <groupId>org.jenkins-ci.plugins</groupId>
        <artifactId>bouncycastle-api</artifactId>
        <version>2.30.1.80-256.vf98926042a_9b_</version>
      </dependency>
      <dependency>
        <!-- RequireUpperBoundDeps via mailer and junit -->
        <groupId>org.jenkins-ci.plugins</groupId>
        <artifactId>display-url-api</artifactId>
        <version>2.209.v582ed814ff2f</version>
      </dependency>
      <dependency>
        <!-- Required by workflow-support -->
        <groupId>org.jenkins-ci.plugins</groupId>
        <artifactId>scm-api</artifactId>
        <version>704.v3ce5c542825a_</version>
      </dependency>
      <dependency>
        <!-- requireUpperBoundDeps via matrix-project and junit -->
        <groupId>org.jenkins-ci.plugins</groupId>
        <artifactId>script-security</artifactId>
        <version>1373.vb_b_4a_a_c26fa_00</version>
      </dependency>
      <dependency>
        <groupId>org.jenkins-ci.plugins.workflow</groupId>
        <artifactId>workflow-api</artifactId>
        <version>1366.vf1fb_e1a_f6b_22</version>
      </dependency>
      <dependency>
        <groupId>org.jenkins-ci.plugins.workflow</groupId>
        <artifactId>workflow-step-api</artifactId>
        <version>700.v6e45cb_a_5a_a_21</version>
      </dependency>
      <dependency>
        <!-- Required by plugin-util-api -->
        <groupId>org.jenkins-ci.plugins.workflow</groupId>
        <artifactId>workflow-support</artifactId>
        <version>963.va_600813d04a_a_</version>
      </dependency>
    </dependencies>
  </dependencyManagement>
  <dependencies>
    <!-- For maven-hpi-plugin -->
    <dependency>
      <groupId>${project.groupId}</groupId>
      <artifactId>jenkins-core</artifactId>
      <version>${project.version}</version>
      <scope>provided</scope>
    </dependency>
    <dependency>
      <groupId>${project.groupId}</groupId>
      <artifactId>jenkins-war</artifactId>
      <version>${project.version}</version>
      <type>executable-war</type>
      <scope>test</scope>
    </dependency>
    <dependency>
      <groupId>io.jenkins.plugins</groupId>
      <artifactId>javax-mail-api</artifactId>
      <version>1.6.2-11</version>
      <scope>test</scope>
    </dependency>
    <dependency>
      <groupId>org.awaitility</groupId>
      <artifactId>awaitility</artifactId>
      <version>4.3.0</version>
      <scope>test</scope>
    </dependency>
    <dependency>
      <groupId>org.hamcrest</groupId>
      <artifactId>hamcrest</artifactId>
      <scope>test</scope>
    </dependency>
    <dependency>
      <groupId>org.jenkins-ci</groupId>
      <artifactId>test-annotations</artifactId>
      <scope>test</scope>
    </dependency>
    <dependency>
      <groupId>org.jenkins-ci.main</groupId>
      <artifactId>jenkins-test-harness</artifactId>
<<<<<<< HEAD
      <!-- TODO this is an incremental version, update to release version after https://github.com/jenkinsci/jenkins-test-harness/pull/935-->
      <version>2424.vb_d30d01d7537</version>
=======
      <version>2421.v8109b_b_b_70175</version>
>>>>>>> 5e77235d
      <scope>test</scope>
      <exclusions>
        <exclusion>
          <groupId>${project.groupId}</groupId>
          <artifactId>jenkins-war</artifactId>
        </exclusion>
        <exclusion>
          <groupId>org.hamcrest</groupId>
          <artifactId>hamcrest-core</artifactId>
        </exclusion>
      </exclusions>
    </dependency>
    <dependency>
      <groupId>org.jenkins-ci.main</groupId>
      <artifactId>jenkins-test-harness-tools</artifactId>
      <version>2.2</version>
      <scope>test</scope>
      <exclusions>
        <exclusion>
          <groupId>org.jenkins-ci.main</groupId>
          <artifactId>jenkins-test-harness</artifactId>
        </exclusion>
      </exclusions>
    </dependency>
    <dependency>
      <groupId>org.jenkins-ci.modules</groupId>
      <artifactId>instance-identity</artifactId>
      <version>203.v15e81a_1b_7a_38</version>
      <scope>test</scope>
    </dependency>
    <dependency>
      <groupId>org.jenkins-ci.plugins</groupId>
      <artifactId>antisamy-markup-formatter</artifactId>
      <version>173.v680e3a_b_69ff3</version>
      <scope>test</scope>
    </dependency>
    <dependency>
      <groupId>org.jenkins-ci.plugins</groupId>
      <artifactId>cloudbees-folder</artifactId>
      <version>6.991.v1d5f531726d0</version>
      <scope>test</scope>
    </dependency>
    <dependency>
      <groupId>org.jenkins-ci.plugins</groupId>
      <artifactId>credentials</artifactId>
      <version>1413.va_51c53703df1</version>
      <scope>test</scope>
    </dependency>
    <dependency>
      <groupId>org.jenkins-ci.plugins</groupId>
      <artifactId>junit</artifactId>
      <version>1319.v000471ca_e5e2</version>
      <scope>test</scope>
    </dependency>
    <dependency>
      <groupId>org.jenkins-ci.plugins</groupId>
      <artifactId>mailer</artifactId>
      <version>489.vd4b_25144138f</version>
      <scope>test</scope>
    </dependency>
    <dependency>
      <groupId>org.jenkins-ci.plugins</groupId>
      <artifactId>matrix-auth</artifactId>
      <version>3.2.5</version>
      <scope>test</scope>
    </dependency>
    <dependency>
      <groupId>org.jenkins-ci.plugins</groupId>
      <artifactId>matrix-project</artifactId>
      <version>847.v88a_f90ff9f20</version>
      <scope>test</scope>
    </dependency>
    <dependency>
      <groupId>org.jenkins-ci.plugins</groupId>
      <artifactId>structs</artifactId>
      <version>343.vdcf37b_a_c81d5</version>
      <scope>test</scope>
    </dependency>
    <dependency>
      <groupId>org.jenkins-ci.plugins</groupId>
      <artifactId>variant</artifactId>
      <version>70.va_d9f17f859e0</version>
      <scope>test</scope>
    </dependency>
    <dependency>
      <groupId>org.junit.jupiter</groupId>
      <artifactId>junit-jupiter</artifactId>
      <scope>test</scope>
    </dependency>
    <dependency>
      <groupId>org.junit.vintage</groupId>
      <artifactId>junit-vintage-engine</artifactId>
      <scope>test</scope>
      <exclusions>
        <exclusion>
          <groupId>org.hamcrest</groupId>
          <artifactId>hamcrest-core</artifactId>
        </exclusion>
      </exclusions>
    </dependency>
    <dependency>
      <groupId>org.mockito</groupId>
      <artifactId>mockito-core</artifactId>
      <scope>test</scope>
    </dependency>
  </dependencies>

  <build>
    <plugins>
      <plugin>
        <groupId>org.jenkins-ci.tools</groupId>
        <artifactId>maven-hpi-plugin</artifactId>
        <!-- Version specified in grandparent POM -->
        <extensions>true</extensions>
        <executions>
          <execution>
            <id>prepare-test-plugins</id>
            <goals>
              <goal>resolve-test-dependencies</goal>
            </goals>
            <phase>test-compile</phase>
          </execution>
          <execution>
            <id>test-runtime</id>
            <goals>
              <goal>test-runtime</goal>
            </goals>
            <phase>test</phase>
          </execution>
        </executions>
      </plugin>
      <plugin>
        <artifactId>maven-dependency-plugin</artifactId>
        <!-- Version specified in grandparent POM -->
        <executions>
          <execution>
            <id>old-remoting-for-test</id>
            <goals>
              <!-- we use copy as this is a dependency from outside the reactor -->
              <goal>copy</goal>
            </goals>
            <phase>generate-test-resources</phase>
            <configuration>
              <artifactItems>
                <artifactItem>
                  <groupId>org.jenkins-ci.main</groupId>
                  <artifactId>remoting</artifactId>
                  <version>${remoting.minimum.supported.version}</version>
                  <type>jar</type>
                  <outputDirectory>${project.build.outputDirectory}/old-remoting</outputDirectory>
                  <destFileName>remoting-minimum-supported.jar</destFileName>
                </artifactItem>
                <artifactItem>
                  <groupId>org.jenkins-ci.main</groupId>
                  <artifactId>remoting</artifactId>
                  <version>3256.v88a_f6e922152</version>
                  <type>jar</type>
                  <outputDirectory>${project.build.outputDirectory}/old-remoting</outputDirectory>
                  <destFileName>remoting-before-SECURITY-3430-fix.jar</destFileName>
                </artifactItem>
                <artifactItem>
                  <groupId>org.jenkins-ci.main</groupId>
                  <artifactId>remoting</artifactId>
                  <version>3085.vc4c6977c075a</version>
                  <type>jar</type>
                  <outputDirectory>${project.build.outputDirectory}/old-remoting</outputDirectory>
                  <destFileName>remoting-unsupported.jar</destFileName>
                </artifactItem>
                <artifactItem>
                  <groupId>io.jenkins.plugins</groupId>
                  <artifactId>design-library</artifactId>
                  <version>371.v171782a_56701</version>
                  <type>hpi</type>
                  <outputDirectory>${project.build.outputDirectory}/plugins</outputDirectory>
                  <destFileName>design-library.jpi</destFileName>
                </artifactItem>
                <artifactItem>
                  <groupId>io.jenkins.plugins</groupId>
                  <artifactId>prism-api</artifactId>
                  <version>1.30.0-1</version>
                  <type>hpi</type>
                  <outputDirectory>${project.build.outputDirectory}/plugins</outputDirectory>
                  <destFileName>prism-api.jpi</destFileName>
                </artifactItem>
                <artifactItem>
                  <groupId>io.jenkins.plugins</groupId>
                  <artifactId>bootstrap5-api</artifactId>
                  <version>5.3.3-3</version>
                  <type>hpi</type>
                  <outputDirectory>${project.build.outputDirectory}/plugins</outputDirectory>
                  <destFileName>bootstrap5-api.jpi</destFileName>
                </artifactItem>
              </artifactItems>
            </configuration>
          </execution>
        </executions>
      </plugin>
      <plugin>
        <groupId>org.apache.maven.plugins</groupId>
        <artifactId>maven-surefire-plugin</artifactId>
        <!-- version specified in grandparent pom -->
        <configuration>
          <argLine>@{jacocoSurefireArgs} -Xmx1g @{jenkins.addOpens} @{jenkins.insaneHook}</argLine>
          <systemPropertyVariables>
            <hudson.maven.debug>${mavenDebug}</hudson.maven.debug>
            <buildDirectory>${project.build.directory}</buildDirectory>
          </systemPropertyVariables>
          <reuseForks>false</reuseForks>
        </configuration>
        <executions>
          <!-- Unbind the default execution so that it does not run before test-runtime. -->
          <execution>
            <id>default-test</id>
            <goals>
              <goal>test</goal>
            </goals>
            <phase>none</phase>
          </execution>
          <!-- Bind a new execution which, by virtue of being declared after test-runtime, will also run after it. -->
          <execution>
            <id>functional-test</id>
            <goals>
              <goal>test</goal>
            </goals>
            <phase>test</phase>
          </execution>
        </executions>
      </plugin>
      <plugin>
        <artifactId>maven-deploy-plugin</artifactId>
        <!-- Version specified in grandparent POM -->
        <configuration>
          <skip>true</skip>
        </configuration>
      </plugin>
    </plugins>
  </build>

  <profiles>
    <profile>
      <!-- Profile, which allows skipping all integration tests -->
      <id>light-test</id>
      <properties>
        <skipTests>true</skipTests>
      </properties>
    </profile>
    <profile>
      <!-- Profile, which runs only a number of quick integration tests so that the build takes less than 5 minutes -->
      <id>smoke-test</id>
      <build>
        <plugins>
          <plugin>
            <artifactId>maven-surefire-plugin</artifactId>
            <!-- Version specified in grandparent POM -->
            <configuration>
              <groups>org.jvnet.hudson.test.SmokeTest</groups>
            </configuration>
          </plugin>
        </plugins>
      </build>
    </profile>
    <profile>
      <id>all-tests</id>
      <activation>
        <property>
          <name>!test</name>
        </property>
      </activation>
      <properties>
        <surefire.skipAfterFailureCount>100</surefire.skipAfterFailureCount>
      </properties>
    </profile>
    <profile>
      <id>enable-jacoco</id>
      <build>
        <plugins>
          <plugin>
            <groupId>org.jacoco</groupId>
            <artifactId>jacoco-maven-plugin</artifactId>
            <!-- Version specified in parent POM -->
            <executions>
              <execution>
                <goals>
                  <goal>prepare-agent</goal>
                </goals>
                <configuration>
                  <propertyName>jacocoSurefireArgs</propertyName>
                  <includes>
                    <include>hudson/*</include>
                    <include>hudson/**/*</include>
                    <include>jenkins/*</include>
                    <include>jenkins/**/*</include>
                    <include>org/jenkins/**/*</include>
                  </includes>
                  <excludes>
                    <exclude>**/Messages.class</exclude>
                  </excludes>
                </configuration>
              </execution>
            </executions>
          </plugin>
        </plugins>
      </build>
    </profile>
    <profile>
      <id>release</id>
      <properties>
        <surefire.rerunFailingTestsCount>1</surefire.rerunFailingTestsCount>
      </properties>
    </profile>
  </profiles>
</project><|MERGE_RESOLUTION|>--- conflicted
+++ resolved
@@ -178,12 +178,7 @@
     <dependency>
       <groupId>org.jenkins-ci.main</groupId>
       <artifactId>jenkins-test-harness</artifactId>
-<<<<<<< HEAD
-      <!-- TODO this is an incremental version, update to release version after https://github.com/jenkinsci/jenkins-test-harness/pull/935-->
-      <version>2424.vb_d30d01d7537</version>
-=======
       <version>2421.v8109b_b_b_70175</version>
->>>>>>> 5e77235d
       <scope>test</scope>
       <exclusions>
         <exclusion>
