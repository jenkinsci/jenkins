<?xml version="1.0" encoding="UTF-8"?>
<!--
The MIT License

Copyright (c) 2004-2018, Sun Microsystems, Inc., Kohsuke Kawaguchi, CloudBees, Inc.

Permission is hereby granted, free of charge, to any person obtaining a copy
of this software and associated documentation files (the "Software"), to deal
in the Software without restriction, including without limitation the rights
to use, copy, modify, merge, publish, distribute, sublicense, and/or sell
copies of the Software, and to permit persons to whom the Software is
furnished to do so, subject to the following conditions:

The above copyright notice and this permission notice shall be included in
all copies or substantial portions of the Software.

THE SOFTWARE IS PROVIDED "AS IS", WITHOUT WARRANTY OF ANY KIND, EXPRESS OR
IMPLIED, INCLUDING BUT NOT LIMITED TO THE WARRANTIES OF MERCHANTABILITY,
FITNESS FOR A PARTICULAR PURPOSE AND NONINFRINGEMENT. IN NO EVENT SHALL THE
AUTHORS OR COPYRIGHT HOLDERS BE LIABLE FOR ANY CLAIM, DAMAGES OR OTHER
LIABILITY, WHETHER IN AN ACTION OF CONTRACT, TORT OR OTHERWISE, ARISING FROM,
OUT OF OR IN CONNECTION WITH THE SOFTWARE OR THE USE OR OTHER DEALINGS IN
THE SOFTWARE.
-->
<project xmlns="http://maven.apache.org/POM/4.0.0" xmlns:xsi="http://www.w3.org/2001/XMLSchema-instance" xsi:schemaLocation="http://maven.apache.org/POM/4.0.0 http://maven.apache.org/maven-v4_0_0.xsd">
  <modelVersion>4.0.0</modelVersion>

  <parent>
    <groupId>org.jenkins-ci.main</groupId>
    <artifactId>jenkins-parent</artifactId>
    <version>${revision}${changelist}</version>
  </parent>

  <artifactId>jenkins-test</artifactId>

  <name>Tests for Jenkins core</name>
  <description>Functional tests for Jenkins core</description>

  <properties>
    <!-- may use e.g. 2C for 2 × (number of cores) -->
    <concurrency>2</concurrency>
    <mavenDebug>false</mavenDebug>
    <!-- Filled in by jacoco-maven-plugin -->
    <jacocoSurefireArgs />
    <!--
      Filled in by maven-hpi-plugin from the MANIFEST.MF entry in jenkins.war, but we provide a default value for the benefit of IDEs.
      Make sure to keep the directives in core/pom.xml and war/pom.xml in sync with these.
    -->
    <jenkins.addOpens>--add-opens java.base/java.lang=ALL-UNNAMED --add-opens java.base/java.io=ALL-UNNAMED --add-opens java.base/java.util=ALL-UNNAMED --add-opens java.desktop/com.sun.beans.introspect=ALL-UNNAMED</jenkins.addOpens>
    <!-- Filled in by maven-hpi-plugin with the path to org-netbeans-insane-hook.jar extracted from jenkins-test-harness -->
    <jenkins.insaneHook />
  </properties>

  <dependencyManagement>
    <dependencies>
      <dependency>
        <groupId>org.jenkins-ci.main</groupId>
        <artifactId>jenkins-bom</artifactId>
        <version>${project.version}</version>
        <type>pom</type>
        <scope>import</scope>
      </dependency>
      <dependency>
        <groupId>org.jenkins-ci.plugins</groupId>
        <artifactId>ant</artifactId>
        <version>475.vf34069fef73c</version>
      </dependency>
      <dependency>
        <!-- RequireUpperBoundDeps via mailer and junit -->
        <groupId>org.jenkins-ci.plugins</groupId>
        <artifactId>display-url-api</artifactId>
        <version>2.3.6</version>
      </dependency>
      <dependency>
        <!-- requireUpperBoundDeps via matrix-project and junit -->
        <groupId>org.jenkins-ci.plugins</groupId>
        <artifactId>script-security</artifactId>
        <version>1175.v4b_d517d6db_f0</version>
      </dependency>
    </dependencies>
  </dependencyManagement>
  <dependencies>
    <!-- For maven-hpi-plugin -->
    <dependency>
      <groupId>${project.groupId}</groupId>
      <artifactId>jenkins-core</artifactId>
      <version>${project.version}</version>
      <scope>provided</scope>
    </dependency>
    <dependency>
      <groupId>${project.groupId}</groupId>
      <artifactId>jenkins-test-harness</artifactId>
<<<<<<< HEAD
      <!-- TODO https://github.com/jenkinsci/jenkins-test-harness/pull/438 -->
      <version>1785.v779d34f50ea_0</version>
=======
      <version>1784.v83a_b_3ce99392</version>
>>>>>>> 02f6f2df
      <scope>test</scope>
      <exclusions>
        <exclusion>
          <groupId>${project.groupId}</groupId>
          <artifactId>jenkins-war</artifactId>
        </exclusion>
      </exclusions>
    </dependency>
    <dependency>
      <groupId>${project.groupId}</groupId>
      <artifactId>jenkins-test-harness-tools</artifactId>
      <version>2.2</version>
      <scope>test</scope>
      <exclusions>
        <exclusion>
          <groupId>${project.groupId}</groupId>
          <artifactId>jenkins-test-harness</artifactId>
        </exclusion>
      </exclusions>
    </dependency>
    <dependency>
      <groupId>${project.groupId}</groupId>
      <artifactId>jenkins-war</artifactId>
      <version>${project.version}</version>
      <type>executable-war</type>
      <scope>test</scope>
    </dependency>
    <dependency>
      <groupId>io.jenkins.plugins</groupId>
      <artifactId>javax-mail-api</artifactId>
      <version>1.6.2-6</version>
      <scope>test</scope>
    </dependency>
    <dependency>
      <groupId>org.awaitility</groupId>
      <artifactId>awaitility</artifactId>
      <version>4.2.0</version>
      <scope>test</scope>
    </dependency>
    <dependency>
      <groupId>org.hamcrest</groupId>
      <artifactId>hamcrest-core</artifactId>
      <version>2.2</version>
      <scope>test</scope>
    </dependency>
    <dependency>
      <groupId>org.jenkins-ci</groupId>
      <artifactId>test-annotations</artifactId>
      <scope>test</scope>
    </dependency>
    <dependency>
      <groupId>org.jenkins-ci.modules</groupId>
      <artifactId>instance-identity</artifactId>
      <version>3.1</version>
      <scope>test</scope>
    </dependency>
    <dependency>
      <groupId>org.jenkins-ci.plugins</groupId>
      <artifactId>antisamy-markup-formatter</artifactId>
      <version>2.7</version>
      <scope>test</scope>
    </dependency>
    <dependency>
      <groupId>org.jenkins-ci.plugins</groupId>
      <artifactId>cloudbees-folder</artifactId>
      <version>6.729.v2b_9d1a_74d673</version>
      <scope>test</scope>
    </dependency>
    <dependency>
      <groupId>org.jenkins-ci.plugins</groupId>
      <artifactId>junit</artifactId>
      <version>1119.1121.vc43d0fc45561</version>
      <scope>test</scope>
    </dependency>
    <dependency>
      <groupId>org.jenkins-ci.plugins</groupId>
      <artifactId>mailer</artifactId>
      <version>414.vcc4c33714601</version>
      <scope>test</scope>
    </dependency>
    <dependency>
      <groupId>org.jenkins-ci.plugins</groupId>
      <artifactId>matrix-auth</artifactId>
      <version>3.1.3</version>
      <scope>test</scope>
    </dependency>
    <dependency>
      <groupId>org.jenkins-ci.plugins</groupId>
      <artifactId>matrix-project</artifactId>
      <version>771.v574584b_39e60</version>
      <scope>test</scope>
    </dependency>
    <dependency>
      <groupId>org.jenkins-ci.plugins</groupId>
      <artifactId>structs</artifactId>
      <version>318.va_f3ccb_729b_71</version>
      <scope>test</scope>
    </dependency>
    <dependency>
      <groupId>org.junit.jupiter</groupId>
      <artifactId>junit-jupiter</artifactId>
      <version>${junit.jupiter.version}</version>
      <scope>test</scope>
    </dependency>
    <dependency>
      <groupId>org.junit.jupiter</groupId>
      <artifactId>junit-jupiter-api</artifactId>
      <version>${junit.jupiter.version}</version>
      <scope>test</scope>
    </dependency>
    <dependency>
      <groupId>org.junit.jupiter</groupId>
      <artifactId>junit-jupiter-engine</artifactId>
      <version>${junit.jupiter.version}</version>
      <scope>test</scope>
    </dependency>
    <dependency>
      <groupId>org.junit.vintage</groupId>
      <artifactId>junit-vintage-engine</artifactId>
      <version>${junit.jupiter.version}</version>
      <scope>test</scope>
    </dependency>
    <dependency>
      <groupId>org.mockito</groupId>
      <artifactId>mockito-inline</artifactId>
      <version>${mockito.version}</version>
      <scope>test</scope>
    </dependency>
  </dependencies>

  <build>
    <plugins>
      <plugin>
        <groupId>org.jenkins-ci.tools</groupId>
        <artifactId>maven-hpi-plugin</artifactId>
        <!-- Version specified in grandparent POM -->
        <extensions>true</extensions>
        <executions>
          <execution>
            <id>test-runtime</id>
            <goals>
              <goal>test-runtime</goal>
            </goals>
            <phase>test</phase>
          </execution>
        </executions>
      </plugin>
      <plugin>
        <groupId>org.kohsuke.stapler</groupId>
        <artifactId>maven-stapler-plugin</artifactId>
        <!-- version specified in grandparent pom -->
        <extensions>true</extensions>
      </plugin>
      <plugin>
        <artifactId>maven-dependency-plugin</artifactId>
        <!-- Version specified in grandparent POM -->
        <executions>
          <execution>
            <id>old-remoting-for-test</id>
            <goals>
              <!-- we use copy as this is a dependency from outside the reactor -->
              <goal>copy</goal>
            </goals>
            <phase>generate-test-resources</phase>
            <configuration>
              <artifactItems>
                <artifactItem>
                  <groupId>org.jenkins-ci.main</groupId>
                  <artifactId>remoting</artifactId>
                  <version>${remoting.minimum.supported.version}</version>
                  <type>jar</type>
                  <outputDirectory>${project.build.outputDirectory}/old-remoting</outputDirectory>
                  <destFileName>remoting-minimal-supported.jar</destFileName>
                </artifactItem>
                <artifactItem>
                  <groupId>org.jenkins-ci.main</groupId>
                  <artifactId>remoting</artifactId>
                  <version>4.2</version>
                  <type>jar</type>
                  <outputDirectory>${project.build.outputDirectory}/old-remoting</outputDirectory>
                  <destFileName>remoting-unsupported.jar</destFileName>
                </artifactItem>
              </artifactItems>
            </configuration>
          </execution>
        </executions>
      </plugin>
      <plugin>
        <groupId>org.apache.maven.plugins</groupId>
        <artifactId>maven-surefire-plugin</artifactId>
        <!-- version specified in grandparent pom -->
        <configuration>
          <argLine>@{jacocoSurefireArgs} -Xmx1g @{jenkins.addOpens} @{jenkins.insaneHook}</argLine>
          <systemPropertyVariables>
            <hudson.maven.debug>${mavenDebug}</hudson.maven.debug>
            <buildDirectory>${project.build.directory}</buildDirectory>
          </systemPropertyVariables>
          <reuseForks>false</reuseForks>
          <forkCount>${concurrency}</forkCount>
        </configuration>
        <executions>
          <!-- Unbind the default execution so that it does not run before test-runtime. -->
          <execution>
            <id>default-test</id>
            <goals>
              <goal>test</goal>
            </goals>
            <phase>none</phase>
          </execution>
          <!-- Bind a new execution which, by virtue of being declared after test-runtime, will also run after it. -->
          <execution>
            <id>functional-test</id>
            <goals>
              <goal>test</goal>
            </goals>
            <phase>test</phase>
          </execution>
        </executions>
      </plugin>
      <plugin>
        <artifactId>maven-deploy-plugin</artifactId>
        <!-- Version specified in grandparent POM -->
        <configuration>
          <skip>true</skip>
        </configuration>
      </plugin>
      <plugin>
        <groupId>org.apache.maven.plugins</groupId>
        <artifactId>maven-compiler-plugin</artifactId>
        <!-- Version specified in grandparent POM -->
        <configuration>
          <fork>true</fork>
        </configuration>
      </plugin>
    </plugins>
  </build>

  <profiles>
    <profile>
      <!-- Profile, which allows skipping all integration tests -->
      <id>light-test</id>
      <properties>
        <skipTests>true</skipTests>
      </properties>
    </profile>
    <profile>
      <!-- Profile, which runs only a number of quick integration tests so that the build takes less than 5 minutes -->
      <id>smoke-test</id>
      <build>
        <plugins>
          <plugin>
            <artifactId>maven-surefire-plugin</artifactId>
            <!-- Version specified in grandparent POM -->
            <configuration>
              <groups>org.jvnet.hudson.test.SmokeTest</groups>
            </configuration>
          </plugin>
        </plugins>
      </build>
    </profile>
    <profile>
      <id>all-tests</id>
      <activation>
        <property>
          <name>!test</name>
        </property>
      </activation>
      <properties>
        <maven.test.redirectTestOutputToFile>true</maven.test.redirectTestOutputToFile>
        <surefire.rerunFailingTestsCount>4</surefire.rerunFailingTestsCount>
        <surefire.skipAfterFailureCount>100</surefire.skipAfterFailureCount>
      </properties>
    </profile>
    <profile>
      <id>enable-jacoco</id>
      <build>
        <plugins>
          <plugin>
            <groupId>org.jacoco</groupId>
            <artifactId>jacoco-maven-plugin</artifactId>
            <!-- Version specified in parent POM -->
            <executions>
              <execution>
                <goals>
                  <goal>prepare-agent</goal>
                </goals>
                <configuration>
                  <propertyName>jacocoSurefireArgs</propertyName>
                  <includes>
                    <include>hudson/*</include>
                    <include>hudson/**/*</include>
                    <include>jenkins/*</include>
                    <include>jenkins/**/*</include>
                    <include>org/jenkins/**/*</include>
                  </includes>
                  <excludes>
                    <exclude>**/Messages.class</exclude>
                  </excludes>
                </configuration>
              </execution>
            </executions>
          </plugin>
        </plugins>
      </build>
    </profile>
  </profiles>
</project><|MERGE_RESOLUTION|>--- conflicted
+++ resolved
@@ -90,12 +90,8 @@
     <dependency>
       <groupId>${project.groupId}</groupId>
       <artifactId>jenkins-test-harness</artifactId>
-<<<<<<< HEAD
       <!-- TODO https://github.com/jenkinsci/jenkins-test-harness/pull/438 -->
-      <version>1785.v779d34f50ea_0</version>
-=======
-      <version>1784.v83a_b_3ce99392</version>
->>>>>>> 02f6f2df
+      <version>1791.v4061a_4310e37</version>
       <scope>test</scope>
       <exclusions>
         <exclusion>
