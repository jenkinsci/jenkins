--- conflicted
+++ resolved
@@ -106,11 +106,7 @@
     <dependency>
       <groupId>${project.groupId}</groupId>
       <artifactId>jenkins-test-harness</artifactId>
-<<<<<<< HEAD
-      <version>1977.v1363b_b_66d31b_</version>
-=======
       <version>1979.vcd137a_906b_c6</version>
->>>>>>> a18f9a29
       <scope>test</scope>
       <exclusions>
         <exclusion>
