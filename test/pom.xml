<?xml version="1.0" encoding="UTF-8"?>
<!--
The MIT License

Copyright (c) 2004-2018, Sun Microsystems, Inc., Kohsuke Kawaguchi, CloudBees, Inc.

Permission is hereby granted, free of charge, to any person obtaining a copy
of this software and associated documentation files (the "Software"), to deal
in the Software without restriction, including without limitation the rights
to use, copy, modify, merge, publish, distribute, sublicense, and/or sell
copies of the Software, and to permit persons to whom the Software is
furnished to do so, subject to the following conditions:

The above copyright notice and this permission notice shall be included in
all copies or substantial portions of the Software.

THE SOFTWARE IS PROVIDED "AS IS", WITHOUT WARRANTY OF ANY KIND, EXPRESS OR
IMPLIED, INCLUDING BUT NOT LIMITED TO THE WARRANTIES OF MERCHANTABILITY,
FITNESS FOR A PARTICULAR PURPOSE AND NONINFRINGEMENT. IN NO EVENT SHALL THE
AUTHORS OR COPYRIGHT HOLDERS BE LIABLE FOR ANY CLAIM, DAMAGES OR OTHER
LIABILITY, WHETHER IN AN ACTION OF CONTRACT, TORT OR OTHERWISE, ARISING FROM,
OUT OF OR IN CONNECTION WITH THE SOFTWARE OR THE USE OR OTHER DEALINGS IN
THE SOFTWARE.
-->
<project xmlns="http://maven.apache.org/POM/4.0.0" xmlns:xsi="http://www.w3.org/2001/XMLSchema-instance" xsi:schemaLocation="http://maven.apache.org/POM/4.0.0 http://maven.apache.org/maven-v4_0_0.xsd">
  <modelVersion>4.0.0</modelVersion>

  <parent>
    <groupId>org.jenkins-ci.main</groupId>
    <artifactId>jenkins-parent</artifactId>
    <version>${revision}${changelist}</version>
  </parent>

  <artifactId>jenkins-test</artifactId>

  <name>Tests for Jenkins core</name>
  <description>Functional tests for Jenkins core</description>

  <properties>
    <mavenDebug>false</mavenDebug>
    <!-- Filled in by jacoco-maven-plugin -->
    <jacocoSurefireArgs />
    <!--
      Filled in by maven-hpi-plugin from the MANIFEST.MF entry in jenkins.war, but we provide a default value for the benefit of IDEs.
      Make sure to keep the directives in core/pom.xml and war/pom.xml in sync with these.
    -->
    <jenkins.addOpens>--add-opens java.base/java.lang=ALL-UNNAMED --add-opens java.base/java.io=ALL-UNNAMED --add-opens java.base/java.util=ALL-UNNAMED --add-opens java.desktop/com.sun.beans.introspect=ALL-UNNAMED</jenkins.addOpens>
    <!-- Filled in by maven-hpi-plugin with the path to org-netbeans-insane-hook.jar extracted from jenkins-test-harness -->
    <jenkins.insaneHook />
  </properties>

  <dependencyManagement>
    <dependencies>
      <dependency>
        <groupId>org.jenkins-ci.main</groupId>
        <artifactId>jenkins-bom</artifactId>
        <version>${project.version}</version>
        <type>pom</type>
        <scope>import</scope>
      </dependency>
      <dependency>
        <groupId>io.jenkins.plugins</groupId>
        <artifactId>font-awesome-api</artifactId>
        <version>6.2.0-3</version>
      </dependency>
      <dependency>
        <groupId>org.jenkins-ci.plugins</groupId>
        <artifactId>ant</artifactId>
        <version>481.v7b_09e538fcca</version>
      </dependency>
      <dependency>
        <!-- RequireUpperBoundDeps via mailer and junit -->
        <groupId>org.jenkins-ci.plugins</groupId>
        <artifactId>display-url-api</artifactId>
        <version>2.3.6</version>
      </dependency>
      <dependency>
        <!-- requireUpperBoundDeps via matrix-project and junit -->
        <groupId>org.jenkins-ci.plugins</groupId>
        <artifactId>script-security</artifactId>
        <version>1190.v65867a_a_47126</version>
      </dependency>
    </dependencies>
  </dependencyManagement>
  <dependencies>
    <!-- For maven-hpi-plugin -->
    <dependency>
      <groupId>${project.groupId}</groupId>
      <artifactId>jenkins-core</artifactId>
      <version>${project.version}</version>
      <scope>provided</scope>
    </dependency>
    <dependency>
      <groupId>${project.groupId}</groupId>
      <artifactId>jenkins-test-harness</artifactId>
<<<<<<< HEAD
      <version>1881.v5d4b_a_f650249</version>
=======
      <version>1875.vf39637878e43</version>
>>>>>>> a162f641
      <scope>test</scope>
      <exclusions>
        <exclusion>
          <groupId>${project.groupId}</groupId>
          <artifactId>jenkins-war</artifactId>
        </exclusion>
      </exclusions>
    </dependency>
    <dependency>
      <groupId>${project.groupId}</groupId>
      <artifactId>jenkins-test-harness-tools</artifactId>
      <version>2.2</version>
      <scope>test</scope>
      <exclusions>
        <exclusion>
          <groupId>${project.groupId}</groupId>
          <artifactId>jenkins-test-harness</artifactId>
        </exclusion>
      </exclusions>
    </dependency>
    <dependency>
      <groupId>${project.groupId}</groupId>
      <artifactId>jenkins-war</artifactId>
      <version>${project.version}</version>
      <type>executable-war</type>
      <scope>test</scope>
    </dependency>
    <dependency>
      <groupId>io.jenkins.plugins</groupId>
      <artifactId>javax-mail-api</artifactId>
      <version>1.6.2-8</version>
      <scope>test</scope>
    </dependency>
    <dependency>
      <groupId>org.awaitility</groupId>
      <artifactId>awaitility</artifactId>
      <version>4.2.0</version>
      <scope>test</scope>
    </dependency>
    <dependency>
      <groupId>org.hamcrest</groupId>
      <artifactId>hamcrest-core</artifactId>
      <scope>test</scope>
    </dependency>
    <dependency>
      <groupId>org.jenkins-ci</groupId>
      <artifactId>test-annotations</artifactId>
      <scope>test</scope>
    </dependency>
    <dependency>
      <groupId>org.jenkins-ci.modules</groupId>
      <artifactId>instance-identity</artifactId>
      <version>116.vf8f487400980</version>
      <scope>test</scope>
    </dependency>
    <dependency>
      <groupId>org.jenkins-ci.plugins</groupId>
      <artifactId>antisamy-markup-formatter</artifactId>
      <version>155.v795fb_8702324</version>
      <scope>test</scope>
    </dependency>
    <dependency>
      <groupId>org.jenkins-ci.plugins</groupId>
      <artifactId>cloudbees-folder</artifactId>
      <version>6.795.v3e23d3c6f194</version>
      <scope>test</scope>
    </dependency>
    <dependency>
      <groupId>org.jenkins-ci.plugins</groupId>
      <artifactId>junit</artifactId>
      <version>1160.vf1f01a_a_ea_b_7f</version>
      <scope>test</scope>
    </dependency>
    <dependency>
      <groupId>org.jenkins-ci.plugins</groupId>
      <artifactId>mailer</artifactId>
      <version>438.v02c7f0a_12fa_4</version>
      <scope>test</scope>
    </dependency>
    <dependency>
      <groupId>org.jenkins-ci.plugins</groupId>
      <artifactId>matrix-auth</artifactId>
      <version>3.1.5</version>
      <scope>test</scope>
    </dependency>
    <dependency>
      <groupId>org.jenkins-ci.plugins</groupId>
      <artifactId>matrix-project</artifactId>
      <version>785.v06b_7f47b_c631</version>
      <scope>test</scope>
    </dependency>
    <dependency>
      <groupId>org.jenkins-ci.plugins</groupId>
      <artifactId>structs</artifactId>
      <version>324.va_f5d6774f3a_d</version>
      <scope>test</scope>
    </dependency>
    <dependency>
      <groupId>org.junit.jupiter</groupId>
      <artifactId>junit-jupiter</artifactId>
      <scope>test</scope>
    </dependency>
    <dependency>
      <groupId>org.junit.vintage</groupId>
      <artifactId>junit-vintage-engine</artifactId>
      <scope>test</scope>
    </dependency>
    <dependency>
      <groupId>org.mockito</groupId>
      <artifactId>mockito-inline</artifactId>
      <scope>test</scope>
    </dependency>
  </dependencies>

  <build>
    <plugins>
      <plugin>
        <groupId>org.jenkins-ci.tools</groupId>
        <artifactId>maven-hpi-plugin</artifactId>
        <!-- Version specified in grandparent POM -->
        <extensions>true</extensions>
        <executions>
          <execution>
            <id>prepare-test-plugins</id>
            <goals>
              <goal>resolve-test-dependencies</goal>
            </goals>
            <phase>test-compile</phase>
          </execution>
          <execution>
            <id>test-runtime</id>
            <goals>
              <goal>test-runtime</goal>
            </goals>
            <phase>test</phase>
          </execution>
        </executions>
      </plugin>
      <plugin>
        <artifactId>maven-dependency-plugin</artifactId>
        <!-- Version specified in grandparent POM -->
        <executions>
          <execution>
            <id>old-remoting-for-test</id>
            <goals>
              <!-- we use copy as this is a dependency from outside the reactor -->
              <goal>copy</goal>
            </goals>
            <phase>generate-test-resources</phase>
            <configuration>
              <artifactItems>
                <artifactItem>
                  <groupId>org.jenkins-ci.main</groupId>
                  <artifactId>remoting</artifactId>
                  <version>${remoting.minimum.supported.version}</version>
                  <type>jar</type>
                  <outputDirectory>${project.build.outputDirectory}/old-remoting</outputDirectory>
                  <destFileName>remoting-minimum-supported.jar</destFileName>
                </artifactItem>
                <artifactItem>
                  <groupId>org.jenkins-ci.main</groupId>
                  <artifactId>remoting</artifactId>
                  <version>4.6</version>
                  <type>jar</type>
                  <outputDirectory>${project.build.outputDirectory}/old-remoting</outputDirectory>
                  <destFileName>remoting-unsupported.jar</destFileName>
                </artifactItem>
              </artifactItems>
            </configuration>
          </execution>
        </executions>
      </plugin>
      <plugin>
        <groupId>org.apache.maven.plugins</groupId>
        <artifactId>maven-surefire-plugin</artifactId>
        <!-- version specified in grandparent pom -->
        <configuration>
          <argLine>@{jacocoSurefireArgs} -Xmx1g @{jenkins.addOpens} @{jenkins.insaneHook}</argLine>
          <systemPropertyVariables>
            <hudson.maven.debug>${mavenDebug}</hudson.maven.debug>
            <buildDirectory>${project.build.directory}</buildDirectory>
          </systemPropertyVariables>
          <reuseForks>false</reuseForks>
        </configuration>
        <executions>
          <!-- Unbind the default execution so that it does not run before test-runtime. -->
          <execution>
            <id>default-test</id>
            <goals>
              <goal>test</goal>
            </goals>
            <phase>none</phase>
          </execution>
          <!-- Bind a new execution which, by virtue of being declared after test-runtime, will also run after it. -->
          <execution>
            <id>functional-test</id>
            <goals>
              <goal>test</goal>
            </goals>
            <phase>test</phase>
          </execution>
        </executions>
      </plugin>
      <plugin>
        <artifactId>maven-deploy-plugin</artifactId>
        <!-- Version specified in grandparent POM -->
        <configuration>
          <skip>true</skip>
        </configuration>
      </plugin>
      <plugin>
        <groupId>org.apache.maven.plugins</groupId>
        <artifactId>maven-compiler-plugin</artifactId>
        <!-- Version specified in grandparent POM -->
        <configuration>
          <fork>true</fork>
        </configuration>
      </plugin>
    </plugins>
  </build>

  <profiles>
    <profile>
      <!-- Profile, which allows skipping all integration tests -->
      <id>light-test</id>
      <properties>
        <skipTests>true</skipTests>
      </properties>
    </profile>
    <profile>
      <!-- Profile, which runs only a number of quick integration tests so that the build takes less than 5 minutes -->
      <id>smoke-test</id>
      <build>
        <plugins>
          <plugin>
            <artifactId>maven-surefire-plugin</artifactId>
            <!-- Version specified in grandparent POM -->
            <configuration>
              <groups>org.jvnet.hudson.test.SmokeTest</groups>
            </configuration>
          </plugin>
        </plugins>
      </build>
    </profile>
    <profile>
      <id>all-tests</id>
      <activation>
        <property>
          <name>!test</name>
        </property>
      </activation>
      <properties>
        <surefire.skipAfterFailureCount>100</surefire.skipAfterFailureCount>
      </properties>
    </profile>
    <profile>
      <id>enable-jacoco</id>
      <build>
        <plugins>
          <plugin>
            <groupId>org.jacoco</groupId>
            <artifactId>jacoco-maven-plugin</artifactId>
            <!-- Version specified in parent POM -->
            <executions>
              <execution>
                <goals>
                  <goal>prepare-agent</goal>
                </goals>
                <configuration>
                  <propertyName>jacocoSurefireArgs</propertyName>
                  <includes>
                    <include>hudson/*</include>
                    <include>hudson/**/*</include>
                    <include>jenkins/*</include>
                    <include>jenkins/**/*</include>
                    <include>org/jenkins/**/*</include>
                  </includes>
                  <excludes>
                    <exclude>**/Messages.class</exclude>
                  </excludes>
                </configuration>
              </execution>
            </executions>
          </plugin>
        </plugins>
      </build>
    </profile>
  </profiles>
</project><|MERGE_RESOLUTION|>--- conflicted
+++ resolved
@@ -93,11 +93,7 @@
     <dependency>
       <groupId>${project.groupId}</groupId>
       <artifactId>jenkins-test-harness</artifactId>
-<<<<<<< HEAD
       <version>1881.v5d4b_a_f650249</version>
-=======
-      <version>1875.vf39637878e43</version>
->>>>>>> a162f641
       <scope>test</scope>
       <exclusions>
         <exclusion>
