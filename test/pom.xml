--- conflicted
+++ resolved
@@ -163,23 +163,6 @@
       <groupId>org.mockito</groupId>
       <artifactId>mockito-core</artifactId>
       <scope>test</scope>
-    </dependency>
-    <dependency>
-<<<<<<< HEAD
-      <groupId>org.codehaus.geb</groupId>
-      <artifactId>geb-implicit-assertions</artifactId>
-      <version>0.7.2</version>
-=======
-      <groupId>org.reflections</groupId>
-      <artifactId>reflections</artifactId>
-      <version>0.9.12</version>
-      <exclusions>
-        <exclusion> <!-- pick up from Stapler -->
-          <groupId>com.google.code.findbugs</groupId>
-          <artifactId>jsr305</artifactId>
-        </exclusion>
-      </exclusions>
->>>>>>> 4b95fd88
     </dependency>
     <dependency>
       <groupId>org.javassist</groupId>
