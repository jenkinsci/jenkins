<?xml version="1.0" encoding="UTF-8"?>
<!--
The MIT License

Copyright (c) 2004-2018, Sun Microsystems, Inc., Kohsuke Kawaguchi, CloudBees, Inc.

Permission is hereby granted, free of charge, to any person obtaining a copy
of this software and associated documentation files (the "Software"), to deal
in the Software without restriction, including without limitation the rights
to use, copy, modify, merge, publish, distribute, sublicense, and/or sell
copies of the Software, and to permit persons to whom the Software is
furnished to do so, subject to the following conditions:

The above copyright notice and this permission notice shall be included in
all copies or substantial portions of the Software.

THE SOFTWARE IS PROVIDED "AS IS", WITHOUT WARRANTY OF ANY KIND, EXPRESS OR
IMPLIED, INCLUDING BUT NOT LIMITED TO THE WARRANTIES OF MERCHANTABILITY,
FITNESS FOR A PARTICULAR PURPOSE AND NONINFRINGEMENT. IN NO EVENT SHALL THE
AUTHORS OR COPYRIGHT HOLDERS BE LIABLE FOR ANY CLAIM, DAMAGES OR OTHER
LIABILITY, WHETHER IN AN ACTION OF CONTRACT, TORT OR OTHERWISE, ARISING FROM,
OUT OF OR IN CONNECTION WITH THE SOFTWARE OR THE USE OR OTHER DEALINGS IN
THE SOFTWARE.
-->
<project xmlns="http://maven.apache.org/POM/4.0.0" xmlns:xsi="http://www.w3.org/2001/XMLSchema-instance" xsi:schemaLocation="http://maven.apache.org/POM/4.0.0 http://maven.apache.org/maven-v4_0_0.xsd">
  <modelVersion>4.0.0</modelVersion>

  <parent>
    <groupId>org.jenkins-ci.main</groupId>
    <artifactId>jenkins-parent</artifactId>
    <version>${revision}${changelist}</version>
  </parent>

  <artifactId>jenkins-test</artifactId>

  <name>Tests for Jenkins core</name>
  <description>Functional tests for Jenkins core</description>

  <properties>
    <!-- may use e.g. 2C for 2 × (number of cores) -->
    <concurrency>2</concurrency>
    <mavenDebug>false</mavenDebug>
    <!-- Filled in by jacoco-maven-plugin -->
    <jacocoSurefireArgs />
    <!--
      Filled in by maven-hpi-plugin from the MANIFEST.MF entry in jenkins.war, but we provide a default value for the benefit of IDEs.
      Make sure to keep the directives in core/pom.xml and war/pom.xml in sync with these.
    -->
    <jenkins.addOpens>--add-opens java.base/java.lang=ALL-UNNAMED --add-opens java.base/java.io=ALL-UNNAMED --add-opens java.base/java.util=ALL-UNNAMED --add-opens java.desktop/com.sun.beans.introspect=ALL-UNNAMED</jenkins.addOpens>
    <!-- Filled in by maven-hpi-plugin with the path to org-netbeans-insane-hook.jar extracted from jenkins-test-harness -->
    <jenkins.insaneHook />
  </properties>

  <dependencyManagement>
    <dependencies>
      <dependency>
        <groupId>org.jenkins-ci.main</groupId>
        <artifactId>jenkins-bom</artifactId>
        <version>${project.version}</version>
        <type>pom</type>
        <scope>import</scope>
      </dependency>
      <dependency>
        <groupId>org.jenkins-ci.plugins</groupId>
        <artifactId>ant</artifactId>
        <version>475.vf34069fef73c</version>
      </dependency>
      <dependency>
        <!-- RequireUpperBoundDeps via mailer and junit -->
        <groupId>org.jenkins-ci.plugins</groupId>
        <artifactId>display-url-api</artifactId>
        <version>2.3.6</version>
      </dependency>
      <dependency>
        <!-- requireUpperBoundDeps via matrix-project and junit -->
        <groupId>org.jenkins-ci.plugins</groupId>
        <artifactId>script-security</artifactId>
        <version>1175.v4b_d517d6db_f0</version>
      </dependency>
    </dependencies>
  </dependencyManagement>
  <dependencies>
    <!-- For maven-hpi-plugin -->
    <dependency>
      <groupId>${project.groupId}</groupId>
      <artifactId>jenkins-core</artifactId>
      <version>${project.version}</version>
      <scope>provided</scope>
    </dependency>
    <dependency>
      <groupId>${project.groupId}</groupId>
      <artifactId>jenkins-test-harness</artifactId>
<<<<<<< HEAD
      <!-- TODO https://github.com/jenkinsci/jenkins-test-harness/pull/438 -->
      <version>1801.v9ec6b_0d2b_a_a_5</version>
=======
      <version>1797.v711534844e8a_</version>
>>>>>>> 6de288f4
      <scope>test</scope>
      <exclusions>
        <exclusion>
          <groupId>${project.groupId}</groupId>
          <artifactId>jenkins-war</artifactId>
        </exclusion>
      </exclusions>
    </dependency>
    <dependency>
      <groupId>${project.groupId}</groupId>
      <artifactId>jenkins-test-harness-tools</artifactId>
      <version>2.2</version>
      <scope>test</scope>
      <exclusions>
        <exclusion>
          <groupId>${project.groupId}</groupId>
          <artifactId>jenkins-test-harness</artifactId>
        </exclusion>
      </exclusions>
    </dependency>
    <dependency>
      <groupId>${project.groupId}</groupId>
      <artifactId>jenkins-war</artifactId>
      <version>${project.version}</version>
      <type>executable-war</type>
      <scope>test</scope>
    </dependency>
    <dependency>
      <groupId>io.jenkins.plugins</groupId>
      <artifactId>javax-mail-api</artifactId>
      <version>1.6.2-6</version>
      <scope>test</scope>
    </dependency>
    <dependency>
      <groupId>org.awaitility</groupId>
      <artifactId>awaitility</artifactId>
      <version>4.2.0</version>
      <scope>test</scope>
    </dependency>
    <dependency>
      <groupId>org.hamcrest</groupId>
      <artifactId>hamcrest-core</artifactId>
      <version>2.2</version>
      <scope>test</scope>
    </dependency>
    <dependency>
      <groupId>org.jenkins-ci</groupId>
      <artifactId>test-annotations</artifactId>
      <scope>test</scope>
    </dependency>
    <dependency>
      <groupId>org.jenkins-ci.modules</groupId>
      <artifactId>instance-identity</artifactId>
      <version>116.vf8f487400980</version>
      <scope>test</scope>
    </dependency>
    <dependency>
      <groupId>org.jenkins-ci.plugins</groupId>
      <artifactId>antisamy-markup-formatter</artifactId>
      <version>2.7</version>
      <scope>test</scope>
    </dependency>
    <dependency>
      <groupId>org.jenkins-ci.plugins</groupId>
      <artifactId>cloudbees-folder</artifactId>
      <version>6.729.v2b_9d1a_74d673</version>
      <scope>test</scope>
    </dependency>
    <dependency>
      <groupId>org.jenkins-ci.plugins</groupId>
      <artifactId>junit</artifactId>
      <version>1119.1121.vc43d0fc45561</version>
      <scope>test</scope>
    </dependency>
    <dependency>
      <groupId>org.jenkins-ci.plugins</groupId>
      <artifactId>mailer</artifactId>
      <version>414.vcc4c33714601</version>
      <scope>test</scope>
    </dependency>
    <dependency>
      <groupId>org.jenkins-ci.plugins</groupId>
      <artifactId>matrix-auth</artifactId>
      <version>3.1.5</version>
      <scope>test</scope>
    </dependency>
    <dependency>
      <groupId>org.jenkins-ci.plugins</groupId>
      <artifactId>matrix-project</artifactId>
      <version>772.v494f19991984</version>
      <scope>test</scope>
    </dependency>
    <dependency>
      <groupId>org.jenkins-ci.plugins</groupId>
      <artifactId>structs</artifactId>
      <version>318.va_f3ccb_729b_71</version>
      <scope>test</scope>
    </dependency>
    <dependency>
      <groupId>org.junit.jupiter</groupId>
      <artifactId>junit-jupiter</artifactId>
      <version>${junit.jupiter.version}</version>
      <scope>test</scope>
    </dependency>
    <dependency>
      <groupId>org.junit.jupiter</groupId>
      <artifactId>junit-jupiter-api</artifactId>
      <version>${junit.jupiter.version}</version>
      <scope>test</scope>
    </dependency>
    <dependency>
      <groupId>org.junit.jupiter</groupId>
      <artifactId>junit-jupiter-engine</artifactId>
      <version>${junit.jupiter.version}</version>
      <scope>test</scope>
    </dependency>
    <dependency>
      <groupId>org.junit.vintage</groupId>
      <artifactId>junit-vintage-engine</artifactId>
      <version>${junit.jupiter.version}</version>
      <scope>test</scope>
    </dependency>
    <dependency>
      <groupId>org.mockito</groupId>
      <artifactId>mockito-inline</artifactId>
      <version>${mockito.version}</version>
      <scope>test</scope>
    </dependency>
  </dependencies>

  <build>
    <plugins>
      <plugin>
        <groupId>org.jenkins-ci.tools</groupId>
        <artifactId>maven-hpi-plugin</artifactId>
        <!-- Version specified in grandparent POM -->
        <extensions>true</extensions>
        <executions>
          <execution>
            <id>prepare-test-plugins</id>
            <goals>
              <goal>resolve-test-dependencies</goal>
            </goals>
            <phase>test-compile</phase>
          </execution>
          <execution>
            <id>test-runtime</id>
            <goals>
              <goal>test-runtime</goal>
            </goals>
            <phase>test</phase>
          </execution>
        </executions>
      </plugin>
      <plugin>
        <groupId>org.kohsuke.stapler</groupId>
        <artifactId>maven-stapler-plugin</artifactId>
        <!-- version specified in grandparent pom -->
        <extensions>true</extensions>
      </plugin>
      <plugin>
        <artifactId>maven-dependency-plugin</artifactId>
        <!-- Version specified in grandparent POM -->
        <executions>
          <execution>
            <id>old-remoting-for-test</id>
            <goals>
              <!-- we use copy as this is a dependency from outside the reactor -->
              <goal>copy</goal>
            </goals>
            <phase>generate-test-resources</phase>
            <configuration>
              <artifactItems>
                <artifactItem>
                  <groupId>org.jenkins-ci.main</groupId>
                  <artifactId>remoting</artifactId>
                  <version>${remoting.minimum.supported.version}</version>
                  <type>jar</type>
                  <outputDirectory>${project.build.outputDirectory}/old-remoting</outputDirectory>
                  <destFileName>remoting-minimal-supported.jar</destFileName>
                </artifactItem>
                <artifactItem>
                  <groupId>org.jenkins-ci.main</groupId>
                  <artifactId>remoting</artifactId>
                  <version>4.2</version>
                  <type>jar</type>
                  <outputDirectory>${project.build.outputDirectory}/old-remoting</outputDirectory>
                  <destFileName>remoting-unsupported.jar</destFileName>
                </artifactItem>
              </artifactItems>
            </configuration>
          </execution>
        </executions>
      </plugin>
      <plugin>
        <groupId>org.apache.maven.plugins</groupId>
        <artifactId>maven-surefire-plugin</artifactId>
        <!-- version specified in grandparent pom -->
        <configuration>
          <argLine>@{jacocoSurefireArgs} -Xmx1g @{jenkins.addOpens} @{jenkins.insaneHook}</argLine>
          <systemPropertyVariables>
            <hudson.maven.debug>${mavenDebug}</hudson.maven.debug>
            <buildDirectory>${project.build.directory}</buildDirectory>
          </systemPropertyVariables>
          <reuseForks>false</reuseForks>
          <forkCount>${concurrency}</forkCount>
        </configuration>
        <executions>
          <!-- Unbind the default execution so that it does not run before test-runtime. -->
          <execution>
            <id>default-test</id>
            <goals>
              <goal>test</goal>
            </goals>
            <phase>none</phase>
          </execution>
          <!-- Bind a new execution which, by virtue of being declared after test-runtime, will also run after it. -->
          <execution>
            <id>functional-test</id>
            <goals>
              <goal>test</goal>
            </goals>
            <phase>test</phase>
          </execution>
        </executions>
      </plugin>
      <plugin>
        <artifactId>maven-deploy-plugin</artifactId>
        <!-- Version specified in grandparent POM -->
        <configuration>
          <skip>true</skip>
        </configuration>
      </plugin>
      <plugin>
        <groupId>org.apache.maven.plugins</groupId>
        <artifactId>maven-compiler-plugin</artifactId>
        <!-- Version specified in grandparent POM -->
        <configuration>
          <fork>true</fork>
        </configuration>
      </plugin>
    </plugins>
  </build>

  <profiles>
    <profile>
      <!-- Profile, which allows skipping all integration tests -->
      <id>light-test</id>
      <properties>
        <skipTests>true</skipTests>
      </properties>
    </profile>
    <profile>
      <!-- Profile, which runs only a number of quick integration tests so that the build takes less than 5 minutes -->
      <id>smoke-test</id>
      <build>
        <plugins>
          <plugin>
            <artifactId>maven-surefire-plugin</artifactId>
            <!-- Version specified in grandparent POM -->
            <configuration>
              <groups>org.jvnet.hudson.test.SmokeTest</groups>
            </configuration>
          </plugin>
        </plugins>
      </build>
    </profile>
    <profile>
      <id>all-tests</id>
      <activation>
        <property>
          <name>!test</name>
        </property>
      </activation>
      <properties>
        <surefire.rerunFailingTestsCount>4</surefire.rerunFailingTestsCount>
        <surefire.skipAfterFailureCount>100</surefire.skipAfterFailureCount>
      </properties>
    </profile>
    <profile>
      <id>enable-jacoco</id>
      <build>
        <plugins>
          <plugin>
            <groupId>org.jacoco</groupId>
            <artifactId>jacoco-maven-plugin</artifactId>
            <!-- Version specified in parent POM -->
            <executions>
              <execution>
                <goals>
                  <goal>prepare-agent</goal>
                </goals>
                <configuration>
                  <propertyName>jacocoSurefireArgs</propertyName>
                  <includes>
                    <include>hudson/*</include>
                    <include>hudson/**/*</include>
                    <include>jenkins/*</include>
                    <include>jenkins/**/*</include>
                    <include>org/jenkins/**/*</include>
                  </includes>
                  <excludes>
                    <exclude>**/Messages.class</exclude>
                  </excludes>
                </configuration>
              </execution>
            </executions>
          </plugin>
        </plugins>
      </build>
    </profile>
  </profiles>
</project><|MERGE_RESOLUTION|>--- conflicted
+++ resolved
@@ -90,12 +90,8 @@
     <dependency>
       <groupId>${project.groupId}</groupId>
       <artifactId>jenkins-test-harness</artifactId>
-<<<<<<< HEAD
       <!-- TODO https://github.com/jenkinsci/jenkins-test-harness/pull/438 -->
       <version>1801.v9ec6b_0d2b_a_a_5</version>
-=======
-      <version>1797.v711534844e8a_</version>
->>>>>>> 6de288f4
       <scope>test</scope>
       <exclusions>
         <exclusion>
