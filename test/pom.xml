--- conflicted
+++ resolved
@@ -106,12 +106,7 @@
     <dependency>
       <groupId>${project.groupId}</groupId>
       <artifactId>jenkins-test-harness</artifactId>
-<<<<<<< HEAD
-      <!-- TODO https://github.com/jenkinsci/jenkins-test-harness/pull/589 -->
       <version>1995.v96366f69785f</version>
-=======
-      <version>1999.v093b_8a_5013e1</version>
->>>>>>> fe52887d
       <scope>test</scope>
       <exclusions>
         <exclusion>
