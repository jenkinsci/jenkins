/*
 * The MIT License
 *
 * Copyright (c) 2004-2009, Sun Microsystems, Inc., Kohsuke Kawaguchi, Yahoo! Inc.
 *
 * Permission is hereby granted, free of charge, to any person obtaining a copy
 * of this software and associated documentation files (the "Software"), to deal
 * in the Software without restriction, including without limitation the rights
 * to use, copy, modify, merge, publish, distribute, sublicense, and/or sell
 * copies of the Software, and to permit persons to whom the Software is
 * furnished to do so, subject to the following conditions:
 *
 * The above copyright notice and this permission notice shall be included in
 * all copies or substantial portions of the Software.
 *
 * THE SOFTWARE IS PROVIDED "AS IS", WITHOUT WARRANTY OF ANY KIND, EXPRESS OR
 * IMPLIED, INCLUDING BUT NOT LIMITED TO THE WARRANTIES OF MERCHANTABILITY,
 * FITNESS FOR A PARTICULAR PURPOSE AND NONINFRINGEMENT. IN NO EVENT SHALL THE
 * AUTHORS OR COPYRIGHT HOLDERS BE LIABLE FOR ANY CLAIM, DAMAGES OR OTHER
 * LIABILITY, WHETHER IN AN ACTION OF CONTRACT, TORT OR OTHERWISE, ARISING FROM,
 * OUT OF OR IN CONNECTION WITH THE SOFTWARE OR THE USE OR OTHER DEALINGS IN
 * THE SOFTWARE.
 */
package lib.form;

import static com.gargoylesoftware.htmlunit.HttpMethod.POST;
import static org.junit.Assert.assertEquals;
import static org.junit.Assert.assertNotEquals;
import static org.junit.Assert.assertNotNull;

import com.gargoylesoftware.htmlunit.Page;
import com.gargoylesoftware.htmlunit.WebRequest;
import com.gargoylesoftware.htmlunit.html.DomNodeList;
import com.gargoylesoftware.htmlunit.html.HtmlButton;
import com.gargoylesoftware.htmlunit.html.HtmlElement;
import com.gargoylesoftware.htmlunit.html.HtmlElementUtil;
import com.gargoylesoftware.htmlunit.html.HtmlInput;
import com.gargoylesoftware.htmlunit.html.HtmlPage;
import edu.umd.cs.findbugs.annotations.CheckForNull;
import hudson.model.FreeStyleProject;
import hudson.model.Job;
import hudson.model.UnprotectedRootAction;
import hudson.util.HttpResponses;
import jenkins.model.OptionalJobProperty;
import org.junit.Rule;
import org.junit.Test;
import org.jvnet.hudson.test.Issue;
import org.jvnet.hudson.test.JenkinsRule;
import org.jvnet.hudson.test.TestExtension;
import org.kohsuke.stapler.HttpResponse;
import org.kohsuke.stapler.StaplerRequest;
import org.kohsuke.stapler.WebMethod;
import org.w3c.dom.NodeList;

/**
 * @author Kohsuke Kawaguchi
 */
public class ExpandableTextboxTest {
    @Rule
    public JenkinsRule j = new JenkinsRule();

    @Issue("JENKINS-2816")
    @Test
    public void testMultiline() throws Exception {
        // because attribute values are normalized, it's not very easy to encode multi-line string as @value. So let's use the system message here.
        j.jenkins.setSystemMessage("foo\nbar\nzot");
        HtmlPage page = evaluateAsHtml("<l:layout><l:main-panel><table><j:set var='instance' value='${it}'/><f:expandableTextbox field='systemMessage' /></table></l:main-panel></l:layout>");
        // System.out.println(page.getWebResponse().getContentAsString());

        NodeList textareas = page.getElementsByTagName("textarea");
        assertEquals(1, textareas.getLength());
        assertEquals(j.jenkins.getSystemMessage(),textareas.item(0).getTextContent());
    }

    /**
     * Evaluates the literal Jelly script passed as a parameter as HTML and returns the page.
     */
    protected HtmlPage evaluateAsHtml(String jellyScript) throws Exception {
        JenkinsRule.WebClient wc = j.createWebClient();
        WebRequest req = new WebRequest(wc.createCrumbedUrl("eval"), POST);
        req.setEncodingType(null);
        req.setRequestBody("<j:jelly xmlns:j='jelly:core' xmlns:st='jelly:stapler' xmlns:l='/lib/layout' xmlns:f='/lib/form'>"+jellyScript+"</j:jelly>");
        Page page = wc.getPage(req);
        return (HtmlPage) page;
    }

    @Test
    public void noInjectionArePossible() throws Exception {
        TestRootAction testParams = j.jenkins.getExtensionList(UnprotectedRootAction.class).get(TestRootAction.class);
        assertNotNull(testParams);

        checkRegularCase(testParams);
        checkInjectionInName(testParams);
    }

    private void checkRegularCase(TestRootAction testParams) throws Exception {
        testParams.paramName = "testName";

        JenkinsRule.WebClient wc = j.createWebClient()
                .withThrowExceptionOnFailingStatusCode(false);
        HtmlPage p = wc.goTo("test");

        HtmlElementUtil.click(getExpandButton(p));
        assertNotEquals("hacked", p.getTitleText());
    }

    private void checkInjectionInName(TestRootAction testParams) throws Exception {
        testParams.paramName = "testName',document.title='hacked'+'";

        JenkinsRule.WebClient wc = j.createWebClient()
                .withThrowExceptionOnFailingStatusCode(false);
        HtmlPage p = wc.goTo("test");

        HtmlElementUtil.click(getExpandButton(p));
        assertNotEquals("hacked", p.getTitleText());
    }
<<<<<<< HEAD
    
    private HtmlButton getExpandButton(HtmlPage page){
        DomNodeList<HtmlElement> buttons = page.getElementById("test-panel").getElementsByTagName("button");
=======

    private HtmlButtonInput getExpandButton(HtmlPage page){
        DomNodeList<HtmlElement> buttons = page.getElementById("test-panel").getElementsByTagName("input");
>>>>>>> 12ad7a84
        // the first one is the text input
        assertEquals(1, buttons.size());
        return (HtmlButton) buttons.get(0);
    }

    @TestExtension("noInjectionArePossible")
    public static final class TestRootAction implements UnprotectedRootAction {

        public String paramName;

        @Override
        public @CheckForNull String getIconFileName() {
            return null;
        }

        @Override
        public @CheckForNull String getDisplayName() {
            return null;
        }

        @Override
        public String getUrlName() {
            return "test";
        }

        @WebMethod(name = "submit")
        public HttpResponse doSubmit(StaplerRequest request) {
            return HttpResponses.text("method:" + request.getMethod());
        }
    }

    @Test
    @Issue("SECURITY-1498")
    public void noXssUsingInputValue() throws Exception {
        XssProperty xssProperty = new XssProperty("</textarea><h1>HACK</h1>");
        FreeStyleProject p = j.createFreeStyleProject();
        p.addProperty(xssProperty);

        JenkinsRule.WebClient wc = j.createWebClient();
        HtmlPage configurePage = wc.getPage(p, "configure");

        int numberOfH1Before = configurePage.getElementsByTagName("h1").size();

        HtmlInput xssInput = configurePage.getElementByName("_.xss");
        HtmlElement expandButton = (HtmlElement) xssInput.getParentNode().getNextSibling().getFirstChild();
        HtmlElementUtil.click(expandButton);

        // no additional h1, meaning the "payload" is not interpreted
        int numberOfH1After = configurePage.getElementsByTagName("h1").size();

        assertEquals(numberOfH1Before, numberOfH1After);
    }

    public static final class XssProperty extends OptionalJobProperty<Job<?,?>> {

        private String xss;

        public XssProperty(String xss){
            this.xss = xss;
        }

        public String getXss() {
            return xss;
        }

        @TestExtension("noXssUsingInputValue")
        public static class DescriptorImpl extends OptionalJobProperty.OptionalJobPropertyDescriptor {
        }
    }
}<|MERGE_RESOLUTION|>--- conflicted
+++ resolved
@@ -114,15 +114,9 @@
         HtmlElementUtil.click(getExpandButton(p));
         assertNotEquals("hacked", p.getTitleText());
     }
-<<<<<<< HEAD
     
-    private HtmlButton getExpandButton(HtmlPage page){
+    private HtmlButtonInput getExpandButton(HtmlPage page){
         DomNodeList<HtmlElement> buttons = page.getElementById("test-panel").getElementsByTagName("button");
-=======
-
-    private HtmlButtonInput getExpandButton(HtmlPage page){
-        DomNodeList<HtmlElement> buttons = page.getElementById("test-panel").getElementsByTagName("input");
->>>>>>> 12ad7a84
         // the first one is the text input
         assertEquals(1, buttons.size());
         return (HtmlButton) buttons.get(0);
