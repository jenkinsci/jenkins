--- conflicted
+++ resolved
@@ -164,13 +164,9 @@
 
         int numberOfH1Before = configurePage.getElementsByTagName("h1").size();
 
-<<<<<<< HEAD
         HtmlInput xssInput = configurePage.getElementByName("_.xss");
         HtmlElement expandButton = (HtmlElement) xssInput.getParentNode().getNextSibling().getFirstChild();
-=======
-        HtmlInput xssInput = configurePage.getElementByName("_.theField");
-        HtmlInput expandButton = (HtmlInput) xssInput.getParentNode().getNextSibling().getFirstChild();
->>>>>>> 0447d164
+
         HtmlElementUtil.click(expandButton);
 
         // no additional h1, meaning the "payload" is not interpreted
