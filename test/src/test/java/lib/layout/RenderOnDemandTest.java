--- conflicted
+++ resolved
@@ -37,17 +37,12 @@
 import org.htmlunit.ScriptResult;
 import org.htmlunit.WebClientUtil;
 import org.htmlunit.html.HtmlPage;
-<<<<<<< HEAD
 import org.junit.jupiter.api.BeforeEach;
+import org.junit.jupiter.api.Disabled;
 import org.junit.jupiter.api.Test;
-=======
-import org.junit.Ignore;
-import org.junit.Rule;
-import org.junit.Test;
 import org.jvnet.hudson.test.Issue;
->>>>>>> 81df8e67
 import org.jvnet.hudson.test.JenkinsRule;
-import org.jvnet.hudson.test.LoggerRule;
+import org.jvnet.hudson.test.LogRecorder;
 import org.jvnet.hudson.test.MemoryAssert;
 import org.jvnet.hudson.test.TestExtension;
 import org.jvnet.hudson.test.junit.jupiter.WithJenkins;
@@ -60,17 +55,13 @@
 @WithJenkins
 class RenderOnDemandTest {
 
-<<<<<<< HEAD
     private JenkinsRule j;
+    private LogRecorder logging = new LogRecorder().record(RenderOnDemandClosure.class, Level.FINE);
 
     @BeforeEach
     void setUp(JenkinsRule rule) {
         j = rule;
     }
-=======
-    @Rule public JenkinsRule j = new JenkinsRule();
-    @Rule public LoggerRule logging = new LoggerRule().record(RenderOnDemandClosure.class, Level.FINE);
->>>>>>> 81df8e67
 
     /**
      * Makes sure that the behavior rules are applied to newly inserted nodes,
@@ -89,7 +80,7 @@
         assertEquals("AlphaBravoCharlie", r.getJavaScriptResult().toString());
     }
 
-    @Ignore("just informational")
+    @Disabled("just informational")
     @Issue("JENKINS-16341")
     @Test
     public void testMemoryConsumption() throws Exception {
