--- conflicted
+++ resolved
@@ -28,13 +28,10 @@
 import hudson.model.BuildListener;
 import hudson.model.Result;
 import hudson.model.FreeStyleBuild;
-<<<<<<< HEAD
-=======
 import hudson.maven.MavenModuleSet;
 import hudson.maven.MavenModuleSetBuild;
 import hudson.maven.MavenBuild;
 import hudson.maven.reporters.SurefireReport;
->>>>>>> 47bcabbc
 import hudson.Launcher;
 import org.jvnet.hudson.test.HudsonTestCase;
 import org.jvnet.hudson.test.Email;
@@ -85,10 +82,6 @@
         assertEquals("org.twia.vendor.VendorManagerTest",cr.getClassName());
         assertEquals("testGetVendorFirmKeyForVendorRep",cr.getName());
 
-<<<<<<< HEAD
-
-=======
->>>>>>> 47bcabbc
         // piggy back tests for annotate methods
         assertOutput(cr,"plain text", "plain text");
         assertOutput(cr,"line #1\nhttp://nowhere.net/\nline #2\n",
@@ -112,10 +105,6 @@
                 "<a href=\"http://localhost:8080/stuff/\">http://localhost:8080/stuff/</a>");
     }
 
-<<<<<<< HEAD
-    private void assertOutput(CaseResult cr, String in, String out) throws Exception {
-        assertEquals(out, cr.annotate(in));
-=======
 
     /**
      * Verifies that the error message and stacktrace from a failed junit test actually render properly.
@@ -151,7 +140,6 @@
 	// Have to do some annoying replacing here to get the same text Jelly produces in the end.
 	assertEquals(cr.annotate(cr.getErrorStackTrace()).replaceAll("&lt;", "<").replace("\r\n", "\n"),
 		     errorStackTrace.getTextContent());
->>>>>>> 47bcabbc
     }
     
     /**
