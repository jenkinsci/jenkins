--- conflicted
+++ resolved
@@ -6,24 +6,14 @@
 
 import hudson.model.Computer;
 import hudson.model.ComputerSet;
-<<<<<<< HEAD
-=======
 import hudson.model.Slave;
->>>>>>> 80d97842
 import hudson.model.User;
 import hudson.slaves.DumbSlave;
 import hudson.slaves.OfflineCause;
 import hudson.slaves.SlaveComputer;
-<<<<<<< HEAD
-import java.util.concurrent.TimeUnit;
-import org.junit.Rule;
-import org.junit.Test;
-import org.junit.rules.TemporaryFolder;
-=======
 import org.junit.Rule;
 import org.junit.Test;
 import org.jvnet.hudson.test.InboundAgentRule;
->>>>>>> 80d97842
 import org.jvnet.hudson.test.Issue;
 import org.jvnet.hudson.test.JenkinsRule;
 
@@ -36,11 +26,7 @@
     public JenkinsRule j = new JenkinsRule();
 
     @Rule
-<<<<<<< HEAD
-    public TemporaryFolder tempFolder = new TemporaryFolder();
-=======
     public InboundAgentRule inboundAgents = new InboundAgentRule();
->>>>>>> 80d97842
 
     /**
      * Makes sure that it doesn't try to monitor an already-offline agent.
@@ -69,13 +55,7 @@
 
     @Test
     public void doNotDisconnectBeforeLaunched() throws Exception {
-<<<<<<< HEAD
-        DumbSlave slave = new DumbSlave("dummy", tempFolder.newFolder().getPath(), new JNLPLauncher(false));
-        slave.setRetentionStrategy(RetentionStrategy.NOOP);
-        j.jenkins.addNode(slave);
-=======
         Slave slave = inboundAgents.createAgent(j, InboundAgentRule.Options.newBuilder().skipStart().build());
->>>>>>> 80d97842
         Computer c = slave.toComputer();
         assertNotNull(c);
         OfflineCause originalOfflineCause = c.getOfflineCause();
