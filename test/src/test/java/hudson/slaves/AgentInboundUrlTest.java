--- conflicted
+++ resolved
@@ -73,41 +73,6 @@
         inboundAgents.createAgent(j, InboundAgentRule.Options.newBuilder().name("test").skipStart().build());
 
         // parse the JNLP page into DOM to inspect the jnlp url argument.
-<<<<<<< HEAD
-        XmlPage jnlp;
-        try (JenkinsRule.WebClient agent = j.createWebClient()) {
-            jnlp = (XmlPage) agent.goTo("computer/test/jenkins-agent.jnlp", "application/x-java-jnlp-file");
-            Document dom = new DOMReader().read(jnlp.getXmlDocument());
-            Object arg = dom.selectSingleNode("//application-desc/argument[3]/following-sibling::argument[1]");
-            String val = ((Element) arg).getText();
-            assertEquals(customInboundUrl, val);
-        }
-    }
-
-    /**
-     * Adds an Inbound TCP agent to the system and returns it.
-     */
-    private void addTestAgent() throws Exception {
-        addTestAgent(new JNLPLauncher(false));
-    }
-
-    /**
-     * Adds an Inbound TCP agent to the system and returns it.
-     */
-    private void addTestAgent(ComputerLauncher launcher) throws Exception {
-        List<Node> agents = new ArrayList<>(j.jenkins.getNodes());
-        File dir = Util.createTempDir();
-        DumbSlave agent = new DumbSlave("test", dir.getAbsolutePath(), launcher);
-        agent.setLabelString("");
-        agent.setRetentionStrategy(RetentionStrategy.INSTANCE);
-        agent.setNodeDescription("dummy");
-        agent.setNodeProperties(new ArrayList<>());
-        agents.add(agent);
-        j.jenkins.setNodes(agents);
-        Computer c = j.jenkins.getComputer("test");
-        assertNotNull(c);
-    }
-=======
         JenkinsRule.WebClient agent = j.createWebClient();
         XmlPage jnlp = (XmlPage) agent.goTo("computer/test/jenkins-agent.jnlp", "application/x-java-jnlp-file");
         Document dom = new DOMReader().read(jnlp.getXmlDocument());
@@ -115,5 +80,4 @@
         String val = ((Element) arg).getText();
         assertEquals(customInboundUrl, val);
     }
->>>>>>> 39b6a6ae
 }