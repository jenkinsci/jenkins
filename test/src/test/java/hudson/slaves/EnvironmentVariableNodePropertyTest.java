package hudson.slaves;

import static org.junit.Assert.assertEquals;

import hudson.model.FreeStyleBuild;
import hudson.model.FreeStyleProject;
import hudson.model.Node;
import hudson.model.ParametersDefinitionProperty;
import hudson.model.Result;
import hudson.model.StringParameterDefinition;

import java.io.IOException;
import java.util.Collections;
import java.util.Map;

import org.junit.Before;
import org.junit.ClassRule;
import org.junit.Rule;
import org.junit.Test;
import org.jvnet.hudson.test.BuildWatcher;
import org.jvnet.hudson.test.CaptureEnvironmentBuilder;
import org.jvnet.hudson.test.JenkinsRule;
import org.jvnet.hudson.test.JenkinsRule.WebClient;

import com.gargoylesoftware.htmlunit.html.HtmlForm;
import com.gargoylesoftware.htmlunit.html.HtmlPage;

/**
 * This class tests that environment variables from node properties are applied,
 * and that the priority is maintained: parameters > agent node properties >
 * global (controller) node properties
 * TODO(terminology) confirm that the built-in node has node properties separate from global (controller) node properties
 */
public class EnvironmentVariableNodePropertyTest {

	@ClassRule
	public static BuildWatcher buildWatcher = new BuildWatcher();

	@Rule
	public JenkinsRule j = new JenkinsRule();

	private DumbSlave agent;
	private FreeStyleProject project;

	/**
	 * Agent properties are available
	 */
	@Test
<<<<<<< HEAD
	public void testAgentPropertyOnAgent() throws Exception {
		setVariables(agent, new Entry("KEY", "agentValue"));
		Map<String, String> envVars = executeBuild(agent);
		assertEquals("agentValue", envVars.get("KEY"));
=======
	public void testSlavePropertyOnSlave() throws Exception {
		setVariables(slave, new EnvironmentVariablesNodeProperty.Entry("KEY", "slaveValue"));
		Map<String, String> envVars = executeBuild(slave);
		assertEquals("slaveValue", envVars.get("KEY"));
>>>>>>> 13a4a940
	}
	
	/**
	 * Built-in node properties are available
	 */
	@Test
	public void testControllerPropertyOnBuiltInNode() throws Exception {
        j.jenkins.getGlobalNodeProperties().replaceBy(
                Collections.singleton(new EnvironmentVariablesNodeProperty(
<<<<<<< HEAD
                        new Entry("KEY", "globalValue"))));
=======
                        new EnvironmentVariablesNodeProperty.Entry("KEY", "masterValue"))));
>>>>>>> 13a4a940

		Map<String, String> envVars = executeBuild(j.jenkins);

		assertEquals("globalValue", envVars.get("KEY"));
	}

	/**
	 * Both agent and controller properties are available, but agent properties have priority
	 */
	@Test
	public void testAgentAndControllerPropertyOnAgent() throws Exception {
        j.jenkins.getGlobalNodeProperties().replaceBy(
                Collections.singleton(new EnvironmentVariablesNodeProperty(
<<<<<<< HEAD
                        new Entry("KEY", "globalValue"))));
		setVariables(agent, new Entry("KEY", "agentValue"));
=======
                        new EnvironmentVariablesNodeProperty.Entry("KEY", "masterValue"))));
		setVariables(slave, new EnvironmentVariablesNodeProperty.Entry("KEY", "slaveValue"));
>>>>>>> 13a4a940

		Map<String, String> envVars = executeBuild(agent);

		assertEquals("agentValue", envVars.get("KEY"));
	}

	/**
<<<<<<< HEAD
	 * Agent and controller properties and parameters are available.
	 * Priority: parameters > agent > controller
	 * @throws Exception
=======
	 * Agent and master properties and parameters are available.
	 * Priority: parameters > agent > master
>>>>>>> 13a4a940
	 */
	@Test
	// TODO(terminology) is this correct? This sets a built-in node property, not a global property
	public void testAgentAndBuiltInNodePropertyAndParameterOnAgent()
			throws Exception {
		ParametersDefinitionProperty pdp = new ParametersDefinitionProperty(
				new StringParameterDefinition("KEY", "parameterValue"));
		project.addProperty(pdp);

<<<<<<< HEAD
		setVariables(j.jenkins, new Entry("KEY", "builtInNodeValue"));
		setVariables(agent, new Entry("KEY", "agentValue"));
=======
		setVariables(j.jenkins, new EnvironmentVariablesNodeProperty.Entry("KEY", "masterValue"));
		setVariables(slave, new EnvironmentVariablesNodeProperty.Entry("KEY", "slaveValue"));
>>>>>>> 13a4a940

		Map<String, String> envVars = executeBuild(agent);

		assertEquals("parameterValue", envVars.get("KEY"));
	}
	
	@Test
	public void testVariableResolving() throws Exception {
        j.jenkins.getGlobalNodeProperties().replaceBy(
                Collections.singleton(new EnvironmentVariablesNodeProperty(
                        new EnvironmentVariablesNodeProperty.Entry("KEY1", "value"), new EnvironmentVariablesNodeProperty.Entry("KEY2", "$KEY1"))));
		Map<String,String> envVars = executeBuild(j.jenkins);
		assertEquals("value", envVars.get("KEY1"));
		assertEquals("value", envVars.get("KEY2"));
	}
	
	@Test
	public void testFormRoundTripForController() throws Exception {
        j.jenkins.getGlobalNodeProperties().replaceBy(
                Collections.singleton(new EnvironmentVariablesNodeProperty(
                        new EnvironmentVariablesNodeProperty.Entry("KEY", "value"))));
		
		WebClient webClient = j.createWebClient();
		HtmlPage page = webClient.getPage(j.jenkins, "configure");
		HtmlForm form = page.getFormByName("config");
		j.submit(form);
		
		assertEquals(1, j.jenkins.getGlobalNodeProperties().toList().size());
		
		EnvironmentVariablesNodeProperty prop = j.jenkins.getGlobalNodeProperties().get(EnvironmentVariablesNodeProperty.class);
		assertEquals(1, prop.getEnvVars().size());
		assertEquals("value", prop.getEnvVars().get("KEY"));
	}

	@Test
<<<<<<< HEAD
	public void testFormRoundTripForAgent() throws Exception {
		setVariables(agent, new Entry("KEY", "value"));

=======
	public void testFormRoundTripForSlave() throws Exception {
		setVariables(slave, new EnvironmentVariablesNodeProperty.Entry("KEY", "value"));
		
>>>>>>> 13a4a940
		WebClient webClient = j.createWebClient();
		HtmlPage page = webClient.getPage(agent, "configure");
		HtmlForm form = page.getFormByName("config");
		j.submit(form);
		
		assertEquals(1, agent.getNodeProperties().toList().size());
		
		EnvironmentVariablesNodeProperty prop = agent.getNodeProperties().get(EnvironmentVariablesNodeProperty.class);
		assertEquals(1, prop.getEnvVars().size());
		assertEquals("value", prop.getEnvVars().get("KEY"));
	}
	
	// //////////////////////// setup //////////////////////////////////////////

	@Before
	public void setUp() throws Exception {
		agent = j.createSlave();
		project = j.createFreeStyleProject();
	}

	// ////////////////////// helper methods /////////////////////////////////

	private void setVariables(Node node, EnvironmentVariablesNodeProperty.Entry... entries) throws IOException {
		node.getNodeProperties().replaceBy(
				Collections.singleton(new EnvironmentVariablesNodeProperty(
						entries)));

	}

	/**
	 * Launches project on this node, waits for the result, and returns the environment that is used
	 */
	private Map<String, String> executeBuild(Node node) throws Exception {
		CaptureEnvironmentBuilder builder = new CaptureEnvironmentBuilder();

		project.getBuildersList().add(builder);
		project.setAssignedLabel(node.getSelfLabel());

		// use a timeout so we don't wait infinitely in case of failure
		FreeStyleBuild build = project.scheduleBuild2(0).get(/*10, TimeUnit.SECONDS*/);
		
		assertEquals(Result.SUCCESS, build.getResult());

		return builder.getEnvVars();
	}

}<|MERGE_RESOLUTION|>--- conflicted
+++ resolved
@@ -46,17 +46,10 @@
 	 * Agent properties are available
 	 */
 	@Test
-<<<<<<< HEAD
 	public void testAgentPropertyOnAgent() throws Exception {
-		setVariables(agent, new Entry("KEY", "agentValue"));
+		setVariables(agent, new EnvironmentVariablesNodeProperty.Entry("KEY", "agentValue"));
 		Map<String, String> envVars = executeBuild(agent);
 		assertEquals("agentValue", envVars.get("KEY"));
-=======
-	public void testSlavePropertyOnSlave() throws Exception {
-		setVariables(slave, new EnvironmentVariablesNodeProperty.Entry("KEY", "slaveValue"));
-		Map<String, String> envVars = executeBuild(slave);
-		assertEquals("slaveValue", envVars.get("KEY"));
->>>>>>> 13a4a940
 	}
 	
 	/**
@@ -66,11 +59,7 @@
 	public void testControllerPropertyOnBuiltInNode() throws Exception {
         j.jenkins.getGlobalNodeProperties().replaceBy(
                 Collections.singleton(new EnvironmentVariablesNodeProperty(
-<<<<<<< HEAD
-                        new Entry("KEY", "globalValue"))));
-=======
-                        new EnvironmentVariablesNodeProperty.Entry("KEY", "masterValue"))));
->>>>>>> 13a4a940
+                        new EnvironmentVariablesNodeProperty.Entry("KEY", "globalValue"))));
 
 		Map<String, String> envVars = executeBuild(j.jenkins);
 
@@ -84,13 +73,8 @@
 	public void testAgentAndControllerPropertyOnAgent() throws Exception {
         j.jenkins.getGlobalNodeProperties().replaceBy(
                 Collections.singleton(new EnvironmentVariablesNodeProperty(
-<<<<<<< HEAD
-                        new Entry("KEY", "globalValue"))));
-		setVariables(agent, new Entry("KEY", "agentValue"));
-=======
-                        new EnvironmentVariablesNodeProperty.Entry("KEY", "masterValue"))));
-		setVariables(slave, new EnvironmentVariablesNodeProperty.Entry("KEY", "slaveValue"));
->>>>>>> 13a4a940
+                        new EnvironmentVariablesNodeProperty.Entry("KEY", "globalValue"))));
+		setVariables(agent, new EnvironmentVariablesNodeProperty.Entry("KEY", "agentValue"));
 
 		Map<String, String> envVars = executeBuild(agent);
 
@@ -98,14 +82,8 @@
 	}
 
 	/**
-<<<<<<< HEAD
 	 * Agent and controller properties and parameters are available.
 	 * Priority: parameters > agent > controller
-	 * @throws Exception
-=======
-	 * Agent and master properties and parameters are available.
-	 * Priority: parameters > agent > master
->>>>>>> 13a4a940
 	 */
 	@Test
 	// TODO(terminology) is this correct? This sets a built-in node property, not a global property
@@ -115,13 +93,8 @@
 				new StringParameterDefinition("KEY", "parameterValue"));
 		project.addProperty(pdp);
 
-<<<<<<< HEAD
-		setVariables(j.jenkins, new Entry("KEY", "builtInNodeValue"));
-		setVariables(agent, new Entry("KEY", "agentValue"));
-=======
-		setVariables(j.jenkins, new EnvironmentVariablesNodeProperty.Entry("KEY", "masterValue"));
-		setVariables(slave, new EnvironmentVariablesNodeProperty.Entry("KEY", "slaveValue"));
->>>>>>> 13a4a940
+		setVariables(j.jenkins, new EnvironmentVariablesNodeProperty.Entry("KEY", "builtInNodeValue"));
+		setVariables(agent, new EnvironmentVariablesNodeProperty.Entry("KEY", "agentValue"));
 
 		Map<String, String> envVars = executeBuild(agent);
 
@@ -157,15 +130,9 @@
 	}
 
 	@Test
-<<<<<<< HEAD
 	public void testFormRoundTripForAgent() throws Exception {
-		setVariables(agent, new Entry("KEY", "value"));
+		setVariables(agent, new EnvironmentVariablesNodeProperty.Entry("KEY", "value"));
 
-=======
-	public void testFormRoundTripForSlave() throws Exception {
-		setVariables(slave, new EnvironmentVariablesNodeProperty.Entry("KEY", "value"));
-		
->>>>>>> 13a4a940
 		WebClient webClient = j.createWebClient();
 		HtmlPage page = webClient.getPage(agent, "configure");
 		HtmlForm form = page.getFormByName("config");
