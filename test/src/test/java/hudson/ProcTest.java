package hudson;

import static org.junit.Assert.assertEquals;
import static org.junit.Assert.assertNull;
import static org.junit.Assume.assumeFalse;

import hudson.Launcher.LocalLauncher;
import hudson.Launcher.RemoteLauncher;
import hudson.Launcher.RemoteLauncher.ProcImpl;
import hudson.model.TaskListener;
import hudson.remoting.Pipe;
import hudson.remoting.VirtualChannel;
import hudson.slaves.DumbSlave;
import hudson.util.IOUtils;
import hudson.util.StreamTaskListener;
import java.io.ByteArrayInputStream;
import java.io.ByteArrayOutputStream;
import java.io.IOException;
import java.io.OutputStream;
import java.nio.charset.Charset;
import jenkins.security.MasterToSlaveCallable;
import org.junit.Rule;
import org.junit.Test;
import org.jvnet.hudson.test.Issue;
import org.jvnet.hudson.test.JenkinsRule;

/**
 * @author Kohsuke Kawaguchi
 */
@Issue("JENKINS-7809")
public class ProcTest {

    @Rule
    public JenkinsRule j = new JenkinsRule();

    /**
     * Makes sure that the output flushing and {@link ProcImpl#join()} is synced.
     */
    @Test
    public void remoteProcOutputSync() throws Exception {
        assumeFalse("TODO: Implement this test for Windows", Functions.isWindows());
        VirtualChannel ch = createSlaveChannel();

        // keep the pipe fairly busy
        final Pipe p = Pipe.createRemoteToLocal();
        for (int i = 0; i < 10; i++)
            ch.callAsync(new ChannelFiller(p.getOut()));
        new Thread() {
            @Override
            public void run() {
                try {
                    IOUtils.drain(p.getIn());
                } catch (IOException e) {
                }
            }
        }.start();

        RemoteLauncher launcher = new RemoteLauncher(TaskListener.NULL, ch, true);

        String str = "";
        for (int i = 0; i < 256; i++)
            str += "oxox";

        for (int i = 0; i < 1000; i++) {
            ByteArrayOutputStream baos = new ByteArrayOutputStream();
<<<<<<< HEAD
            launcher.launch().cmds("echo",str).stdout(baos).join();
            assertEquals(str, baos.toString(Charset.defaultCharset().name()).trim());
=======
            launcher.launch().cmds("echo", str).stdout(baos).join();
            assertEquals(str, baos.toString().trim());
>>>>>>> e27b3100
        }

        ch.close();
    }

    private VirtualChannel createSlaveChannel() throws Exception {
        DumbSlave s = j.createSlave();
        s.toComputer().connect(false).get();
        VirtualChannel ch = null;
        while (ch == null) {
            ch = s.toComputer().getChannel();
            Thread.sleep(100);
        }
        return ch;
    }

    private static class ChannelFiller extends MasterToSlaveCallable<Void, IOException> {
        private final OutputStream o;

        private ChannelFiller(OutputStream o) {
            this.o = o;
        }

        @Override
        public Void call() throws IOException {
            while (!Thread.interrupted()) {
                o.write(new byte[256]);
            }
            return null;
        }
    }

    @Test
    public void ioPumpingWithLocalLaunch() throws Exception {
        assumeFalse("TODO: Implement this test for Windows", Functions.isWindows());
        doIoPumpingTest(new LocalLauncher(new StreamTaskListener(System.out, Charset.defaultCharset())));
    }

    @Test
    public void ioPumpingWithRemoteLaunch() throws Exception {
        assumeFalse("TODO: Implement this test for Windows", Functions.isWindows());
        doIoPumpingTest(new RemoteLauncher(
                new StreamTaskListener(System.out, Charset.defaultCharset()),
                createSlaveChannel(), true));
    }

    private void doIoPumpingTest(Launcher l) throws IOException, InterruptedException {
        String[] ECHO_BACK_CMD = {"cat"};   // TODO: what is the echo back command for Windows? "cmd /C copy CON CON"?

        ByteArrayOutputStream out = new ByteArrayOutputStream();
<<<<<<< HEAD
        l.launch().cmds(ECHO_BACK_CMD).stdin(new ByteArrayInputStream("Hello".getBytes(Charset.defaultCharset()))).stdout(out).join();
        assertEquals("Hello",out.toString(Charset.defaultCharset().name()));
=======
        l.launch().cmds(ECHO_BACK_CMD).stdin(new ByteArrayInputStream("Hello".getBytes())).stdout(out).join();
        assertEquals("Hello", out.toString());
>>>>>>> e27b3100

        Proc p = l.launch().cmds(ECHO_BACK_CMD).stdin(new ByteArrayInputStream("Hello".getBytes(Charset.defaultCharset()))).readStdout().start();
        p.join();
        assertEquals("Hello", org.apache.commons.io.IOUtils.toString(p.getStdout(), Charset.defaultCharset()));
        assertNull(p.getStderr());
        assertNull(p.getStdin());


        p = l.launch().cmds(ECHO_BACK_CMD).writeStdin().readStdout().start();
        p.getStdin().write("Hello".getBytes(Charset.defaultCharset()));
        p.getStdin().close();
        p.join();
        assertEquals("Hello", org.apache.commons.io.IOUtils.toString(p.getStdout(), Charset.defaultCharset()));
        assertNull(p.getStderr());
    }
}<|MERGE_RESOLUTION|>--- conflicted
+++ resolved
@@ -63,13 +63,8 @@
 
         for (int i = 0; i < 1000; i++) {
             ByteArrayOutputStream baos = new ByteArrayOutputStream();
-<<<<<<< HEAD
-            launcher.launch().cmds("echo",str).stdout(baos).join();
+            launcher.launch().cmds("echo", str).stdout(baos).join();
             assertEquals(str, baos.toString(Charset.defaultCharset().name()).trim());
-=======
-            launcher.launch().cmds("echo", str).stdout(baos).join();
-            assertEquals(str, baos.toString().trim());
->>>>>>> e27b3100
         }
 
         ch.close();
@@ -120,13 +115,8 @@
         String[] ECHO_BACK_CMD = {"cat"};   // TODO: what is the echo back command for Windows? "cmd /C copy CON CON"?
 
         ByteArrayOutputStream out = new ByteArrayOutputStream();
-<<<<<<< HEAD
         l.launch().cmds(ECHO_BACK_CMD).stdin(new ByteArrayInputStream("Hello".getBytes(Charset.defaultCharset()))).stdout(out).join();
-        assertEquals("Hello",out.toString(Charset.defaultCharset().name()));
-=======
-        l.launch().cmds(ECHO_BACK_CMD).stdin(new ByteArrayInputStream("Hello".getBytes())).stdout(out).join();
-        assertEquals("Hello", out.toString());
->>>>>>> e27b3100
+        assertEquals("Hello", out.toString(Charset.defaultCharset().name()));
 
         Proc p = l.launch().cmds(ECHO_BACK_CMD).stdin(new ByteArrayInputStream("Hello".getBytes(Charset.defaultCharset()))).readStdout().start();
         p.join();
