--- conflicted
+++ resolved
@@ -183,13 +183,8 @@
                 return true;
             }
         });
-<<<<<<< HEAD
-        assertEquals(Result.SUCCESS, p.scheduleBuild2(0).get().getResult());
+        j.buildAndAssertSuccess(p);
         String text = j.createWebClient().goTo("job/"+p.getName()+"/ws/**/*.java").asNormalizedText();
-=======
-        j.buildAndAssertSuccess(p);
-        String text = j.createWebClient().goTo("job/"+p.getName()+"/ws/**/*.java").asText();
->>>>>>> 27646d11
         assertTrue(text, text.contains("X.java"));
         assertTrue(text, text.contains("XTest.java"));
         assertFalse(text, text.contains("pom.xml"));
