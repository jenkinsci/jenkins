/*
 * The MIT License
 *
 * Copyright (c) 2004-2009, Sun Microsystems, Inc., Kohsuke Kawaguchi, Jorg Heymans
 *
 * Permission is hereby granted, free of charge, to any person obtaining a copy
 * of this software and associated documentation files (the "Software"), to deal
 * in the Software without restriction, including without limitation the rights
 * to use, copy, modify, merge, publish, distribute, sublicense, and/or sell
 * copies of the Software, and to permit persons to whom the Software is
 * furnished to do so, subject to the following conditions:
 *
 * The above copyright notice and this permission notice shall be included in
 * all copies or substantial portions of the Software.
 *
 * THE SOFTWARE IS PROVIDED "AS IS", WITHOUT WARRANTY OF ANY KIND, EXPRESS OR
 * IMPLIED, INCLUDING BUT NOT LIMITED TO THE WARRANTIES OF MERCHANTABILITY,
 * FITNESS FOR A PARTICULAR PURPOSE AND NONINFRINGEMENT. IN NO EVENT SHALL THE
 * AUTHORS OR COPYRIGHT HOLDERS BE LIABLE FOR ANY CLAIM, DAMAGES OR OTHER
 * LIABILITY, WHETHER IN AN ACTION OF CONTRACT, TORT OR OTHERWISE, ARISING FROM,
 * OUT OF OR IN CONNECTION WITH THE SOFTWARE OR THE USE OR OTHER DEALINGS IN
 * THE SOFTWARE.
 */

package hudson.model;

import static org.hamcrest.MatcherAssert.assertThat;
import static org.hamcrest.Matchers.containsString;
import static org.hamcrest.Matchers.instanceOf;
import static org.hamcrest.Matchers.isA;
import static org.hamcrest.Matchers.not;
import static org.junit.jupiter.api.Assertions.assertEquals;
import static org.junit.jupiter.api.Assertions.assertNotNull;
import static org.junit.jupiter.api.Assertions.assertThrows;
import static org.junit.jupiter.api.Assertions.assertTrue;

import hudson.ExtensionList;
import hudson.FilePath;
import hudson.Launcher;
import hudson.XmlFile;
import hudson.model.listeners.SaveableListener;
import hudson.remoting.Callable;
import hudson.tasks.ArtifactArchiver;
import hudson.tasks.BuildTrigger;
import hudson.tasks.Builder;
import hudson.tasks.Fingerprinter;
import java.io.FileNotFoundException;
import java.io.IOException;
import java.io.InputStream;
import java.net.HttpURLConnection;
import java.net.URI;
import java.nio.charset.StandardCharsets;
import java.util.Collection;
import java.util.Collections;
import java.util.List;
import java.util.Map;
import java.util.concurrent.atomic.AtomicBoolean;
import java.util.logging.Logger;
import jenkins.model.ArtifactManager;
import jenkins.model.ArtifactManagerConfiguration;
import jenkins.model.ArtifactManagerFactory;
import jenkins.model.ArtifactManagerFactoryDescriptor;
import jenkins.model.Jenkins;
import jenkins.util.VirtualFile;
import org.htmlunit.ScriptResult;
import org.htmlunit.html.HtmlPage;
import org.junit.jupiter.api.BeforeEach;
import org.junit.jupiter.api.Tag;
import org.junit.jupiter.api.Test;
import org.jvnet.hudson.test.Issue;
import org.jvnet.hudson.test.JenkinsRule;
import org.jvnet.hudson.test.SleepBuilder;
import org.jvnet.hudson.test.TestExtension;
import org.jvnet.hudson.test.junit.jupiter.WithJenkins;
import org.kohsuke.stapler.DataBoundConstructor;

@Tag("SmokeTest")
@WithJenkins
class RunTest  {

<<<<<<< HEAD
    private JenkinsRule j;

    @BeforeEach
    void setUp(JenkinsRule rule) {
        j = rule;
    }
=======
    private static final Logger LOGGER = Logger.getLogger(RunTest.class.getName());

    @Rule public JenkinsRule j = new JenkinsRule();
>>>>>>> 81df8e67

    @Issue("JENKINS-17935")
    @Test
    void getDynamicInvisibleTransientAction() throws Exception {
        TransientBuildActionFactory.all().add(0, new TransientBuildActionFactory() {
            @Override public Collection<? extends Action> createFor(Run target) {
                return Collections.singleton(new Action() {
                    @Override public String getDisplayName() {
                        return "Test";
                    }

                    @Override public String getIconFileName() {
                        return null;
                    }

                    @Override public String getUrlName() {
                        return null;
                    }
                });
            }
        });
        j.buildAndAssertSuccess(j.createFreeStyleProject("stuff"));
        j.createWebClient().assertFails("job/stuff/1/nonexistent", HttpURLConnection.HTTP_NOT_FOUND);
    }

    @Issue("JENKINS-40281")
    @Test
    void getBadgeActions() throws Exception {
        FreeStyleProject p = j.createFreeStyleProject();
        FreeStyleBuild b = j.buildAndAssertSuccess(p);
        assertEquals(0, b.getBadgeActions().size());
        assertTrue(b.canToggleLogKeep());
        b.keepLog();
        List<BuildBadgeAction> badgeActions = b.getBadgeActions();
        assertEquals(1, badgeActions.size());
        assertEquals(Run.KeepLogBuildBadge.class, badgeActions.get(0).getClass());
    }

    @Issue("JENKINS-51819")
    @Test
    void deleteArtifactsCustom() throws Exception {
        ArtifactManagerConfiguration.get().getArtifactManagerFactories().add(new Mgr.Factory());
        FreeStyleProject p = j.createFreeStyleProject();
        j.jenkins.getWorkspaceFor(p).child("f").write("", null);
        p.getPublishersList().add(new ArtifactArchiver("f"));
        FreeStyleBuild b = j.buildAndAssertSuccess(p);
        b.delete();
        assertTrue(Mgr.deleted.get());
        assertTrue(ExtensionList.lookupSingleton(SaveableListenerImpl.class).deleted);
    }

    @TestExtension("deleteArtifactsCustom")
    public static class SaveableListenerImpl extends SaveableListener {
        boolean deleted;

        @Override
        public void onDeleted(Saveable o, XmlFile file) {
            deleted = true;
        }
    }

    @Issue("JENKINS-73835")
    @Test
    void buildsMayNotBeDeletedWhileRunning() throws Exception {
        var p = j.createFreeStyleProject();
        p.getBuildersList().add(new SleepBuilder(999999));
        var b = p.scheduleBuild2(0).waitForStart();
        var ex = assertThrows(IOException.class, b::delete);
        assertThat(ex.getMessage(), containsString("Unable to delete " + b + " because it is still running"));
        b.getExecutor().interrupt();
        j.waitForCompletion(b);
        b.delete(); // Works fine.
    }

    @Issue("SECURITY-1902")
    @Test
    void preventXssInBadgeTooltip() throws Exception {
        j.jenkins.setQuietPeriod(0);
        /*
         * The scenario to trigger is to have a build protected from deletion because of an upstream protected build.
         * Once we have that condition, we need to ensure the upstream project has a dangerous name
         */
        FreeStyleProject up = j.createFreeStyleProject("up");
        up.getBuildersList().add(new WriteFileStep());
        up.getPublishersList().add(new Fingerprinter("**/*"));

        FullNameChangingProject down = j.createProject(FullNameChangingProject.class, "down");
        down.getBuildersList().add(new WriteFileStep());
        down.getPublishersList().add(new Fingerprinter("**/*"));
        // protected field, we are in the same package
        down.keepDependencies = true;

        up.getPublishersList().add(new BuildTrigger(down.getFullName(), false));

        j.jenkins.rebuildDependencyGraph();

        FreeStyleBuild upBuild = j.buildAndAssertSuccess(up);
        j.waitUntilNoActivity();
        CustomBuild downBuild = down.getBuilds().getLastBuild();
        assertNotNull(downBuild, "The down build must exist, otherwise the up's one is not protected.");

        // updating the name before the build is problematic under Windows
        // so we are updating internal stuff manually
        String newName = "Down<img src=x onerror=alert(123)>Project";
        down.setVirtualName(newName);
        Fingerprint f = upBuild.getAction(Fingerprinter.FingerprintAction.class).getFingerprints().get("test.txt");
        f.add(newName, 1);

        // keeping the minimum to validate it's working and it's not exploitable as there are some modifications
        // like adding double quotes
        ensureXssIsPrevented(up, "Down", "<img");
    }

    private void ensureXssIsPrevented(FreeStyleProject upProject, String validationPart, String dangerousPart) throws Exception {
        JenkinsRule.WebClient wc = j.createWebClient();
        HtmlPage htmlPage = wc.goTo(upProject.getUrl());

        // trigger the tooltip display
        htmlPage.executeJavaScript("document.querySelector('#jenkins-build-history .app-builds-container__item__inner__controls svg')._tippy.show()");
        wc.waitForBackgroundJavaScript(500);
        ScriptResult result = htmlPage.executeJavaScript("document.querySelector('.tippy-content').innerHTML;");
        Object jsResult = result.getJavaScriptResult();
        assertThat(jsResult, instanceOf(String.class));
        String jsResultString = (String) jsResult;

        assertThat("The tooltip does not work as expected", jsResultString, containsString(validationPart));
        assertThat("XSS not prevented", jsResultString, not(containsString(dangerousPart)));
    }

    public static class WriteFileStep extends Builder {
        @Override
        public boolean perform(AbstractBuild<?, ?> build, Launcher launcher, BuildListener listener) throws InterruptedException, IOException {
            build.getWorkspace().child("test.txt").write("123", StandardCharsets.UTF_8.name());
            return true;
        }
    }

    public static class CustomBuild extends Build<FullNameChangingProject, CustomBuild> {
        @SuppressWarnings("checkstyle:redundantmodifier")
        public CustomBuild(FullNameChangingProject job) throws IOException {
            super(job);
        }
    }

    static class FullNameChangingProject extends Project<FullNameChangingProject, CustomBuild> implements TopLevelItem {
        private volatile String virtualName;

        FullNameChangingProject(ItemGroup parent, String name) {
            super(parent, name);
        }

        public void setVirtualName(String virtualName) {
            this.virtualName = virtualName;
        }

        @Override
        public String getName() {
            if (virtualName != null) {
                return virtualName;
            } else {
                return super.getName();
            }
        }

        @Override
        protected Class<CustomBuild> getBuildClass() {
            return CustomBuild.class;
        }

        @Override
        public TopLevelItemDescriptor getDescriptor() {
            return (FreeStyleProject.DescriptorImpl) Jenkins.get().getDescriptorOrDie(getClass());
        }

        @TestExtension("preventXssInBadgeTooltip")
        public static class DescriptorImpl extends AbstractProjectDescriptor {

            @Override
            public FullNameChangingProject newInstance(ItemGroup parent, String name) {
                return new FullNameChangingProject(parent, name);
            }
        }
    }

    public static final class Mgr extends ArtifactManager {
        static final AtomicBoolean deleted = new AtomicBoolean();

        @Override public boolean delete() {
            return !deleted.getAndSet(true);
        }

        @Override public void onLoad(Run<?, ?> build) {}

        @Override public void archive(FilePath workspace, Launcher launcher, BuildListener listener, Map<String, String> artifacts) {}

        @Override public VirtualFile root() {
            return VirtualFile.forFile(Jenkins.get().getRootDir()); // irrelevant
        }

        public static final class Factory extends ArtifactManagerFactory {
            @SuppressWarnings("checkstyle:redundantmodifier") @DataBoundConstructor public Factory() {}

            @Override public ArtifactManager managerFor(Run<?, ?> build) {
                return new Mgr();
            }

            @TestExtension("deleteArtifactsCustom") public static final class DescriptorImpl extends ArtifactManagerFactoryDescriptor {}
        }
    }

    @Test public void slowArtifactManager() throws Exception {
        ArtifactManagerConfiguration.get().getArtifactManagerFactories().add(new SlowMgr.Factory());
        var p = j.createFreeStyleProject();
        j.jenkins.getWorkspaceFor(p).child("f").write("", null);
        p.getPublishersList().add(new ArtifactArchiver("f"));
        var b = j.buildAndAssertSuccess(p);
        assertThat(b.getArtifactManager(), isA(SlowMgr.class));
        var wc = j.createWebClient();
        wc.getOptions().setJavaScriptEnabled(false);
        wc.getPage(b);
        wc.getPage(p);
    }

    public static final class SlowMgr extends ArtifactManager {
        static final AtomicBoolean deleted = new AtomicBoolean();

        @Override public boolean delete() {
            return !deleted.getAndSet(true);
        }

        @Override public void onLoad(Run<?, ?> build) {}

        @Override public void archive(FilePath workspace, Launcher launcher, BuildListener listener, Map<String, String> artifacts) {
            LOGGER.info(() -> "Pretending to archive " + artifacts);
        }

        @Override public VirtualFile root() {
            return new VirtualFile() {
                @Override public <V> V run(Callable<V, IOException> callable) throws IOException {
                    LOGGER.info("Sleeping");
                    try {
                        Thread.sleep(Long.MAX_VALUE);
                    } catch (InterruptedException x) {
                        throw new IOException(x);
                    }
                    throw new IllegalStateException();
                }

                @Override public String getName() {
                    return "";
                }

                @Override public URI toURI() {
                    return URI.create("no://where");
                }

                @Override public VirtualFile getParent() {
                    return null;
                }

                @Override public boolean isDirectory() throws IOException {
                    return true;
                }

                @Override public boolean isFile() throws IOException {
                    return false;
                }

                @Override public boolean exists() throws IOException {
                    return true;
                }

                @Override public VirtualFile[] list() throws IOException {
                    return new VirtualFile[0];
                }

                @Override public VirtualFile child(String name) {
                    return null;
                }

                @Override public long length() throws IOException {
                    return 0;
                }

                @Override public long lastModified() throws IOException {
                    return 0;
                }

                @Override public boolean canRead() throws IOException {
                    return true;
                }

                @Override public InputStream open() throws IOException {
                    throw new FileNotFoundException();
                }
            };
        }

        public static final class Factory extends ArtifactManagerFactory {
            @DataBoundConstructor public Factory() {}

            @Override public ArtifactManager managerFor(Run<?, ?> build) {
                LOGGER.info(() -> "Picking manager for " + build);
                return new SlowMgr();
            }

            @TestExtension("slowArtifactManager") public static final class DescriptorImpl extends ArtifactManagerFactoryDescriptor {}
        }
    }

}<|MERGE_RESOLUTION|>--- conflicted
+++ resolved
@@ -78,18 +78,14 @@
 @WithJenkins
 class RunTest  {
 
-<<<<<<< HEAD
+    private static final Logger LOGGER = Logger.getLogger(RunTest.class.getName());
+
     private JenkinsRule j;
 
     @BeforeEach
     void setUp(JenkinsRule rule) {
         j = rule;
     }
-=======
-    private static final Logger LOGGER = Logger.getLogger(RunTest.class.getName());
-
-    @Rule public JenkinsRule j = new JenkinsRule();
->>>>>>> 81df8e67
 
     @Issue("JENKINS-17935")
     @Test
@@ -300,7 +296,8 @@
         }
     }
 
-    @Test public void slowArtifactManager() throws Exception {
+    @Test
+    void slowArtifactManager() throws Exception {
         ArtifactManagerConfiguration.get().getArtifactManagerFactories().add(new SlowMgr.Factory());
         var p = j.createFreeStyleProject();
         j.jenkins.getWorkspaceFor(p).child("f").write("", null);
@@ -389,7 +386,7 @@
         }
 
         public static final class Factory extends ArtifactManagerFactory {
-            @DataBoundConstructor public Factory() {}
+            @SuppressWarnings("checkstyle:redundantmodifier") @DataBoundConstructor public Factory() {}
 
             @Override public ArtifactManager managerFor(Run<?, ?> build) {
                 LOGGER.info(() -> "Picking manager for " + build);
