--- conflicted
+++ resolved
@@ -292,13 +292,8 @@
             @Override void run(JenkinsRule r, String target) throws Exception {
                 CLICommand cmd = new CreateJobCommand();
                 CLICommandInvoker invoker = new CLICommandInvoker(r, cmd);
-<<<<<<< HEAD
-                cmd.setTransportAuth2(User.get("attacker").impersonate2());
-                int status = invoker.withStdin(new ByteArrayInputStream("<project/>".getBytes("US-ASCII"))).invokeWithArgs(target).returnCode();
-=======
-                cmd.setTransportAuth(User.getOrCreateByIdOrFullName("attacker").impersonate());
+                cmd.setTransportAuth2(User.getOrCreateByIdOrFullName("attacker").impersonate2());
                 int status = invoker.withStdin(new ByteArrayInputStream("<project/>".getBytes(StandardCharsets.UTF_8))).invokeWithArgs(target).returnCode();
->>>>>>> b64b4aa5
                 if (status != 0) {
                     throw new AbortException("CLI command failed with status " + status);
                 }
@@ -310,11 +305,7 @@
                 r.createFreeStyleProject("dupe");
                 CLICommand cmd = new CopyJobCommand();
                 CLICommandInvoker invoker = new CLICommandInvoker(r, cmd);
-<<<<<<< HEAD
-                cmd.setTransportAuth2(User.get("attacker").impersonate2());
-=======
-                cmd.setTransportAuth(User.getOrCreateByIdOrFullName("attacker").impersonate());
->>>>>>> b64b4aa5
+                cmd.setTransportAuth2(User.getOrCreateByIdOrFullName("attacker").impersonate2());
                 int status = invoker.invokeWithArgs("dupe", target).returnCode();
                 r.jenkins.getItem("dupe").delete();
                 if (status != 0) {
@@ -326,11 +317,7 @@
         MOVE {
             @Override void run(JenkinsRule r, String target) throws Exception {
                 try {
-<<<<<<< HEAD
-                    SecurityContext orig = ACL.impersonate2(User.get("attacker").impersonate2());
-=======
-                    SecurityContext orig = ACL.impersonate(User.getOrCreateByIdOrFullName("attacker").impersonate());
->>>>>>> b64b4aa5
+                    SecurityContext orig = ACL.impersonate2(User.getOrCreateByIdOrFullName("attacker").impersonate2());
                     try {
                         Items.move(r.jenkins.getItemByFullName("d", MockFolder.class).createProject(FreeStyleProject.class, target), r.jenkins);
                     } finally {
