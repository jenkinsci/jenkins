--- conflicted
+++ resolved
@@ -99,13 +99,11 @@
 import org.jvnet.hudson.test.TestBuilder;
 import org.jvnet.hudson.test.TestExtension;
 import org.jvnet.hudson.test.recipes.LocalData;
-<<<<<<< HEAD
 import org.kohsuke.stapler.export.ExportedBean;
 import org.mortbay.jetty.Server;
 import org.mortbay.jetty.bio.SocketConnector;
 import org.mortbay.jetty.servlet.ServletHandler;
 import org.mortbay.jetty.servlet.ServletHolder;
-=======
 
 import javax.servlet.ServletException;
 import javax.servlet.http.HttpServlet;
@@ -135,7 +133,6 @@
 import static org.junit.Assert.*;
 import org.junit.Ignore;
 import org.jvnet.hudson.test.LoggerRule;
->>>>>>> 486b1566
 
 /**
  * @author Kohsuke Kawaguchi
@@ -513,7 +510,6 @@
         assertTrue(tagName.equals("blockedItem") || tagName.equals("buildableItem"));
     }
     
-<<<<<<< HEAD
     @Issue("JENKINS-28361")
     @Test public void taskWithoutExportedBeanInAPI() throws Exception {
         final AtomicInteger cnt = new AtomicInteger(); 
@@ -544,7 +540,7 @@
     }
     
     private static class TestFlyweightTask extends TestTask implements Queue.FlyweightTask {
-=======
+
     @Issue("JENKINS-28926")
     @Test
     public void upstreamDownstreamCycle() throws Exception {
@@ -578,7 +574,6 @@
     }
 
     public static class TestFlyweightTask extends TestTask implements Queue.FlyweightTask {
->>>>>>> 486b1566
         Executor exec;
         private final Label assignedLabel;
         public TestFlyweightTask(AtomicInteger cnt, Label assignedLabel) {
@@ -605,12 +600,8 @@
         r.waitUntilNoActivity();
         assertEquals(1, cnt.get());
     }
-<<<<<<< HEAD
     
-    private static class TestTask extends AbstractQueueTask {
-=======
-    static class TestTask implements Queue.Task {
->>>>>>> 486b1566
+    private static class TestTask extends AbstractQueueTask implements Queue.Task {
         private final AtomicInteger cnt;
         boolean isBlocked;
 
