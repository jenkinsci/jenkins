/*
 * The MIT License
 * 
 * Copyright (c) 2004-2009, Sun Microsystems, Inc., Kohsuke Kawaguchi
 * 
 * Permission is hereby granted, free of charge, to any person obtaining a copy
 * of this software and associated documentation files (the "Software"), to deal
 * in the Software without restriction, including without limitation the rights
 * to use, copy, modify, merge, publish, distribute, sublicense, and/or sell
 * copies of the Software, and to permit persons to whom the Software is
 * furnished to do so, subject to the following conditions:
 * 
 * The above copyright notice and this permission notice shall be included in
 * all copies or substantial portions of the Software.
 * 
 * THE SOFTWARE IS PROVIDED "AS IS", WITHOUT WARRANTY OF ANY KIND, EXPRESS OR
 * IMPLIED, INCLUDING BUT NOT LIMITED TO THE WARRANTIES OF MERCHANTABILITY,
 * FITNESS FOR A PARTICULAR PURPOSE AND NONINFRINGEMENT. IN NO EVENT SHALL THE
 * AUTHORS OR COPYRIGHT HOLDERS BE LIABLE FOR ANY CLAIM, DAMAGES OR OTHER
 * LIABILITY, WHETHER IN AN ACTION OF CONTRACT, TORT OR OTHERWISE, ARISING FROM,
 * OUT OF OR IN CONNECTION WITH THE SOFTWARE OR THE USE OR OTHER DEALINGS IN
 * THE SOFTWARE.
 */
package hudson.model;

<<<<<<< HEAD
import hudson.util.TimeUnit2;
=======
import com.trilead.ssh2.crypto.Base64;
import java.util.concurrent.TimeUnit;
>>>>>>> a78312ea
import net.sf.json.JSONObject;

import java.io.ByteArrayInputStream;
import java.net.URL;
import java.nio.charset.StandardCharsets;
import java.security.cert.CertificateFactory;
import java.security.cert.X509Certificate;
import java.util.Base64;
import java.util.Date;
import static org.junit.Assert.*;
import static org.junit.Assume.*;
import org.junit.Test;

/**
 * Quick test for {@link UpdateCenter}.
 * 
 * @author Kohsuke Kawaguchi
 */
public class UpdateCenterTest {
    @Test public void data() throws Exception {
        try {
            doData("https://updates.jenkins.io/update-center.json?version=build");
            doData("https://updates.jenkins.io/stable/update-center.json?version=build");
        } catch (Exception x) {
            // TODO this should not be in core at all; should be in repo built by a separate job somewhere
            assumeNoException("Might be no Internet connectivity, or might start failing due to expiring certificate through no fault of code changes", x);
        }
    }
    private void doData(String location) throws Exception {
        URL url = new URL(location);
        String jsonp = DownloadService.loadJSON(url);
        JSONObject json = JSONObject.fromObject(jsonp);

        UpdateSite us = new UpdateSite("default", url.toExternalForm());
        UpdateSite.Data data = us.new Data(json);
        assertTrue(data.core.url.startsWith("http://updates.jenkins-ci.org/"));
        assertTrue(data.plugins.containsKey("rake"));
        System.out.println(data.core.url);

        // make sure the certificate is valid for a while more
        CertificateFactory cf = CertificateFactory.getInstance("X509");
        JSONObject signature = json.getJSONObject("signature");
        for (Object cert : signature.getJSONArray("certificates")) {
<<<<<<< HEAD
            X509Certificate c = (X509Certificate) cf.generateCertificate(new ByteArrayInputStream(Base64.getDecoder().decode(cert.toString().getBytes(StandardCharsets.UTF_8))));
            c.checkValidity(new Date(System.currentTimeMillis() + TimeUnit2.DAYS.toMillis(30)));
=======
            X509Certificate c = (X509Certificate) cf.generateCertificate(new ByteArrayInputStream(Base64.decode(cert.toString().toCharArray())));
            c.checkValidity(new Date(System.currentTimeMillis() + TimeUnit.DAYS.toMillis(30)));
>>>>>>> a78312ea
        }
    }
}<|MERGE_RESOLUTION|>--- conflicted
+++ resolved
@@ -23,12 +23,7 @@
  */
 package hudson.model;
 
-<<<<<<< HEAD
-import hudson.util.TimeUnit2;
-=======
-import com.trilead.ssh2.crypto.Base64;
 import java.util.concurrent.TimeUnit;
->>>>>>> a78312ea
 import net.sf.json.JSONObject;
 
 import java.io.ByteArrayInputStream;
@@ -72,13 +67,8 @@
         CertificateFactory cf = CertificateFactory.getInstance("X509");
         JSONObject signature = json.getJSONObject("signature");
         for (Object cert : signature.getJSONArray("certificates")) {
-<<<<<<< HEAD
             X509Certificate c = (X509Certificate) cf.generateCertificate(new ByteArrayInputStream(Base64.getDecoder().decode(cert.toString().getBytes(StandardCharsets.UTF_8))));
-            c.checkValidity(new Date(System.currentTimeMillis() + TimeUnit2.DAYS.toMillis(30)));
-=======
-            X509Certificate c = (X509Certificate) cf.generateCertificate(new ByteArrayInputStream(Base64.decode(cert.toString().toCharArray())));
             c.checkValidity(new Date(System.currentTimeMillis() + TimeUnit.DAYS.toMillis(30)));
->>>>>>> a78312ea
         }
     }
 }