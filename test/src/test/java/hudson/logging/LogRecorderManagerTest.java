--- conflicted
+++ resolved
@@ -1,18 +1,18 @@
 /*
  * The MIT License
- * 
+ *
  * Copyright (c) 2004-2009, Sun Microsystems, Inc., Kohsuke Kawaguchi
- * 
+ *
  * Permission is hereby granted, free of charge, to any person obtaining a copy
  * of this software and associated documentation files (the "Software"), to deal
  * in the Software without restriction, including without limitation the rights
  * to use, copy, modify, merge, publish, distribute, sublicense, and/or sell
  * copies of the Software, and to permit persons to whom the Software is
  * furnished to do so, subject to the following conditions:
- * 
+ *
  * The above copyright notice and this permission notice shall be included in
  * all copies or substantial portions of the Software.
- * 
+ *
  * THE SOFTWARE IS PROVIDED "AS IS", WITHOUT WARRANTY OF ANY KIND, EXPRESS OR
  * IMPLIED, INCLUDING BUT NOT LIMITED TO THE WARRANTIES OF MERCHANTABILITY,
  * FITNESS FOR A PARTICULAR PURPOSE AND NONINFRINGEMENT. IN NO EVENT SHALL THE
@@ -35,12 +35,9 @@
 import java.util.logging.Logger;
 import java.util.logging.Level;
 import java.util.logging.LogRecord;
-<<<<<<< HEAD
 
 import static org.hamcrest.Matchers.is;
-=======
 import java.util.logging.SimpleFormatter;
->>>>>>> 7e40e1e3
 import static org.junit.Assert.*;
 import org.junit.Rule;
 import org.junit.Test;
