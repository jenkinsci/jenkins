--- conflicted
+++ resolved
@@ -24,8 +24,6 @@
 
 package hudson.logging;
 
-<<<<<<< HEAD
-=======
 import static org.hamcrest.MatcherAssert.assertThat;
 import static org.hamcrest.Matchers.containsString;
 import static org.hamcrest.Matchers.equalTo;
@@ -37,43 +35,24 @@
 import static org.junit.Assert.assertTrue;
 
 import com.gargoylesoftware.htmlunit.FailingHttpStatusCodeException;
->>>>>>> 0d4d7bdc
 import com.gargoylesoftware.htmlunit.html.HtmlForm;
 import com.gargoylesoftware.htmlunit.html.HtmlPage;
 import hudson.model.Computer;
 import hudson.remoting.VirtualChannel;
-<<<<<<< HEAD
 import hudson.util.FormValidation;
+import java.io.IOException;
+import java.net.HttpURLConnection;
+import java.util.List;
+import java.util.logging.Level;
+import java.util.logging.LogRecord;
+import java.util.logging.Logger;
+import java.util.logging.SimpleFormatter;
 import jenkins.security.MasterToSlaveCallable;
 import org.junit.Rule;
 import org.junit.Test;
 import org.jvnet.hudson.test.Issue;
 import org.jvnet.hudson.test.JenkinsRule;
 import org.jvnet.hudson.test.Url;
-
-=======
-import java.io.IOException;
-import java.net.HttpURLConnection;
->>>>>>> 0d4d7bdc
-import java.util.List;
-import java.util.logging.Level;
-import java.util.logging.LogRecord;
-import java.util.logging.Logger;
-import java.util.logging.SimpleFormatter;
-<<<<<<< HEAD
-
-import static org.junit.Assert.assertEquals;
-import static org.junit.Assert.assertFalse;
-import static org.junit.Assert.assertNotNull;
-import static org.junit.Assert.assertTrue;
-=======
-import jenkins.security.MasterToSlaveCallable;
-import org.junit.Rule;
-import org.junit.Test;
-import org.jvnet.hudson.test.Issue;
-import org.jvnet.hudson.test.JenkinsRule;
-import org.jvnet.hudson.test.Url;
->>>>>>> 0d4d7bdc
 
 /**
  * @author Kohsuke Kawaguchi
@@ -107,7 +86,7 @@
         assertThat(e.getStatusCode(), equalTo(HttpURLConnection.HTTP_BAD_REQUEST));
         assertThat(e.getResponse().getContentAsString(), containsString("A logger named \"foo.bar.zot\" does not exist"));
     }
-    
+
     @Issue("JENKINS-62472")
     @Test public void logRecorderCheckName() {
         LogRecorder testRecorder = new LogRecorder("test");
@@ -124,16 +103,16 @@
         assertEquals(FormValidation.ok(), testRecorder.doCheckName("a", Level.FINEST.getName()));
         assertEquals(FormValidation.ok(), testRecorder.doCheckName("a", Level.FINER.getName()));
         assertEquals(FormValidation.ok(), testRecorder.doCheckName("a", Level.FINER.getName()));
-        assertEquals(FormValidation.ok(),testRecorder.doCheckName("", Level.CONFIG.getName()));
-        assertEquals(FormValidation.ok(),testRecorder.doCheckName("", Level.INFO.getName()));
-        assertEquals(FormValidation.ok(),testRecorder.doCheckName("", Level.WARNING.getName()));
-        assertEquals(FormValidation.ok(),testRecorder.doCheckName("", Level.SEVERE.getName()));
-        assertEquals(FormValidation.ok(),testRecorder.doCheckName("", Level.OFF.getName()));
-        assertEquals(FormValidation.ok(),testRecorder.doCheckName("a", Level.CONFIG.getName()));
-        assertEquals(FormValidation.ok(),testRecorder.doCheckName("a", Level.INFO.getName()));
-        assertEquals(FormValidation.ok(),testRecorder.doCheckName("a", Level.WARNING.getName()));
-        assertEquals(FormValidation.ok(),testRecorder.doCheckName("a", Level.SEVERE.getName()));
-        assertEquals(FormValidation.ok(),testRecorder.doCheckName("a", Level.OFF.getName()));
+        assertEquals(FormValidation.ok(), testRecorder.doCheckName("", Level.CONFIG.getName()));
+        assertEquals(FormValidation.ok(), testRecorder.doCheckName("", Level.INFO.getName()));
+        assertEquals(FormValidation.ok(), testRecorder.doCheckName("", Level.WARNING.getName()));
+        assertEquals(FormValidation.ok(), testRecorder.doCheckName("", Level.SEVERE.getName()));
+        assertEquals(FormValidation.ok(), testRecorder.doCheckName("", Level.OFF.getName()));
+        assertEquals(FormValidation.ok(), testRecorder.doCheckName("a", Level.CONFIG.getName()));
+        assertEquals(FormValidation.ok(), testRecorder.doCheckName("a", Level.INFO.getName()));
+        assertEquals(FormValidation.ok(), testRecorder.doCheckName("a", Level.WARNING.getName()));
+        assertEquals(FormValidation.ok(), testRecorder.doCheckName("a", Level.SEVERE.getName()));
+        assertEquals(FormValidation.ok(), testRecorder.doCheckName("a", Level.OFF.getName()));
     }
 
     @Issue({"JENKINS-18274", "JENKINS-63458"})
