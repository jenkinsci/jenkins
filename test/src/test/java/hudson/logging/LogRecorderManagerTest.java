/*
 * The MIT License
 *
 * Copyright (c) 2004-2009, Sun Microsystems, Inc., Kohsuke Kawaguchi
 *
 * Permission is hereby granted, free of charge, to any person obtaining a copy
 * of this software and associated documentation files (the "Software"), to deal
 * in the Software without restriction, including without limitation the rights
 * to use, copy, modify, merge, publish, distribute, sublicense, and/or sell
 * copies of the Software, and to permit persons to whom the Software is
 * furnished to do so, subject to the following conditions:
 *
 * The above copyright notice and this permission notice shall be included in
 * all copies or substantial portions of the Software.
 *
 * THE SOFTWARE IS PROVIDED "AS IS", WITHOUT WARRANTY OF ANY KIND, EXPRESS OR
 * IMPLIED, INCLUDING BUT NOT LIMITED TO THE WARRANTIES OF MERCHANTABILITY,
 * FITNESS FOR A PARTICULAR PURPOSE AND NONINFRINGEMENT. IN NO EVENT SHALL THE
 * AUTHORS OR COPYRIGHT HOLDERS BE LIABLE FOR ANY CLAIM, DAMAGES OR OTHER
 * LIABILITY, WHETHER IN AN ACTION OF CONTRACT, TORT OR OTHERWISE, ARISING FROM,
 * OUT OF OR IN CONNECTION WITH THE SOFTWARE OR THE USE OR OTHER DEALINGS IN
 * THE SOFTWARE.
 */

package hudson.logging;

import static org.hamcrest.MatcherAssert.assertThat;
import static org.hamcrest.Matchers.containsString;
import static org.hamcrest.Matchers.empty;
import static org.hamcrest.Matchers.equalTo;
import static org.hamcrest.Matchers.hasSize;
<<<<<<< HEAD
import static org.hamcrest.Matchers.is;
import static org.junit.jupiter.api.Assertions.assertEquals;
import static org.junit.jupiter.api.Assertions.assertFalse;
import static org.junit.jupiter.api.Assertions.assertNotNull;
import static org.junit.jupiter.api.Assertions.assertThrows;
import static org.junit.jupiter.api.Assertions.assertTrue;
=======
import static org.junit.Assert.assertEquals;
import static org.junit.Assert.assertFalse;
import static org.junit.Assert.assertNotNull;
import static org.junit.Assert.assertThrows;
import static org.junit.Assert.assertTrue;
>>>>>>> 3f796657

import hudson.XmlFile;
import hudson.model.Computer;
import hudson.model.Saveable;
import hudson.model.listeners.SaveableListener;
import hudson.remoting.VirtualChannel;
import hudson.util.FormValidation;
import java.io.IOException;
import java.net.HttpURLConnection;
import java.util.List;
import java.util.logging.Level;
import java.util.logging.LogRecord;
import java.util.logging.Logger;
import java.util.logging.SimpleFormatter;
import jenkins.security.MasterToSlaveCallable;
import org.htmlunit.FailingHttpStatusCodeException;
import org.htmlunit.html.HtmlForm;
import org.htmlunit.html.HtmlPage;
import org.junit.jupiter.api.BeforeEach;
import org.junit.jupiter.api.Test;
import org.jvnet.hudson.test.Issue;
import org.jvnet.hudson.test.JenkinsRule;
import org.jvnet.hudson.test.TestExtension;
import org.jvnet.hudson.test.Url;
import org.jvnet.hudson.test.junit.jupiter.WithJenkins;

/**
 * @author Kohsuke Kawaguchi
 */
@WithJenkins
class LogRecorderManagerTest {

    private JenkinsRule j;

    @BeforeEach
    void setUp(JenkinsRule rule) {
        j = rule;
    }

    /**
     * Makes sure that the logger configuration works.
     */
    @Url("http://d.hatena.ne.jp/ssogabe/20090101/1230744150")
    @Test
    void loggerConfig() throws Exception {
        Logger logger = Logger.getLogger("foo.bar.zot");

        HtmlPage page = j.createWebClient().goTo("log/levels");
        HtmlForm form = page.getFormByName("configLogger");
        form.getInputByName("name").setValue("foo.bar.zot");
        form.getSelectByName("level").getOptionByValue("finest").setSelected(true);
        j.submit(form);

        assertEquals(Level.FINEST, logger.getLevel());
    }

    @Test
    void loggerConfigNotFound() throws Exception {
        HtmlPage page = j.createWebClient().goTo("log/levels");
        HtmlForm form = page.getFormByName("configLogger");
        form.getInputByName("name").setValue("foo.bar.zot");
        form.getSelectByName("level").getOptionByValue("finest").setSelected(true);
        FailingHttpStatusCodeException e = assertThrows(FailingHttpStatusCodeException.class, () -> j.submit(form));
        assertThat(e.getStatusCode(), equalTo(HttpURLConnection.HTTP_BAD_REQUEST));
        assertThat(e.getResponse().getContentAsString(), containsString("A logger named \"foo.bar.zot\" does not exist"));
    }

    @Issue("JENKINS-62472")
    @Test
    void logRecorderCheckName() {
        LogRecorder testRecorder = new LogRecorder("test");
        String warning = FormValidation.warning(Messages.LogRecorder_Target_Empty_Warning()).toString();
        assertEquals(warning, testRecorder.doCheckName("", null).toString());
        assertEquals(warning, testRecorder.doCheckName("", "illegalArgument").toString());
        assertEquals(warning, testRecorder.doCheckName("", Level.ALL.getName()).toString());
        assertEquals(warning, testRecorder.doCheckName("", Level.FINEST.getName()).toString());
        assertEquals(warning, testRecorder.doCheckName("", Level.FINER.getName()).toString());
        assertEquals(warning, testRecorder.doCheckName("", Level.FINER.getName()).toString());
        assertEquals(FormValidation.ok(), testRecorder.doCheckName("a", "illegalArgument"));
        assertEquals(FormValidation.ok(), testRecorder.doCheckName("a", null));
        assertEquals(FormValidation.ok(), testRecorder.doCheckName("a", Level.ALL.getName()));
        assertEquals(FormValidation.ok(), testRecorder.doCheckName("a", Level.FINEST.getName()));
        assertEquals(FormValidation.ok(), testRecorder.doCheckName("a", Level.FINER.getName()));
        assertEquals(FormValidation.ok(), testRecorder.doCheckName("a", Level.FINER.getName()));
        assertEquals(FormValidation.ok(), testRecorder.doCheckName("", Level.CONFIG.getName()));
        assertEquals(FormValidation.ok(), testRecorder.doCheckName("", Level.INFO.getName()));
        assertEquals(FormValidation.ok(), testRecorder.doCheckName("", Level.WARNING.getName()));
        assertEquals(FormValidation.ok(), testRecorder.doCheckName("", Level.SEVERE.getName()));
        assertEquals(FormValidation.ok(), testRecorder.doCheckName("", Level.OFF.getName()));
        assertEquals(FormValidation.ok(), testRecorder.doCheckName("a", Level.CONFIG.getName()));
        assertEquals(FormValidation.ok(), testRecorder.doCheckName("a", Level.INFO.getName()));
        assertEquals(FormValidation.ok(), testRecorder.doCheckName("a", Level.WARNING.getName()));
        assertEquals(FormValidation.ok(), testRecorder.doCheckName("a", Level.SEVERE.getName()));
        assertEquals(FormValidation.ok(), testRecorder.doCheckName("a", Level.OFF.getName()));
    }

    @Issue({"JENKINS-18274", "JENKINS-63458"})
    @Test
    void loggingOnSlaves() throws Exception {
        // TODO could also go through WebClient to assert that the config UI works
        LogRecorderManager mgr = j.jenkins.getLog();
        LogRecorder r1 = new LogRecorder("r1");
        mgr.getRecorders().add(r1);
        LogRecorder.Target t = new LogRecorder.Target("ns1", Level.FINE);
        r1.getLoggers().add(t);
        r1.save();
        t.enable();
        Computer c = j.createOnlineSlave().toComputer();
        assertNotNull(c);
        t = new LogRecorder.Target("ns2", Level.FINER);
        r1.getLoggers().add(t);
        r1.save();
        t.enable();
        LogRecorder r2 = new LogRecorder("r2");
        mgr.getRecorders().add(r2);
        t = new LogRecorder.Target("ns3", Level.FINE);
        r2.getLoggers().add(t);
        r2.save();
        t.enable();
        VirtualChannel ch = c.getChannel();
        assertNotNull(ch);
        assertTrue(ch.call(new Log(Level.FINE, "ns1", "msg #1")));
        assertTrue(ch.call(new Log(Level.FINER, "ns2", "msg #2")));
        assertTrue(ch.call(new Log(Level.FINE, "ns3", "msg #3")));
        assertFalse(ch.call(new Log(Level.FINER, "ns3", "not displayed")));
        assertTrue(ch.call(new Log(Level.INFO, "ns4", "msg #4")));
        assertFalse(ch.call(new Log(Level.FINE, "ns4", "not displayed")));
        assertTrue(ch.call(new Log(Level.INFO, "other", "msg #5 {0,number,0.0} {1,number,0.0} ''OK?''", new Object[] {1.0, 2.0})));
        assertTrue(ch.call(new LambdaLog(Level.FINE, "ns1")));
        assertFalse(ch.call(new LambdaLog(Level.FINER, "ns1")));
        List<LogRecord> recs = c.getLogRecords();
        assertEquals(6, recs.size(), show(recs));
        // Would of course prefer to get "msg #5 1.0 2.0 'OK?'" but all attempts to fix this have ended in disaster (JENKINS-63458):
        assertEquals("msg #5 {0,number,0.0} {1,number,0.0} ''OK?''", new SimpleFormatter().formatMessage(recs.get(1)));
        recs = r1.getSlaveLogRecords().get(c);
        assertNotNull(recs);
        assertEquals(3, recs.size(), show(recs));
        recs = r2.getSlaveLogRecords().get(c);
        assertNotNull(recs);
        assertEquals(1, recs.size(), show(recs));
        String text = j.createWebClient().goTo("log/r1/").asNormalizedText();
        assertTrue(text.contains(c.getDisplayName()), text);
        assertTrue(text.contains("msg #1"), text);
        assertTrue(text.contains("msg #2"), text);
        assertFalse(text.contains("msg #3"), text);
        assertFalse(text.contains("msg #4"), text);
        assertTrue(text.contains("LambdaLog @FINE"), text);
        assertFalse(text.contains("LambdaLog @FINER"), text);
    }

    @Test
<<<<<<< HEAD
    @SuppressWarnings("deprecation")
    void addingLogRecorderToLegacyMapAddsToRecordersList() throws IOException {
        LogRecorderManager log = j.jenkins.getLog();

        assertThat(log.logRecorders.size(), is(0));
        assertThat(log.getRecorders().size(), is(0));

        LogRecorder logRecorder = new LogRecorder("dummy");
        logRecorder.getLoggers().add(new LogRecorder.Target("dummy", Level.ALL));

        log.logRecorders.put("dummy", logRecorder);
        logRecorder.save();

        assertThat(log.logRecorders.size(), is(1));
        assertThat(log.getRecorders().size(), is(1));
    }

    @Test
    @SuppressWarnings("deprecation")
    void addingLogRecorderToListAddsToLegacyRecordersMap() throws IOException {
        LogRecorderManager log = j.jenkins.getLog();

        assertThat(log.logRecorders.size(), is(0));
        assertThat(log.getRecorders().size(), is(0));

        LogRecorder logRecorder = new LogRecorder("dummy");
        logRecorder.getLoggers().add(new LogRecorder.Target("dummy", Level.ALL));

        log.getRecorders().add(logRecorder);
        logRecorder.save();

        assertThat(log.logRecorders.size(), is(1));
        assertThat(log.getRecorders().size(), is(1));
    }

    @Test
    void deletingLogRecorder() throws IOException {
=======
    public void deletingLogRecorder() throws IOException {
>>>>>>> 3f796657
        LogRecorderManager log = j.jenkins.getLog();
        assertThat(log.getRecorders(), empty());
        LogRecorder logRecorder = new LogRecorder("dummy");
        logRecorder.getLoggers().add(new LogRecorder.Target("dummy", Level.ALL));
        log.getRecorders().add(logRecorder);
        logRecorder.save();
        assertThat(log.getRecorders(), hasSize(1));
        logRecorder.delete();
        assertThat(log.getRecorders(), empty());
        assertTrue(DeletingLogRecorderListener.recordDeletion);
    }

    @TestExtension("deletingLogRecorder")
    public static class DeletingLogRecorderListener extends SaveableListener {
        private static boolean recordDeletion;

        @Override
        public void onDeleted(Saveable o, XmlFile file) {
            if (o instanceof LogRecorder && "dummy".equals(((LogRecorder) o).getName())) {
                if (!file.exists()) {
                    recordDeletion = true;
                }
            }
        }
    }

    private static final class Log extends MasterToSlaveCallable<Boolean, Error> {
        private final Level level;
        private final String logger;
        private final String message;
        private final Object[] params;

        Log(Level level, String logger, String message) {
            this(level, logger, message, null);
        }

        Log(Level level, String logger, String message, Object[] params) {
            this.level = level;
            this.logger = logger;
            this.message = message;
            this.params = params;
        }

        @Override public Boolean call() throws Error {
            Logger log = Logger.getLogger(logger);
            if (params != null) {
                log.log(level, message, params);
            } else {
                log.log(level, message);
            }
            return log.isLoggable(level);
        }
    }

    private static final class LambdaLog extends MasterToSlaveCallable<Boolean, Error> {
        private final Level level;
        private final String logger;

        LambdaLog(Level level, String logger) {
            this.level = level;
            this.logger = logger;
        }

        @Override public Boolean call() throws Error {
            Logger log = Logger.getLogger(logger);
            log.log(level, () -> "LambdaLog @" + level);
            return log.isLoggable(level);
        }
    }

    private static String show(List<LogRecord> recs) {
        StringBuilder b = new StringBuilder();
        for (LogRecord rec : recs) {
            b.append('\n').append(rec.getLoggerName()).append(':').append(rec.getLevel()).append(':').append(rec.getMessage());
        }
        return b.toString();
    }

}<|MERGE_RESOLUTION|>--- conflicted
+++ resolved
@@ -29,20 +29,11 @@
 import static org.hamcrest.Matchers.empty;
 import static org.hamcrest.Matchers.equalTo;
 import static org.hamcrest.Matchers.hasSize;
-<<<<<<< HEAD
-import static org.hamcrest.Matchers.is;
 import static org.junit.jupiter.api.Assertions.assertEquals;
 import static org.junit.jupiter.api.Assertions.assertFalse;
 import static org.junit.jupiter.api.Assertions.assertNotNull;
 import static org.junit.jupiter.api.Assertions.assertThrows;
 import static org.junit.jupiter.api.Assertions.assertTrue;
-=======
-import static org.junit.Assert.assertEquals;
-import static org.junit.Assert.assertFalse;
-import static org.junit.Assert.assertNotNull;
-import static org.junit.Assert.assertThrows;
-import static org.junit.Assert.assertTrue;
->>>>>>> 3f796657
 
 import hudson.XmlFile;
 import hudson.model.Computer;
@@ -194,47 +185,7 @@
     }
 
     @Test
-<<<<<<< HEAD
-    @SuppressWarnings("deprecation")
-    void addingLogRecorderToLegacyMapAddsToRecordersList() throws IOException {
-        LogRecorderManager log = j.jenkins.getLog();
-
-        assertThat(log.logRecorders.size(), is(0));
-        assertThat(log.getRecorders().size(), is(0));
-
-        LogRecorder logRecorder = new LogRecorder("dummy");
-        logRecorder.getLoggers().add(new LogRecorder.Target("dummy", Level.ALL));
-
-        log.logRecorders.put("dummy", logRecorder);
-        logRecorder.save();
-
-        assertThat(log.logRecorders.size(), is(1));
-        assertThat(log.getRecorders().size(), is(1));
-    }
-
-    @Test
-    @SuppressWarnings("deprecation")
-    void addingLogRecorderToListAddsToLegacyRecordersMap() throws IOException {
-        LogRecorderManager log = j.jenkins.getLog();
-
-        assertThat(log.logRecorders.size(), is(0));
-        assertThat(log.getRecorders().size(), is(0));
-
-        LogRecorder logRecorder = new LogRecorder("dummy");
-        logRecorder.getLoggers().add(new LogRecorder.Target("dummy", Level.ALL));
-
-        log.getRecorders().add(logRecorder);
-        logRecorder.save();
-
-        assertThat(log.logRecorders.size(), is(1));
-        assertThat(log.getRecorders().size(), is(1));
-    }
-
-    @Test
     void deletingLogRecorder() throws IOException {
-=======
-    public void deletingLogRecorder() throws IOException {
->>>>>>> 3f796657
         LogRecorderManager log = j.jenkins.getLog();
         assertThat(log.getRecorders(), empty());
         LogRecorder logRecorder = new LogRecorder("dummy");
