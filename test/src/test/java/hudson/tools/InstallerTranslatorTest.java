--- conflicted
+++ resolved
@@ -69,12 +69,6 @@
     @Test public void multipleSlavesAndTools() throws Exception {
         String jdk1Path = Functions.isWindows() ? "C:\\jdk1" : "/opt/jdk1";
         String jdk2Path = Functions.isWindows() ? "C:\\jdk2" : "/opt/jdk2";
-<<<<<<< HEAD
-        JDK jdk1 = new JDK("jdk1", null, Collections.singletonList(new InstallSourceProperty(Collections.singletonList(Functions.isWindows() ? new BatchCommandInstaller(null, "echo installed jdk1", jdk1Path) : new CommandInstaller(null, "echo installed jdk1", jdk1Path)))));
-        JDK jdk2 = new JDK("jdk2", null, Collections.singletonList(new InstallSourceProperty(Collections.singletonList(Functions.isWindows() ? new BatchCommandInstaller(null, "echo installed jdk2", jdk2Path) : new CommandInstaller(null, "echo installed jdk2", jdk2Path)))));
-=======
-        Node slave1 = r.createSlave();
-        Node slave2 = r.createSlave();
         JDK jdk1 = new JDK(
                 "jdk1",
                 null,
@@ -89,7 +83,6 @@
                         Functions.isWindows()
                                 ? new BatchCommandInstaller(null, "echo installed jdk2", jdk2Path)
                                 : new CommandInstaller(null, "echo installed jdk2", jdk2Path)))));
->>>>>>> 46c0b4f9
         r.jenkins.getJDKs().add(jdk1);
         r.jenkins.getJDKs().add(jdk2);
         FreeStyleProject p = r.createFreeStyleProject();
