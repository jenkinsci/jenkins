--- conflicted
+++ resolved
@@ -22,11 +22,7 @@
 
         List<InitMilestone> attained = r.jenkins.getExtensionList(Initializers.class).get(0).getAttained();
 
-<<<<<<< HEAD
-        // TODO assert that they are contained in order
-=======
         // TODO assert that they are contained in order, currently it generally works but flakes after some time
->>>>>>> 8b3a3894
         assertThat(attained, containsInAnyOrder(
                 InitMilestone.EXTENSIONS_AUGMENTED,
                 InitMilestone.SYSTEM_CONFIG_LOADED,
