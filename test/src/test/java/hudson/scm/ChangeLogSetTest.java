package hudson.scm;

import static org.junit.Assert.assertEquals;
import static org.junit.Assert.fail;

import hudson.Extension;
import hudson.MarkupText;
import hudson.model.AbstractBuild;

import org.junit.Rule;
import org.junit.Test;
import org.jvnet.hudson.test.FakeChangeLogSCM;
import org.jvnet.hudson.test.Issue;
import org.jvnet.hudson.test.JenkinsRule;

public class ChangeLogSetTest {

    @Rule
    public JenkinsRule j = new JenkinsRule();

    @Test
    @Issue("JENKINS-17084")
    public void catchingExceptionDuringAnnotation() {
        FakeChangeLogSCM.EntryImpl change = new FakeChangeLogSCM.EntryImpl();
        change.setParent(ChangeLogSet.createEmpty(null)); // otherwise test would actually test only NPE thrown when accessing parent.build
        try {
            change.getMsgAnnotated();
        } catch (Throwable t) {
            fail(t.getMessage());
        }
<<<<<<< HEAD
        assertEquals(new EntryImpl().getMsg(), change.getMsg());
=======
        assertEquals((new FakeChangeLogSCM.EntryImpl()).getMsg(), change.getMsg());
>>>>>>> 4e36406a
    }

    @Extension
    public static final class ThrowExceptionChangeLogAnnotator extends ChangeLogAnnotator {
        @Override
        public void annotate(AbstractBuild<?,?> build, ChangeLogSet.Entry change, MarkupText text ) {
            throw new RuntimeException();
        }
    }

    @Extension
    public static final class ThrowErrorChangeLogAnnotator extends ChangeLogAnnotator {
        @Override
        public void annotate(AbstractBuild<?,?> build, ChangeLogSet.Entry change, MarkupText text ) {
            throw new Error();
        }
    }
}<|MERGE_RESOLUTION|>--- conflicted
+++ resolved
@@ -28,11 +28,7 @@
         } catch (Throwable t) {
             fail(t.getMessage());
         }
-<<<<<<< HEAD
-        assertEquals(new EntryImpl().getMsg(), change.getMsg());
-=======
-        assertEquals((new FakeChangeLogSCM.EntryImpl()).getMsg(), change.getMsg());
->>>>>>> 4e36406a
+        assertEquals(new FakeChangeLogSCM.EntryImpl().getMsg(), change.getMsg());
     }
 
     @Extension
