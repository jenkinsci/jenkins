package jenkins.security;

import com.gargoylesoftware.htmlunit.FailingHttpStatusCodeException;
import com.gargoylesoftware.htmlunit.Page;
import com.gargoylesoftware.htmlunit.WebRequest;
import hudson.ExtensionList;
import hudson.model.UnprotectedRootAction;
import hudson.model.User;
import hudson.util.HttpResponses;
import hudson.util.Scrambler;
import org.junit.After;
import org.junit.Before;
import org.junit.Rule;
import org.junit.Test;
import org.jvnet.hudson.test.JenkinsRule;
import org.jvnet.hudson.test.JenkinsRule.WebClient;
import org.jvnet.hudson.test.TestExtension;
import org.kohsuke.stapler.HttpResponse;
import org.xml.sax.SAXException;

import java.io.IOException;
import java.net.URL;
import java.nio.charset.StandardCharsets;
import java.util.Base64;

import static org.junit.Assert.*;

/**
 * @author Kohsuke Kawaguchi
 */
public class BasicHeaderProcessorTest {
    @Rule
    public JenkinsRule j = new JenkinsRule();

    private WebClient wc;

    private SpySecurityListener spySecurityListener;

    @Before
    public void prepareListeners(){
        //TODO simplify using #3021 into ExtensionList.lookupSingleton(SpySecurityListener.class)
        this.spySecurityListener = ExtensionList.lookup(SecurityListener.class).get(SpySecurityListenerImpl.class);
    }

    /**
     * Tests various ways to send the Basic auth.
     */
    @Test
    public void testVariousWaysToCall() throws Exception {
        j.jenkins.setSecurityRealm(j.createDummySecurityRealm());
        User foo = User.getById("foo", true);
        User.getById("bar", true);

        wc = j.createWebClient();

        // call without authentication
<<<<<<< HEAD
        makeRequestAndVerify("anonymous");

        // call with API token
        wc = j.createWebClient();
        wc.withBasicApiToken("foo");
        makeRequestAndVerify( "foo");

        // call with invalid API token
        wc = j.createWebClient();
        wc.withBasicCredentials("foo", "abcd" + foo.getProperty(ApiTokenProperty.class).getApiToken());
        makeRequestAndFail();

        // call with password
        wc = j.createWebClient();
        wc.withBasicCredentials("foo");
        makeRequestAndVerify("foo");

        // call with incorrect password
        wc = j.createWebClient();
        wc.withBasicCredentials("foo", "bar");
        makeRequestAndFail();
=======
        makeRequestWithAuthAndVerify(null, "anonymous");
        spySecurityListener.authenticatedCalls.assertNoNewEvents();
        spySecurityListener.failedToAuthenticateCalls.assertNoNewEvents();

        // call with API token
        ApiTokenProperty t = foo.getProperty(ApiTokenProperty.class);
        final String token = t.getApiToken();
        makeRequestWithAuthAndVerify("foo:"+token, "foo");
        //TODO verify why there are two events "authenticated" that are triggered
        // the whole authentication process seems to be done twice
        spySecurityListener.authenticatedCalls.assertLastEventIsAndThenRemoveIt(u -> u.getUsername().equals("foo"));

        // call with invalid API token
        makeRequestAndFail("foo:abcd"+token);
        spySecurityListener.failedToAuthenticateCalls.assertLastEventIsAndThenRemoveIt("foo");

        // call with password
        makeRequestWithAuthAndVerify("foo:foo", "foo");
        spySecurityListener.authenticatedCalls.assertLastEventIsAndThenRemoveIt(u -> u.getUsername().equals("foo"));

        // call with incorrect password
        makeRequestAndFail("foo:bar");
        spySecurityListener.failedToAuthenticateCalls.assertLastEventIsAndThenRemoveIt("foo");

>>>>>>> 09bcc5d6

        wc = j.createWebClient();
        wc.login("bar");
        spySecurityListener.authenticatedCalls.assertLastEventIsAndThenRemoveIt(u -> u.getUsername().equals("bar"));
        spySecurityListener.loggedInCalls.assertLastEventIsAndThenRemoveIt("bar");

        // if the session cookie is valid, then basic header won't be needed
<<<<<<< HEAD
        makeRequestAndVerify("bar");

        // if the session cookie is valid, and basic header is set anyway login should not fail either
        wc.withBasicCredentials("bar");
        makeRequestAndVerify("bar");

        // but if the password is incorrect, it should fail, instead of silently logging in as the user indicated by session
        wc.withBasicCredentials("foo", "bar");
        makeRequestAndFail();
    }

    private void makeRequestAndFail() throws IOException, SAXException {
        makeRequestWithAuthCodeAndFail(null);
    }

    private void makeRequestAndVerify(String expectedLogin) throws IOException, SAXException {
        makeRequestWithAuthCodeAndVerify(null, expectedLogin);
=======
        makeRequestWithAuthAndVerify(null, "bar");
        spySecurityListener.authenticatedCalls.assertNoNewEvents();
        spySecurityListener.failedToAuthenticateCalls.assertNoNewEvents();

        // if the session cookie is valid, and basic header is set anyway login should not fail either
        makeRequestWithAuthAndVerify("bar:bar", "bar");
        spySecurityListener.authenticatedCalls.assertNoNewEvents();
        spySecurityListener.failedToAuthenticateCalls.assertNoNewEvents();

        // but if the password is incorrect, it should fail, instead of silently logging in as the user indicated by session
        makeRequestAndFail("foo:bar");
        spySecurityListener.failedToAuthenticateCalls.assertLastEventIsAndThenRemoveIt("foo");
    }

    private void makeRequestAndFail(String userAndPass) throws IOException, SAXException {
        makeRequestWithAuthCodeAndFail(encode("Basic", userAndPass));
    }
    
    private String encode(String prefix, String userAndPass) {
        if (userAndPass==null) {
            return null;
        }
        return prefix+" "+Scrambler.scramble(userAndPass);
    }

    private void makeRequestWithAuthCodeAndFail(String authCode) throws IOException, SAXException {
        try {
            makeRequestWithAuthCodeAndVerify(authCode, "-");
            fail();
        } catch (FailingHttpStatusCodeException e) {
            assertEquals(401, e.getStatusCode());
        }
    }

    private void makeRequestWithAuthAndVerify(String userAndPass, String username) throws IOException, SAXException {
        makeRequestWithAuthCodeAndVerify(encode("Basic", userAndPass), username);
    }

    private void makeRequestWithAuthCodeAndVerify(String authCode, String expected) throws IOException, SAXException {
        WebRequest req = new WebRequest(new URL(j.getURL(),"test"));
        req.setEncodingType(null);
        if (authCode!=null)
            req.setAdditionalHeader("Authorization", authCode);
        Page p = wc.getPage(req);
        assertEquals(expected, p.getWebResponse().getContentAsString().trim());
>>>>>>> 09bcc5d6
    }

    @Test
    public void testAuthHeaderCaseInSensitive() throws Exception {
        j.jenkins.setSecurityRealm(j.createDummySecurityRealm());
        User foo = User.get("foo");
        wc = j.createWebClient();

        String[] basicCandidates = {"Basic", "BASIC", "basic", "bASIC"};

        for (String prefix : basicCandidates) {
            // call with API token
            ApiTokenProperty t = foo.getProperty(ApiTokenProperty.class);
            final String token = t.getApiToken();
            String authCode1 = encode(prefix,"foo:"+token);
            makeRequestWithAuthCodeAndVerify(authCode1, "foo");
<<<<<<< HEAD

=======
            spySecurityListener.authenticatedCalls.assertLastEventIsAndThenRemoveIt(u -> u.getUsername().equals("foo"));
            
>>>>>>> 09bcc5d6
            // call with invalid API token
            String authCode2 = encode(prefix,"foo:abcd"+token);
            makeRequestWithAuthCodeAndFail(authCode2);
            spySecurityListener.failedToAuthenticateCalls.assertLastEventIsAndThenRemoveIt("foo");

            // call with password
            String authCode3 = encode(prefix,"foo:foo");
            makeRequestWithAuthCodeAndVerify(authCode3, "foo");
            spySecurityListener.authenticatedCalls.assertLastEventIsAndThenRemoveIt(u -> u.getUsername().equals("foo"));

            // call with incorrect password
            String authCode4 = encode(prefix,"foo:bar");
            makeRequestWithAuthCodeAndFail(authCode4);
            spySecurityListener.failedToAuthenticateCalls.assertLastEventIsAndThenRemoveIt("foo");
        }
    }

    private String encode(String prefix, String userAndPass) {
        if (userAndPass==null) {
            return null;
        }
        return prefix + " " + Base64.getEncoder().encodeToString(userAndPass.getBytes(StandardCharsets.UTF_8));
    }

    private void makeRequestWithAuthCodeAndVerify(String authCode, String expectedLogin) throws IOException, SAXException {
        WebRequest req = new WebRequest(new URL(j.getURL(),"test"));
        req.setEncodingType(null);
        if (authCode!=null)
            req.setAdditionalHeader("Authorization", authCode);
        Page p = wc.getPage(req);
        assertEquals(expectedLogin, p.getWebResponse().getContentAsString());
    }

    private void makeRequestWithAuthCodeAndFail(String authCode) throws IOException, SAXException {
        try {
            makeRequestWithAuthCodeAndVerify(authCode, "-");
            fail();
        } catch (FailingHttpStatusCodeException e) {
            assertEquals(401, e.getStatusCode());
        }
    }

    @TestExtension
    public static class WhoAmI implements UnprotectedRootAction {
        @Override
        public String getIconFileName() {
            return null;
        }

        @Override
        public String getDisplayName() {
            return null;
        }

        @Override
        public String getUrlName() {
            return "test";
        }

        public HttpResponse doIndex() {
            User u = User.current();
            return HttpResponses.text(u!=null ? u.getId() : "anonymous");
        }
    }

    @TestExtension
    public static class SpySecurityListenerImpl extends SpySecurityListener {}
}<|MERGE_RESOLUTION|>--- conflicted
+++ resolved
@@ -54,54 +54,33 @@
         wc = j.createWebClient();
 
         // call without authentication
-<<<<<<< HEAD
         makeRequestAndVerify("anonymous");
+        spySecurityListener.authenticatedCalls.assertNoNewEvents();
+        spySecurityListener.failedToAuthenticateCalls.assertNoNewEvents();
 
         // call with API token
         wc = j.createWebClient();
         wc.withBasicApiToken("foo");
-        makeRequestAndVerify( "foo");
+        makeRequestAndVerify("foo");        
+        spySecurityListener.authenticatedCalls.assertLastEventIsAndThenRemoveIt(u -> u.getUsername().equals("foo"));
 
         // call with invalid API token
         wc = j.createWebClient();
         wc.withBasicCredentials("foo", "abcd" + foo.getProperty(ApiTokenProperty.class).getApiToken());
         makeRequestAndFail();
+        spySecurityListener.failedToAuthenticateCalls.assertLastEventIsAndThenRemoveIt("foo");
 
         // call with password
         wc = j.createWebClient();
         wc.withBasicCredentials("foo");
         makeRequestAndVerify("foo");
+        spySecurityListener.authenticatedCalls.assertLastEventIsAndThenRemoveIt(u -> u.getUsername().equals("foo"));
 
         // call with incorrect password
         wc = j.createWebClient();
         wc.withBasicCredentials("foo", "bar");
         makeRequestAndFail();
-=======
-        makeRequestWithAuthAndVerify(null, "anonymous");
-        spySecurityListener.authenticatedCalls.assertNoNewEvents();
-        spySecurityListener.failedToAuthenticateCalls.assertNoNewEvents();
-
-        // call with API token
-        ApiTokenProperty t = foo.getProperty(ApiTokenProperty.class);
-        final String token = t.getApiToken();
-        makeRequestWithAuthAndVerify("foo:"+token, "foo");
-        //TODO verify why there are two events "authenticated" that are triggered
-        // the whole authentication process seems to be done twice
-        spySecurityListener.authenticatedCalls.assertLastEventIsAndThenRemoveIt(u -> u.getUsername().equals("foo"));
-
-        // call with invalid API token
-        makeRequestAndFail("foo:abcd"+token);
         spySecurityListener.failedToAuthenticateCalls.assertLastEventIsAndThenRemoveIt("foo");
-
-        // call with password
-        makeRequestWithAuthAndVerify("foo:foo", "foo");
-        spySecurityListener.authenticatedCalls.assertLastEventIsAndThenRemoveIt(u -> u.getUsername().equals("foo"));
-
-        // call with incorrect password
-        makeRequestAndFail("foo:bar");
-        spySecurityListener.failedToAuthenticateCalls.assertLastEventIsAndThenRemoveIt("foo");
-
->>>>>>> 09bcc5d6
 
         wc = j.createWebClient();
         wc.login("bar");
@@ -109,16 +88,20 @@
         spySecurityListener.loggedInCalls.assertLastEventIsAndThenRemoveIt("bar");
 
         // if the session cookie is valid, then basic header won't be needed
-<<<<<<< HEAD
         makeRequestAndVerify("bar");
+        spySecurityListener.authenticatedCalls.assertNoNewEvents();
+        spySecurityListener.failedToAuthenticateCalls.assertNoNewEvents();
 
         // if the session cookie is valid, and basic header is set anyway login should not fail either
         wc.withBasicCredentials("bar");
         makeRequestAndVerify("bar");
+        spySecurityListener.authenticatedCalls.assertNoNewEvents();
+        spySecurityListener.failedToAuthenticateCalls.assertNoNewEvents();
 
         // but if the password is incorrect, it should fail, instead of silently logging in as the user indicated by session
         wc.withBasicCredentials("foo", "bar");
         makeRequestAndFail();
+        spySecurityListener.failedToAuthenticateCalls.assertLastEventIsAndThenRemoveIt("foo");
     }
 
     private void makeRequestAndFail() throws IOException, SAXException {
@@ -127,30 +110,6 @@
 
     private void makeRequestAndVerify(String expectedLogin) throws IOException, SAXException {
         makeRequestWithAuthCodeAndVerify(null, expectedLogin);
-=======
-        makeRequestWithAuthAndVerify(null, "bar");
-        spySecurityListener.authenticatedCalls.assertNoNewEvents();
-        spySecurityListener.failedToAuthenticateCalls.assertNoNewEvents();
-
-        // if the session cookie is valid, and basic header is set anyway login should not fail either
-        makeRequestWithAuthAndVerify("bar:bar", "bar");
-        spySecurityListener.authenticatedCalls.assertNoNewEvents();
-        spySecurityListener.failedToAuthenticateCalls.assertNoNewEvents();
-
-        // but if the password is incorrect, it should fail, instead of silently logging in as the user indicated by session
-        makeRequestAndFail("foo:bar");
-        spySecurityListener.failedToAuthenticateCalls.assertLastEventIsAndThenRemoveIt("foo");
-    }
-
-    private void makeRequestAndFail(String userAndPass) throws IOException, SAXException {
-        makeRequestWithAuthCodeAndFail(encode("Basic", userAndPass));
-    }
-    
-    private String encode(String prefix, String userAndPass) {
-        if (userAndPass==null) {
-            return null;
-        }
-        return prefix+" "+Scrambler.scramble(userAndPass);
     }
 
     private void makeRequestWithAuthCodeAndFail(String authCode) throws IOException, SAXException {
@@ -162,20 +121,6 @@
         }
     }
 
-    private void makeRequestWithAuthAndVerify(String userAndPass, String username) throws IOException, SAXException {
-        makeRequestWithAuthCodeAndVerify(encode("Basic", userAndPass), username);
-    }
-
-    private void makeRequestWithAuthCodeAndVerify(String authCode, String expected) throws IOException, SAXException {
-        WebRequest req = new WebRequest(new URL(j.getURL(),"test"));
-        req.setEncodingType(null);
-        if (authCode!=null)
-            req.setAdditionalHeader("Authorization", authCode);
-        Page p = wc.getPage(req);
-        assertEquals(expected, p.getWebResponse().getContentAsString().trim());
->>>>>>> 09bcc5d6
-    }
-
     @Test
     public void testAuthHeaderCaseInSensitive() throws Exception {
         j.jenkins.setSecurityRealm(j.createDummySecurityRealm());
@@ -190,12 +135,8 @@
             final String token = t.getApiToken();
             String authCode1 = encode(prefix,"foo:"+token);
             makeRequestWithAuthCodeAndVerify(authCode1, "foo");
-<<<<<<< HEAD
-
-=======
             spySecurityListener.authenticatedCalls.assertLastEventIsAndThenRemoveIt(u -> u.getUsername().equals("foo"));
-            
->>>>>>> 09bcc5d6
+
             // call with invalid API token
             String authCode2 = encode(prefix,"foo:abcd"+token);
             makeRequestWithAuthCodeAndFail(authCode2);
