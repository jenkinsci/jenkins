package jenkins.model;

import static org.junit.jupiter.api.Assertions.assertArrayEquals;
import static org.junit.jupiter.api.Assertions.assertEquals;
import static org.junit.jupiter.api.Assertions.assertNotNull;

import hudson.ExtensionList;
import hudson.model.FreeStyleProject;
import hudson.model.Run;
import hudson.model.TaskListener;
import hudson.tasks.LogRotator;
import hudson.util.DescribableList;
import org.junit.jupiter.api.BeforeEach;
import org.junit.jupiter.api.Test;
import org.jvnet.hudson.test.Issue;
import org.jvnet.hudson.test.JenkinsRule;
import org.jvnet.hudson.test.junit.jupiter.WithJenkins;
import org.jvnet.hudson.test.recipes.LocalData;

@WithJenkins
class GlobalBuildDiscarderTest {

    private JenkinsRule j;

    @BeforeEach
    void setUp(JenkinsRule rule) {
        j = rule;
    }

    @Test
    @LocalData
    @Issue("JENKINS-61688")
    void testLoading() {
        assertEquals(0, GlobalBuildDiscarderConfiguration.get().getConfiguredBuildDiscarders().size());
    }

    @Test
    @LocalData
    @Issue("JENKINS-61688")
    void testLoadingWithDiscarders() {
        final DescribableList<GlobalBuildDiscarderStrategy, GlobalBuildDiscarderStrategyDescriptor> configuredBuildDiscarders = GlobalBuildDiscarderConfiguration.get().getConfiguredBuildDiscarders();
        assertEquals(2, configuredBuildDiscarders.size());
        assertNotNull(configuredBuildDiscarders.get(JobGlobalBuildDiscarderStrategy.class));
        assertEquals(5, ((LogRotator) configuredBuildDiscarders.get(SimpleGlobalBuildDiscarderStrategy.class).getDiscarder()).getNumToKeep());
    }

    @Test
    void testJobBuildDiscarder() throws Exception {
        FreeStyleProject p = j.createFreeStyleProject();
        { // no discarder
            j.buildAndAssertSuccess(p);
            j.buildAndAssertSuccess(p);
            j.buildAndAssertSuccess(p);
            j.buildAndAssertSuccess(p);
            j.buildAndAssertSuccess(p);
<<<<<<< HEAD
            assertArrayEquals(new int[]{5, 4, 3, 2, 1}, p.getBuilds().stream().mapToInt(Run::getNumber).toArray(), "all 5 builds exist");
=======
            GlobalBuildDiscarderListener.await();
            Assert.assertArrayEquals("all 5 builds exist", p.getBuilds().stream().mapToInt(Run::getNumber).toArray(), new int[]{5, 4, 3, 2, 1});
>>>>>>> 3f796657
        }

        { // job build discarder
            GlobalBuildDiscarderConfiguration.get().getConfiguredBuildDiscarders().add(new JobGlobalBuildDiscarderStrategy());
            p.setBuildDiscarder(new LogRotator(null, "3", null, null));
            assertArrayEquals(new int[]{5, 4, 3, 2, 1}, p.getBuilds().stream().mapToInt(Run::getNumber).toArray(), "all 5 builds exist");

            ExtensionList.lookupSingleton(BackgroundGlobalBuildDiscarder.class).execute(TaskListener.NULL);
            assertArrayEquals(new int[]{5, 4, 3}, p.getBuilds().stream().mapToInt(Run::getNumber).toArray(), "only 3 builds left");

            j.buildAndAssertSuccess(p);
<<<<<<< HEAD
            assertArrayEquals(new int[]{6, 5, 4}, p.getBuilds().stream().mapToInt(Run::getNumber).toArray(), "still only 3 builds");
=======
            GlobalBuildDiscarderListener.await();
            Assert.assertArrayEquals("still only 3 builds", p.getBuilds().stream().mapToInt(Run::getNumber).toArray(), new int[]{6, 5, 4});
>>>>>>> 3f796657

            p.setBuildDiscarder(null);
            j.buildAndAssertSuccess(p);
            j.buildAndAssertSuccess(p);
<<<<<<< HEAD
            assertArrayEquals(new int[]{8, 7, 6, 5, 4}, p.getBuilds().stream().mapToInt(Run::getNumber).toArray(), "5 builds again");
=======
            GlobalBuildDiscarderListener.await();
            Assert.assertArrayEquals("5 builds again", p.getBuilds().stream().mapToInt(Run::getNumber).toArray(), new int[]{8, 7, 6, 5, 4});
>>>>>>> 3f796657

            ExtensionList.lookupSingleton(BackgroundGlobalBuildDiscarder.class).execute(TaskListener.NULL);
            assertArrayEquals(new int[]{8, 7, 6, 5, 4}, p.getBuilds().stream().mapToInt(Run::getNumber).toArray(), "still 5 builds");
        }

        { // global build discarder
            GlobalBuildDiscarderConfiguration.get().getConfiguredBuildDiscarders().add(new SimpleGlobalBuildDiscarderStrategy(new LogRotator(null, "2", null, null)));
            ExtensionList.lookupSingleton(BackgroundGlobalBuildDiscarder.class).execute(TaskListener.NULL);
            assertArrayEquals(new int[]{8, 7}, p.getBuilds().stream().mapToInt(Run::getNumber).toArray(), "newest 2 builds");
            j.buildAndAssertSuccess(p);
            j.buildAndAssertSuccess(p);
            GlobalBuildDiscarderListener.await();

            // run global discarders once a build finishes
<<<<<<< HEAD
            assertArrayEquals(new int[]{10, 9}, p.getBuilds().stream().mapToInt(Run::getNumber).toArray(), "2 builds because of BackgroundBuildDiscarderListener");
=======
            Assert.assertArrayEquals("2 builds because of GlobalBuildDiscarderListener", p.getBuilds().stream().mapToInt(Run::getNumber).toArray(), new int[]{10, 9});
>>>>>>> 3f796657

            GlobalBuildDiscarderConfiguration.get().getConfiguredBuildDiscarders().clear();
            GlobalBuildDiscarderConfiguration.get().getConfiguredBuildDiscarders().add(new SimpleGlobalBuildDiscarderStrategy(new LogRotator(null, "1", null, null)));

            // apply global config changes periodically
            ExtensionList.lookupSingleton(BackgroundGlobalBuildDiscarder.class).execute(TaskListener.NULL);
            assertArrayEquals(new int[]{10}, p.getBuilds().stream().mapToInt(Run::getNumber).toArray(), "2 builds again");
        }

        // reset global config
        GlobalBuildDiscarderConfiguration.get().getConfiguredBuildDiscarders().clear();

        { // job and global build discarder
            FreeStyleProject p1 = j.createFreeStyleProject();
            j.buildAndAssertSuccess(p1);
            j.buildAndAssertSuccess(p1);
            j.buildAndAssertSuccess(p1);
            j.buildAndAssertSuccess(p1);
            j.buildAndAssertSuccess(p1);
            j.buildAndAssertSuccess(p1);
            j.buildAndAssertSuccess(p1);
<<<<<<< HEAD
            assertArrayEquals(new int[]{7, 6, 5, 4, 3, 2, 1}, p1.getBuilds().stream().mapToInt(Run::getNumber).toArray(), "job with 5 builds");
=======
            GlobalBuildDiscarderListener.await();
            Assert.assertArrayEquals("job with 5 builds", p1.getBuilds().stream().mapToInt(Run::getNumber).toArray(), new int[]{7, 6, 5, 4, 3, 2, 1});
>>>>>>> 3f796657
            p1.setBuildDiscarder(new LogRotator(null, "5", null, null));

            FreeStyleProject p2 = j.createFreeStyleProject();
            j.buildAndAssertSuccess(p2);
            j.buildAndAssertSuccess(p2);
            j.buildAndAssertSuccess(p2);
            j.buildAndAssertSuccess(p2);
            j.buildAndAssertSuccess(p2);
            j.buildAndAssertSuccess(p2);
<<<<<<< HEAD
            assertArrayEquals(new int[]{6, 5, 4, 3, 2, 1}, p2.getBuilds().stream().mapToInt(Run::getNumber).toArray(), "job with 3 builds");
=======
            GlobalBuildDiscarderListener.await();
            Assert.assertArrayEquals("job with 3 builds", p2.getBuilds().stream().mapToInt(Run::getNumber).toArray(), new int[]{6, 5, 4, 3, 2, 1});
>>>>>>> 3f796657
            p2.setBuildDiscarder(new LogRotator(null, "3", null, null));

            GlobalBuildDiscarderConfiguration.get().getConfiguredBuildDiscarders().add(new SimpleGlobalBuildDiscarderStrategy(new LogRotator(null, "4", null, null)));
            GlobalBuildDiscarderConfiguration.get().getConfiguredBuildDiscarders().add(new JobGlobalBuildDiscarderStrategy());

            { // job 1 with builds more aggressively deleted by global strategy
                j.buildAndAssertSuccess(p1);
                j.buildAndAssertSuccess(p1);
<<<<<<< HEAD
                assertArrayEquals(new int[]{9, 8, 7, 6}, p1.getBuilds().stream().mapToInt(Run::getNumber).toArray(), "job 1 discards down to 5, but global override is for 4");
=======
                GlobalBuildDiscarderListener.await();
                Assert.assertArrayEquals("job 1 discards down to 5, but global override is for 4", p1.getBuilds().stream().mapToInt(Run::getNumber).toArray(), new int[]{9, 8, 7, 6});
>>>>>>> 3f796657
                ExtensionList.lookupSingleton(BackgroundGlobalBuildDiscarder.class).execute(TaskListener.NULL);
                assertArrayEquals(new int[]{9, 8, 7, 6}, p1.getBuilds().stream().mapToInt(Run::getNumber).toArray(), "job 1 discards down to 5, but global override is for 4");
            }

            { // job 2 with more aggressive local build discarder
                j.buildAndAssertSuccess(p2);
<<<<<<< HEAD
                assertArrayEquals(new int[]{7, 6, 5}, p2.getBuilds().stream().mapToInt(Run::getNumber).toArray(), "job 1 discards down to 3");
=======
                GlobalBuildDiscarderListener.await();
                Assert.assertArrayEquals("job 1 discards down to 3", p2.getBuilds().stream().mapToInt(Run::getNumber).toArray(), new int[]{7, 6, 5});
>>>>>>> 3f796657
            }
        }
    }
}<|MERGE_RESOLUTION|>--- conflicted
+++ resolved
@@ -53,12 +53,8 @@
             j.buildAndAssertSuccess(p);
             j.buildAndAssertSuccess(p);
             j.buildAndAssertSuccess(p);
-<<<<<<< HEAD
+            GlobalBuildDiscarderListener.await();
             assertArrayEquals(new int[]{5, 4, 3, 2, 1}, p.getBuilds().stream().mapToInt(Run::getNumber).toArray(), "all 5 builds exist");
-=======
-            GlobalBuildDiscarderListener.await();
-            Assert.assertArrayEquals("all 5 builds exist", p.getBuilds().stream().mapToInt(Run::getNumber).toArray(), new int[]{5, 4, 3, 2, 1});
->>>>>>> 3f796657
         }
 
         { // job build discarder
@@ -70,22 +66,14 @@
             assertArrayEquals(new int[]{5, 4, 3}, p.getBuilds().stream().mapToInt(Run::getNumber).toArray(), "only 3 builds left");
 
             j.buildAndAssertSuccess(p);
-<<<<<<< HEAD
+            GlobalBuildDiscarderListener.await();
             assertArrayEquals(new int[]{6, 5, 4}, p.getBuilds().stream().mapToInt(Run::getNumber).toArray(), "still only 3 builds");
-=======
-            GlobalBuildDiscarderListener.await();
-            Assert.assertArrayEquals("still only 3 builds", p.getBuilds().stream().mapToInt(Run::getNumber).toArray(), new int[]{6, 5, 4});
->>>>>>> 3f796657
 
             p.setBuildDiscarder(null);
             j.buildAndAssertSuccess(p);
             j.buildAndAssertSuccess(p);
-<<<<<<< HEAD
+            GlobalBuildDiscarderListener.await();
             assertArrayEquals(new int[]{8, 7, 6, 5, 4}, p.getBuilds().stream().mapToInt(Run::getNumber).toArray(), "5 builds again");
-=======
-            GlobalBuildDiscarderListener.await();
-            Assert.assertArrayEquals("5 builds again", p.getBuilds().stream().mapToInt(Run::getNumber).toArray(), new int[]{8, 7, 6, 5, 4});
->>>>>>> 3f796657
 
             ExtensionList.lookupSingleton(BackgroundGlobalBuildDiscarder.class).execute(TaskListener.NULL);
             assertArrayEquals(new int[]{8, 7, 6, 5, 4}, p.getBuilds().stream().mapToInt(Run::getNumber).toArray(), "still 5 builds");
@@ -100,11 +88,7 @@
             GlobalBuildDiscarderListener.await();
 
             // run global discarders once a build finishes
-<<<<<<< HEAD
-            assertArrayEquals(new int[]{10, 9}, p.getBuilds().stream().mapToInt(Run::getNumber).toArray(), "2 builds because of BackgroundBuildDiscarderListener");
-=======
-            Assert.assertArrayEquals("2 builds because of GlobalBuildDiscarderListener", p.getBuilds().stream().mapToInt(Run::getNumber).toArray(), new int[]{10, 9});
->>>>>>> 3f796657
+            assertArrayEquals(new int[]{10, 9}, p.getBuilds().stream().mapToInt(Run::getNumber).toArray(), "2 builds because of GlobalBuildDiscarderListener");
 
             GlobalBuildDiscarderConfiguration.get().getConfiguredBuildDiscarders().clear();
             GlobalBuildDiscarderConfiguration.get().getConfiguredBuildDiscarders().add(new SimpleGlobalBuildDiscarderStrategy(new LogRotator(null, "1", null, null)));
@@ -126,12 +110,8 @@
             j.buildAndAssertSuccess(p1);
             j.buildAndAssertSuccess(p1);
             j.buildAndAssertSuccess(p1);
-<<<<<<< HEAD
+            GlobalBuildDiscarderListener.await();
             assertArrayEquals(new int[]{7, 6, 5, 4, 3, 2, 1}, p1.getBuilds().stream().mapToInt(Run::getNumber).toArray(), "job with 5 builds");
-=======
-            GlobalBuildDiscarderListener.await();
-            Assert.assertArrayEquals("job with 5 builds", p1.getBuilds().stream().mapToInt(Run::getNumber).toArray(), new int[]{7, 6, 5, 4, 3, 2, 1});
->>>>>>> 3f796657
             p1.setBuildDiscarder(new LogRotator(null, "5", null, null));
 
             FreeStyleProject p2 = j.createFreeStyleProject();
@@ -141,12 +121,8 @@
             j.buildAndAssertSuccess(p2);
             j.buildAndAssertSuccess(p2);
             j.buildAndAssertSuccess(p2);
-<<<<<<< HEAD
+            GlobalBuildDiscarderListener.await();
             assertArrayEquals(new int[]{6, 5, 4, 3, 2, 1}, p2.getBuilds().stream().mapToInt(Run::getNumber).toArray(), "job with 3 builds");
-=======
-            GlobalBuildDiscarderListener.await();
-            Assert.assertArrayEquals("job with 3 builds", p2.getBuilds().stream().mapToInt(Run::getNumber).toArray(), new int[]{6, 5, 4, 3, 2, 1});
->>>>>>> 3f796657
             p2.setBuildDiscarder(new LogRotator(null, "3", null, null));
 
             GlobalBuildDiscarderConfiguration.get().getConfiguredBuildDiscarders().add(new SimpleGlobalBuildDiscarderStrategy(new LogRotator(null, "4", null, null)));
@@ -155,24 +131,16 @@
             { // job 1 with builds more aggressively deleted by global strategy
                 j.buildAndAssertSuccess(p1);
                 j.buildAndAssertSuccess(p1);
-<<<<<<< HEAD
+                GlobalBuildDiscarderListener.await();
                 assertArrayEquals(new int[]{9, 8, 7, 6}, p1.getBuilds().stream().mapToInt(Run::getNumber).toArray(), "job 1 discards down to 5, but global override is for 4");
-=======
-                GlobalBuildDiscarderListener.await();
-                Assert.assertArrayEquals("job 1 discards down to 5, but global override is for 4", p1.getBuilds().stream().mapToInt(Run::getNumber).toArray(), new int[]{9, 8, 7, 6});
->>>>>>> 3f796657
                 ExtensionList.lookupSingleton(BackgroundGlobalBuildDiscarder.class).execute(TaskListener.NULL);
                 assertArrayEquals(new int[]{9, 8, 7, 6}, p1.getBuilds().stream().mapToInt(Run::getNumber).toArray(), "job 1 discards down to 5, but global override is for 4");
             }
 
             { // job 2 with more aggressive local build discarder
                 j.buildAndAssertSuccess(p2);
-<<<<<<< HEAD
+                GlobalBuildDiscarderListener.await();
                 assertArrayEquals(new int[]{7, 6, 5}, p2.getBuilds().stream().mapToInt(Run::getNumber).toArray(), "job 1 discards down to 3");
-=======
-                GlobalBuildDiscarderListener.await();
-                Assert.assertArrayEquals("job 1 discards down to 3", p2.getBuilds().stream().mapToInt(Run::getNumber).toArray(), new int[]{7, 6, 5});
->>>>>>> 3f796657
             }
         }
     }
