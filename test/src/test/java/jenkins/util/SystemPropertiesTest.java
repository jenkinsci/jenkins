/*
 * The MIT License
 *
 * Copyright (c) 2016 CloudBees, Inc.
 *
 * Permission is hereby granted, free of charge, to any person obtaining a copy
 * of this software and associated documentation files (the "Software"), to deal
 * in the Software without restriction, including without limitation the rights
 * to use, copy, modify, merge, publish, distribute, sublicense, and/or sell
 * copies of the Software, and to permit persons to whom the Software is
 * furnished to do so, subject to the following conditions:
 *
 * The above copyright notice and this permission notice shall be included in
 * all copies or substantial portions of the Software.
 *
 * THE SOFTWARE IS PROVIDED "AS IS", WITHOUT WARRANTY OF ANY KIND, EXPRESS OR
 * IMPLIED, INCLUDING BUT NOT LIMITED TO THE WARRANTIES OF MERCHANTABILITY,
 * FITNESS FOR A PARTICULAR PURPOSE AND NONINFRINGEMENT. IN NO EVENT SHALL THE
 * AUTHORS OR COPYRIGHT HOLDERS BE LIABLE FOR ANY CLAIM, DAMAGES OR OTHER
 * LIABILITY, WHETHER IN AN ACTION OF CONTRACT, TORT OR OTHERWISE, ARISING FROM,
 * OUT OF OR IN CONNECTION WITH THE SOFTWARE OR THE USE OR OTHER DEALINGS IN
 * THE SOFTWARE.
 */

package jenkins.util;

import static org.hamcrest.MatcherAssert.assertThat;
import static org.hamcrest.Matchers.containsString;
import static org.hamcrest.Matchers.equalTo;
import static org.hamcrest.Matchers.hasItem;
import static org.hamcrest.Matchers.nullValue;
<<<<<<< HEAD
import static org.junit.Assert.assertEquals;
=======
import static org.junit.jupiter.api.Assumptions.assumeTrue;
>>>>>>> 6b8458dd

import jakarta.servlet.ServletContextEvent;
import java.time.Duration;
import java.time.temporal.ChronoUnit;
import java.util.logging.Level;
import org.eclipse.jetty.ee9.webapp.WebAppContext;
import org.junit.jupiter.api.AfterEach;
import org.junit.jupiter.api.BeforeEach;
import org.junit.jupiter.api.Test;
import org.jvnet.hudson.test.JenkinsRule;
<<<<<<< HEAD
import org.jvnet.hudson.test.LoggerRule;
=======
import org.jvnet.hudson.test.junit.jupiter.WithJenkins;
>>>>>>> 6b8458dd

/**
 * Tests of {@link SystemProperties}.
 * @author Oleg Nenashev
 */
@WithJenkins
class SystemPropertiesTest {

    private JenkinsRule j;

<<<<<<< HEAD
    public LoggerRule logger = new LoggerRule().record(SystemProperties.class, Level.WARNING);

    @Before
    public void setUp() {
=======
    @BeforeEach
    void setUp(JenkinsRule rule) {
        j = rule;
>>>>>>> 6b8458dd
        new SystemProperties.Listener().contextInitialized(new ServletContextEvent(j.jenkins.getServletContext()));
    }

    @AfterEach
    void tearDown() {
        System.clearProperty("foo.bar");
    }

    @Test
    void shouldReturnNullIfUndefined() {
        assertThat("Properties should be null by default",
                SystemProperties.getString("foo.bar"), nullValue());
    }

    @Test
    void shouldInitializeFromSystemProperty() {
        System.setProperty("foo.bar", "myVal");
        assertThat("System property should assign the value",
                SystemProperties.getString("foo.bar"), equalTo("myVal"));
    }

    @Test
    void shouldInitializeFromWebAppProperty() {
        assertThat("Property is undefined before test",
                SystemProperties.getString("foo.bar"), equalTo(null));
        setWebAppInitParameter("foo.bar", "myVal");
        assertThat("Web App property should assign the value",
                SystemProperties.getString("foo.bar"), equalTo("myVal"));
    }

    @Test
    void shouldUseSystemPropertyAsAHighPriority() {
        setWebAppInitParameter("install-wizard-path", "myVal1");
        System.setProperty("install-wizard-path", "myVal2");
        assertThat("System property should take system property with a high priority",
                SystemProperties.getString("install-wizard-path"), equalTo("myVal2"));
    }

    @Test
    void shouldReturnWebAppPropertyIfSystemPropertyNotSetAndDefaultIsSet() {
        assertThat("Property is undefined before test",
                SystemProperties.getString("foo.bar"), equalTo(null));
        setWebAppInitParameter("foo.bar", "myVal");
        assertThat("Should return web app property if system property is not set and default value is set",
                SystemProperties.getString("foo.bar", "defaultVal"), equalTo("myVal"));
    }

    @Test
    public void duration() {
        System.setProperty("foo.bar", "1s");
        assertEquals(Duration.ofSeconds(1), SystemProperties.getDuration("foo.bar"));
        System.setProperty("foo.bar", "2m");
        assertEquals(Duration.ofMinutes(2), SystemProperties.getDuration("foo.bar"));
        System.setProperty("foo.bar", "3h");
        assertEquals(Duration.ofHours(3), SystemProperties.getDuration("foo.bar"));
        System.setProperty("foo.bar", "4d");
        assertEquals(Duration.ofDays(4), SystemProperties.getDuration("foo.bar"));
        System.setProperty("foo.bar", "4");
        assertEquals(Duration.ofMillis(4), SystemProperties.getDuration("foo.bar"));
        assertEquals(Duration.ofSeconds(4), SystemProperties.getDuration("foo.bar", ChronoUnit.SECONDS));
    }

    /**
     * Hack to set a web app initial parameter afterwards. Only works with Jetty.
     * @param property property to set
     * @param value value of the property
     */
    protected void setWebAppInitParameter(String property, String value) {
        assumeTrue(j.jenkins.getServletContext() instanceof WebAppContext.Context);
        ((WebAppContext.Context) j.jenkins.getServletContext()).getContextHandler().getInitParams().put(property, value);
    }

    @Test
    public void invalid() {
        logger.capture(10);
        System.setProperty("abc.def", "invalid");
        assertThat(SystemProperties.getDuration("abc.def"), Matchers.nullValue());
        assertThat(logger.getMessages(), hasItem(containsString("Failed to convert \"invalid\" to a valid duration for property \"abc.def\", falling back to default \"null\"")));
    }
}<|MERGE_RESOLUTION|>--- conflicted
+++ resolved
@@ -29,26 +29,21 @@
 import static org.hamcrest.Matchers.equalTo;
 import static org.hamcrest.Matchers.hasItem;
 import static org.hamcrest.Matchers.nullValue;
-<<<<<<< HEAD
 import static org.junit.Assert.assertEquals;
-=======
-import static org.junit.jupiter.api.Assumptions.assumeTrue;
->>>>>>> 6b8458dd
+import static org.junit.Assume.assumeTrue;
 
 import jakarta.servlet.ServletContextEvent;
 import java.time.Duration;
 import java.time.temporal.ChronoUnit;
 import java.util.logging.Level;
 import org.eclipse.jetty.ee9.webapp.WebAppContext;
+import org.hamcrest.Matchers;
 import org.junit.jupiter.api.AfterEach;
 import org.junit.jupiter.api.BeforeEach;
 import org.junit.jupiter.api.Test;
 import org.jvnet.hudson.test.JenkinsRule;
-<<<<<<< HEAD
-import org.jvnet.hudson.test.LoggerRule;
-=======
+import org.jvnet.hudson.test.LogRecorder;
 import org.jvnet.hudson.test.junit.jupiter.WithJenkins;
->>>>>>> 6b8458dd
 
 /**
  * Tests of {@link SystemProperties}.
@@ -56,19 +51,12 @@
  */
 @WithJenkins
 class SystemPropertiesTest {
-
+    private final LogRecorder logging = new LogRecorder().record(SystemProperties.class, Level.WARNING);
     private JenkinsRule j;
 
-<<<<<<< HEAD
-    public LoggerRule logger = new LoggerRule().record(SystemProperties.class, Level.WARNING);
-
-    @Before
-    public void setUp() {
-=======
     @BeforeEach
     void setUp(JenkinsRule rule) {
         j = rule;
->>>>>>> 6b8458dd
         new SystemProperties.Listener().contextInitialized(new ServletContextEvent(j.jenkins.getServletContext()));
     }
 
@@ -143,9 +131,9 @@
 
     @Test
     public void invalid() {
-        logger.capture(10);
+        logging.capture(10);
         System.setProperty("abc.def", "invalid");
         assertThat(SystemProperties.getDuration("abc.def"), Matchers.nullValue());
-        assertThat(logger.getMessages(), hasItem(containsString("Failed to convert \"invalid\" to a valid duration for property \"abc.def\", falling back to default \"null\"")));
+        assertThat(logging.getMessages(), hasItem(containsString("Failed to convert \"invalid\" to a valid duration for property \"abc.def\", falling back to default \"null\"")));
     }
 }