/* eslint no-undef: 0 */

const path = require('path');
const MiniCSSExtractPlugin = require('mini-css-extract-plugin');
const CssMinimizerPlugin = require('css-minimizer-webpack-plugin');
const RemoveEmptyScriptsPlugin = require('webpack-remove-empty-scripts');
const CopyPlugin = require('copy-webpack-plugin');
const { CleanWebpackPlugin: CleanPlugin } = require('clean-webpack-plugin');

module.exports = (env, argv) => ({
  mode: 'development',
  entry: {
    "page-init": [path.join(__dirname, "src/main/js/page-init.js")],
    "pluginSetupWizard": [
      path.join(__dirname, "src/main/js/pluginSetupWizard.js"),
      path.join(__dirname, "src/main/less/pluginSetupWizard.less"),
    ],
    "plugin-manager-ui": [
      path.join(__dirname, "src/main/js/plugin-manager-ui.js"),
    ],
    "add-item": [
      path.join(__dirname, "src/main/js/add-item.js"),
      path.join(__dirname, "src/main/js/add-item.less"),
    ],
    "config-scrollspy": [
      path.join(__dirname, "src/main/js/config-scrollspy.js"),
      path.join(__dirname, "src/main/js/config-scrollspy.less"),
    ],
    "config-tabbar": [
      path.join(__dirname, "src/main/js/config-tabbar.js"),
      path.join(__dirname, "src/main/js/config-tabbar.less"),
    ],
<<<<<<< HEAD
    "tooltips": [path.join(__dirname, "src/main/js/tooltips.js")],
=======
    "keyboard-shortcuts": [path.join(__dirname, "src/main/js/keyboard-shortcuts.js")],
>>>>>>> 3ba60ab3
    "sortable-drag-drop": [path.join(__dirname, "src/main/js/sortable-drag-drop.js")],
    "section-to-sidebar-items": [path.join(__dirname, "src/main/js/section-to-sidebar-items.js")],
    "section-to-tabs": [path.join(__dirname, "src/main/js/section-to-tabs.js")],
    "components/row-selection-controller":
      [path.join(__dirname, "src/main/js/components/row-selection-controller")],
    "filter-build-history": [path.join(__dirname, "src/main/js/filter-build-history.js")],
    "simple-page": [path.join(__dirname, "src/main/less/simple-page.less")],
    "styles": [path.join(__dirname, "src/main/less/styles.less")],
  },
  output: {
    path: path.join(__dirname, "src/main/webapp/jsbundles"),
  },
  devtool: argv.mode === 'production' ? 'source-map' : 'inline-cheap-module-source-map',
  plugins: [
    new RemoveEmptyScriptsPlugin({}),
    new MiniCSSExtractPlugin({
      filename: "[name].css",
    }),
    new CopyPlugin({
      // Copies fonts to the src/main/webapp/css for compat purposes
      // Some plugins or parts of the UI try to load them from these paths
      patterns: [
        {
          context: 'src/main/fonts',
          from: "**/*",
          to: path.join(__dirname, "src/main/webapp/css")
        }
      ]
    }),
    // Clean all assets within the specified output.
    // It will not clean copied fonts
    new CleanPlugin(),
  ],
  module: {
    rules: [
      {
        test: /\.(css|less)$/,
        use: [
          'style-loader',
          {
            loader: MiniCSSExtractPlugin.loader,
            options: {
              esModule: false
            }
          },
          {
            loader: 'css-loader',
            options: {
              sourceMap: true,
              // ignore the URLS on the base styles as they are picked
              // from the src/main/webapp/images dir
              url: {
                filter: (url, resourcePath) => {
                  return !resourcePath.includes('styles.less');
                }
              }
            }
          },
          {
            loader: 'postcss-loader',
            options: {
              sourceMap: true
            }
          },
          {
            loader: 'less-loader',
            options: {
              sourceMap: true
            }
          }
        ]
      },
      {
        test: /\.(woff(2)?|ttf|eot|svg)(\?v=\d+\.\d+\.\d+)?$/,
        type: "asset/resource",
        generator: {
          filename: 'fonts/[name].[ext]',
        },
      },
      {
        test: /\.hbs$/,
        loader: "handlebars-loader",
        options: {
          // The preferred option for adding handlebars helpers is putting them
          // inside this helpers directory
          helperDirs: path.join(__dirname, 'src/main/js/handlebars-helpers'),
          precompileOptions: {
            knownHelpersOnly: false,
            // Helpers registered with Handlebars.registerHelper must be listed so that
            // handlebars-loader will expect them when compiling the templates.
            // This helpers cannot be moved to the helpers directory because they are closures
            knownHelpers: [
              'pluginCountForCategory',
              'totalPluginCount',
              'inSelectedPlugins',
              'dependencyCount',
              'eachDependency',
              'ifVisibleDependency'
            ]
          },
        },
      },
      {
        test: /\.js$/,
        exclude: /node_modules/,
        loader: "babel-loader",
      },
    ]
  },
  optimization: {
    splitChunks: {
       chunks: 'async',
       cacheGroups: {
         commons: {
           test: /[\\/]node_modules[\\/]/,
           name: 'vendors',
           chunks: 'all'
         }
       }
    },
    minimizer: [
      new CssMinimizerPlugin({
        minimizerOptions: {
          preset: [
            "default",
            {
              svgo: {"exclude": true},
            },
          ],
        },
      }),
    ],
  },
  resolve: {
    alias:{
      // Needed to be able to register helpers at runtime
      handlebars: 'handlebars/runtime',
    },
  },
});<|MERGE_RESOLUTION|>--- conflicted
+++ resolved
@@ -30,11 +30,8 @@
       path.join(__dirname, "src/main/js/config-tabbar.js"),
       path.join(__dirname, "src/main/js/config-tabbar.less"),
     ],
-<<<<<<< HEAD
     "tooltips": [path.join(__dirname, "src/main/js/tooltips.js")],
-=======
     "keyboard-shortcuts": [path.join(__dirname, "src/main/js/keyboard-shortcuts.js")],
->>>>>>> 3ba60ab3
     "sortable-drag-drop": [path.join(__dirname, "src/main/js/sortable-drag-drop.js")],
     "section-to-sidebar-items": [path.join(__dirname, "src/main/js/section-to-sidebar-items.js")],
     "section-to-tabs": [path.join(__dirname, "src/main/js/section-to-tabs.js")],
