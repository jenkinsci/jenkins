/*
 * The MIT License
 *
 * Copyright (c) 2004-2010, Sun Microsystems, Inc., Kohsuke Kawaguchi, Daniel Dyer, Stephen Connolly
 *
 * Permission is hereby granted, free of charge, to any person obtaining a copy
 * of this software and associated documentation files (the "Software"), to deal
 * in the Software without restriction, including without limitation the rights
 * to use, copy, modify, merge, publish, distribute, sublicense, and/or sell
 * copies of the Software, and to permit persons to whom the Software is
 * furnished to do so, subject to the following conditions:
 *
 * The above copyright notice and this permission notice shall be included in
 * all copies or substantial portions of the Software.
 *
 * THE SOFTWARE IS PROVIDED "AS IS", WITHOUT WARRANTY OF ANY KIND, EXPRESS OR
 * IMPLIED, INCLUDING BUT NOT LIMITED TO THE WARRANTIES OF MERCHANTABILITY,
 * FITNESS FOR A PARTICULAR PURPOSE AND NONINFRINGEMENT. IN NO EVENT SHALL THE
 * AUTHORS OR COPYRIGHT HOLDERS BE LIABLE FOR ANY CLAIM, DAMAGES OR OTHER
 * LIABILITY, WHETHER IN AN ACTION OF CONTRACT, TORT OR OTHERWISE, ARISING FROM,
 * OUT OF OR IN CONNECTION WITH THE SOFTWARE OR THE USE OR OTHER DEALINGS IN
 * THE SOFTWARE.
 */

form {
  margin: 0;
}

td {
  vertical-align: top;
}

dt {
  font-weight: bold;
}

.fixed-width {
  font-family: monospace;
}

.center {
  text-align: center;
}

.middle-align td,
td.middle-align {
  vertical-align: middle;
}

.center-align td,
td.center-align {
  text-align: center;
}

.no-wrap td,
td.no-wrap {
  white-space: nowrap;
}

#main-table {
  padding: 0;
  border-collapse: collapse;
}

#safe-restart-msg {
  font-weight: bold;
  color: white;
  background-color: var(--warning);
  text-align: center;
  margin-bottom: var(--section-padding);
  padding: 0.5em;
  -moz-border-radius: 0.5em;
  border-radius: var(--form-input-border-radius);
}

#shutdown-msg {
  font-weight: bold;
  color: white;
  background-color: #ef2929;
  text-align: center;
  margin-bottom: var(--section-padding);
  padding: 0.5em;
  -moz-border-radius: 0.5em;
  border-radius: var(--form-input-border-radius);
}

a.lowkey:link {
  text-decoration: none;
  color: inherit;
}

a.lowkey:hover {
  text-decoration: underline;
  color: inherit;
}

a.lowkey:visited {
  text-decoration: none;
  color: inherit;
}

/* tip - anchors of class info */
a.tip {
  position: relative;
  z-index: 24;
  text-decoration: underline;
}

a.tip:hover {
  z-index: 25;
}

a.tip span {
  display: none;
}

a.tip:hover span {
  display: block;
  position: absolute;
  top: 2em;
  left: 2em;
  width: 400px;
  border: 1px solid #bbb;
  background-color: #fffff0;
  color: #000;
  text-align: left;
}

img {
  vertical-align: middle;
  border: 0;
}

div.disabled {
  opacity: 0.4;
  background-color: #000;
}

table.tab {
  border-collapse: collapse;
}

td.tab {
  vertical-align: middle;
  border: 1px #090 solid;
  background: #f0f0f0;
}

pre {
  white-space: pre-wrap;
  word-wrap: break-word;
  margin: 0 0 var(--section-padding);
  padding: 0.8rem 1rem;
  border-radius: 10px;
  background-color: var(--pre-background);
  color: var(--pre-color);
  font-family: var(--font-family-mono);
  font-weight: 500;
  line-height: 1.66;

  a {
    word-wrap: break-word;
  }
}

pre.jenkins-readonly {
  margin-bottom: 0 !important;
}

pre.console {
  overflow: auto;
}

.form-group {
  margin-bottom: 1rem;

  &::after {
    content: " "; /* Older browser do not support empty content */
    visibility: hidden;
    display: block;
    height: 0;
    clear: both;
  }
}

.setting-leftspace {
  width: 2em;
}

.setting-name {
  font-weight: 500;
  margin-bottom: 0.5rem;
  white-space: nowrap;
}

.setting-help {
  margin-left: 0.5rem;
  margin-right: 0.5rem;
  width: 16px;
  vertical-align: middle;
  float: right;
}

.setting-no-help {
  width: 16px;
}

.setting-input {
  width: 100%;
  border-radius: 3px;
  border: 1px solid var(--input-border);
  box-shadow: inset 0 1px 1px rgba(0, 0, 0, 0.075);
  padding: 6px;
  box-sizing: border-box;
  -webkit-box-sizing: border-box;
  -moz-box-sizing: border-box;
}

.setting-description {
  font-size: var(--font-size-xs);
  margin-top: 0;
  padding-top: 0;
}

.setting-name,
.setting-main > input:not([type="file"]),
.setting-main > textarea {
  vertical-align: middle;
  margin-top: 0;
}

.setting-main > .yui-button {
  clear: both;
  float: right;
}

.expanding-input {
  display: flex;
  align-items: center;
}

.expanding-input__input {
  flex: 1;
}

.expanding-input__button {
  flex-shrink: 1;
}

.advancedBody {
  display: none;
}

.jenkins-not-applicable {
  color: darkgrey;
  font-style: italic;
}

.changeset-message {
  padding: 0.8rem 1rem;
  border-radius: 10px;
  background-color: var(--pre-background);

  pre {
    padding: 0 0 0.1rem;
    margin-bottom: 0;
    background-color: transparent;
  }
}

.disabledJob {
  color: gray;
}

.bottom-sticker,
#bottom-sticker {
  position: sticky;
  // This has to be set to -1px so that IntersectionObserver can add the
  // &--stuck class when the element is stuck to the bottom of the screen
  // https://css-tricks.com/how-to-detect-when-a-sticky-element-gets-pinned/
  bottom: -1px;
  margin-left: calc(var(--section-padding) * -1);
  width: calc(
    100% + calc(var(--section-padding) * 2)
  ); /* it needs to occupy the entire width or else the underlying content will see through */

  z-index: 998; /* behind top-sticker */
}

.bottom-sticker-inner {
  position: relative;
  padding: 1em var(--section-padding);
  z-index: 0;

  &::before {
    content: "";
    position: absolute;
    inset: 0;
    background: var(--background);
    opacity: 0;
    z-index: -1;
  }

  &::after {
    content: "";
    position: absolute;
    top: -30px;
    left: 0;
    right: 0;
    background: linear-gradient(rgba(black, 0), rgba(#556, 0.075) 110%);
    max-width: 100%;
    height: 30px;
    opacity: 0;
    transition: var(--standard-transition);
    mask-image: linear-gradient(
      to right,
      transparent,
      white var(--section-padding),
      white calc(100% - var(--section-padding)),
      transparent
    );
    pointer-events: none;
  }

  &--stuck {
    .bottom-sticker-inner {
      backdrop-filter: blur(15px);

      &::before {
        opacity: 0.75 !important;

        @supports not (backdrop-filter: blur(15px)) {
          opacity: 1 !important;
        }
      }

      &::after {
        opacity: 1 !important;
      }
    }
  }

  .yui-button {
    margin-left: 0;
    margin-right: 0.5rem;
  }
}

.icon16x16 {
  width: 16px;
  height: 16px;
}

.icon24x24 {
  width: 24px;
  height: 24px;
}

.icon32x32 {
  width: 32px;
  height: 32px;
}

/* ====================== help ===================================== */

.help {
  position: relative;
  display: none; /* hidden until loaded */
  padding: 1rem;
  margin: 1rem 0;
  word-break: break-word;
  border-radius: 6px;
  z-index: 0;

  &::before {
    content: "";
    position: absolute;
    inset: 0;
    background: var(--text-color);
    opacity: 0.05;
    z-index: -1;
    border-radius: inherit;
  }

  p:first-of-type {
    margin-top: 0;
  }

  p:last-of-type {
    margin-bottom: 0;
  }
}

.help .from-plugin {
  text-align: right;
  color: #666;
}

.icon-help,
.svg-icon.icon-help {
  height: 1.25rem;
  width: 1.25rem;
}

img.icon-help {
  vertical-align: text-top;
}

/* ============================ list view entries ======================== */
div.listview-jobs {
  max-height: 300px;
  overflow: auto;
  margin-left: -15px;
  padding-left: 15px;
}

/* ============================ health report hover ========================== */

.healthReport a {
  text-decoration: none;
}

#side-panel .healthReport a {
  height: 100%;
}

.healthReport div.healthReportDetails {
  display: none;
  margin-left: 20px;
  padding: 0;

  --table-border-radius: 7px;

  table {
    border-radius: 0;
    width: 450px;
    margin-bottom: 0;
    box-sizing: content-box;
    padding-bottom: 2px;

    * {
      box-sizing: border-box;
    }
  }
}

.healthReport:hover div.healthReportDetails,
.healthReport.hover div.healthReportDetails {
  display: block;
}

/* ========================= build history ========================= */
#buildHistory a:visited {
  color: fuchsia;
}

#buildHistory tr.no-wrap td.middle-align {
  padding: 0;
}

#buildHistory .desc {
  position: relative;
  padding: 0;
  margin-top: 5px;
  white-space: normal;
  color: var(--text-color-secondary);
  word-break: break-word;
}

#buildHistory .build-row-cell {
  position: relative;
}

#buildHistory .build-rss-links {
  display: flex;
  justify-content: end;
}

#buildHistory .build-rss-links a {
  display: inline-flex;
  align-items: center;
  margin-right: 0.5rem;
}

#buildHistory .build-rss-all-icon,
#buildHistory .build-rss-failed-icon {
  margin-right: 0.25rem;

  svg {
    width: 16px;
    height: 16px;
  }
}

#buildHistoryPage {
  position: relative;

  .build-search-row,
  .build-search-no-results-row {
    &:hover {
      background: transparent !important;
    }

    td {
      padding: 0 8px 8px;
    }
  }

  .build-search-no-results-row {
    border: none !important;
    width: 100% !important;
    background: transparent;

    td {
      padding-top: 0 !important;
    }
  }
}

#buildHistoryPageNav {
  position: absolute;
  right: -28px;
  top: 96px;
  border-radius: 6px;
  background: var(--input-color);
  border: 2px solid var(--input-border);
  visibility: hidden;
  z-index: 0;
  opacity: 0;
  transition: 0.2s ease;

  // Invisible pseudo element on the left so #buildHistoryPageNav
  // doesn't disappear when moving cursor over gap
  &::before {
    content: "";
    position: absolute;
    top: 0;
    left: -8px;
    bottom: 0;
    width: 8px;
    background: transparent;
    z-index: -1;
  }

  .buildHistoryPageNav__item {
    position: relative;
    display: flex;
    align-items: center;
    justify-content: center;
    flex-direction: column;
    padding: 0 8px;
    height: 30px;
    cursor: pointer;
    transition: opacity 0.2s ease;

    &:hover {
      opacity: 0.5;
    }

    &:active {
      opacity: 0.25;
    }

    &:not(:last-child) {
      border-bottom: 2px solid rgba(0, 0, 0, 0.05);
    }

    &-page-one-top {
      width: 12px;
      height: 2px;
      background: currentColor;
      margin: 2px 0;
      border-radius: 2px;
    }

    svg {
      fill: currentColor;
      width: 12px;
      height: 12px;
    }
  }
}

#buildHistoryPageNav.mouseOverSidePanel {
  visibility: visible;
  right: -32px;
  opacity: 1;
}

.build-row.model-link-active {
  background: var(--light-grey) !important;
}

.build-row-cell {
  font-size: var(--font-size-xs);
}

.build-row-cell .pane.build-name {
  width: 25%;
  font-weight: 500;
  vertical-align: top;
}

.build-row-cell .pane.build-details {
  width: 50%;
}

.build-row-cell .pane.build-controls {
  width: 25%;
  text-align: right;
}

.build-row-cell .pane.build-details.block {
  width: 100%;
}

.pane.build-name a,
.pane.build-name a:visited {
  color: var(--pane-link-color);
  text-decoration: underline;
}

.pane.build-details a,
.pane.build-details a:visited {
  color: var(--pane-link-color--visited);
  opacity: 0.6;
  text-decoration: none;
}

.pane.build-details a:hover {
  opacity: 1;
  text-decoration: underline;
}

/* ================ Element overflow calculation helper styles ================ */

.force-wrap,
.force-wrap a {
  white-space: normal !important;
  overflow: visible !important;
}

.force-nowrap,
.force-nowrap a {
  white-space: nowrap !important;
  overflow: hidden !important;
}

/* ========================= editable combobox style ========================= */
.comboBoxList {
  overflow-y: scroll;
  color: var(--text-color);
  border-radius: 10px;
  box-shadow: 0 10px 20px rgba(black, 0.15);
  margin-top: 8px;
  margin-left: 3px;
  max-height: 300px;
  z-index: 1000;
  background: var(--background);
  padding: 0.3rem;
}

.comboBoxItem {
  position: relative;
  padding: 0.5rem 0.8rem;
  cursor: pointer;
  font-weight: 500;

  &::before {
    content: "";
    position: absolute;
    inset: 0;
    background: var(--text-color);
    border-radius: 10px;
    opacity: 0;
    transition: var(--standard-transition);
    z-index: -1;
  }

  &:hover {
    &::before {
      opacity: 0.1;
    }
  }

  &:active,
  &:focus {
    &::before {
      opacity: 0.2;
    }
  }
}

.combobox-values {
  display: none;
}

/* ========================= directory tree ========================= */
.parentPath form {
  display: flex;
  align-items: center;
  flex-wrap: wrap;
  gap: 0.5rem;

  .jenkins-input {
    display: inline-flex;
    width: 300px;
  }
}

.dirTree li {
  list-style: none;
}

.dirTree .rootIcon {
  margin-right: 1em;
}

table.fileList {
  padding: 0;
}

table.fileList td:not(:first-of-type) {
  padding: 0 1rem 0 0;
  color: var(--text-color-secondary);

  svg {
    color: var(--link-color) !important;
  }
}

table.fileList td.fileSize {
  text-align: right;
}

/* ========================= test result ========================= */
.result-passed {
  color: #3465a4;
}

.result-skipped {
  color: #db0;
}

.result-fixed {
  color: #3465a4;
  font-weight: bold;
}

.result-failed {
  color: #ef2929;
}

.result-regression {
  color: #ef2929;
  font-weight: bold;
}

.test-trend-caption {
  text-align: center;
  font-size: var(--font-size-base);
  font-weight: bold;
}

/* ========================= fingerprint ========================= */
.md5sum {
  text-align: right;
}

.fingerprint-summary-header {
  font-size: var(--font-size-base);
  vertical-align: middle;
}

table.fingerprint-in-build td {
  padding-left: 1em;
  padding-right: 1em;
}

.radioBlock-container {
  margin-bottom: calc(var(--section-padding) / 3);

  &:last-of-type {
    margin-bottom: var(--section-padding);
  }
}

.optionalBlock-container > .form-container,
.radioBlock-container > .form-container,
.dropdownList-container {
  position: relative;
  padding-left: 32px;
  transition: var(--standard-transition);
  margin-top: calc(var(--section-padding) / 3);

  &::after {
    content: "";
    position: absolute;
    top: 0;
    left: 10px;
    bottom: 0;
    width: 2px;
    background: var(--input-border);
    border-radius: 2px;
    transition: var(--standard-transition);
  }

  &:empty {
    display: none;
  }
}

.dropdownList-container {
  margin-bottom: var(--section-padding);
}

.form-container--hidden {
  visibility: hidden !important;
  margin: 0 !important;
  opacity: 0 !important;
  max-height: 0 !important;
  height: 0 !important;
  overflow: hidden;
}

.row-set-end {
  display: none;
}

/* ========================= resizable text area ========================= */

textarea {
  margin-bottom: 0;
  resize: vertical;
}

/* ========================= progress bar ========================= */

table.progress-bar {
  border-collapse: collapse;
  border: 1px solid #3465a4;
  height: 6px;
  width: 100px;
  clear: none;
}

table.progress-bar tr.unknown {
  background-image: url("../images/progress-unknown.gif");
}

td.progress-bar-done {
  background-color: #3465a4;
}

td.progress-bar-left {
  background-color: #bababa;
}

table.progress-bar.red {
  border: 1px solid #c00;
}

table.progress-bar.red tr.unknown {
  background-image: url("../images/progress-unknown-red.gif");
}

table.progress-bar.red td.progress-bar-done {
  background-color: #c00;
}

/* Unknown */

[data-symbol-animation] {
  animation: spin 1s linear infinite;
  transform-origin: center;

  @media (prefers-reduced-motion) {
    animation-duration: 3s;
  }
}

@keyframes spin {
  from {
    transform: rotate(0deg);
  }

  to {
    transform: rotate(360deg);
  }
}

@keyframes spin-reverse {
  from {
    transform: rotate(360deg);
  }

  to {
    transform: rotate(0deg);
  }
}

/* ========================= YUI dialog ========================= */

/* discovered this margin fix by a trial and error. This can very well be a totally wrong fix, or perhaps updating
 to the latest YUI will fix this? */
.dialog .hd {
  margin: 0 !important;
  font-size: var(--font-size-xs) !important;
}

.dialog .bd {
  margin: 0 !important;
}

.dialog .ft {
  margin: 0 !important;
}

/* ========================= tags/labels ================== */
// Used in core/src/main/java/hudson/util/TagCloud.java#getClassName

/* tag0 is the least important tag in a tag cloud */
.tag0 {
  font-size: 1em;
}

.tag1 {
  font-size: 1.1em;
}

.tag2 {
  font-size: 1.2em;
}

.tag3 {
  font-size: 1.3em;
}

.tag4 {
  font-size: 1.4em;
}

.tag5 {
  font-size: 1.5em;
}

.tag6 {
  font-size: 1.6em;
}

.tag7 {
  font-size: 1.7em;
}

.tag8 {
  font-size: 1.8em;
}

.tag9 {
  font-size: 1.9em;
}

/* ========================= logRecords.jelly ================== */

.logrecord-container {
  border-radius: 10px;
  overflow: hidden;
  margin-bottom: var(--section-padding);

  pre {
    padding-top: 0;
    padding-bottom: 0.1rem;
    margin-bottom: 0;
    border-radius: 0;

    &:first-of-type {
      padding-top: 0.8rem;
    }

    &:last-of-type {
      padding-bottom: 0.8rem;
    }
  }
}

.logrecord-metadata {
  font-size: var(--font-size-xs);
}

.logrecord-metadata-new {
  color: var(--green);
}

.logrecord-metadata-old {
  color: var(--text-color-secondary);
}

/* ========================= matrix configuration table ================== */
table#configuration-matrix {
  border: 1px var(--medium-grey) solid;
  border-collapse: collapse;
}

tr.matrix-row {
  background-color: var(--bigtable-header-bg);
  color: var(--bigtable-header-text-color);
  font-weight: var(--bigtable-header-font-weight);
}

td.matrix-header {
  border: 1px var(--medium-grey) solid;
  padding: 3px;
}

td#matrix-title {
  padding: 3px;
}

td.matrix-leftcolumn {
  border: 1px var(--medium-grey) solid;
  font-weight: bold;
  background: var(--very-light-grey);
  padding: 3px;
}

td.matrix-cell {
  border: 1px var(--medium-grey) solid;
  text-align: center;
}

/* ========================= select.jelly ================== */
select.select-ajax-pending {
  padding-left: 1.5em;
  padding-top: 0.5em;
  padding-bottom: 0.5em;
  color: transparent;
  background-image: url("../images/spinner.gif"); /* this is why here and not in an adjunct */
  background-repeat: no-repeat;
  background-position: 2px;
}

/* ========================= Button styles ================= */
#disable-project {
  margin-top: 6px;
}

.i18n {
  display: none;
}

<<<<<<< HEAD
.alert {
  font-size: var(--font-size-sm);
  padding: 15px;
  margin-bottom: 20px;
  border: 1px solid transparent;
  border-radius: var(--form-input-border-radius);
}

.alert a {
  color: inherit;
  text-decoration: underline;

  &:hover,
  &:focus,
  &:active {
    text-decoration: underline;
  }
}

.alert-success {
  color: var(--alert-success-text-color);
  background-color: var(--alert-success-bg-color);
  border-color: var(--alert-success-border-color);
}

.alert-info {
  color: var(--alert-info-text-color);
  background-color: var(--alert-info-bg-color);
  border-color: var(--alert-info-border-color);
}

.alert-warning {
  color: var(--alert-warning-text-color);
  background-color: var(--alert-warning-bg-color);
  border-color: var(--alert-warning-border-color);
}

.alert-warning p {
  color: var(--alert-warning-text-color);
}

.alert-danger {
  color: var(--alert-danger-text-color);
  background-color: var(--alert-danger-bg-color);
  border-color: var(--alert-danger-border-color);
}

.alert-danger p {
  color: var(--alert-danger-text-color);
=======
body.no-decoration #main-panel {
  margin: 0 auto !important;
>>>>>>> b9fac75a
}

body.no-decoration #page-header,
body.no-decoration #side-panel,
body.no-decoration footer {
  display: none;
}

body.no-sticker #bottom-sticker {
  display: none;
}

/* see the Icon class for the definition of these CSS classes */
.icon-sm,
svg.icon-sm {
  width: 16px;
  height: 16px;
  vertical-align: middle;

  svg {
    width: 16px;
    height: 16px;
  }
}

.icon-md,
svg.icon-md {
  width: 24px;
  height: 24px;
  vertical-align: middle;

  svg {
    width: 24px;
    height: 24px;
  }
}

.icon-lg,
svg.icon-lg {
  width: 32px;
  height: 32px;
  vertical-align: middle;

  svg {
    width: 32px;
    height: 32px;
  }
}

.icon-xlg,
svg.icon-xlg {
  width: 48px;
  height: 48px;
  vertical-align: middle;

  svg {
    width: 48px;
    height: 48px;
  }
}

/* -------------------------------------- */

/* -------------- SVG icons ------------- */

.svg-icon {
  display: inline-block;
  vertical-align: middle;

  /* default dimensions */
  height: 24px;
  width: 24px;

  /* default fill fallback */
  fill: var(--text-color);
  fill: currentColor;
}

.jenkins-icon-adjacent {
  margin-left: 0.5rem;
  width: 100%;
}

/* -------------- Unclassified ---------- */

.spacer {
  height: var(--section-padding);
}

/* used by elements that are hidden by default but revealed throught JavaScript */
.default-hidden {
  display: none;
}

.app-summary {
  & > td:first-of-type {
    img,
    svg {
      width: 48px !important;
      height: 48px !important;
      margin-right: 1rem;
    }
  }
}

/* -------------------------------------- */<|MERGE_RESOLUTION|>--- conflicted
+++ resolved
@@ -1048,72 +1048,6 @@
   display: none;
 }
 
-<<<<<<< HEAD
-.alert {
-  font-size: var(--font-size-sm);
-  padding: 15px;
-  margin-bottom: 20px;
-  border: 1px solid transparent;
-  border-radius: var(--form-input-border-radius);
-}
-
-.alert a {
-  color: inherit;
-  text-decoration: underline;
-
-  &:hover,
-  &:focus,
-  &:active {
-    text-decoration: underline;
-  }
-}
-
-.alert-success {
-  color: var(--alert-success-text-color);
-  background-color: var(--alert-success-bg-color);
-  border-color: var(--alert-success-border-color);
-}
-
-.alert-info {
-  color: var(--alert-info-text-color);
-  background-color: var(--alert-info-bg-color);
-  border-color: var(--alert-info-border-color);
-}
-
-.alert-warning {
-  color: var(--alert-warning-text-color);
-  background-color: var(--alert-warning-bg-color);
-  border-color: var(--alert-warning-border-color);
-}
-
-.alert-warning p {
-  color: var(--alert-warning-text-color);
-}
-
-.alert-danger {
-  color: var(--alert-danger-text-color);
-  background-color: var(--alert-danger-bg-color);
-  border-color: var(--alert-danger-border-color);
-}
-
-.alert-danger p {
-  color: var(--alert-danger-text-color);
-=======
-body.no-decoration #main-panel {
-  margin: 0 auto !important;
->>>>>>> b9fac75a
-}
-
-body.no-decoration #page-header,
-body.no-decoration #side-panel,
-body.no-decoration footer {
-  display: none;
-}
-
-body.no-sticker #bottom-sticker {
-  display: none;
-}
-
 /* see the Icon class for the definition of these CSS classes */
 .icon-sm,
 svg.icon-sm {
