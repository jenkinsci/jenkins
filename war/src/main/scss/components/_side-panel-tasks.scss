@use "../abstracts/mixins";
@use "../base/breakpoints";

$background-outset: 0.7rem;

#tasks,
.subtasks {
  display: flex;
  flex-direction: column;
  margin: var(--section-padding);
  gap: 0.125rem;

  /* stylelint-disable-next-line media-query-no-invalid */
  @media (min-width: breakpoints.$tablet-breakpoint) {
    margin-right: calc($background-outset);
  }
}

.subtasks {
  margin-top: 5px;
  margin-bottom: 0;

  &:empty {
    display: none;
  }
}

.jenkins-side-nav__heading {
  margin: var(--section-padding) var(--section-padding)
    calc(var(--section-padding) / 3) 0;
  color: var(--text-color-secondary);
  font-size: 0.9375rem;
  font-weight: 550;
}

#side-panel {
  .jenkins-app-bar {
    margin-top: var(--section-padding);
    margin-left: var(--section-padding);
    margin-right: var(--section-padding);

    & + #tasks > .jenkins-search-container {
      margin-block: -0.5rem;
    }
  }

  & > #tasks > .jenkins-search-container {
    margin-left: -$background-outset;
    margin-right: -$background-outset;
    margin-bottom: calc(var(--section-padding) / 2);

    .jenkins-search__icon {
      width: 2.8rem;
      aspect-ratio: unset;
    }

    .jenkins-search__input {
      padding-left: 2.8rem;
    }
  }
}

#side-panel .jenkins-search__results-container--visible .task-link {
  opacity: 0.3;
}

#tasks .task {
  margin: 0 calc($background-outset * -1);
}

#tasks .task .task-link {
  @include mixins.item;

  display: flex;
  align-items: center;
  justify-content: flex-start;
  padding: 0.55rem $background-outset;
  gap: 0.65rem;
  width: 100%;
  cursor: pointer;
  font-weight: 450 !important;
  font-size: 0.875rem;
  color: var(--text-color) !important;
  background: transparent;
  outline: none;
  border: none;
  text-decoration: none;
  margin: 0;
  transition: opacity var(--standard-transition);

  .task-icon-link {
    display: inline-flex;

    svg,
    img {
      width: 1.375rem !important;
      height: 1.375rem !important;
      color: var(--text-color);
    }
  }

  .task-icon-badge {
    margin-left: auto;
  }

  .task-link-text {
    display: contents;
    word-break: break-word;
  }

  &--active {
    font-weight: 500 !important;
    cursor: default;

<<<<<<< HEAD
=======
    svg * {
      stroke-width: 35px;
    }

>>>>>>> 30152511
    &::before {
      background-color: var(--item-background--active) !important;
    }

    &::after {
      box-shadow: none !important;
    }
  }
}

.nodeswidgetview {
  display: flex;
  gap: var(--section-padding);
  overflow: hidden;

  .sidebars {
    min-width: 300px;
    flex-shrink: 0;
  }
}<|MERGE_RESOLUTION|>--- conflicted
+++ resolved
@@ -112,13 +112,10 @@
     font-weight: 500 !important;
     cursor: default;
 
-<<<<<<< HEAD
-=======
     svg * {
       stroke-width: 35px;
     }
 
->>>>>>> 30152511
     &::before {
       background-color: var(--item-background--active) !important;
     }
