.jenkins-search-container {
  position: relative;
}

.jenkins-search {
  --search-bar-height: 2.375rem;

  position: relative;

  &__input {
    appearance: none;
    background: var(--item-background--hover);
    border: none;
    outline: none;
    border-radius: 0.625rem;
    width: 100%;
    margin: 0;
    padding: 0 0.5rem 0 var(--search-bar-height);
    line-height: 1;
    box-shadow:
      0 0 0 2px transparent,
      0 0 0 12px transparent;
    transition: var(--standard-transition);
    font-weight: 500;
    height: var(--search-bar-height);

    &::placeholder {
      color: var(--text-color-secondary);
    }

    // Safari adds unwanted padding - let's remove it
    &::-webkit-search-decoration {
      -webkit-appearance: none;
    }

    &::-webkit-search-cancel-button {
      -webkit-appearance: none;
      height: 45%;
      min-height: 1.1rem;
      aspect-ratio: 1;
      margin-right: 0.2rem;
      background: var(--text-color-secondary);
      mask-image: url("data:image/svg+xml,%3Csvg xmlns='http://www.w3.org/2000/svg' viewBox='0 0 512 512'%3E%3Cpath d='M256 48C141.31 48 48 141.31 48 256s93.31 208 208 208 208-93.31 208-208S370.69 48 256 48zm75.31 260.69a16 16 0 11-22.62 22.62L256 278.63l-52.69 52.68a16 16 0 01-22.62-22.62L233.37 256l-52.68-52.69a16 16 0 0122.62-22.62L256 233.37l52.69-52.68a16 16 0 0122.62 22.62L278.63 256z'/%3E%3C/svg%3E");
      mask-size: contain;
      mask-repeat: no-repeat;
      opacity: 0;
      pointer-events: none;
      transform: scale(0.8);
      transition: var(--standard-transition);
      cursor: pointer;

      &:hover {
        opacity: 0.85 !important;
      }

      &:active {
        opacity: 0.7 !important;
      }
    }

    &:not(:disabled) {
      &:hover {
        background: var(--item-background--active);
      }

<<<<<<< HEAD
      &::-webkit-search-cancel-button {
        opacity: 1;
        pointer-events: all;
        transform: scale(1);
=======
      &:active,
      &:focus {
        outline: none;
        background: var(--item-background--active);
        box-shadow:
          0 0 0 2px var(--focus-input-border),
          0 0 0 7px var(--focus-input-glow);

        &::-webkit-search-cancel-button {
          opacity: 0.5;
          pointer-events: all;
          transform: scale(1);
        }
>>>>>>> 83085bac
      }
    }

    &:disabled {
      cursor: not-allowed;
    }
  }

  &__icon {
    position: absolute;
    aspect-ratio: 1 / 1;
    top: 0;
    left: 0;
    bottom: 0;
    display: grid;
    pointer-events: none;

    svg {
      width: 45%;
      height: 45%;
      max-width: 1.1rem;
      max-height: 1.1rem;
      grid-column-start: 1;
      grid-row-start: 1;
      justify-self: center;
      align-self: center;
      transition: var(--standard-transition);
    }

    &::before,
    &::after {
      content: "";
      width: 45%;
      height: 45%;
      max-width: 1.1rem;
      max-height: 1.1rem;
      border: 0.125rem solid var(--text-color-secondary);
      border-radius: 100%;
      transition: var(--standard-transition);
      grid-column-start: 1;
      grid-row-start: 1;
      justify-self: center;
      align-self: center;
      opacity: 0;
      scale: 0;
      filter: blur(5px);
    }

    &::after {
      border-color: currentColor;
      clip-path: inset(0 0 50% 50%);
      animation: loading-spinner 1s infinite linear;

      @media (prefers-reduced-motion) {
        animation-duration: 2s;
      }
    }
  }

  &__shortcut {
    position: absolute;
    aspect-ratio: 1 / 1;
    top: 0;
    right: 0;
    bottom: 0;
    display: flex;
    align-items: center;
    justify-content: center;
    transition: 0.25s ease;
    text-align: center;
    font-size: 0.8em;
    font-weight: 500;
    line-height: 1;
    color: var(--text-color-secondary);

    &::after {
      content: "";
      position: absolute;
      top: calc(50% - 1em);
      right: calc(50% - 1em);
      width: 2em;
      height: 2em;
      border: 0.1rem solid var(--item-background--active);
      border-radius: 0.3rem;
    }

    svg {
      width: 1.2em;
      height: 1.2em;
    }
  }

  &--loading {
    .jenkins-search__icon {
      svg {
        opacity: 0;
        scale: 0;
        filter: blur(5px);
      }

      &::before {
        opacity: 0.5;
        scale: 1;
        filter: blur(0);
      }

      &::after {
        opacity: 1;
        scale: 1;
        filter: blur(0);
      }
    }
  }

  &--app-bar {
    --search-bar-height: 3rem;

    max-width: 50vw;

    &::before {
      content: "";
      position: absolute;
      inset: 0;
      border-radius: 10px;
      z-index: -1;
      backdrop-filter: blur(20px);
      box-shadow: 0 0 var(--section-padding) var(--background);

      @supports not (backdrop-filter: blur(20px)) {
        background: var(--background);
      }
    }
  }

  &:focus-within {
    .jenkins-search__icon {
      fill: var(--focus-input-border);
    }

    .jenkins-search__shortcut {
      opacity: 0;
      transform: scale(0.9);
      pointer-events: none;
    }
  }

  &--disabled {
    color: var(--text-color-secondary);
    opacity: 0.5;

    .jenkins-search__shortcut {
      display: none;
    }
  }
}

.jenkins-search__results-container {
  position: absolute;
  width: 100%;
  border-radius: 1rem;
  box-shadow: var(--dropdown-box-shadow);
  overflow: hidden;
  z-index: 10;
  height: 1px; // Setting to 0 caused the items not to render initially in Chrome
  opacity: 0;
  transition: var(--standard-transition);
  backdrop-filter: var(--dropdown-backdrop-filter);
  visibility: collapse;
  scale: 95%;
  translate: 0 -0.3125rem;
  will-change: height, scale, opacity;

  &--visible {
    opacity: 1;
    scale: 100%;
    visibility: visible;
    translate: 0 0.3125rem;
  }

  a {
    position: relative;
    display: flex;
    align-items: center;
    gap: 0.7rem;
    padding: 0.5rem 0.7rem;
    font-size: 0.85rem;
    border-radius: 10px;
    color: var(--text-color);
    font-weight: 500;
    text-decoration: none;
    z-index: 0;
    line-height: 1;
    min-height: 2.25rem;
    transition: background var(--standard-transition);

    div {
      display: flex;
      align-items: center;
      justify-content: center;
      width: 1.125rem;
      height: 1.125rem;

      svg,
      img {
        width: 100%;
        height: 100%;
      }
    }

    &::before,
    &::after {
      position: absolute;
      content: "";
      inset: 0;
      z-index: -1;
      border-radius: 10px;
      transition: var(--standard-transition);
      pointer-events: none;
    }

    &::before {
      background-color: transparent;
    }

    &::after {
      box-shadow: 0 0 0 0.66rem transparent;
    }

    &:hover,
    &:focus {
      &::before {
        background-color: var(--item-background--hover);
      }
    }

    &:active,
    &:focus {
      outline: none !important;
      z-index: 1;

      &::before {
        background-color: var(--item-background--active);
      }

      &::after {
        box-shadow: 0 0 0 0.33rem var(--item-box-shadow--focus);
      }
    }

    &:focus-visible {
      &::after {
        box-shadow: 0 0 0 0.33rem var(--text-color);
      }
    }
  }

  .jenkins-search__results {
    position: relative;
    display: flex;
    justify-content: flex-start;
    flex-direction: column;
    gap: 0.2rem;
    padding: 0.4rem;

    & > div {
      position: relative;
      margin-top: -0.25rem;

      a {
        padding-left: 2.6rem;
        color: var(--text-color-secondary);
      }

      &::before {
        content: "";
        position: absolute;
        top: 0.4rem;
        left: 1.1rem + 0.625rem;
        bottom: 0.3rem;
        width: 0.125rem;
        background: currentColor;
        border-radius: 100vmax;
        opacity: 0.05;
      }

      &:empty {
        display: none;
      }
    }
  }

  &:hover {
    .jenkins-search__results-item--selected {
      background: transparent;
    }
  }
}

.jenkins-search__results-item--selected {
  background: var(--item-background--hover);
  animation: pulse 1s ease-in-out forwards;

  @keyframes pulse {
    50% {
      background: var(--item-background--active);
    }
  }
}

.jenkins-search__results__no-results-label {
  text-align: center;
  margin: 2rem;
  padding: 0;
  color: var(--text-color-secondary);
  font-weight: 500;
}<|MERGE_RESOLUTION|>--- conflicted
+++ resolved
@@ -63,12 +63,6 @@
         background: var(--item-background--active);
       }
 
-<<<<<<< HEAD
-      &::-webkit-search-cancel-button {
-        opacity: 1;
-        pointer-events: all;
-        transform: scale(1);
-=======
       &:active,
       &:focus {
         outline: none;
@@ -82,7 +76,20 @@
           pointer-events: all;
           transform: scale(1);
         }
->>>>>>> 83085bac
+      }
+    }
+
+    &:active,
+    &:focus {
+      outline: none;
+      background: var(--item-background--active);
+      box-shadow: 0 0 0 2px var(--focus-input-border),
+      0 0 0 7px var(--focus-input-glow);
+
+      &::-webkit-search-cancel-button {
+        opacity: 1;
+        pointer-events: all;
+        transform: scale(1);
       }
     }
 
