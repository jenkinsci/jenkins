--- conflicted
+++ resolved
@@ -58,30 +58,17 @@
       }
     }
 
-<<<<<<< HEAD
     &:not(:disabled) {
       &:hover {
         background: var(--item-background--active);
       }
-=======
-    &:hover {
-      background: var(--item-background--active);
-    }
-
-    &:active,
-    &:focus {
-      outline: none;
-      background: var(--item-background--active);
-      box-shadow:
-        0 0 0 2px var(--focus-input-border),
-        0 0 0 7px var(--focus-input-glow);
->>>>>>> 9a6ff830
 
       &:active,
       &:focus {
         outline: none;
         background: var(--item-background--active);
-        box-shadow: 0 0 0 2px var(--focus-input-border),
+        box-shadow:
+          0 0 0 2px var(--focus-input-border),
           0 0 0 7px var(--focus-input-glow);
 
         &::-webkit-search-cancel-button {
