@use "../abstracts/mixins";

.jenkins-button {
  --item-background--hover: var(--button-background--hover);
  --item-background--active: var(--button-background--active);
  --item-box-shadow--focus: var(--button-box-shadow--focus);

  @include mixins.item;

  appearance: none;
  display: inline-flex;
  align-items: center;
  justify-content: center;
  border: none;
  outline: none;
  margin: 0;
  padding: 0.5rem 0.85rem;
  font-size: 0.8125rem;
  font-weight: 500;
  text-decoration: none !important;
  background: transparent;
  color: var(--text-color) !important;
  border-radius: 0.66rem;
  cursor: pointer;
  min-height: 36px;
  white-space: nowrap;
  gap: 1ch;
  transition: var(--standard-transition);

  &::before {
    background: var(--button-background);
  }

  svg {
    width: 1.1rem;
    height: 1.1rem;
  }

  &:disabled {
    opacity: 0.5;
    filter: saturate(0.6);
    cursor: not-allowed;
  }
}

.jenkins-button--primary {
  color: var(--button-color--primary) !important;
  font-weight: 600;

  &::before {
    background: var(--accent-color) !important;
  }

  &::after {
    box-shadow: 0 0 0 0.66rem var(--accent-color);
    opacity: 0;
  }

  &:not(:disabled) {
    &:hover {
      &::before {
        opacity: 0.9;
      }
    }

    &:active,
    &:focus-visible {
      &::before {
        opacity: 0.8;
      }

<<<<<<< HEAD
    &::after {
      box-shadow: 0 0 0 0.33rem var(--accent-color);
      opacity: 0.2;
=======
      &::after {
        box-shadow: 0 0 0 0.33rem var(--primary);
        opacity: 0.2;
      }
>>>>>>> fbf1e273
    }
  }
}

.jenkins-button--tertiary {
  &::before {
    background: transparent;
  }
}

// Support for custom colors
// Modifier classes must include 'color' in name to work
.jenkins-button[class*="color"] {
  background: transparent;
  color: var(--color) !important;

  &::before {
    background: currentColor !important;
    opacity: 0.1;
  }

  &::after {
    box-shadow: 0 0 0 0.66rem currentColor;
    opacity: 0;
  }

  &:not(:disabled) {
    &:hover {
      &::before {
        opacity: 0.15;
      }
    }

    &:active {
      &::before {
        opacity: 0.2;
      }

      &::after {
        box-shadow: 0 0 0 0.33rem currentColor;
        opacity: 0.1;
      }
    }
  }
}

.jenkins-button--primary[class*="color"] {
  background: transparent;
  color: var(--background) !important;

  &::before {
    background: var(--color) !important;
    opacity: 1;
  }

  &::after {
    box-shadow: 0 0 0 0.66rem var(--color);
    opacity: 0;
  }

  &:not(:disabled) {
    &:hover {
      &::before {
        opacity: 0.9;
      }
    }

    &:active,
    &:focus-visible {
      &::before {
        opacity: 0.8;
      }

      &::after {
        box-shadow: 0 0 0 0.33rem var(--color);
        opacity: 0.3;
      }
    }
  }
}

.jenkins-button--tertiary[class*="color"] {
  &::before {
    opacity: 0;
  }
}

// Additional button related classes
.jenkins-buttons-row {
  display: flex;
  align-items: center;
  gap: 1rem;

  &--invert {
    justify-content: flex-end;
  }

  &--equal-width {
    .jenkins-button {
      min-width: 5.625rem;
    }
  }

  &--equal-width {
    min-width: 5.625rem;
  }
}

.jenkins-copy-button {
  .jenkins-copy-button__icon {
    position: relative;
    width: 0.9rem;
    height: 1.125rem;
    transition: var(--standard-transition);

    &::before,
    &::after {
      content: "";
      position: absolute;
      width: 75%;
      height: 75%;
      border: 0.1rem solid currentColor;
      border-radius: 0.2rem;
      transition: var(--standard-transition);
    }

    &::before {
      top: 4%;
      left: 1%;
      clip-path: polygon(
        100% 0,
        100% 22.5%,
        22.5% 22.5%,
        32.5% 100%,
        0 100%,
        0 0
      );
    }

    &::after {
      bottom: 4%;
      right: 1%;
    }
  }

  &:hover {
    .jenkins-copy-button__icon {
      &::before {
        transform: translate(7%, 4.5%);
      }

      &::after {
        transform: translate(-7%, -4.5%);
      }
    }
  }

  &:active {
    .jenkins-copy-button__icon {
      transform: scale(0.85);
    }
  }
}

.jenkins-validate-button__container {
  &__status {
    .validation-error-area {
      min-height: 36px !important;
    }
  }

  .validation-error-area--visible {
    margin-top: 0;
    margin-bottom: 0.625rem;
  }

  & > .jenkins-button {
    float: right;
  }
}

.advanced-button {
  svg {
    width: 0.875rem;
    height: 0.875rem;
    transition: var(--standard-transition);
  }

  &:not([data-expanded="true"]) {
    &:active {
      svg {
        translate: 0 0.125rem;
      }
    }
  }

  &[data-expanded="true"] {
    svg {
      rotate: 180deg;
    }
  }
}

$jenkins-split-button-border-radius: 0.2rem;

.jenkins-split-button {
  display: flex;
  gap: 1px;

  & > :first-child {
    border-top-right-radius: $jenkins-split-button-border-radius;
    border-bottom-right-radius: $jenkins-split-button-border-radius;
  }

  & > .jenkins-button:last-of-type {
    padding: 0 5px;
    border-top-left-radius: $jenkins-split-button-border-radius;
    border-bottom-left-radius: $jenkins-split-button-border-radius;

    svg {
      width: 0.8rem;
      height: 0.8rem;
    }
  }
}<|MERGE_RESOLUTION|>--- conflicted
+++ resolved
@@ -69,16 +69,10 @@
         opacity: 0.8;
       }
 
-<<<<<<< HEAD
-    &::after {
-      box-shadow: 0 0 0 0.33rem var(--accent-color);
-      opacity: 0.2;
-=======
       &::after {
-        box-shadow: 0 0 0 0.33rem var(--primary);
+        box-shadow: 0 0 0 0.33rem var(--accent-color);
         opacity: 0.2;
       }
->>>>>>> fbf1e273
     }
   }
 }
