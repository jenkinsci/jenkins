--- conflicted
+++ resolved
@@ -5,14 +5,6 @@
 
   display: flex;
   justify-content: space-between;
-<<<<<<< HEAD
-  background-color: var(--light-grey);
-
-  @include mixins.link-dark;
-
-  &:focus {
-    outline-color: var(--focus-input-border);
-=======
   align-items: center;
   padding: 0.75rem 1.1rem;
   color: var(--text-color) !important;
@@ -21,7 +13,6 @@
 
   &::before {
     background: var(--button-background);
->>>>>>> 83085bac
   }
 
   .trailing-icon {
