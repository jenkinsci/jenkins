$jenkins-modal-padding: 1.5rem;

.jenkins-modal {
  border-radius: 0.4rem;
  border: none;
  background: transparent;
  box-shadow: var(--modal-box-shadow);
  backdrop-filter: var(--modal-backdrop-filter);
  animation: jenkins-modal-animate-in 0.25s cubic-bezier(0, 0.68, 0.5, 1.5);
  overflow: hidden;
  padding: 0;

  &::backdrop {
    background: var(--modal-backdrop-background);
    animation: jenkins-modal-backdrop-animate-in 0.15s;
  }

  &__contents {
    overflow: auto;
    padding: 0.5rem 1.5rem 1.5rem;
    max-height: 75vh;
  }

  &__title {
    font-size: 1.1rem;
    font-weight: 600;
    padding: $jenkins-modal-padding;
    margin: 0;
<<<<<<< HEAD
  }

  &__footer {
    padding: $jenkins-modal-padding;
    margin: 0;
=======
>>>>>>> 71d1df44
  }

  &__subtitle {
    font-size: 1rem;
    font-weight: 600;
    color: var(--text-color-secondary);
    padding: 0;
    margin: 0 0 1.5rem;
  }

  &__close-button {
    position: absolute;
    top: $jenkins-modal-padding - 0.5rem;
    right: $jenkins-modal-padding - 0.5rem;
    aspect-ratio: 1;
    padding: 0;

    &::before,
    &::after {
      border-radius: 100%;
      outline: none;
    }

    &::after {
      backdrop-filter: contrast(0.9) blur(5px);
    }
  }
}

.jenkins-modal--hidden {
  animation: jenkins-modal-animate-out 0.1s linear;

  &::backdrop {
    animation: jenkins-modal-backdrop-animate-out 0.2s ease;
  }
}

@keyframes jenkins-modal-backdrop-animate-in {
  from {
    opacity: 0;
  }
}

@keyframes jenkins-modal-animate-in {
  from {
    scale: 85%;
    opacity: 0;
  }
}

@keyframes jenkins-modal-backdrop-animate-out {
  to {
    opacity: 0;
  }
}

@keyframes jenkins-modal-animate-out {
  to {
    scale: 85%;
    opacity: 0;
  }
}<|MERGE_RESOLUTION|>--- conflicted
+++ resolved
@@ -26,14 +26,6 @@
     font-weight: 600;
     padding: $jenkins-modal-padding;
     margin: 0;
-<<<<<<< HEAD
-  }
-
-  &__footer {
-    padding: $jenkins-modal-padding;
-    margin: 0;
-=======
->>>>>>> 71d1df44
   }
 
   &__subtitle {
