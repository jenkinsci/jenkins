.jenkins-tabs {
  position: relative;
  display: flex;
  margin-bottom: var(--section-padding);
  gap: calc(var(--section-padding) / 2.5);
  padding: 5px var(--section-padding);
  overflow-x: auto;
  margin-left: calc(var(--section-padding) * -1);
  margin-right: calc(var(--section-padding) * -1);

  &__tab {
    position: relative;
    cursor: pointer;
    color: var(--text-color-secondary);
    line-height: 1 !important;
    transition: var(--standard-transition);
    z-index: 0;
    font-size: 0.85rem;
    font-weight: 500;
    padding: 0.7rem 0.8rem;
    flex-shrink: 0;

    &::before,
    &::after {
      content: "";
      position: absolute;
      inset: 0;
      border-radius: 10px;
      z-index: -1;
      transition: var(--standard-transition);
      opacity: 0;
    }

    &::before {
      box-shadow: inset 0 0 0 2px var(--text-color);
      opacity: 0.05;
    }

    &::after {
      box-shadow: 0 0 0 10px var(--text-color);
    }

    &:not(&--active) {
      &:hover {
        text-decoration: none !important;

        &::before {
          opacity: 0.075 !important;
          background: var(--text-color);
        }
      }

      &:focus,
      &:active {
        &::before {
          opacity: 0.125 !important;
        }

        &::after {
          opacity: 0.05;
          box-shadow: 0 0 0 5px var(--text-color);
        }
      }
    }

    &--active {
      cursor: default;
      color: var(--text-color);
      //font-weight: 600;

      &::before {
        opacity: 0.05 !important;
        background: currentColor;
      }
    }
  }

  &__tab-backdrop {
    position: absolute;
    top: 5px;
    left: var(--section-padding);
    bottom: 5px;
    transition: var(--standard-transition);
    border-radius: 10px;
    background: currentColor;
    opacity: 0.05;
  }
}

.jenkins-tabs--js {
  .jenkins-tabs__tab--active {
    &::before {
      opacity: 0 !important;
    }
  }
}

.jenkins-tab-pane__title {
  font-size: 1.6rem;
  margin: 2.2rem 0 1.4rem 0;
  padding: 0;
}

// The below stylings are deprecated, use the .jenkins-tabs above

.tabBarFrame {
  position: relative;
}

.tabBar {
  display: inline-flex;
  align-items: center;
  flex-wrap: wrap;
  background: var(--tabs-background);
  border-radius: var(--tabs-border-radius);
  padding: 2.5px;
  margin-bottom: 2rem;

  .tab {
    float: left;
  }
}

.tabBar .tab a {
  position: relative;
  display: flex;
  align-items: center;
  justify-content: center;
  min-width: 3rem;
  text-decoration: none;
  margin: 2.5px;
  padding: 0.4rem 1.2rem;
  border-radius: 100px;
  background: var(--tabs-item-background);
  color: var(--tabs-item-foreground);
  font-weight: 600;
  font-size: 0.85rem;
  transition: var(--standard-transition);
  cursor: pointer;

  &:hover {
    background: var(--tabs-item-background--hover);
    color: var(--tabs-item-foreground--hover);
  }

  &:active,
  &:focus {
    outline: none;
    background: var(--tabs-item-background--active);
    color: var(--tabs-item-foreground--active);
  }
}

.tabBar .tab .addTab svg {
  width: 1.25rem;
  height: 1.25rem;
}

.tabBar .tab [type="radio"] {
  display: none;
}

.tabBar .tab.active a {
  background: var(--tabs-item-background--selected);
  color: var(--tabs-item-foreground--selected);
  z-index: 2;
  cursor: default;
}

.tabBarBaseline {
  border-top: var(--tab-baseline-width) solid var(--tab-baseline-color);
  z-index: 1;
  position: absolute;
  bottom: 0;
  width: 100%;

  /* Baseline is hidden by default.  See next rule fo adding visibility. */
  display: var(--tab-baseline-default-display, none);
}

.tabBarFrame.showBaseline .tabBarBaseline {
  display: block;
<<<<<<< HEAD
=======
}

.jenkins-tab-pane__title {
  font-size: 1.6rem;
  margin: 2.2rem 0 1.4rem;
  padding: 0;
>>>>>>> 06d0ce8f
}<|MERGE_RESOLUTION|>--- conflicted
+++ resolved
@@ -180,13 +180,10 @@
 
 .tabBarFrame.showBaseline .tabBarBaseline {
   display: block;
-<<<<<<< HEAD
-=======
 }
 
 .jenkins-tab-pane__title {
   font-size: 1.6rem;
   margin: 2.2rem 0 1.4rem;
   padding: 0;
->>>>>>> 06d0ce8f
 }