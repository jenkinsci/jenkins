--- conflicted
+++ resolved
@@ -111,13 +111,8 @@
     line-height: var(--line-height-base);
     font-weight: bold;
     color: var(--search-input-color);
-<<<<<<< HEAD
-    border-radius: var(--header-item-border-radius);
-    border: 2px solid transparent;
-=======
     border-radius: var(--form-input-border-radius);
     border: 2px solid var(--header-search-border);
->>>>>>> cd3b1f77
     outline: none;
     box-shadow: 0 0 0 10px transparent;
     transition: 0.2s ease;
