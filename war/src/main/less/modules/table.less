.jenkins-table {
  --table-padding: 0.55rem;

  width: 100%;
  background: var(--table-background);
  border-radius: calc(var(--table-border-radius) + 2px);
  border: 5px solid var(--table-background);
  border-bottom-width: 3px;
  border-spacing: 0 2px;
  margin-bottom: var(--section-padding);

  * {
    -webkit-border-horizontal-spacing: 0;
    -webkit-border-vertical-spacing: 0;
  }

  & > thead {
    & > tr {
      & > th {
        color: var(--table-header-foreground);
        text-align: left;
        padding-top: calc((var(--table-padding) * 1.7) - 7.5px);
        padding-bottom: calc((var(--table-padding) * 1.7) - 2.5px);
        padding-left: var(--table-padding);
        font-weight: 600;
        font-size: 0.85rem;

        &[align="center"] {
          text-align: center;
        }

        &[align="right"] {
          text-align: right;
        }

        &:first-of-type {
          padding-left: calc(var(--table-padding) * 2);
        }

        &:last-of-type {
          padding-right: var(--table-padding);
        }

        a {
          color: var(--table-header-foreground);
          font-weight: 700;
        }
      }
    }
  }

  & > tbody {
    & > tr {
      background: var(--table-body-background);
      color: var(--table-body-foreground);

      & > td {
        vertical-align: middle;
        padding: var(--table-padding) 0 var(--table-padding) var(--table-padding);
        font-weight: 500;
        height: 50px;

        &:first-of-type {
          padding-left: calc(var(--table-padding) * 2);
        }

        &:last-of-type {
          padding-right: var(--table-padding);
        }
      }

      // Style the rows so that the first and last have a larger border radius
      & > td:first-of-type {
        border-top-left-radius: var(--table-row-border-radius);
        border-bottom-left-radius: var(--table-row-border-radius);
      }

      & > td:last-of-type {
        border-top-right-radius: var(--table-row-border-radius);
        border-bottom-right-radius: var(--table-row-border-radius);
      }

      // First row
      &:first-of-type {
        & > td:first-of-type {
          border-top-left-radius: var(--table-border-radius);
        }

        & > td:last-of-type {
          border-top-right-radius: var(--table-border-radius);
        }
      }

      // Last row
      &:last-of-type {
        & > td:first-of-type {
          border-bottom-left-radius: var(--table-border-radius);
        }

        & > td:last-of-type {
          border-bottom-right-radius: var(--table-border-radius);
        }
      }
    }
  }

  &__cell__button-wrapper {
    display: flex;
    align-items: center;
    justify-content: center;
  }

  &__cell--tight {
    padding-left: 0 !important;
    text-align: center !important;
    white-space: nowrap;
    width: 3.5rem;
  }

  &__cell--checkbox {
    padding: calc(var(--table-padding) * 2) !important;
    vertical-align: top !important;
    width: calc((var(--table-padding) * 2) + 22px);
  }

  &__cell--no-wrap {
    white-space: nowrap;
  }

  &__button {
    display: inline-flex;
  }

  &__link, .sortheader {
    display: inline-flex;
  }

  &__link {
    .jenkins-menu-dropdown-chevron {
      top: 0;
    }
  }

  &__button, &__icon {
    svg, .build-status-icon__wrapper, img {
      width: 24px !important;
      height: 24px !important;
    }
  }

  &--medium {
    --table-padding: 0.4rem !important;

    tbody > tr > td {
      height: 40px;
    }

    .jenkins-table__button, .jenkins-table__link, .jenkins-table__icon {
      svg, .build-status-icon__wrapper, img {
        width: 20px !important;
        height: 20px !important;
      }
    }
  }

  &--small {
    --table-padding: 0.2rem;

    tbody > tr > td {
      height: 34px;
    }

    .jenkins-table__button, .jenkins-table__link, .jenkins-table__icon {
      svg, .build-status-icon__wrapper, img {
        width: 16px !important;
        height: 16px !important;
      }
    }
  }

  &__button, &__link {
    color: var(--link-color);
  }

  &__button, .sortheader, &__link {
    .item();
<<<<<<< HEAD
=======

>>>>>>> 76e5c98d
    align-items: center;
    justify-content: center;
    appearance: none;
    outline: none;
    border: none;
    margin: 0;
    padding: 0;
    cursor: pointer;
    color: inherit;
    font-weight: inherit;
    font-size: inherit;
    background: transparent;
    text-decoration: none !important;
    line-height: 1 !important;
    transition: var(--standard-transition);

<<<<<<< HEAD
    &::before,
    &::after {
=======
    &::before, &::after {
>>>>>>> 76e5c98d
      top: -7px;
      left: -10px;
      bottom: -7px;
      right: -10px;
      border-radius: 6px;
    }
  }

  &__badge {
    margin-left: 1rem !important;

    &::before {
      top: -5px;
      left: -8px;
      bottom: -5px;
      right: -8px;
      border-radius: 13px;
      background: currentColor;
      opacity: 0.05;
    }

    &::after {
      top: -5px;
      left: -8px;
      bottom: -5px;
      right: -8px;
      box-shadow: 0 0 0 10px currentColor;
      opacity: 0;
    }

    &:hover {
      &::before {
        background: currentColor;
        border-radius: 6px;
      }
    }

<<<<<<< HEAD
    &:active,
    &:focus {
=======
    &:active, &:focus {
>>>>>>> 76e5c98d
      &::before {
        background: currentColor;
        border-radius: 6px;
      }
<<<<<<< HEAD
=======

>>>>>>> 76e5c98d
      &::after {
        box-shadow: 0 0 0 5px currentColor;
        opacity: 0.025;
      }
    }
  }
}<|MERGE_RESOLUTION|>--- conflicted
+++ resolved
@@ -184,10 +184,7 @@
 
   &__button, .sortheader, &__link {
     .item();
-<<<<<<< HEAD
-=======
-
->>>>>>> 76e5c98d
+
     align-items: center;
     justify-content: center;
     appearance: none;
@@ -204,12 +201,7 @@
     line-height: 1 !important;
     transition: var(--standard-transition);
 
-<<<<<<< HEAD
-    &::before,
-    &::after {
-=======
     &::before, &::after {
->>>>>>> 76e5c98d
       top: -7px;
       left: -10px;
       bottom: -7px;
@@ -247,20 +239,12 @@
       }
     }
 
-<<<<<<< HEAD
-    &:active,
-    &:focus {
-=======
     &:active, &:focus {
->>>>>>> 76e5c98d
       &::before {
         background: currentColor;
         border-radius: 6px;
       }
-<<<<<<< HEAD
-=======
-
->>>>>>> 76e5c98d
+
       &::after {
         box-shadow: 0 0 0 5px currentColor;
         opacity: 0.025;
