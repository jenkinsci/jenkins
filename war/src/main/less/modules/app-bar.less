.jenkins-app-bar {
  display: flex;
  align-items: center;
  justify-content: space-between;
  margin-bottom: var(--section-padding);

  .jenkins-app-bar__content {
    display: flex;
    justify-content: center;
    flex-direction: column;
    width: 100%;
    min-height: 36px;
  }

  .jenkins-app-bar__controls {
    display: flex;
    align-items: center;
    justify-content: center;
    margin-left: var(--section-padding);
    min-height: 36px;
    gap: 1rem;

    .jenkins-search {
      min-width: 260px;
    }
  }

  &--border {
    margin-bottom: var(--section-padding);
    padding-bottom: var(--section-padding);
    border-bottom: 2px solid var(--panel-border-color);
  }

<<<<<<< HEAD
  &--sticky {
    position: sticky;
    top: 40px;
    padding-top: 2rem;
    margin-top: -2rem;
    z-index: 2;

    &::before,
    &::after {
      content: "";
      position: absolute;
      top: 0;
      left: -2rem;
      bottom: -2rem;
      right: -2rem;
      z-index: -1;
      pointer-events: none;
    }

    &::before {
      background: var(--background);
      mask-image: linear-gradient(black 70%, transparent);
      opacity: 0.55;

      @supports not (backdrop-filter: blur(15px)) {
        opacity: 1;
      }
    }

    &::after {
      backdrop-filter: blur(15px);
      mask-image: linear-gradient(black 50%, transparent);
    }
  }

  h1 {
=======
  h1,
  h2 {
>>>>>>> 22dcefcd
    margin: 0;
    font-size: 1.6rem;
  }
}<|MERGE_RESOLUTION|>--- conflicted
+++ resolved
@@ -31,7 +31,6 @@
     border-bottom: 2px solid var(--panel-border-color);
   }
 
-<<<<<<< HEAD
   &--sticky {
     position: sticky;
     top: 40px;
@@ -39,8 +38,7 @@
     margin-top: -2rem;
     z-index: 2;
 
-    &::before,
-    &::after {
+    &::before, &::after {
       content: "";
       position: absolute;
       top: 0;
@@ -67,11 +65,7 @@
     }
   }
 
-  h1 {
-=======
-  h1,
-  h2 {
->>>>>>> 22dcefcd
+  h1, h2 {
     margin: 0;
     font-size: 1.6rem;
   }
