.jenkins-app-bar {
  display: flex;
  align-items: center;
  justify-content: space-between;
  margin-bottom: 2rem;

  .jenkins-app-bar__content {
    display: flex;
    justify-content: center;
    flex-direction: column;
    width: 100%;
  }

  .jenkins-app-bar__controls {
    display: flex;
    align-items: center;
    justify-content: center;
    margin-left: 2rem;
  }

  &--border {
<<<<<<< HEAD
    border-bottom: 2px solid var(--panel-border-color);
    padding-bottom: 2rem;
=======
    margin-bottom: 2rem;
    padding-bottom: 2rem;
    border-bottom: 2px solid var(--panel-border-color);
>>>>>>> fb93a969
  }

  h1 {
    margin: 0;
    font-size: 1.7rem;
  }
}<|MERGE_RESOLUTION|>--- conflicted
+++ resolved
@@ -19,14 +19,9 @@
   }
 
   &--border {
-<<<<<<< HEAD
-    border-bottom: 2px solid var(--panel-border-color);
-    padding-bottom: 2rem;
-=======
     margin-bottom: 2rem;
     padding-bottom: 2rem;
     border-bottom: 2px solid var(--panel-border-color);
->>>>>>> fb93a969
   }
 
   h1 {
