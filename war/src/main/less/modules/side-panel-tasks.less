--- conflicted
+++ resolved
@@ -108,16 +108,9 @@
 
   .task-link-text {
     display: contents;
-  }
-
-<<<<<<< HEAD
-=======
-  .task-link-text {
-    display: contents;
     word-break: break-word;
   }
 
->>>>>>> 2e2b00a8
   &--active {
     font-weight: 600 !important;
     cursor: default;
