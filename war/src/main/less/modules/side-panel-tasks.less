#tasks,
.subtasks {
  display: flex;
  flex-direction: column;
  margin: 1.6rem 0 1.2rem 2rem;
  gap: 5px;
}

.subtasks {
  margin-top: 5px;
  margin-bottom: 0;

  &:empty {
    display: none;
  }
}

#tasks h1 {
  margin-top: 0.4rem;
}

#tasks hr {
  position: relative;
  width: 100%;
  border: none;
  height: 2px;

  &::before {
    content: "";
    position: absolute;
    inset: 0 0 0 -0.8rem;
    background: currentColor;
    border-radius: 2px;
    opacity: 0.1;
  }
}

#tasks .task {
  margin: 0 0 0 -0.8rem;
}

#tasks .task .task-link {
  .item();

  position: relative;
  display: flex;
  align-items: center;
  justify-content: flex-start;
  padding: 0.55rem 0.8rem;
  gap: 0.75rem;
  cursor: pointer;
  z-index: 0;
  font-weight: 500 !important;
  font-size: 0.9rem;
  color: var(--text-color) !important;
  background: transparent;
  outline: none;
  border: none;
  text-decoration: none;

  .task-icon-link {
    display: contents;

    svg,
    img {
      width: 1.4rem !important;
      height: 1.4rem !important;
      color: var(--text-color);

      * {
        transition: stroke-width var(--standard-transition);
      }
    }
  }

<<<<<<< HEAD
  .task-icon-badge {
    position: relative;
    color: currentColor;
    letter-spacing: 0;
    z-index: 0;
    margin-left: auto;
    min-width: 24px;
    text-align: center;
    padding: 0 8px;
    line-height: 0.75rem;
    font-size: 0.75rem;

    &::before {
      content: "";
      position: absolute;
      inset: -6px 0;
      background: currentColor;
      border-radius: 100px;
      z-index: -1;
      opacity: 0.1;
    }
  }

  &:active,
  &:focus {
    &::before {
      opacity: 0.1;
    }

    &::after {
      box-shadow: 0 0 0 5px var(--text-color);
    }
=======
  .task-link-text {
    display: contents;
>>>>>>> 2391319f
  }

  &--active {
    font-weight: 600 !important;
    cursor: default;

    svg * {
      stroke-width: 38px;
    }

    &::before {
      background-color: var(--item-background--active) !important;
    }
    &::after {
      box-shadow: none !important;
    }
  }
}<|MERGE_RESOLUTION|>--- conflicted
+++ resolved
@@ -73,7 +73,6 @@
     }
   }
 
-<<<<<<< HEAD
   .task-icon-badge {
     position: relative;
     color: currentColor;
@@ -106,10 +105,10 @@
     &::after {
       box-shadow: 0 0 0 5px var(--text-color);
     }
-=======
+  }
+
   .task-link-text {
     display: contents;
->>>>>>> 2391319f
   }
 
   &--active {
