--- conflicted
+++ resolved
@@ -81,12 +81,8 @@
     width: 48px !important;
     height: 48px !important;
     pointer-events: none;
-<<<<<<< HEAD
-    margin: 0 0.5rem 0 0;
-=======
     margin: 0 1rem 0 0;
     color: var(--primary) !important;
->>>>>>> 6071d5ab
   }
 
   dt {
