.jenkins-section {
  border-top: 2px solid var(--panel-border-color);
  padding: var(--section-padding) 0 0 0;
  max-width: 1800px;

  &:first-of-type {
    border-top: none;
    padding-top: 0;
  }

  &:last-child {
    padding-bottom: 0;
  }

  &:empty {
    display: none;
  }

  &--bottom-padding {
    padding-bottom: var(--section-padding);
  }
}

.jenkins-section__title {
  margin: 0 0 var(--section-padding) 0;
  font-size: 1.1rem;
  font-weight: 700;
}

.jenkins-section__items {
  display: grid;
  grid-template-columns: 1fr;
  grid-gap: var(--section-padding);

  @media screen and (min-width: 800px) {
    grid-template-columns: 1fr 1fr;
  }

  @media screen and (min-width: 1300px) {
    grid-template-columns: 1fr 1fr 1fr;
  }

  @media screen and (min-width: 1800px) {
    grid-template-columns: 1fr 1fr 1fr 1fr;
  }
}

.jenkins-section__item a {
  position: relative;
  display: flex;
  z-index: 0;
  text-decoration: none;

  // IE11 doesn't support grid-gap, so apply margin, remove it for modern browsers
  margin: 0 var(--section-padding) var(--section-padding) 0;
  @supports (grid-gap: 2rem) {
    margin: 0;
  }

  &::before,
  &::after {
    position: absolute;
    content: "";
    top: -10px;
    left: -10px;
    bottom: -10px;
    right: -10px;
    z-index: -1;
    border-radius: 6px;
    transition: var(--standard-transition);
    opacity: 0;
    pointer-events: none;
  }

  &::before {
    background-color: var(--text-color);
  }

  &::after {
    box-shadow: 0 0 0 10px transparent;
  }

  &:hover,
  &:focus {
    &::before {
      opacity: 0.1;
    }
  }

  &:active,
  &:focus {
    outline: none !important;
    z-index: 1;

    &::before {
      opacity: 0.15;
    }

    &::after {
      opacity: 0.075;
      box-shadow: 0 0 0 5px var(--text-color);
    }
  }

  dl {
    margin: 0;
    padding: 0;
    min-height: 48px;
  }

  .jenkins-section__item__icon {
    position: relative;
    display: flex;
    align-items: center;
    justify-content: center;
    margin: 0 1rem 0 0;
<<<<<<< HEAD
    width: 48px;
    height: 48px;
    margin: 0 1rem 0 0;
    flex-shrink: 0;
    color: var(--text-color);

    &::before {
      content: "";
      position: absolute;
      top: 0;
      left: 0;
      bottom: 0;
      right: 0;
      border-radius: 100%;
      background: currentColor;
      opacity: 0.1;
      pointer-events: none;
    }

    img,
    svg {
      position: relative;
      width: 24px !important;
      max-height: 48px !important;
      color: currentColor;
    }

    &__badge {
      position: absolute;
      top: -4px;
      right: -4px;
      display: flex;
      align-items: center;
      justify-content: center;
      background: #ff0b27;
      border-radius: 100px;
      font-size: 0.7rem;
      min-height: 20px;
      min-width: 20px;
      padding: 0 0.4rem;
      box-shadow: 0 1px 1px rgba(black, 0.1);
      color: white;

      &::after {
        content: "";
        position: absolute;
        top: 0;
        left: 0;
        bottom: 0;
        right: 0;
        background: linear-gradient(white, black);
        border-radius: 100px;
        mix-blend-mode: overlay;
        opacity: 0.35;
      }
    }
=======
    color: var(--primary) !important;
>>>>>>> f4261b8d
  }

  dt {
    font-size: 0.95rem;
    font-weight: 600;
    margin: 0 0 2px 0;
    color: var(--text-color);
  }

  dd {
    color: var(--text-color-secondary);
    font-weight: 500;
    margin: 0;
    line-height: 1.66;
  }
}<|MERGE_RESOLUTION|>--- conflicted
+++ resolved
@@ -114,7 +114,6 @@
     align-items: center;
     justify-content: center;
     margin: 0 1rem 0 0;
-<<<<<<< HEAD
     width: 48px;
     height: 48px;
     margin: 0 1rem 0 0;
@@ -171,9 +170,6 @@
         opacity: 0.35;
       }
     }
-=======
-    color: var(--primary) !important;
->>>>>>> f4261b8d
   }
 
   dt {
