.jenkins-form {
  max-width: var(--form-item-max-width);
}

.jenkins-form-item {
  max-width: var(--form-item-max-width);
  margin-bottom: var(--section-padding);

  // Workaround for float:right button controls
  // (eg Global Credentials' Verify Configuration button being hidden by the floating submit bar)
  &::after {
    content: " "; /* Older browser do not support empty content */
    visibility: hidden;
    display: block;
    height: 0;
    clear: both;
  }

  &--tight + .jenkins-form-item--tight {
    margin-top: -0.9rem;
  }

  &--small {
    max-width: var(--form-item-max-width--small);
  }

  &--medium {
    max-width: var(--form-item-max-width--medium);
  }
}

.jenkins-fieldset {
  border: none;
  margin: 0;
  padding: 0;

  .jenkins-form-item:last-of-type {
    margin-bottom: 0;
  }
}

.jenkins-form-label {
  display: flex;
  align-items: center;
  font-weight: var(--form-label-font-weight);
  margin-top: 0;
  margin-bottom: 0.75rem;
  padding-inline-start: 0;
  padding-inline-end: 0;
}

.jenkins-form-description {
  display: block;
  // Tweaked margin so that it appears visually centred when placed next to `.jenkins-form-label`
  margin: -0.2rem 0 0.8rem 0;
  color: var(--text-color-secondary);
  line-height: 1.66;
}

.jenkins-quote {
  position: relative;
  display: flex;
  line-height: 38px;

  &::before {
    content: "";
    position: relative;
    width: 2px;
    background: var(--input-border);
    margin-right: 1rem;
    border-radius: 2px;
  }

  &--monospace {
    font-family: monospace;
  }
}

.jenkins-input {
  display: block;
  background: var(--input-color);
  border: 2px solid var(--input-border);
  padding: var(--form-input-padding);
  border-radius: var(--form-input-border-radius);
  width: 100%;
  box-shadow: var(--form-input-glow);
  transition: var(--standard-transition);

  &:hover {
    border-color: var(--input-border-hover);
  }

  &:active,
  &:focus {
    outline: none;
    border-color: var(--focus-input-border);
    box-shadow: var(--form-input-glow--focus);
  }
}

.jenkins-search {
  position: relative;
  max-width: 420px;

  &__input {
    appearance: none;
    display: block;
    background: var(--input-color);
    border: 2px solid var(--input-border);
    border-radius: var(--form-input-border-radius);
    width: 100%;
    margin: 0;
    padding: 0 4px 0 29px;
    line-height: 30px;
    box-shadow: var(--form-input-glow);
    transition: var(--standard-transition);

    // Safari adds unwanted padding - let's remove it
    &::-webkit-search-decoration {
      -webkit-appearance: none;
    }

    // By default the clear text button doesn't change the cursor on hover - lets turn it into a pointer
    &::-webkit-search-cancel-button:hover {
      cursor: pointer;
    }

    &:hover {
      border-color: var(--input-border-hover);
    }

    &:active,
    &:focus {
      outline: none;
      border-color: var(--focus-input-border);
      box-shadow: var(--form-input-glow--focus);
    }
  }

  &__icon {
    position: absolute;
    top: 9px;
    left: 9px;
    width: 16px;
    height: 16px;
    fill: var(--input-border-hover);
    transition: var(--standard-transition);
  }

  &::before {
    content: "";
    position: absolute;
    top: 17px;
    left: 17px;
    width: 0;
    height: 0;
    color: inherit;
    border: 2px solid currentColor;
    border-radius: 100%;
    opacity: 0;
    transition: var(--standard-transition);
  }

  &::after {
    content: "";
    position: absolute;
    top: 17px;
    left: 17px;
    width: 0;
    height: 0;
    color: inherit;
    border: 2px solid currentColor;
    border-radius: 100%;
    clip-path: inset(0 0 50% 50%);
    opacity: 0;
    transition: var(--standard-transition);
    animation: loading-spinner 1s infinite linear;

    @media (prefers-reduced-motion) {
      animation-duration: 2s;
    }
  }

  &--loading {
    .jenkins-search__icon {
      opacity: 0;
      transform: scale(0);
    }

    &::before {
      opacity: 0.2;
      top: 9px;
      left: 9px;
      width: 16px;
      height: 16px;
    }

    &::after {
      opacity: 1;
      top: 9px;
      left: 9px;
      width: 16px;
      height: 16px;
    }
  }

  &:focus-within {
    .jenkins-search__icon {
      fill: var(--focus-input-border);
    }
  }
}

@keyframes loading-spinner {
  to {
    transform: rotate(360deg);
  }
}

.jenkins-select {
  position: relative;
  width: 100%;

  &::after {
    content: "";
    position: absolute;
    top: 0;
    right: 13px;
    bottom: 0;
    width: 12px;
    background-color: currentColor;
    mask-image: url("data:image/svg+xml;charset=UTF-8,%3c?xml version='1.0' encoding='UTF-8'?%3e%3csvg width='336px' height='192px' viewBox='0 0 336 192' version='1.1' xmlns='http://www.w3.org/2000/svg' xmlns:xlink='http://www.w3.org/1999/xlink'%3e%3ctitle%3ePath%3c/title%3e%3cg id='Page-1' stroke='none' stroke-width='1' fill='none' fill-rule='evenodd'%3e%3cg id='arrow' transform='translate(0.000000, 0.000000)' fill='%23FF0000' fill-rule='nonzero'%3e%3cpath d='M7.02943725,7.02943725 C16.3053957,-2.24652118 31.2852799,-2.34214962 40.6788451,6.74255194 L40.9705627,7.02943725 L168,134.059 L295.029437,7.02943725 C304.305396,-2.24652118 319.28528,-2.34214962 328.678845,6.74255194 L328.970563,7.02943725 C338.246521,16.3053957 338.34215,31.2852799 329.257448,40.6788451 L328.970563,40.9705627 L184.970563,184.970563 C175.694604,194.246521 160.71472,194.34215 151.321155,185.257448 L151.029437,184.970563 L7.02943725,40.9705627 C-2.34314575,31.5979797 -2.34314575,16.4020203 7.02943725,7.02943725 Z' id='Path'%3e%3c/path%3e%3c/g%3e%3c/g%3e%3c/svg%3e");
    mask-size: contain;
    mask-repeat: no-repeat;
    mask-position: center;
    pointer-events: none;
  }

  &__input {
    appearance: none;
    display: block;
    border: 2px solid var(--input-border);
    padding: 8px;
    width: 100% !important; // TODO remove important after https://github.com/jenkinsci/credentials-plugin/pull/255
    max-width: 100% !important; // TODO remove important after https://github.com/jenkinsci/credentials-plugin/pull/255
    border-radius: 6px;
    box-shadow: 0 0 0 10px transparent;
    transition: 0.2s ease;
    min-height: 38px;

    &:hover {
      border-color: var(--input-border-hover);
    }

    &:active,
    &:focus {
      outline: none;
      border-color: var(--focus-input-border);
      box-shadow: 0 0 0 5px var(--focus-input-glow);
    }

    &:disabled {
      pointer-events: none;
    }
  }
}

.jenkins-radio-help-wrapper {
  display: flex;
  align-items: center;
  justify-content: flex-start;
}

.jenkins-radio {
  margin-top: 3px;

  &:not(:last-of-type) {
    margin-bottom: calc(var(--section-padding) / 2);
  }

  &__input {
    position: absolute;
    opacity: 0;
  }

  &__label {
    position: relative;
    display: inline-block;
    margin-bottom: 0;
    padding: 0 0 5px 32px;
    cursor: pointer;
    font-weight: 600;
    // remove 300ms pause on mobile
    touch-action: manipulation;

    &::before {
      content: "";
      box-sizing: border-box;
      position: absolute;
      top: 0;
      left: 0;

      width: 22px;
      height: 22px;

      border: 2px solid var(--input-border);
      border-radius: 50%;
      background: transparent;
      box-shadow: var(--form-input-glow);

      transition: var(--standard-transition);
    }

    &:hover::before {
      border-width: 5px;
      border-color: var(--input-border-hover);
    }
  }

  &__input:focus + &__label:before, &__input:active + &__label:before {
    border-width: 8px;
    border-color: var(--focus-input-border);
    box-shadow: var(--form-input-glow--focus);
  }

  &__input:checked + &__label:before {
    border-width: 8px;
    border-color: var(--focus-input-border);
  }

  &__description {
    margin: 0 0 0 32px;
    color: var(--text-color-secondary);
    line-height: 1.66;
  }

  &__children {
    position: relative;
    margin-top: 0;
    opacity: 0;
    padding-left: 32px;
    transition: var(--standard-transition);
    visibility: hidden;
    max-height: 0;

    &::after {
      content: "";
      position: absolute;
      top: 0;
      left: 10px;
      bottom: 0;
      width: 2px;
      background: var(--input-border);
      border-radius: 2px;
      transition: var(--standard-transition);
    }

    &:focus-within {
      &::after {
        background: var(--focus-input-border);
      }
    }
  }

  &__input:checked + &__label + &__children {
    visibility: visible;
    margin-top: 10px;
    opacity: 1;
    max-height: none;
  }
}

// Align help buttons correctly with checkboxes

.jenkins-checkbox-help-wrapper {
  display: flex;
  align-items: center;
  justify-content: flex-start;
}

.jenkins-checkbox + a.jenkins-help-button {
  vertical-align: top;
}

.jenkins-checkbox {
  position: relative;
  display: inline-flex;
}

.jenkins-checkbox input {
  position: absolute;

  width: 1px;
  height: 1px;

  // If margin is set to a negative value it can cause text to be announced in
  // the wrong order in VoiceOver for OSX
  margin: 0;
  padding: 0;

  overflow: hidden;
  clip: rect(0 0 0 0);
  clip-path: inset(50%);

  &:focus + label:before, &:active + label:before {
    border-width: 5px;
    border-color: var(--focus-input-border);
    box-shadow: var(--form-input-glow--focus);
  }

  &:checked + label:before {
    border: 11px solid var(--focus-input-border);
  }

  &:checked + label:after {
    transform: scale(1)!important;
  }
}

.jenkins-checkbox label {
  position: relative;
  display: inline-flex;
  align-items: flex-start;
  justify-content: flex-start;
  margin: 0;
  cursor: pointer;
  line-height: 22px;
  font-weight: 600;

  &::before {
    display: inline-block;
    content: "";
    position: relative;
    min-width: 22px;
    min-height: 22px;
    border: 2px solid var(--input-border);
    border-radius: 6px;
    transition: 0.2s ease;
    margin-right: 11px;
    box-shadow: 0 0 0 10px transparent;
  }

  &::after {
    content: "";
    display: flex;
    align-items: center;
    justify-content: center;
    position: absolute;
    top: 0;
    left: 0;
    right: 0;
    width: 22px;
    height: 22px;
    background: var(--background);
    mask-image: url("data:image/svg+xml;charset=UTF-8,%3c?xml version='1.0' encoding='UTF-8'?%3e%3csvg width='384px' height='320px' viewBox='0 0 384 320' version='1.1' xmlns='http://www.w3.org/2000/svg' xmlns:xlink='http://www.w3.org/1999/xlink'%3e%3ctitle%3ePath%3c/title%3e%3cg id='Page-1' stroke='none' stroke-width='1' fill='none' fill-rule='evenodd'%3e%3cpath d='M327.917546,10.9278525 C339.555371,-2.37251966 359.771775,-3.72027991 373.072147,7.91754577 C386.239516,19.4389932 387.692129,39.368305 376.427694,52.671077 L376.082454,53.0721475 L152.082454,309.072147 C140.014868,322.863675 118.889432,323.700972 105.767743,311.015951 L105.372583,310.627417 L9.372583,214.627417 C-3.12419433,202.13064 -3.12419433,181.86936 9.372583,169.372583 C21.7443926,157.000773 41.7261905,156.877055 54.2501999,169.001429 L54.627417,169.372583 L126.441,241.186 L327.917546,10.9278525 Z' id='Path' fill='%23FF0000' fill-rule='nonzero'%3e%3c/path%3e%3c/g%3e%3c/svg%3e");
    mask-size: 10px 10px;
    mask-repeat: no-repeat;
    mask-position: center;
    transition: var(--standard-transition);
    transform: scale(0);
  }

  &:hover {
    &::before {
      border: 5px solid var(--input-border-hover);
    }
  }

  &:active, &:focus {
    &::before {
      border: 5px solid var(--focus-input-border);
      box-shadow: 0 0 0 5px var(--focus-input-glow);
    }
  }
}

.jenkins-checkbox__description {
  margin-top: 0.3rem;
  margin-left: 34px;
  margin-bottom: 1rem;
  color: var(--text-color-secondary);
  line-height: 1.66;
}

.jenkins-toggle-switch {
  position: relative;
  display: inline-block;
}

.jenkins-toggle-switch input {
  position: absolute;

  width: 1px;
  height: 1px;

  // If margin is set to a negative value it can cause text to be announced in
  // the wrong order in VoiceOver for OSX
  margin: 0;
  padding: 0;

  overflow: hidden;
  clip: rect(0 0 0 0);
  clip-path: inset(50%);

  &:checked + label:before {
    background-color: var(--focus-input-border);
  }

  &:checked + label:after {
    left: 25px;
    color: var(--focus-input-border);
    transform: rotate(0deg);
  }

  &:active + label:before, &:focus + label:before {
    box-shadow: 0 0 0 5px var(--focus-input-glow);
  }
}

.jenkins-toggle-switch label {
  position: relative;
  display: flex;
  align-items: flex-start;
  justify-content: flex-start;
  margin: 0;
  cursor: pointer;
  line-height: 30px;
  font-weight: bold;

  &::before {
    display: inline-block;
    content: "";
    position: relative;
    min-width: 50px;
    min-height: 30px;
    background: var(--input-border);
    border-radius: 19px;
    transition: 0.2s ease;
    margin-right: 15px;
    box-shadow: inset 0 0 0 1px rgba(0, 0, 0, 0.05), 0 0 0 10px transparent;
  }

  &::after {
    content: "✓";
    display: flex;
    align-items: center;
    justify-content: center;
    position: absolute;
    top: 5px;
    left: 5px;
    width: 20px;
    height: 20px;
    background: var(--background);
    border-radius: 19px;
    color: transparent;
    transition: 0.2s ease;
    transform: rotate(-90deg);
    font-size: 12px;
    font-weight: bold;
    padding-top: 2px;
    box-shadow: -1px 0 0 rgba(0, 0, 0, 0.1);
  }

  &:hover::before {
    background-color: var(--input-border-hover);
  }

  &:active, &:focus {
    &::before {
      box-shadow: inset 0 0 0 1px rgba(0, 0, 0, 0.05), 0 0 0 5px var(--focus-input-glow);
    }
  }
}

.jenkins-help-button {
  position: relative;
  width: 20px;
  height: 20px;
  min-width: 20px;
  min-height: 20px;
  margin-left: 1ch;
  display: inline-flex;
  justify-content: center;
  align-items: center;
  line-height: 20px;
  color: var(--text-color)!important;
  border-radius: 100%;

  &::before {
    content: "?";
    position: absolute;
    top: 0;
    left: 0;
    bottom: 0;
    right: 0;
    background: var(--text-color);
    opacity: 0.1;
    border-radius: inherit;
    transition: var(--standard-transition);
  }

  &::after {
    content: "";
    position: absolute;
    top: 0;
    left: 0;
    bottom: 0;
    right: 0;
    border: 1px solid rgba(125, 125, 125, 0.35);
    box-shadow: var(--form-input-glow);
    border-radius: inherit;
    opacity: 0.1;
    transition: var(--standard-transition);
  }

  &:hover {
    text-decoration: none;

    &::before {
      opacity: 0.2;
    }
  }

  &:active, &:focus {
    outline: none;
    text-decoration: none;

    &::before {
      opacity: 0.3;
    }

    &::after {
      box-shadow: 0 0 0 5px var(--text-color);
    }
  }
}

<<<<<<< HEAD
// TODO Remove when https://github.com/jenkinsci/jenkins/pull/5916 is merged in
.jenkins-\!-margin-bottom-0 {
  margin-bottom: 0 !important;
=======
.jenkins-toggle-switch {
  position: relative;
  display: inline-block;
}

.jenkins-toggle-switch input {
  position: absolute;

  width: 1px;
  height: 1px;

  // If margin is set to a negative value it can cause text to be announced in
  // the wrong order in VoiceOver for OSX
  margin: 0;
  padding: 0;

  overflow: hidden;
  clip: rect(0 0 0 0);
  clip-path: inset(50%);

  &:disabled {
    & + label {
      cursor: default;

      &::before {
        opacity: 0.25 !important;
        background-color: var(--input-border) !important;
        box-shadow: none !important;
      }

      &::after {
        opacity: 0.5 !important;
      }
    }
  }

  &:checked + label::before {
    background-color: var(--focus-input-border);
  }

  &:checked + label::after {
    left: 25px;
    color: var(--focus-input-border);
    transform: rotate(0deg);
  }

  &:active + label::before, &:focus + label::before {
    box-shadow: 0 0 0 5px var(--focus-input-glow);
  }
}

.jenkins-toggle-switch label {
  position: relative;
  display: flex;
  align-items: flex-start;
  justify-content: flex-start;
  margin: 0;
  cursor: pointer;
  line-height: 30px;
  font-weight: bold;

  &::before {
    display: inline-block;
    content: "";
    position: relative;
    min-width: 50px;
    min-height: 30px;
    background: var(--input-border);
    border-radius: 19px;
    transition: 0.2s ease;
    margin-right: 15px;
    box-shadow: inset 0 0 0 1px rgba(0, 0, 0, 0.05), 0 0 0 10px transparent;
  }

  &::after {
    content: "✓";
    display: flex;
    align-items: center;
    justify-content: center;
    position: absolute;
    top: 5px;
    left: 5px;
    width: 20px;
    height: 20px;
    background: var(--background);
    border-radius: 19px;
    color: transparent;
    transition: 0.2s ease;
    transform: rotate(-90deg);
    font-size: 12px;
    padding-top: 2px;
    box-shadow: -1px 0 0 rgba(0, 0, 0, 0.1);
  }

  &:hover::before {
    background-color: var(--input-border-hover);
  }

  &:active, &:focus {
    &::before {
      box-shadow: inset 0 0 0 1px rgba(0, 0, 0, 0.05), 0 0 0 5px var(--focus-input-glow);
    }
  }
>>>>>>> cd3b1f77
}<|MERGE_RESOLUTION|>--- conflicted
+++ resolved
@@ -635,11 +635,6 @@
   }
 }
 
-<<<<<<< HEAD
-// TODO Remove when https://github.com/jenkinsci/jenkins/pull/5916 is merged in
-.jenkins-\!-margin-bottom-0 {
-  margin-bottom: 0 !important;
-=======
 .jenkins-toggle-switch {
   position: relative;
   display: inline-block;
@@ -743,5 +738,4 @@
       box-shadow: inset 0 0 0 1px rgba(0, 0, 0, 0.05), 0 0 0 5px var(--focus-input-glow);
     }
   }
->>>>>>> cd3b1f77
 }