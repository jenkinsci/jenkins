.jenkins-form {
}

.jenkins-form-item {
  max-width: var(--form-item-max-width);
  margin-bottom: 1.75rem;

  // Workaround for float:right button controls
  // (eg Global Credentials' Verify Configuration button being hidden by the floating submit bar)
  &::after {
    content: " "; /* Older browser do not support empty content */
    visibility: hidden;
    display: block;
    height: 0;
    clear: both;
  }

  &--small {
    max-width: var(--form-item-max-width--small);
  }

  &--medium {
    max-width: var(--form-item-max-width--medium);
  }

  &--full-width {
    max-width: none;
  }
}

.jenkins-fieldset {
  border: none;
  margin: 0;
  padding: 0;

  .jenkins-form-item:last-of-type {
    margin-bottom: 0;
  }
}

.jenkins-form-label {
  display: flex;
  align-items: center;
  font-weight: var(--form-label-font-weight);
  margin-top: 0;
  margin-bottom: 0.75rem;
  padding-inline-start: 0;
  padding-inline-end: 0;
}

.jenkins-form-description {
  display: block;
  margin-top: 0;
  margin-bottom: 0.75rem;
  color: var(--text-color-secondary);
}

.jenkins-input {
  display: block;
  background: var(--input-color);
  border: 2px solid var(--input-border);
  padding: var(--form-input-padding);
  border-radius: var(--form-input-border-radius);
  width: 100%;
  box-shadow: var(--form-input-glow);
  transition: var(--standard-transition);

  &:hover {
    border-color: var(--input-border-hover);
  }

  &:active,
  &:focus {
    outline: none;
    border-color: var(--focus-input-border);
    box-shadow: var(--form-input-glow--focus);
  }
}

.jenkins-search {
  position: relative;
  max-width: 420px;

  &__input {
    appearance: none;
    display: block;
    background: var(--input-color);
    border: 2px solid var(--input-border);
    border-radius: var(--form-input-border-radius);
    width: 100%;
    margin: 0;
    padding: 0 4px 0 29px;
    line-height: 30px;
    box-shadow: var(--form-input-glow);
    transition: var(--standard-transition);

    // Safari adds unwanted padding - let's remove it
    &::-webkit-search-decoration {
      -webkit-appearance: none;
    }

    // By default the clear text button doesn't change the cursor on hover - lets turn it into a pointer
    &::-webkit-search-cancel-button:hover {
      cursor: pointer;
    }

    &:hover {
      border-color: var(--input-border-hover);
    }

    &:active,
    &:focus {
      outline: none;
      border-color: var(--focus-input-border);
      box-shadow: var(--form-input-glow--focus);
    }
  }

  &__icon {
    position: absolute;
    top: 9px;
    left: 9px;
    width: 16px;
    height: 16px;
    fill: var(--input-border-hover);
    transition: var(--standard-transition);
  }

  &::before {
    content: "";
    position: absolute;
    top: 17px;
    left: 17px;
    width: 0;
    height: 0;
    color: inherit;
    border: 2px solid currentColor;
    border-radius: 100%;
    opacity: 0;
    transition: var(--standard-transition);
  }

  &::after {
    content: "";
    position: absolute;
    top: 17px;
    left: 17px;
    width: 0;
    height: 0;
    color: inherit;
    border: 2px solid currentColor;
    border-radius: 100%;
    clip-path: inset(0 0 50% 50%);
    opacity: 0;
<<<<<<< HEAD
    transition: 0.2s ease;
    animation: loading-spinner 1s infinite linear;

    @media (prefers-reduced-motion) {
      animation-duration: 2s;
    }
=======
    transition: var(--standard-transition);
>>>>>>> fb93a969
  }

  &--loading {
    .jenkins-search__icon {
      opacity: 0;
      transform: scale(0);
    }

    &::before {
      opacity: 0.2;
      top: 9px;
      left: 9px;
      width: 16px;
      height: 16px;
    }

    &::after {
      opacity: 1;
      top: 9px;
      left: 9px;
      width: 16px;
      height: 16px;
    }
  }

  &:focus-within {
    .jenkins-search__icon {
      fill: var(--focus-input-border);
    }
  }
<<<<<<< HEAD
=======
}

@keyframes loading-spinner {
  to {
    transform: rotate(360deg);
  }
}

.jenkins-radio {
  margin-top: 2px;

  &:not(:last-of-type) {
    margin-bottom: 20px;
  }

  &__input {
    position: absolute;
    opacity: 0;
  }

  &__label {
    position: relative;
    display: inline-block;
    margin-bottom: 0;
    padding: 0 32px 5px;
    cursor: pointer;
    font-weight: 600;
    // remove 300ms pause on mobile
    touch-action: manipulation;

    &::before {
      content: "";
      box-sizing: border-box;
      position: absolute;
      top: 0;
      left: 0;

      width: 22px;
      height: 22px;

      border: 2px solid var(--input-border);
      border-radius: 50%;
      background: transparent;
      box-shadow: var(--form-input-glow);

      transition: var(--standard-transition);
    }

    &:hover::before {
      border-width: 5px;
      border-color: var(--input-border-hover);
    }
  }

  &__input:focus + &__label:before, &__input:active + &__label:before {
    border-width: 8px;
    border-color: var(--focus-input-border);
    box-shadow: var(--form-input-glow--focus);
  }

  &__input:checked + &__label:before {
    border-width: 8px;
    border-color: var(--focus-input-border);
  }

  &__description {
    margin: 0 0 0 32px;
    color: var(--text-color-secondary);
    line-height: 1.66;
  }

  &__children {
    position: relative;
    margin-top: 0;
    opacity: 0;
    padding-left: 32px;
    transition: var(--standard-transition);
    visibility: hidden;
    max-height: 0;

    &::after {
      content: "";
      position: absolute;
      top: 0;
      left: 10px;
      bottom: 0;
      width: 2px;
      background: var(--input-border);
      border-radius: 2px;
      transition: var(--standard-transition);
    }

    &:focus-within {
      &::after {
        background: var(--focus-input-border);
      }
    }
  }

  &__input:checked + &__label + &__children {
    visibility: visible;
    margin-top: 10px;
    opacity: 1;
    max-height: none;
  }
}

.jenkins-help-button {
  position: relative;
  width: 18px;
  height: 18px;
  min-width: 18px;
  min-height: 18px;
  margin-left: 1ch;
  display: inline-flex;
  justify-content: center;
  align-items: center;
  color: var(--text-color)!important;
  line-height: 18px;
  border-radius: 100%;

  &::before {
    content: "?";
    position: absolute;
    top: 0;
    left: 0;
    bottom: 0;
    right: 0;
    background: var(--text-color);
    opacity: 0.1;
    border-radius: inherit;
    transition: var(--standard-transition);
  }

  &::after {
    content: "";
    position: absolute;
    top: 0;
    left: 0;
    bottom: 0;
    right: 0;
    box-shadow: var(--form-input-glow);
    border-radius: inherit;
    opacity: 0.1;
    transition: var(--standard-transition);
  }

  &:hover {
    text-decoration: none;

    &::before {
      opacity: 0.2;
    }
  }

  &:active, &:focus {
    outline: none;
    text-decoration: none;

    &::before {
      opacity: 0.3;
    }

    &::after {
      box-shadow: 0 0 0 5px var(--text-color);
    }
  }
>>>>>>> fb93a969
}<|MERGE_RESOLUTION|>--- conflicted
+++ resolved
@@ -152,16 +152,12 @@
     border-radius: 100%;
     clip-path: inset(0 0 50% 50%);
     opacity: 0;
-<<<<<<< HEAD
-    transition: 0.2s ease;
+    transition: var(--standard-transition);
     animation: loading-spinner 1s infinite linear;
 
     @media (prefers-reduced-motion) {
       animation-duration: 2s;
     }
-=======
-    transition: var(--standard-transition);
->>>>>>> fb93a969
   }
 
   &--loading {
@@ -192,8 +188,6 @@
       fill: var(--focus-input-border);
     }
   }
-<<<<<<< HEAD
-=======
 }
 
 @keyframes loading-spinner {
@@ -361,5 +355,4 @@
       box-shadow: 0 0 0 5px var(--text-color);
     }
   }
->>>>>>> fb93a969
 }