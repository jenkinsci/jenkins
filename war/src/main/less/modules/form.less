.jenkins-form {
}

.jenkins-form-item {
  max-width: var(--form-item-max-width);
  margin-bottom: 1.75rem;

  // Workaround for float:right button controls
  // (eg Global Credentials' Verify Configuration button being hidden by the floating submit bar)
  &::after {
    content: " "; /* Older browser do not support empty content */
    visibility: hidden;
    display: block;
    height: 0;
    clear: both;
  }

  &--small {
    max-width: var(--form-item-max-width--small);
  }

  &--medium {
    max-width: var(--form-item-max-width--medium);
  }

  &--full-width {
    max-width: none;
  }
}

.jenkins-fieldset {
  border: none;
  margin: 0;
  padding: 0;

  .jenkins-form-item:last-of-type {
    margin-bottom: 0;
  }
}

.jenkins-form-label {
  display: flex;
  align-items: center;
  font-weight: var(--form-label-font-weight);
  margin-top: 0;
  margin-bottom: 0.75rem;
  padding-inline-start: 0;
  padding-inline-end: 0;
}

.jenkins-form-description {
  display: block;
  margin-top: 0;
  margin-bottom: 0.75rem;
  color: var(--text-color-secondary);
}

<<<<<<< HEAD
.jenkins-quote {
  position: relative;
  display: flex;
  line-height: 38px;

  &::before {
    content: "";
    position: relative;
    width: 2px;
    background: var(--input-border);
    margin-right: 1rem;
    border-radius: 2px;
  }

  &--monospace {
    font-family: monospace;
  }
}

=======
>>>>>>> 5537928a
.jenkins-input {
  display: block;
  background: var(--input-color);
  border: 2px solid var(--input-border);
  padding: var(--form-input-padding);
  border-radius: var(--form-input-border-radius);
  width: 100%;
  box-shadow: var(--form-input-glow);
  transition: var(--standard-transition);

  &:hover {
    border-color: var(--input-border-hover);
  }

  &:active,
  &:focus {
    outline: none;
    border-color: var(--focus-input-border);
    box-shadow: var(--form-input-glow--focus);
  }
}

.jenkins-search {
  position: relative;
  max-width: 420px;

  &__input {
    appearance: none;
    display: block;
    background: var(--input-color);
    border: 2px solid var(--input-border);
    border-radius: var(--form-input-border-radius);
    width: 100%;
    margin: 0;
    padding: 0 4px 0 29px;
    line-height: 30px;
    box-shadow: var(--form-input-glow);
    transition: var(--standard-transition);

    // Safari adds unwanted padding - let's remove it
    &::-webkit-search-decoration {
      -webkit-appearance: none;
    }

    // By default the clear text button doesn't change the cursor on hover - lets turn it into a pointer
    &::-webkit-search-cancel-button:hover {
      cursor: pointer;
    }

    &:hover {
      border-color: var(--input-border-hover);
    }

    &:active,
    &:focus {
      outline: none;
      border-color: var(--focus-input-border);
      box-shadow: var(--form-input-glow--focus);
    }
  }

  &__icon {
    position: absolute;
    top: 9px;
    left: 9px;
    width: 16px;
    height: 16px;
    fill: var(--input-border-hover);
    transition: var(--standard-transition);
  }

  &::before {
    content: "";
    position: absolute;
    top: 17px;
    left: 17px;
    width: 0;
    height: 0;
    color: inherit;
    border: 2px solid currentColor;
    border-radius: 100%;
    opacity: 0;
    transition: var(--standard-transition);
  }

  &::after {
    content: "";
    position: absolute;
    top: 17px;
    left: 17px;
    width: 0;
    height: 0;
    color: inherit;
    border: 2px solid currentColor;
    border-radius: 100%;
    clip-path: inset(0 0 50% 50%);
    opacity: 0;
    transition: var(--standard-transition);
<<<<<<< HEAD
=======
    animation: loading-spinner 1s infinite linear;

    @media (prefers-reduced-motion) {
      animation-duration: 2s;
    }
>>>>>>> 5537928a
  }

  &--loading {
    .jenkins-search__icon {
      opacity: 0;
      transform: scale(0);
    }

    &::before {
      opacity: 0.2;
      top: 9px;
      left: 9px;
      width: 16px;
      height: 16px;
    }

    &::after {
      opacity: 1;
      top: 9px;
      left: 9px;
      width: 16px;
      height: 16px;
    }
  }

  &:focus-within {
    .jenkins-search__icon {
      fill: var(--focus-input-border);
    }
  }
}

@keyframes loading-spinner {
  to {
    transform: rotate(360deg);
  }
}

<<<<<<< HEAD
.jenkins-select {
  position: relative;
  width: 100%;

  &::after {
    content: "";
    position: absolute;
    top: 14px;
    right: 15px;
    width: 8px;
    height: 8px;
    color: inherit;
    border-bottom: 2px solid currentColor;
    border-right: 2px solid currentColor;
    transform: rotate(45deg);
    pointer-events: none;
  }

  &__input {
    appearance: none;
    display: block;
    border: 2px solid var(--input-border);
    padding: 8px;
    width: 100%;
    border-radius: 6px;
    box-shadow: 0 0 0 10px transparent;
    transition: 0.2s ease;
    min-height: 38px;

    &:hover {
      border-color: var(--input-border-hover);
    }

    &:active,
    &:focus {
      outline: none;
      border-color: var(--focus-input-border);
      box-shadow: 0 0 0 5px var(--focus-input-glow);
    }

    &:disabled {
      pointer-events: none;
    }
  }
}

.jenkins-radio-help-wrapper {
  display: flex;
  align-items: center;
  justify-content: flex-start;
}

=======
>>>>>>> 5537928a
.jenkins-radio {
  margin-top: 2px;

  &:not(:last-of-type) {
    margin-bottom: 20px;
  }

  &__input {
    position: absolute;
    opacity: 0;
  }

  &__label {
    position: relative;
    display: inline-block;
    margin-bottom: 0;
<<<<<<< HEAD
    padding: 0 0 5px 32px;
=======
    padding: 0 32px 5px;
>>>>>>> 5537928a
    cursor: pointer;
    font-weight: 600;
    // remove 300ms pause on mobile
    touch-action: manipulation;

    &::before {
      content: "";
      box-sizing: border-box;
      position: absolute;
      top: 0;
      left: 0;

      width: 22px;
      height: 22px;

      border: 2px solid var(--input-border);
      border-radius: 50%;
      background: transparent;
      box-shadow: var(--form-input-glow);

      transition: var(--standard-transition);
    }

    &:hover::before {
      border-width: 5px;
      border-color: var(--input-border-hover);
    }
  }

  &__input:focus + &__label:before, &__input:active + &__label:before {
    border-width: 8px;
    border-color: var(--focus-input-border);
    box-shadow: var(--form-input-glow--focus);
  }

  &__input:checked + &__label:before {
    border-width: 8px;
    border-color: var(--focus-input-border);
  }

  &__description {
    margin: 0 0 0 32px;
    color: var(--text-color-secondary);
    line-height: 1.66;
  }

  &__children {
    position: relative;
    margin-top: 0;
    opacity: 0;
    padding-left: 32px;
    transition: var(--standard-transition);
    visibility: hidden;
    max-height: 0;

    &::after {
      content: "";
      position: absolute;
      top: 0;
      left: 10px;
      bottom: 0;
      width: 2px;
      background: var(--input-border);
      border-radius: 2px;
      transition: var(--standard-transition);
    }

    &:focus-within {
      &::after {
        background: var(--focus-input-border);
      }
    }
  }

  &__input:checked + &__label + &__children {
    visibility: visible;
    margin-top: 10px;
    opacity: 1;
    max-height: none;
  }
}

<<<<<<< HEAD
.jenkins-checkbox-help-wrapper {
  display: flex;
  align-items: center;
  justify-content: flex-start;
}

.jenkins-checkbox {
  position: relative;
  display: inline-block;
}

.jenkins-checkbox input {
  position: absolute;

  width: 1px;
  height: 1px;

  // If margin is set to a negative value it can cause text to be announced in
  // the wrong order in VoiceOver for OSX
  margin: 0;
  padding: 0;

  overflow: hidden;
  clip: rect(0 0 0 0);
  clip-path: inset(50%);

  &:checked + label:before {
    border: 11px solid var(--focus-input-border);
  }

  &:checked + label:after {
    transform: scale(1)!important;
  }
}

.jenkins-checkbox label {
  position: relative;
  display: flex;
  align-items: flex-start;
  justify-content: flex-start;
  margin: 0;
  cursor: pointer;
  line-height: 22px;
  font-weight: 600;

  &::before {
    display: inline-block;
    content: "";
    position: relative;
    min-width: 22px;
    min-height: 22px;
    border: 2px solid var(--input-border);
    border-radius: 6px;
    transition: 0.2s ease;
    margin-right: 11px;
    box-shadow: 0 0 0 10px transparent;
  }

  &::after {
    content: "✓";
    display: flex;
    align-items: center;
    justify-content: center;
    position: absolute;
    top: 0;
    left: 0;
    right: 0;
    width: 22px;
    height: 22px;
    font-weight: 800;
    color: var(--background);
    transition: 0.2s ease;
    transform: scale(0);
    font-size: 12px;
  }

  &:hover {
    &::before {
      border: 5px solid var(--input-border-hover);
    }
  }

  &:active, &:focus {
    &::before {
      box-shadow: 0 0 0 5px var(--focus-input-glow);
    }
  }
}

.jenkins-checkbox__description {
  margin-top: 15px;
  margin-left: 65px;
  opacity: 0.75;
}

.jenkins-toggle-switch {
  position: relative;
  display: inline-block;
}

.jenkins-toggle-switch input {
  position: absolute;

  width: 1px;
  height: 1px;

  // If margin is set to a negative value it can cause text to be announced in
  // the wrong order in VoiceOver for OSX
  margin: 0;
  padding: 0;

  overflow: hidden;
  clip: rect(0 0 0 0);
  clip-path: inset(50%);

  &:checked + label:before {
    background-color: var(--focus-input-border);
  }

  &:checked + label:after {
    left: 25px;
    color: var(--focus-input-border);
    transform: rotate(0deg);
  }

  &:active + label:before, &:focus + label:before {
    box-shadow: 0 0 0 5px var(--focus-input-glow);
  }
}

.jenkins-toggle-switch label {
  position: relative;
  display: flex;
  align-items: flex-start;
  justify-content: flex-start;
  margin: 0;
  cursor: pointer;
  line-height: 30px;
  font-weight: bold;

  &::before {
    display: inline-block;
    content: "";
    position: relative;
    min-width: 50px;
    min-height: 30px;
    background: var(--input-border);
    border-radius: 19px;
    transition: 0.2s ease;
    margin-right: 15px;
    box-shadow: inset 0 0 0 1px rgba(0, 0, 0, 0.05), 0 0 0 10px transparent;
  }

  &::after {
    content: "✓";
    display: flex;
    align-items: center;
    justify-content: center;
    position: absolute;
    top: 5px;
    left: 5px;
    width: 20px;
    height: 20px;
    background: var(--background);
    border-radius: 19px;
    color: transparent;
    transition: 0.2s ease;
    transform: rotate(-90deg);
    font-size: 12px;
    font-weight: bold;
    padding-top: 2px;
    box-shadow: -1px 0 0 rgba(0, 0, 0, 0.1);
  }

  &:hover::before {
    background-color: var(--input-border-hover);
  }

  &:active, &:focus {
    &::before {
      box-shadow: inset 0 0 0 1px rgba(0, 0, 0, 0.05), 0 0 0 5px var(--focus-input-glow);
    }
  }
}

=======
>>>>>>> 5537928a
.jenkins-help-button {
  position: relative;
  width: 18px;
  height: 18px;
  min-width: 18px;
  min-height: 18px;
  margin-left: 1ch;
  display: inline-flex;
  justify-content: center;
  align-items: center;
  color: var(--text-color)!important;
  line-height: 18px;
  border-radius: 100%;

  &::before {
    content: "?";
    position: absolute;
    top: 0;
    left: 0;
    bottom: 0;
    right: 0;
    background: var(--text-color);
    opacity: 0.1;
    border-radius: inherit;
    transition: var(--standard-transition);
  }

  &::after {
    content: "";
    position: absolute;
    top: 0;
    left: 0;
    bottom: 0;
    right: 0;
    box-shadow: var(--form-input-glow);
    border-radius: inherit;
    opacity: 0.1;
    transition: var(--standard-transition);
  }

  &:hover {
    text-decoration: none;

    &::before {
      opacity: 0.2;
    }
  }

  &:active, &:focus {
    outline: none;
    text-decoration: none;

    &::before {
      opacity: 0.3;
    }

    &::after {
      box-shadow: 0 0 0 5px var(--text-color);
    }
  }
}<|MERGE_RESOLUTION|>--- conflicted
+++ resolved
@@ -55,7 +55,6 @@
   color: var(--text-color-secondary);
 }
 
-<<<<<<< HEAD
 .jenkins-quote {
   position: relative;
   display: flex;
@@ -75,8 +74,6 @@
   }
 }
 
-=======
->>>>>>> 5537928a
 .jenkins-input {
   display: block;
   background: var(--input-color);
@@ -175,14 +172,11 @@
     clip-path: inset(0 0 50% 50%);
     opacity: 0;
     transition: var(--standard-transition);
-<<<<<<< HEAD
-=======
     animation: loading-spinner 1s infinite linear;
 
     @media (prefers-reduced-motion) {
       animation-duration: 2s;
     }
->>>>>>> 5537928a
   }
 
   &--loading {
@@ -221,7 +215,6 @@
   }
 }
 
-<<<<<<< HEAD
 .jenkins-select {
   position: relative;
   width: 100%;
@@ -274,8 +267,6 @@
   justify-content: flex-start;
 }
 
-=======
->>>>>>> 5537928a
 .jenkins-radio {
   margin-top: 2px;
 
@@ -292,11 +283,7 @@
     position: relative;
     display: inline-block;
     margin-bottom: 0;
-<<<<<<< HEAD
-    padding: 0 0 5px 32px;
-=======
     padding: 0 32px 5px;
->>>>>>> 5537928a
     cursor: pointer;
     font-weight: 600;
     // remove 300ms pause on mobile
@@ -379,7 +366,6 @@
   }
 }
 
-<<<<<<< HEAD
 .jenkins-checkbox-help-wrapper {
   display: flex;
   align-items: center;
@@ -565,8 +551,6 @@
   }
 }
 
-=======
->>>>>>> 5537928a
 .jenkins-help-button {
   position: relative;
   width: 18px;
