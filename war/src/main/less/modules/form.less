--- conflicted
+++ resolved
@@ -70,11 +70,6 @@
   border: 2px solid var(--input-border);
   padding: 8px;
   border-radius: 6px;
-<<<<<<< HEAD
-  width: 450px;
-=======
-  width: 100%;
->>>>>>> 3a1980e8
   box-shadow: 0 0 0 10px transparent;
   transition: 0.2s ease;
 
