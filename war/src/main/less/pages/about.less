--- conflicted
+++ resolved
@@ -40,12 +40,7 @@
         font-family: var(--font-family-sans);
         font-size: 0.7rem;
         font-weight: bold;
-<<<<<<< HEAD
         letter-spacing: 1px;
-        text-transform: uppercase;
-=======
-        letter-spacing: 2px;
->>>>>>> 77576c97
         opacity: 0.85;
       }
     }
