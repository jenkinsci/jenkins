--- conflicted
+++ resolved
@@ -74,30 +74,24 @@
 #side-panel {
   padding: 15px 15px 40px 15px;
   width: 320px;
-<<<<<<< HEAD
   display: inline-block;
   vertical-align: top;
-=======
   border-right: 1px solid #EAEFF2;
->>>>>>> 90f30474
 }
 
 #main-panel {
   padding: 15px 15px 40px 15px;
-<<<<<<< HEAD
   display: inline-block;
   width: 100%;
 }
 
 body.two-column #main-panel {
   width: calc(100% - 320px);
-=======
   flex: 1;
 }
 
 body.two-column #main-panel {
   display:block;
->>>>>>> 90f30474
 }
 
 body.full-screen {
@@ -131,11 +125,7 @@
   }
 
   body.two-column #main-panel {
-<<<<<<< HEAD
     width: calc(100% - 370px);
-=======
-    display:block;
->>>>>>> 90f30474
   }
 }
 
