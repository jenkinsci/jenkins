--- conflicted
+++ resolved
@@ -431,7 +431,6 @@
     color: white;
 }
 
-<<<<<<< HEAD
 div.behavior-loading {
   position: fixed;
   display: flex;
@@ -445,8 +444,6 @@
   background: var(--background);
 }
 
-=======
->>>>>>> 644a261e
 .bottom-sticker, #bottom-sticker {
   position: sticky;
   // This has to be set to -1px so that IntersectionObserver can add the
