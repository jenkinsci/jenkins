/*
 * The MIT License
 *
 * Copyright (c) 2004-2010, Sun Microsystems, Inc., Kohsuke Kawaguchi, Daniel Dyer, Stephen Connolly
 *
 * Permission is hereby granted, free of charge, to any person obtaining a copy
 * of this software and associated documentation files (the "Software"), to deal
 * in the Software without restriction, including without limitation the rights
 * to use, copy, modify, merge, publish, distribute, sublicense, and/or sell
 * copies of the Software, and to permit persons to whom the Software is
 * furnished to do so, subject to the following conditions:
 *
 * The above copyright notice and this permission notice shall be included in
 * all copies or substantial portions of the Software.
 *
 * THE SOFTWARE IS PROVIDED "AS IS", WITHOUT WARRANTY OF ANY KIND, EXPRESS OR
 * IMPLIED, INCLUDING BUT NOT LIMITED TO THE WARRANTIES OF MERCHANTABILITY,
 * FITNESS FOR A PARTICULAR PURPOSE AND NONINFRINGEMENT. IN NO EVENT SHALL THE
 * AUTHORS OR COPYRIGHT HOLDERS BE LIABLE FOR ANY CLAIM, DAMAGES OR OTHER
 * LIABILITY, WHETHER IN AN ACTION OF CONTRACT, TORT OR OTHERWISE, ARISING FROM,
 * OUT OF OR IN CONNECTION WITH THE SOFTWARE OR THE USE OR OTHER DEALINGS IN
 * THE SOFTWARE.
 */

@import '../abstracts/theme.less';


/* Panel */
@media (min-width: 1600px) {
  body#jenkins.j-hide-left #main-panel {
    max-width: 75%;
  }
}

@media (min-width: 2000px) {
  body#jenkins.j-hide-left #main-panel {
    max-width: 85%;
  }
}

form {
  margin: 0;
}

input,
textarea,
select {
  color: var(--text-color);
  background-color: var(--input-color);
  font-family: inherit;
}

td {
  vertical-align: top;
}

dt {
  font-weight: bold;
}

.fixed-width {
  font-family: monospace;
}

.center {
  text-align: center;
}

.middle-align td,
td.middle-align {
  vertical-align: middle;
}

.center-align td,
td.center-align {
  text-align: center;
}

.no-wrap td,
 td.no-wrap {
  white-space: nowrap;
}

#main-table {
  padding: 0;
  border-collapse: collapse;
}

#top-panel {
  margin-bottom: 3pt;
  height: 34px;
  background: url(../../images/topbar.png) repeat-x;
}

#top-panel a {
  text-decoration: none;
}

.skiplink {
    position: absolute;
    left: -20000px;
}

#shutdown-msg {
    font-weight: bold;
    color: white;
    background-color: #ef2929;
    text-align: center;
    margin-left: 2em;
    margin-right: 2em;
    margin-bottom: 0.5em;
    padding: 0.5em;
    -moz-border-radius: 0.5em;
}

/* #header .login {
  position: relative;
  top: 6px;
  color: white;
  margin-right: 10px;
}

#header .login a, #header .login a:visited {
  color: white;
  text-decoration: none;
}

#header .login a:hover {
    text-decoration: underline;
    color: #ccc;
} */

a {
  .link();
}

p a {
  text-decoration: underline;
}

a.lowkey:link {
  text-decoration: none;
  color: inherit;
}

a.lowkey:hover {
  text-decoration: underline;
  color: inherit;
}

a.lowkey:visited {
  text-decoration: none;
  color: inherit;
}

/* tip - anchors of class info */
a.tip {
  position: relative;
  z-index: 24;
  text-decoration: underline;
}

a.tip:hover {
  z-index: 25;
}

a.tip span {
  display: none;
}

a.tip:hover span {
  display: block;
  position: absolute;
  top: 2em;
  left: 2em;
  width: 400px;
  border: 1px solid #bbb;
  background-color: #fffff0;
  color: #000;
  text-align: left;
}

.call-to-action {
  display: table;
  margin-bottom: 5px;
  padding: 10px;
  background-color: var(--alert-info-bg-color);
  border-left: 4px solid #577baa;
  color: var(--call-to-action-text-color);
}

.call-to-action a,
.call-to-action a:visited {
  color: var(--call-to-action-link-color);
  font-weight: bold;
  font-size: larger;
}

img {
  vertical-align: middle;
  border: 0;
}

div.disabled {
    opacity: 0.4;
    filter: alpha(opacity=40); /* msie */
    background-color: #000;
}

table.tab {
  border-collapse: collapse;
}

td.selected_tab {
  vertical-align: middle;
  border: 1px #090 solid;
  background: #fff;
}

td.tab_filler {
  background: #fff;
  border-bottom: 1px #090 solid;
}

td.tab {
  vertical-align: middle;
  border: 1px #090 solid;
  background: #f0f0f0;
}

.dashboard td {
  padding: 4px 4px 4px 4px;
}

pre {
    white-space: pre-wrap;       /* css-3 */
    word-wrap: break-word;       /* Internet Explorer 5.5+ */
    margin: 0;
}

pre a {
    word-wrap: break-word;
}

pre.console {
  overflow: auto;
}

.form-group {
  margin-bottom: 1rem;

  &::after {
    content: " "; /* Older browser do not support empty content */
    visibility: hidden;
    display: block;
    height: 0;
    clear: both;
 }
}

.setting-leftspace {
  width: 2em;
}

.setting-name {
  font-weight: 500;
  margin-bottom: 0.5rem;
  white-space: nowrap;
}

.setting-checkbox {
  font-weight: 500;
}

.setting-main {
  width: 100%; /* try to make this column as big as possible. */
}

.setting-help {
  margin-left: 0.5rem;
  margin-right: 0.5rem;
  width: 16px;
  vertical-align: middle;
  float: right;
}

.setting-no-help {
  width: 16px;
}

.setting-input {
  width: 100%;
  border-radius: 3px;
  border: 1px solid var(--input-border);
  box-shadow: inset 0 1px 1px rgba(0, 0, 0, 0.075);
  padding: 6px;
  box-sizing: border-box;
  -webkit-box-sizing: border-box;
  -moz-box-sizing: border-box;
}

.setting-description {
  font-size: var(--font-size-xs);
  margin-top: 0;
  padding-top: 0;
}

.setting-name,
.setting-main > input,
.setting-main > textarea {
  vertical-align: middle;
  margin-top: 0;
}

.setting-main > .yui-button {
  clear: both;
  float: right;
}

.expanding-input {
  display: flex;
}

.expanding-input__input {
  flex: 1;
}

.expanding-input__button {
  flex-shrink: 1;
}

.expanding-input__button input {
  min-width: 0 !important;
}

/* div that looks like a hyperlink */
.pseudoLink {
  cursor: pointer;
}

.advancedLink {
  text-align: right;
}

.advancedBody {
  display: none;
}

.scm_info {
  width: 480px;
}

.build-keep {
  font-weight: bold;
}

.task-header {
  display: block;
  border-bottom: 1px #090 solid;
  font-weight: bold;
  font-size: var(--font-size-xs);
}

.jenkins-not-applicable {
  color: darkgrey;
  font-style: italic;
}

.main-table {
}

.smallfont {
  font-size: 9px;
}

#foldertab {
  padding: 4px 0;
  margin-left: 0;
  border-bottom: 1px solid #090;
  font: bold 12px Helvetica, Arial, sans-serif;
}

#foldertab li {
  list-style: none;
  margin: 0;
  display: inline;
}

#foldertab li a {
  padding: 4px 0.5em;
  margin-left: 3px;
  border: 1px solid #090;
  border-bottom: none;
  background: #090;
  text-decoration: none;
}

#foldertab li a:link { color: white; }
#foldertab li a:visited { color: white; }

#foldertab li a:hover {
  color: white;
  background: #6c0;
  border-color: #6c0;
}

#foldertab li a#current {
  background: white;
  border-bottom: 1px solid white;
  color: black;
}

.changeset-message {
  border: 1px solid #ccb;
  background: #eed;
  padding: 4px;
  white-space: normal;
}

.disabledJob {
  color: gray;
}

.spinner {
  padding-left: 32px;
  padding-top: 0.5em;
  padding-bottom: 0.5em;
  background-image: url("../../images/spinner.gif");
  background-repeat: no-repeat;
  background-position: left;
}

.spinner-right {
  padding-right: 32px;
  padding-top: 0.5em;
  padding-bottom: 0.5em;
  background-image: url("../../images/spinner.gif");
  background-repeat: no-repeat;
  background-position: right;
}

#login-field {
    vertical-align: middle;
    padding-right: 1em;
    width: 1px;
}

#login-field span {
  white-space: nowrap;
  color: white;
}

#login-field a {
    /*
      link inside login field should be always white.
      If I set this to inherit, it won't work in IE7
     */
    color: white;
}

div.behavior-loading {
    position: absolute;
    left: 0;
    right: 0;
    width: 100%;
    height: 100%;
    background-color: #e4e4e4;
    text-align: center;
    // TODO: use a display font, maybe 3rem
    font-size: 300%;
    opacity: 0.5;
    -ms-filter: "progid:DXImageTransform.Microsoft.Alpha(Opacity=50)";
    filter: alpha(opacity=50);
}

.config div.behavior-loading {
    background: rgba(255, 255, 255, 0.85);
    left: 0;
    width: 100%;
    right: 0;
    top: 15px;
    bottom: 0;
    height: 100%;
    width: auto;
    min-height: 100%;
    -ms-filter: "progid:DXImageTransform.Microsoft.Alpha(Opacity=100)";
    filter: alpha(opacity=100);
    font-size: 1.5em;
    z-index: 99;
    opacity: 1;
    color: #999;
    text-shadow: #fff 0 0 5px, #fff 0 0 5px, #fff 0 0 5px, #fff 0 0 5px, #fff 0 0 5px;
}

.behavior-loading::before {
  content: ' ';
  display: block;
  width: 100px;
  height: 100px;
  margin: 200px auto 25px;
  background-color: rgba(0, 0, 0, 0.15);
  border: 5px solid rgba(0, 0, 0, 0.33);
  position: relative;
  z-index: 2;
  border-radius: 100%;
  -webkit-animation: sk-scaleout 1s infinite ease-in-out;
  animation: sk-scaleout 1s infinite ease-in-out;
  box-shadow: #fff 0 0 0 10px;
}

@-webkit-keyframes sk-scaleout {
  0% { -webkit-transform: scale(0); }

  100% {
    -webkit-transform: scale(1);
    opacity: 0;
  }
}

@keyframes sk-scaleout {
  0% {
    -webkit-transform: scale(0);
    transform: scale(0);
  }

 100% {
    -webkit-transform: scale(1);
    transform: scale(1);
    opacity: 0;
  }
}

label.attach-previous {
    margin-left: 0.5em;
}

.bottom-sticker,
#bottom-sticker {
    width: 100%;   /* it needs to occupy the entire width or else the underlying content will see through */
}

.bottom-sticker-inner {
    background: var(--background);
    padding: 1em 0;
}

.top-sticker,
#top-sticker {
    width: 100%;   /* it needs to occupy the entire width or else the underlying content will see through */
    z-index: 999;
}

.top-sticker-inner {
    padding: 1em;
}

.top-sticker-edge {
    height: 16px;
    background-image: url("../../images/top-sticker-bottom-edge.png");
    background-repeat: repeat-x;
}

.top-sticker.noedge > .top-sticker-edge {
    display: none;
}

.top-sticker.noedge > .top-sticker-inner {
    padding: 0;
}


/* ======================== error/warning message (mainly in the form.) Use them on block elements ======================== */
.error {
    color: #c00;
    font-weight: bold;
    padding-left: 20px;
    min-height: 16px;
    line-height: 16px;
    background-image: url("../../images/svgs/error.svg");
    background-position: left top;
    background-repeat: no-repeat;
    background-size: 16px 16px;
}

.error-inline {
    color: #c00;
    font-weight: bold;
}

.warning {
    color: #c4a000;
    font-weight: bold;
    padding-left: 20px;
    min-height: 16px;
    line-height: 16px;
    background-image: url("../../images/svgs/warning.svg");
    background-position: left top;
    background-repeat: no-repeat;
    background-size: 16px 16px;
}

.warning-inline {
    color: #c4a000;
    font-weight: bold;
}

.info {
    color: var(--text-color);
    font-weight: bold;
    padding-left: 20px;
    min-height: 16px;
    background-image: url("../../images/16x16/go-next.png"); /* TODO: get a better icon */
    background-position: left center;
    background-repeat: no-repeat;
}

.icon16x16 {
    width: 16px;
    height: 16px;
}

.icon24x24 {
    width: 24px;
    height: 24px;
}

.icon32x32 {
    width: 32px;
    height: 32px;
}

/* ====================== help ===================================== */

.help {
  position: relative;
  display: none;  /* hidden until loaded */
  padding: 1rem;
  margin: 1rem 0;
  word-break: break-word;
  border-radius: 6px;
  z-index: 0;

  &::before {
    content: "";
    position: absolute;
    top: 0;
    left: 0;
    bottom: 0;
    right: 0;
    background: var(--text-color);
    opacity: 0.05;
    z-index: -1;
    border-radius: inherit;
  }

  p:first-of-type {
    margin-top: 0;
  }

  p:last-of-type {
    margin-bottom: 0;
  }
}

.help a {
  text-decoration: underline;
}

.help .from-plugin {
    text-align: right;
    color: #666;
}

.help-area {
  /* this marker class is used by JavaScript to locate the area to display help text. */
}

.icon-help,
.svg-icon.icon-help {
  height: 1.25rem;
  width: 1.25rem;
}

img.icon-help {
  vertical-align: text-top;
}

/* ====================== project view tab bar ===================================== */
#viewList {
  border: none;
  margin-bottom: 0;
  width: 100%;
  white-space: nowrap;
}

#viewList td {
  padding: 0;
}

#viewList td.inactive {
  border: solid 1px #ccc;
  border-bottom-color: #bbb;
}

#viewList td.inactive:hover {
  background-color: #777;
}

#viewList td.inactive a {
  text-decoration: none;
  color: #444;
}

#viewList td.inactive a:hover {
  color: #f1f1f1;
}

#viewList td.noleft {
  border-left: none;
}

#viewList td.noright {
  border-right: none;
}

#viewList td.active {
  border: solid 1px #bbb;
  padding: 0.5em;
  border-bottom: none;
  vertical-align: middle;
  background-color: rgb(240, 240, 240);
  font-weight: bold;
  white-space: nowrap;
}

#viewList td.filler {
  border: none;
  border-bottom: solid 1px #bbb;
  width: 100%;
  text-align: right;
}

#viewList a {
  display: block;
  padding: 0.5em;
  white-space: nowrap;
}

#projectstatus .header {
  border-bottom: 1px solid var(--bigtable-header-border-color);
}

#projectstatus > thead > th {
  text-align: left;
  // padding: 7px 0px;
}

/* ============================ list view entries ======================== */
div.listview-jobs {
  max-height: 300px;
  overflow: auto;
}

/* ============================ parameters form ========================== */

table.parameters {
  border-collapse: collapse;
}

table.parameters > tbody > tr:first-child > td {
  padding-top: 4px;
}

table.parameters .setting-description {
  padding-bottom: 4px;
}

table.parameters > tbody:hover {
  background-color: var(--table-parameters-bg--hover);
}

/* ============================ health report hover ========================== */

.healthReport a {
    text-decoration: none;
}

#side-panel .healthReport a {
  height: 100%;
}

.healthReport div.healthReportDetails {
  display: none;
  margin-left: 20px;
  padding: 0;

  table * {
    font-size: 0.8rem;
    border-top: none!important;
    border-bottom: none!important;
  }
}

.healthReport:hover,
.healthReport.hover { /* fix IE6 bug with :hover */
    background: transparent;
}

.healthReport:hover div.healthReportDetails,
.healthReport.hover div.healthReportDetails {
  display: block;
}

.healthReport div.healthReportDetails table {
    border-collapse: collapse;
    width: 450px; /* fix IE bug with width */
}

/* ========================= build history ========================= */
#buildHistory .healthReport {
    display: inline;
    margin-right: 1em;
}

#buildHistory a:visited {
  color: fuchsia;
}

#buildHistory tr.no-wrap td.middle-align {
    padding: 0;
}

#buildHistory .desc {
  position: relative;
  padding: 0;
  margin-top: 5px;
  white-space: normal;
  opacity: 0.6;
  word-break: break-word;
}

#buildHistory .build-row-cell {
  position: relative;
}

#buildHistory .build-rss-links {
  float: right;
}

#buildHistory .build-rss-links a {
  display: inline-flex;
  align-items: center;
  margin-right: 0.5rem;
}

#buildHistory .build-rss-all-icon,
#buildHistory .build-rss-failed-icon {
  margin-right: 0.25rem;
}

#buildHistoryPage {
  position: relative;

  .build-search-row, .build-search-no-results-row {
    &:hover {
      background: transparent !important;
    }

    td {
      padding: 8px;
    }
  }

  .build-search-no-results-row {
    border: none!important;
    width: 100%!important;
    background: transparent;

    td {
      padding-top: 0!important;
    }
  }
}

#buildHistoryPageNav {
  position: absolute;
  right: -28px;
  top: 96px;
  border-radius: 6px;
  background: var(--input-color);
  border: 2px solid var(--input-border);
  visibility: hidden;
  z-index: 0;
  opacity: 0;
  transition: 0.2s ease;

  // Invisible pseudo element on the left so #buildHistoryPageNav
  // doesn't disappear when moving cursor over gap
  &::before {
    content: "";
    position: absolute;
    top: 0;
    left: -8px;
    bottom: 0;
    width: 8px;
    background: transparent;
    z-index: -1;
  }

  .buildHistoryPageNav__item {
    position: relative;
    display: flex;
    align-items: center;
    justify-content: center;
    flex-direction: column;
    padding: 0 8px;
    height: 30px;
    cursor: pointer;
    transition: opacity .2s ease;

    &:hover {
      opacity: 0.5;
    }

    &:active {
      opacity: 0.25;
    }

    &:not(:last-child) {
      border-bottom: 2px solid rgba(0, 0, 0, 0.05);
    }

    &-page-one-top {
      width: 12px;
      height: 2px;
      background: currentColor;
      margin: 2px 0;
      border-radius: 2px;
    }

    svg {
      fill: currentColor;
      width: 12px;
      height: 12px;
    }
  }
}

#buildHistoryPageNav.mouseOverSidePanel {
  visibility: visible;
  right: -38px;
  opacity: 1;
}

.build-row.model-link-active {
  background: var(--light-grey) !important;
}

.build-row-cell {
  font-size: var(--font-size-xs);
}

.build-row-cell .pane.build-name {
  width: 25%;
  font-weight: bold;
  vertical-align: top;
}

.build-row-cell .pane.build-details {
  width: 50%;
}

.build-row-cell .pane.build-controls {
  width: 25%;
  text-align: right;
}

.build-row-cell .pane.build-details.block {
  width: 100%;
}

.pane.build-name a,
.pane.build-name a:visited {
  color: var(--pane-link-color);
  text-decoration: underline;
}

.pane.build-details a,
.pane.build-details a:visited {
  color: var(--pane-link-color--visited);
  opacity: 0.6;
  text-decoration: none;
}

.pane.build-details a:hover {
  opacity: 1;
  text-decoration: underline;
}

/* ================ Element overflow calculation helper styles ================ */

.force-wrap,
.force-wrap a {
  white-space: normal !important;
  overflow: visible !important;
}

.force-nowrap,
.force-nowrap a {
  white-space: nowrap !important;
  overflow: hidden !important;
}

/* ========================= editable combobox style ========================= */
.comboBoxList {
  border: 1px solid #000;
  overflow: visible;
  background-color: white;
  color: black;
}

.comboBoxSelectedItem {
  background-color: Highlight;
  color: HighlightText;
}

.combobox-values {
  display: none;
}


/* ========================= directory tree ========================= */
.parentPath {
  font-size: var(--font-size-base);
  font-weight: bold;
}

.dirTree li {
  list-style: none;
}

.dirTree .rootIcon {
  margin-right: 1em;
}

table.fileList {
  margin-left: 2em;
  padding: 0;
}

table.fileList td {
  padding: 0;
}

table.fileList td.fileSize {
  padding-left: 2em;
  text-align: right;
  color: #888;
}



/* ========================= test result ========================= */
.result-passed {
  color: #3465a4;
}

.result-skipped {
  color: #db0;
}

.result-fixed {
  color: #3465a4;
  font-weight: bold;
}

.result-failed {
  color: #ef2929;
}

.result-regression {
  color: #ef2929;
  font-weight: bold;
}

.test-trend-caption {
  text-align: center;
  font-size: var(--font-size-base);
  font-weight: bold;
}

/* ========================= fingerprint ========================= */
.md5sum {
  text-align: right;
}

.fingerprint-summary-header {
  font-size: var(--font-size-base);
  vertical-align: middle;
}

table.fingerprint-in-build td {
  padding-left: 1em;
  padding-right: 1em;
}




/* ========================= plugin manager ========================= */
#plugins {
  margin-top: 0;
  border-top: none;
}

#plugins.bigtable {
  // Add this fallback because tables with hidden rows will
  // not have a bottom border
  border-bottom: 1px solid var(--bigtable-row-border-color);
}

#pluginsAdv tr:hover {
  background-color: inherit;
}

#plugins tr.already-upgraded {
  background-color: var(--plugin-manager-bg-color-already-upgraded);
}

#plugins tr.all-dependents-disabled .enable input {
  pointer-events: auto;
  opacity: 1;
  visibility: visible;
}

#plugins tr.has-dependents input,
#plugins tr.has-disabled-dependency .enable input {
  pointer-events: none;
  opacity: 0.5;
}

#plugins tr.has-dependents-but-disabled .enable input {
  pointer-events: auto;
  opacity: 1;
  visibility: visible;
}

#plugins tr.has-disabled-dependency .enable input {
  opacity: 0.4;
}

#plugins tr.deleted input {
  visibility: hidden !important;
}

#plugins .dependent-list,
#plugins .dependency-list {
  display: none;
}

#plugins .enable-state-info,
#plugins .uninstall-state-info {
    padding: 5px 20px;
    max-width: 70%;
    border: solid 1px var(--warning);
    border-radius: 3px;
    text-align: center;
}

#plugins .enable-state-info {
    float: left;
}

#plugins .uninstall-state-info {
    float: right;
}

#plugins .plugin-dependency-info .title,
#plugins .plugin-dependency-info .subtitle {
    opacity: 0.7;
}

#plugins .plugin-dependency-info .title {
    margin-bottom: 5px;
    font-size: larger;
    font-weight: bolder;
}

#plugins .plugin-dependency-info span {
    margin: 5px 5px 0 0;
    background-color: var(--primary);
    display: inline-block;
    padding: 0.2em 0.6em 0.3em;
    font-size: var(--font-size-xs);
    font-weight: 700;
    line-height: 1;
    color: var(--white);
    text-align: center;
    white-space: nowrap;
    vertical-align: baseline;
    border-radius: 0.25em;
}

/* ========================= repeatable elements ========================= */

.repeated-chunk {
    border: 2px dashed transparent;
    padding-left: 1.5rem;
}

.repeated-chunk.hover {
    border-color: var(--medium-grey);
}

.repeated-chunk .show-if-last { visibility: hidden; }
.repeated-chunk.last .show-if-last { visibility: visible; }

.repeated-chunk .show-if-not-last { visibility: visible; }
.repeated-chunk.last .show-if-not-last { visibility: hidden; }

.repeated-chunk .show-if-not-only { visibility: visible; }
.repeated-chunk.only .show-if-not-only { visibility: hidden; }

/* == nested repeatable elements / 2 deep == */
.repeated-chunk .repeated-chunk .show-if-last { visibility: hidden; }
.repeated-chunk .repeated-chunk.last .show-if-last { visibility: visible; }

.repeated-chunk .repeated-chunk .show-if-not-last { visibility: visible; }
.repeated-chunk .repeated-chunk.last .show-if-not-last { visibility: hidden; }

.repeated-chunk .repeated-chunk .show-if-not-only { visibility: visible; }
.repeated-chunk .repeated-chunk.only .show-if-not-only { visibility: hidden; }

/* == nested repeatable elements / 3 deep == */
.repeated-chunk .repeated-chunk .repeated-chunk .show-if-last { visibility: hidden; }
.repeated-chunk .repeated-chunk .repeated-chunk.last .show-if-last { visibility: visible; }

.repeated-chunk .repeated-chunk .repeated-chunk .show-if-not-last { visibility: visible; }
.repeated-chunk .repeated-chunk .repeated-chunk.last .show-if-not-last { visibility: hidden; }

.repeated-chunk .repeated-chunk .repeated-chunk .show-if-not-only { visibility: visible; }
.repeated-chunk .repeated-chunk .repeated-chunk.only .show-if-not-only { visibility: hidden; }

/*
    <DIV>s marked with to-be-removed is used in conjunction with repeatable.jelly and hetero-list.jelly
    and represents a master copy that gets pulled out from HTML, then inserted later upon demand multiple times
    when the user does "Add".
*/
div.to-be-removed { display: none; }

/* ========================= Other form related CSS ========================= */

.form-container {
  max-width: 100%;
}

.optionalBlock-container > .form-container,
.radioBlock-container > .form-container,
.dropdownList-container {
  margin-left: 0.25rem;
  border-left: 2px dashed rgba(0, 0, 0, 0.33);
  padding-left: 1rem;
}

.row-set-end { display: none; }

/* ========================= resizable text area ========================= */

textarea {
    margin-bottom: 0;
}

div.textarea-handle {
    height: 5px;
    font-size: 0;
    background: var(--light-grey) url(../../images/textarea-handle.gif) no-repeat 50% 1px;
    border: 1px solid var(--medium-grey);
    border-top: none;
    cursor: s-resize;
}

textarea.rich-editor {
  visibility: hidden;
}

/* ========================= D&D support in heterogenous/repeatable lists = */

.hetero-list-container .has-help .dd-handle {
    flex: 1;
}

.hetero-list-container .dd-handle,
.repeated-container .dd-handle {
    cursor: move;
    background-image: url(../../images/grip.png);
    background-repeat: repeat-y;
    padding-left: 20px;
}

.hetero-list-container.with-drag-drop .repeated-chunk,
.repeated-container.with-drag-drop .repeated-chunk {
    padding: 0.5em;
    margin-top: 0.5em;
    margin-bottom: 0.5em;
    padding-left: 1.5rem;
}

.hetero-list-container.with-drag-drop .repeated-chunk .dd-handle,
.repeated-container.with-drag-drop .repeated-chunk .dd-handle {
  margin-left: -1.25rem;
}

// SortableJS drag & drop classes
.repeated-chunk--sortable-ghost {
  height: 100px;
  width: 100%;
  overflow: hidden;
}
.repeated-chunk--sortable-chosen {
  height: 100px;
  width: 100%;
  background-color: transparent;
  border: 2px solid var(--primary);

  & > * {
    display: none;
  }
}

/* ========================= plugin update center ========================= */

#plugins .excerpt {
    white-space: normal;
    margin-top: 0.5em;
    padding-left: 2em;
    color: var(--text-color-secondary);
}

#plugins .excerpt a {
  text-decoration: underline;
}

/*
 * TODO(andipabst): Not used after https://github.com/jenkinsci/jenkins/pull/4299,
 *                  remove once there are no more dependencies
 */
#plugins .compatWarning {
    white-space: normal;
    margin-top: 0.5em;
    padding-left: 2em;
    color: #f00;
}

#plugins .securityWarning {
    white-space: normal;
    margin-top: 0.5em;
    padding-left: 2em;
    color: #f00;
}

#pluginsAdv {
  padding: 0.5rem;
}

#pluginsAdv section {
  &:not(:last-child) {
    margin-bottom: 1.5rem;
  }
}

/* ========================= progress bar ========================= */

table.progress-bar {
  border-collapse: collapse;
  border: 1px solid #3465a4;
  height: 6px;
  width: 100px;
  clear: none;
}

table.progress-bar tr.unknown {
    background-image: url(../../images/progress-unknown.gif);
}

td.progress-bar-done {
  background-color: #3465a4;
}

td.progress-bar-left {
  background-color: #fff;
}

table.progress-bar.red {
  border: 1px solid #c00;
}

table.progress-bar.red tr.unknown {
    background-image: url(../../images/progress-unknown-red.gif);
}

table.progress-bar.red td.progress-bar-done {
  background-color: #c00;
}

/* ========================= notification bar ========================= */
#notification-bar {
    width: 100%;
    position: fixed;
    text-align: center;
    left: 0;
    font-size: 1.75rem;
    z-index: 1000;
    border-bottom: 1px solid var(--black);
    line-height: 3.5rem;
    height: 3.5rem;
    display: block;
    will-change: opacity;
}

#notification-bar .svg-icon {
  width: 35px;
  height: 35px;
  padding-bottom: 5px;
}

#notification-bar.notif-alert-default {
  background-color: var(--alert-default-bg-color);
  border-color: var(--alert-default-border-color);
  color: var(--alert-default-color);

  .svg-icon {
    color: var(--alert-default-icon-color);
  }
}

#notification-bar.notif-alert-success {
  background-color: var(--notification-success-bg-color);
  border-color: var(--notification-success-border-color);
  color: var(--notification-success-color);

  .svg-icon {
    color: var(--notification-success-icon-color);
  }
}

#notification-bar.notif-alert-warn {
  background-color: var(--notification-warning-bg-color);
  border-color: var(--notification-warning-border-color);
  color: var(--notification-warning-color);

  .svg-icon {
    color: var(--notification-warning-icon-color);
  }
}

#notification-bar.notif-alert-err {
  background-color: var(--notification-error-bg-color);
  border-color: var(--notification-error-border-color);
  color: var(--notification-error-color);

  .svg-icon {
    color: var(--notification-error-icon-color);
  }
}

#notification-bar.notif-alert-show {
  animation: fadein 350ms ease-out 1 normal forwards;
}

#notification-bar.notif-alert-clear {
  animation: fadeout 350ms ease-in 1 normal forwards;
}

@keyframes fadein {
  from {
    opacity: 0;
  }

  to {
    opacity: 1;
    visibility: visible;
  }
}

@keyframes fadeout {
  from {
    opacity: 1;
  }

  to {
    opacity: 0;
    visibility: hidden;
  }
}

@keyframes spin {
  from { transform: rotate(0deg) translateZ(0); }
  to { transform: rotate(360deg) translateZ(0); }
}

@keyframes spin-reverse {
  from { transform: rotate(360deg); }
  to { transform: rotate(0deg); }
}

/* ========================= YUI dialog ========================= */

/* discovered this margin fix by a trial and error. This can very well be a totally wrong fix, or perhaps updating
 to the latest YUI will fix this? */
.dialog .hd {
    margin: 0 !important;
    font-size: var(--font-size-xs) !important;
}

.dialog .bd {
    margin: 0 !important;
}

.dialog .ft {
    margin: 0 !important;
}

/* ========================= tags/labels ================== */

/* tag0 is the least important tag in a tag cloud */
.tag0 { font-size: 1em; }
.tag1 { font-size: 1.1em; }
.tag2 { font-size: 1.2em; }
.tag3 { font-size: 1.3em; }
.tag4 { font-size: 1.4em; }
.tag5 { font-size: 1.5em; }
.tag6 { font-size: 1.6em; }
.tag7 { font-size: 1.7em; }
.tag8 { font-size: 1.8em; }
.tag9 { font-size: 1.9em; }

/* ========================= textarea.jelly ================== */

.textarea-preview-container {
    text-align: left;
}

.textarea-preview {
    background-color: var(--very-light-grey);
    padding: 0.5em;
}

/* ========================= logRecords.jelly ================== */

.logrecord-metadata {
    font-size: var(--font-size-xs);
}

.logrecord-metadata-new {
    color: #8a8;
}

.logrecord-metadata-old {
    color: #aaa;
}

/* ========================= matrix configuration table ================== */
table#configuration-matrix {
  border: 1px var(--medium-grey) solid;
  border-collapse: collapse;
}

tr.matrix-row {
  background-color: var(--bigtable-header-bg);
  color: var(--bigtable-header-text-color);
  font-weight: var(--bigtable-header-font-weight);
}

td.matrix-header {
  border: 1px var(--medium-grey) solid;
  padding: 3px;
}

td#matrix-title {
  padding: 3px;
}

td.matrix-leftcolumn {
  border: 1px var(--medium-grey) solid;
  font-weight: bold;
  background: var(--very-light-grey);
  padding: 3px;
}

td.matrix-cell {
  border: 1px var(--medium-grey) solid;
  text-align: center;
}

/* ========================= legend.jelly ================== */
table#legend-table td {
  vertical-align: middle;
}

/* ========================= select.jelly ================== */
select.select-ajax-pending {
  padding-left: 1.5em;
  padding-top: 0.5em;
  padding-bottom: 0.5em;
  color: transparent;
  background-image: url(../../images/spinner.gif); /* this is why here and not in an adjunct */
  background-repeat: no-repeat;
  background-position: 2px;
}

/* ========================= Button styles ================= */
.btn-box {
  display: block;
  margin-top: 2em;
}

#disable-project {
    margin-top: 6px;
}

.i18n {
    display: none;
}

.alert {
    font-size: var(--font-size-sm);
    padding: 15px;
    margin-bottom: 20px;
    border: 1px solid transparent;
    border-radius: 4px;
}

.alert a {
  color: inherit;
  text-decoration: underline;

  &:hover,
  &:focus,
  &:active {
    text-decoration: underline;
  }
}

.alert-success {
  color: var(--alert-success-text-color);
  background-color: var(--alert-success-bg-color);
  border-color: var(--alert-success-border-color);
}

.alert-info {
  color: var(--alert-info-text-color);
  background-color: var(--alert-info-bg-color);
  border-color: var(--alert-info-border-color);
}

.alert-warning {
    color: var(--alert-warning-text-color);
    background-color: var(--alert-warning-bg-color);
    border-color: var(--alert-warning-border-color);
}

.alert-warning p {
    color: var(--alert-warning-text-color);
}

.alert-danger {
    color: var(--alert-danger-text-color);
    background-color: var(--alert-danger-bg-color);
    border-color: var(--alert-danger-border-color);
}

.alert-danger p {
    color: var(--alert-danger-text-color);
}

body.no-decoration #main-panel {
    margin: 0 auto !important;
}

body.no-decoration #page-head,
body.no-decoration #side-panel,
body.no-decoration footer {
    display: none;
}

body.no-sticker #bottom-sticker {
    display: none;
}

/* see the Icon class for the definition of these CSS classes */
.icon-sm,
svg.icon-sm {
    width: 16px;
    height: 16px;
}

.icon-md,
svg.icon-md {
    width: 24px;
    height: 24px;
}

.icon-lg,
svg.icon-lg {
    width: 32px;
    height: 32px;
}

.icon-xlg,
svg.icon-xlg {
    width: 48px;
    height: 48px;
}

/* -------------------------------------- */


/* -------------- SVG icons ------------- */

.svg-icon {
  display: inline-block;
  vertical-align: middle;

  /* default dimensions */
  height: 24px;
  width: 24px;

  /* default fill fallback */
  fill: var(--text-color);
  fill: currentColor;
}

<<<<<<< HEAD
.jenkins-icon-adjacent {
  margin-left: 0.2rem;
}

/* -------------------------------------- */

.tr {
  margin-top: 0.4em;
}

=======
>>>>>>> fb93a969
/* -------------- Unclassified ---------- */

.spacer {
  height: 2em;
}

/* used by elements that are hidden by default but revealed throught JavaScript */
.default-hidden {
  display: none;
}

/* -------------------------------------- */<|MERGE_RESOLUTION|>--- conflicted
+++ resolved
@@ -1730,19 +1730,10 @@
   fill: currentColor;
 }
 
-<<<<<<< HEAD
 .jenkins-icon-adjacent {
   margin-left: 0.2rem;
 }
 
-/* -------------------------------------- */
-
-.tr {
-  margin-top: 0.4em;
-}
-
-=======
->>>>>>> fb93a969
 /* -------------- Unclassified ---------- */
 
 .spacer {
