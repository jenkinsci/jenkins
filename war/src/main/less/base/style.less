/*
 * The MIT License
 *
 * Copyright (c) 2004-2010, Sun Microsystems, Inc., Kohsuke Kawaguchi, Daniel Dyer, Stephen Connolly
 *
 * Permission is hereby granted, free of charge, to any person obtaining a copy
 * of this software and associated documentation files (the "Software"), to deal
 * in the Software without restriction, including without limitation the rights
 * to use, copy, modify, merge, publish, distribute, sublicense, and/or sell
 * copies of the Software, and to permit persons to whom the Software is
 * furnished to do so, subject to the following conditions:
 *
 * The above copyright notice and this permission notice shall be included in
 * all copies or substantial portions of the Software.
 *
 * THE SOFTWARE IS PROVIDED "AS IS", WITHOUT WARRANTY OF ANY KIND, EXPRESS OR
 * IMPLIED, INCLUDING BUT NOT LIMITED TO THE WARRANTIES OF MERCHANTABILITY,
 * FITNESS FOR A PARTICULAR PURPOSE AND NONINFRINGEMENT. IN NO EVENT SHALL THE
 * AUTHORS OR COPYRIGHT HOLDERS BE LIABLE FOR ANY CLAIM, DAMAGES OR OTHER
 * LIABILITY, WHETHER IN AN ACTION OF CONTRACT, TORT OR OTHERWISE, ARISING FROM,
 * OUT OF OR IN CONNECTION WITH THE SOFTWARE OR THE USE OR OTHER DEALINGS IN
 * THE SOFTWARE.
 */

@import "../abstracts/theme.less";

/* Panel */
@media (min-width: 1600px) {
  body#jenkins.j-hide-left #main-panel {
    max-width: 75%;
  }
}

@media (min-width: 2000px) {
  body#jenkins.j-hide-left #main-panel {
    max-width: 85%;
  }
}

form {
  margin: 0;
}

td {
  vertical-align: top;
}

dt {
  font-weight: bold;
}

::selection {
  background: var(--selection-color);
}

.fixed-width {
  font-family: monospace;
}

.center {
  text-align: center;
}

.middle-align td, td.middle-align {
  vertical-align: middle;
}

.center-align td, td.center-align {
  text-align: center;
}

.no-wrap td, td.no-wrap {
  white-space: nowrap;
}

#main-table {
  padding: 0;
  border-collapse: collapse;
}

.skiplink {
    position: absolute;
    left: -20000px;
}

#shutdown-msg {
    font-weight: bold;
    color: white;
    background-color: #ef2929;
    text-align: center;
    margin-bottom: var(--section-padding);
    padding: 0.5em;
    -moz-border-radius: 0.5em;
    border-radius: var(--form-input-border-radius);
}

/* #header .login {
  position: relative;
  top: 6px;
  color: white;
  margin-right: 10px;
}

#header .login a, #header .login a:visited {
  color: white;
  text-decoration: none;
}

#header .login a:hover {
    text-decoration: underline;
    color: #ccc;
} */

a {
  .link();
}

.jenkins-link--with-icon {
  display: inline-flex;
  align-items: center;
  justify-content: flex-start;

  svg {
    width: 16px;
    height: 16px;
    color: var(--text-color) !important;
  }
}

p a {
  text-decoration: underline;
}

a.lowkey:link {
  text-decoration: none;
  color: inherit;
}

a.lowkey:hover {
  text-decoration: underline;
  color: inherit;
}

a.lowkey:visited {
  text-decoration: none;
  color: inherit;
}

/* tip - anchors of class info */
a.tip {
  position: relative;
  z-index: 24;
  text-decoration: underline;
}

a.tip:hover {
  z-index: 25;
}

a.tip span {
  display: none;
}

a.tip:hover span {
  display: block;
  position: absolute;
  top: 2em;
  left: 2em;
  width: 400px;
  border: 1px solid #bbb;
  background-color: #fffff0;
  color: #000;
  text-align: left;
}

.call-to-action {
  display: table;
  margin-bottom: 5px;
  padding: 10px;
  background-color: var(--alert-info-bg-color);
  border-left: 4px solid #577baa;
  color: var(--call-to-action-text-color);
}

.call-to-action a, .call-to-action a:visited {
  color: var(--call-to-action-link-color);
  font-weight: bold;
  font-size: larger;
}

img {
  vertical-align: middle;
  border: 0;
}

div.disabled {
    opacity: 0.4;
    background-color: #000;
}

table.tab {
  border-collapse: collapse;
}

td.selected_tab {
  vertical-align: middle;
  border: 1px #090 solid;
  background: #fff;
}

td.tab_filler {
  background: #fff;
  border-bottom: 1px #090 solid;
}

td.tab {
  vertical-align: middle;
  border: 1px #090 solid;
  background: #f0f0f0;
}

pre {
  white-space: pre-wrap;
  word-wrap: break-word;
  margin: 0 0 var(--section-padding);
  padding: 0.8rem 1rem;
  border-radius: 10px;
  background-color: var(--pre-background);
  color: var(--pre-color) !important;
  font-family: var(--font-family-mono) !important;
  font-weight: 500 !important;
  line-height: 1.66 !important;

  a {
    font-weight: inherit;
    word-wrap: break-word;
  }
}

pre.console {
  overflow: auto;
}

.form-group {
  margin-bottom: 1rem;

  &::after {
    content: " "; /* Older browser do not support empty content */
    visibility: hidden;
    display: block;
    height: 0;
    clear: both;
 }
}

.setting-leftspace {
  width: 2em;
}

.setting-name {
  font-weight: 500;
  margin-bottom: 0.5rem;
  white-space: nowrap;
}

.setting-checkbox {
  font-weight: 500;
}

.setting-help {
  margin-left: 0.5rem;
  margin-right: 0.5rem;
  width: 16px;
  vertical-align: middle;
  float: right;
}

.setting-no-help {
  width: 16px;
}

.setting-input {
  width: 100%;
  border-radius: 3px;
  border: 1px solid var(--input-border);
  box-shadow: inset 0 1px 1px rgba(0, 0, 0, 0.075);
  padding: 6px;
  box-sizing: border-box;
  -webkit-box-sizing: border-box;
  -moz-box-sizing: border-box;
}

.setting-description {
  font-size: var(--font-size-xs);
  margin-top: 0;
  padding-top: 0;
}

.setting-name, .setting-main > input, .setting-main > textarea {
  vertical-align: middle;
  margin-top: 0;
}

.setting-main > .yui-button {
  clear: both;
  float: right;
}

.expanding-input {
  display: flex;
}

.expanding-input__input {
  flex: 1;
}

.expanding-input__button {
  flex-shrink: 1;
}

.expanding-input__button input {
  min-width: 0 !important;
}

/* div that looks like a hyperlink */
.pseudoLink {
  cursor: pointer;
}

.advancedBody {
  display: none;
}

.scm_info {
  width: 480px;
}

.build-keep {
  font-weight: bold;
}

.task-header {
  display: block;
  border-bottom: 1px #090 solid;
  font-weight: bold;
  font-size: var(--font-size-xs);
}

.jenkins-not-applicable {
  color: darkgrey;
  font-style: italic;
}

.smallfont {
  font-size: 9px;
}

#foldertab {
  padding: 4px 0;
  margin-left: 0;
  border-bottom: 1px solid #090;
  font: bold 12px Helvetica, Arial, sans-serif;
}

#foldertab li {
  list-style: none;
  margin: 0;
  display: inline;
}

#foldertab li a {
  padding: 4px 0.5em;
  margin-left: 3px;
  border: 1px solid #090;
  border-bottom: none;
  background: #090;
  text-decoration: none;
}

#foldertab li a:link { color: white; }
#foldertab li a:visited { color: white; }

#foldertab li a:hover {
  color: white;
  background: #6c0;
  border-color: #6c0;
}

#foldertab li a#current {
  background: white;
  border-bottom: 1px solid white;
  color: black;
}

.changeset-message {
  padding: 0.8rem 1rem;
  border-radius: 10px;
  background-color: var(--pre-background);

  pre {
    padding: 0 0 0.1rem;
    margin-bottom: 0;
    background-color: transparent;
  }
}

.disabledJob {
  color: gray;
}

#login-field {
    vertical-align: middle;
    padding-right: 1em;
    width: 1px;
}

#login-field span {
  white-space: nowrap;
  color: white;
}

#login-field a {
    /*
      link inside login field should be always white.
      If I set this to inherit, it won't work in IE7
     */
    color: white;
}

div.behavior-loading {
  position: fixed;
  display: flex;
  align-items: center;
  justify-content: center;
  top: 56px;
  left: 0;
  right: 0;
  bottom: 0;
  z-index: 1000;
  background: var(--background);
}

.bottom-sticker, #bottom-sticker {
  position: sticky;
  // This has to be set to -1px so that IntersectionObserver can add the
  // &--stuck class when the element is stuck to the bottom of the screen
  // https://css-tricks.com/how-to-detect-when-a-sticky-element-gets-pinned/
  bottom: -1px;
  margin-left: -2rem;
  width: calc(100% + 4rem);   /* it needs to occupy the entire width or else the underlying content will see through */
  z-index: 998; /* behind top-sticker */
}

.bottom-sticker-inner {
  position: relative;
  padding: 1em 2rem;
  z-index: 0;

  &::before {
    content: "";
    position: absolute;
    top: 0;
    left: 0;
    bottom: 0;
    right: 0;
    background: var(--background);
    opacity: 0;
    z-index: -1;
  }

  &::after {
    content: "";
    position: absolute;
    top: -30px;
    left: 0;
    right: 0;
    background: linear-gradient(rgba(black, 0), rgba(#556, 0.075) 110%);
    max-width: 100%;
    height: 30px;
    opacity: 0;
    transition: var(--standard-transition);
    mask-image: linear-gradient(to right, transparent, white 2rem, white calc(100% - 2rem), transparent);
    pointer-events: none;
  }

  &--stuck {
    .bottom-sticker-inner {
      backdrop-filter: blur(15px);

      &::before {
        opacity: 0.75 !important;

        @supports not (backdrop-filter: blur(15px)) {
          opacity: 1 !important;
        }
      }

      &::after {
        opacity: 1 !important;
      }
    }
  }

  .yui-button {
    margin-left: 0;
    margin-right: 0.5rem;
  }
}

.top-sticker, #top-sticker {
    width: 100%;   /* it needs to occupy the entire width or else the underlying content will see through */
    z-index: 999;
}

.top-sticker.noedge > .top-sticker-edge {
    display: none;
}

.top-sticker.noedge > .top-sticker-inner {
    padding: 0;
}

.icon16x16 {
    width: 16px;
    height: 16px;
}

.icon24x24 {
    width: 24px;
    height: 24px;
}

.icon32x32 {
    width: 32px;
    height: 32px;
}

/* ====================== help ===================================== */

.help {
  position: relative;
  display: none;  /* hidden until loaded */
  padding: 1rem;
  margin: 1rem 0;
  word-break: break-word;
  border-radius: 6px;
  z-index: 0;

  &::before {
    content: "";
    position: absolute;
    top: 0;
    left: 0;
    bottom: 0;
    right: 0;
    background: var(--text-color);
    opacity: 0.05;
    z-index: -1;
    border-radius: inherit;
  }

  p:first-of-type {
    margin-top: 0;
  }

  p:last-of-type {
    margin-bottom: 0;
  }
}

.help a {
  text-decoration: underline;
}

.help .from-plugin {
    text-align: right;
    color: #666;
}

.help-area {
  /* this marker class is used by JavaScript to locate the area to display help text. */
}

.icon-help, .svg-icon.icon-help {
  height: 1.25rem;
  width: 1.25rem;
}

img.icon-help {
  vertical-align: text-top;
}

/* ====================== project view tab bar ===================================== */
#viewList {
  border: none;
  margin-bottom: 0;
  width: 100%;
  white-space: nowrap;
}

#viewList td {
  padding: 0;
}

#viewList td.inactive {
  border: solid 1px #ccc;
  border-bottom-color: #bbb;
}

#viewList td.inactive:hover {
  background-color: #777;
}

#viewList td.inactive a {
  text-decoration: none;
  color: #444;
}

#viewList td.inactive a:hover {
  color: #f1f1f1;
}

#viewList td.noleft {
  border-left: none;
}

#viewList td.noright {
  border-right: none;
}

#viewList td.active {
  border: solid 1px #bbb;
  padding: 0.5em;
  border-bottom: none;
  vertical-align: middle;
  background-color: rgb(240, 240, 240);
  font-weight: bold;
  white-space: nowrap;
}

#viewList td.filler {
  border: none;
  border-bottom: solid 1px #bbb;
  width: 100%;
  text-align: right;
}

#viewList a {
  display: block;
  padding: 0.5em;
  white-space: nowrap;
}

#projectstatus .header {
  border-bottom: 1px solid var(--bigtable-header-border-color);
}

#projectstatus > thead > th {
  text-align: left;
  // padding: 7px 0px;
}

/* ============================ list view entries ======================== */
div.listview-jobs {
  max-height: 300px;
  overflow: auto;
}

/* ============================ parameters form ========================== */

table.parameters {
  border-collapse: collapse;
}

table.parameters > tbody > tr:first-child > td {
  padding-top: 4px;
}

table.parameters .setting-description {
  padding-bottom: 4px;
}

table.parameters > tbody:hover {
  background-color: var(--table-parameters-bg--hover);
}

/* ============================ health report hover ========================== */

.healthReport a {
    text-decoration: none;
}

#side-panel .healthReport a {
  height: 100%;
}

.healthReport div.healthReportDetails {
  display: none;
  margin-left: 20px;
  padding: 0;

  --table-border-radius: 7px;

  table {
    border-radius: 0;
    width: 450px;
    margin-bottom: 0;
    box-sizing: content-box;
    padding-bottom: 2px;

    * {
      box-sizing: border-box;
    }
  }
}

.healthReport:hover div.healthReportDetails, .healthReport.hover div.healthReportDetails {
  display: block;
}

/* ========================= build history ========================= */
#buildHistory a:visited {
  color: fuchsia;
}

#buildHistory tr.no-wrap td.middle-align {
    padding: 0;
}

#buildHistory .desc {
  position: relative;
  padding: 0;
  margin-top: 5px;
  white-space: normal;
  opacity: 0.6;
  word-break: break-word;
}

#buildHistory .build-row-cell {
  position: relative;
}

#buildHistory .build-rss-links {
  float: right;
}

#buildHistory .build-rss-links a {
  display: inline-flex;
  align-items: center;
  margin-right: 0.5rem;
}

#buildHistory .build-rss-all-icon, #buildHistory .build-rss-failed-icon {
  margin-right: 0.25rem;

  svg {
    width: 16px;
    height: 16px;
  }
}

#buildHistoryPage {
  position: relative;

  .build-search-row, .build-search-no-results-row {
    &:hover {
      background: transparent !important;
    }

    td {
      padding: 8px;
    }
  }

  .build-search-no-results-row {
    border: none !important;
    width: 100% !important;
    background: transparent;

    td {
      padding-top: 0 !important;
    }
  }
}

#buildHistoryPageNav {
  position: absolute;
  right: -28px;
  top: 96px;
  border-radius: 6px;
  background: var(--input-color);
  border: 2px solid var(--input-border);
  visibility: hidden;
  z-index: 0;
  opacity: 0;
  transition: 0.2s ease;

  // Invisible pseudo element on the left so #buildHistoryPageNav
  // doesn't disappear when moving cursor over gap
  &::before {
    content: "";
    position: absolute;
    top: 0;
    left: -8px;
    bottom: 0;
    width: 8px;
    background: transparent;
    z-index: -1;
  }

  .buildHistoryPageNav__item {
    position: relative;
    display: flex;
    align-items: center;
    justify-content: center;
    flex-direction: column;
    padding: 0 8px;
    height: 30px;
    cursor: pointer;
    transition: opacity 0.2s ease;

    &:hover {
      opacity: 0.5;
    }

    &:active {
      opacity: 0.25;
    }

    &:not(:last-child) {
      border-bottom: 2px solid rgba(0, 0, 0, 0.05);
    }

    &-page-one-top {
      width: 12px;
      height: 2px;
      background: currentColor;
      margin: 2px 0;
      border-radius: 2px;
    }

    svg {
      fill: currentColor;
      width: 12px;
      height: 12px;
    }
  }
}

#buildHistoryPageNav.mouseOverSidePanel {
  visibility: visible;
  right: -32px;
  opacity: 1;
}

.build-row.model-link-active {
  background: var(--light-grey) !important;
}

.build-row-cell {
  font-size: var(--font-size-xs);
}

.build-row-cell .pane.build-name {
  width: 25%;
  font-weight: bold;
  vertical-align: top;
}

.build-row-cell .pane.build-details {
  width: 50%;
}

.build-row-cell .pane.build-controls {
  width: 25%;
  text-align: right;
}

.build-row-cell .pane.build-details.block {
  width: 100%;
}

.pane.build-name a, .pane.build-name a:visited {
  color: var(--pane-link-color);
  text-decoration: underline;
}

.pane.build-details a, .pane.build-details a:visited {
  color: var(--pane-link-color--visited);
  opacity: 0.6;
  text-decoration: none;
}

.pane.build-details a:hover {
  opacity: 1;
  text-decoration: underline;
}

/* ================ Element overflow calculation helper styles ================ */

.force-wrap, .force-wrap a {
  white-space: normal !important;
  overflow: visible !important;
}

.force-nowrap, .force-nowrap a {
  white-space: nowrap !important;
  overflow: hidden !important;
}

/* ========================= editable combobox style ========================= */
.comboBoxList {
  overflow-y: scroll;
  color: var(--text-color);
  border-radius: 10px;
  box-shadow: 0 10px 20px rgba(black, 0.15);
  margin-top: 8px;
  margin-left: 3px;
  max-height: 300px;
  z-index: 1000;
  background: var(--background);
  padding: 0.3rem;
}

.comboBoxItem {
  position: relative;
  padding: 0.5rem 0.8rem;
  cursor: pointer;
  font-weight: 500;

  &::before {
    content: "";
    position: absolute;
    top: 0;
    left: 0;
    bottom: 0;
    right: 0;
    background: var(--text-color);
    border-radius: 10px;
    opacity: 0;
    transition: var(--standard-transition);
    z-index: -1;
  }

  &:hover {
    &::before {
      opacity: 0.1;
    }
  }

  &:active, &:focus {
    &::before {
      opacity: 0.2;
    }
  }
}

.combobox-values {
  display: none;
}

/* ========================= directory tree ========================= */
.parentPath form {
  display: flex;
  align-items: center;
  flex-wrap: wrap;
  gap: 0.5rem;

  .jenkins-input {
    display: inline-flex;
    width: 300px;
  }
}

.dirTree li {
  list-style: none;
}

.dirTree .rootIcon {
  margin-right: 1em;
}

table.fileList {
  padding: 0;
}

table.fileList td:not(:first-of-type) {
  padding: 0 1rem 0 0;
  color: var(--text-color-secondary);

  svg {
    color: var(--link-color) !important;
  }
}

table.fileList td.fileSize {
  text-align: right;
}

/* ========================= test result ========================= */
.result-passed {
  color: #3465a4;
}

.result-skipped {
  color: #db0;
}

.result-fixed {
  color: #3465a4;
  font-weight: bold;
}

.result-failed {
  color: #ef2929;
}

.result-regression {
  color: #ef2929;
  font-weight: bold;
}

.test-trend-caption {
  text-align: center;
  font-size: var(--font-size-base);
  font-weight: bold;
}

/* ========================= fingerprint ========================= */
.md5sum {
  text-align: right;
}

.fingerprint-summary-header {
  font-size: var(--font-size-base);
  vertical-align: middle;
}

table.fingerprint-in-build td {
  padding-left: 1em;
  padding-right: 1em;
}

.radioBlock-container {
  margin-bottom: calc(var(--section-padding) / 3);

  &:last-of-type {
    margin-bottom: var(--section-padding);
  }
}

.optionalBlock-container > .form-container, .radioBlock-container > .form-container, .dropdownList-container {
  position: relative;
  padding-left: 32px;
  transition: var(--standard-transition);
  margin-top: calc(var(--section-padding) / 3);

  &::after {
    content: "";
    position: absolute;
    top: 0;
    left: 10px;
    bottom: 0;
    width: 2px;
    background: var(--input-border);
    border-radius: 2px;
    transition: var(--standard-transition);
  }

  &:empty {
    display: none;
  }
}

.dropdownList-container {
  margin-bottom: var(--section-padding);
}

.form-container--hidden {
  visibility: hidden !important;
  margin: 0 !important;
  opacity: 0 !important;
  max-height: 0 !important;
  height: 0 !important;
  overflow: hidden;
}

.row-set-end { display: none; }

/* ========================= resizable text area ========================= */

textarea {
    margin-bottom: 0;
    resize: vertical;
}

/*
 * TODO(andipabst): Not used after https://github.com/jenkinsci/jenkins/pull/4299,
 *                  remove once there are no more dependencies
 */
#plugins .compatWarning {
    white-space: normal;
    margin-top: 0.5em;
    padding-left: 2em;
    color: #f00;
}

#plugins .securityWarning {
    white-space: normal;
    margin-top: 0.5em;
    padding-left: 2em;
    color: #f00;
}

/* ========================= progress bar ========================= */

table.progress-bar {
  border-collapse: collapse;
  border: 1px solid #3465a4;
  height: 6px;
  width: 100px;
  clear: none;
}

table.progress-bar tr.unknown {
    background-image: url("../../images/progress-unknown.gif");
}

td.progress-bar-done {
  background-color: #3465a4;
}

td.progress-bar-left {
<<<<<<< HEAD
  background-color: #BABABA;
=======
  background-color: #ebecf0;
>>>>>>> ab0bb849
}

table.progress-bar.red {
  border: 1px solid #c00;
}

table.progress-bar.red tr.unknown {
    background-image: url("../../images/progress-unknown-red.gif");
}

table.progress-bar.red td.progress-bar-done {
  background-color: #c00;
}

/* ========================= notification bar ========================= */
#notification-bar {
    width: 100%;
    position: fixed;
    text-align: center;
    left: 0;
    font-size: 1.75rem;
    z-index: 1000;
    border-bottom: 1px solid var(--black);
    line-height: 3.5rem;
    height: 3.5rem;
    display: block;
    will-change: opacity;
}

#notification-bar .svg-icon {
  width: 35px;
  height: 35px;
  padding-bottom: 5px;
}

#notification-bar.notif-alert-default {
  background-color: var(--alert-default-bg-color);
  border-color: var(--alert-default-border-color);
  color: var(--alert-default-color);

  .svg-icon {
    color: var(--alert-default-icon-color);
  }
}

#notification-bar.notif-alert-success {
  background-color: var(--notification-success-bg-color);
  border-color: var(--notification-success-border-color);
  color: var(--notification-success-color);

  .svg-icon {
    color: var(--notification-success-icon-color);
  }
}

#notification-bar.notif-alert-warn {
  background-color: var(--notification-warning-bg-color);
  border-color: var(--notification-warning-border-color);
  color: var(--notification-warning-color);

  .svg-icon {
    color: var(--notification-warning-icon-color);
  }
}

#notification-bar.notif-alert-err {
  background-color: var(--notification-error-bg-color);
  border-color: var(--notification-error-border-color);
  color: var(--notification-error-color);

  .svg-icon {
    color: var(--notification-error-icon-color);
  }
}

#notification-bar.notif-alert-show {
  animation: fadein 350ms ease-out 1 normal forwards;
}

#notification-bar.notif-alert-clear {
  animation: fadeout 350ms ease-in 1 normal forwards;
}

@keyframes fadein {
  from {
    opacity: 0;
  }

  to {
    opacity: 1;
    visibility: visible;
  }
}

@keyframes fadeout {
  from {
    opacity: 1;
  }

  to {
    opacity: 0;
    visibility: hidden;
  }
}

@keyframes spin {
  from { transform: rotate(0deg) translateZ(0); }
  to { transform: rotate(360deg) translateZ(0); }
}

@keyframes spin-reverse {
  from { transform: rotate(360deg); }
  to { transform: rotate(0deg); }
}

/* ========================= YUI dialog ========================= */

/* discovered this margin fix by a trial and error. This can very well be a totally wrong fix, or perhaps updating
 to the latest YUI will fix this? */
.dialog .hd {
    margin: 0 !important;
    font-size: var(--font-size-xs) !important;
}

.dialog .bd {
    margin: 0 !important;
}

.dialog .ft {
    margin: 0 !important;
}

/* ========================= tags/labels ================== */

/* tag0 is the least important tag in a tag cloud */
.tag0 { font-size: 1em; }
.tag1 { font-size: 1.1em; }
.tag2 { font-size: 1.2em; }
.tag3 { font-size: 1.3em; }
.tag4 { font-size: 1.4em; }
.tag5 { font-size: 1.5em; }
.tag6 { font-size: 1.6em; }
.tag7 { font-size: 1.7em; }
.tag8 { font-size: 1.8em; }
.tag9 { font-size: 1.9em; }

/* ========================= textarea.jelly ================== */

.textarea-preview-container {
    text-align: left;
}

.textarea-preview {
    background-color: var(--very-light-grey);
    padding: 0.5em;
    border-radius: 10px;
}

/* ========================= logRecords.jelly ================== */

.logrecord-container {
  border-radius: 10px;
  overflow: hidden;

  pre {
    padding-top: 0;
    padding-bottom: 0.1rem;
    margin-bottom: 0;
    border-radius: 0;

    &:first-of-type {
      padding-top: 0.8rem;
    }

    &:last-of-type {
      padding-bottom: 0.8rem;
    }
  }
}

.logrecord-metadata {
    font-size: var(--font-size-xs);
}

.logrecord-metadata-new {
    color: #8a8;
}

.logrecord-metadata-old {
    color: #aaa;
}

/* ========================= matrix configuration table ================== */
table#configuration-matrix {
  border: 1px var(--medium-grey) solid;
  border-collapse: collapse;
}

tr.matrix-row {
  background-color: var(--bigtable-header-bg);
  color: var(--bigtable-header-text-color);
  font-weight: var(--bigtable-header-font-weight);
}

td.matrix-header {
  border: 1px var(--medium-grey) solid;
  padding: 3px;
}

td#matrix-title {
  padding: 3px;
}

td.matrix-leftcolumn {
  border: 1px var(--medium-grey) solid;
  font-weight: bold;
  background: var(--very-light-grey);
  padding: 3px;
}

td.matrix-cell {
  border: 1px var(--medium-grey) solid;
  text-align: center;
}

/* ========================= legend.jelly ================== */
table#legend-table td {
  vertical-align: middle;
}

/* ========================= select.jelly ================== */
select.select-ajax-pending {
  padding-left: 1.5em;
  padding-top: 0.5em;
  padding-bottom: 0.5em;
  color: transparent;
  background-image: url("../../images/spinner.gif"); /* this is why here and not in an adjunct */
  background-repeat: no-repeat;
  background-position: 2px;
}

/* ========================= Button styles ================= */
.btn-box {
  display: block;
  margin-top: 2em;
}

#disable-project {
    margin-top: 6px;
}

.i18n {
    display: none;
}

.alert {
    font-size: var(--font-size-sm);
    padding: 15px;
    margin-bottom: 20px;
    border: 1px solid transparent;
    border-radius: var(--form-input-border-radius);
}

.alert a {
  color: inherit;
  text-decoration: underline;

  &:hover, &:focus, &:active {
    text-decoration: underline;
  }
}

.alert-success {
  color: var(--alert-success-text-color);
  background-color: var(--alert-success-bg-color);
  border-color: var(--alert-success-border-color);
}

.alert-info {
  color: var(--alert-info-text-color);
  background-color: var(--alert-info-bg-color);
  border-color: var(--alert-info-border-color);
}

.alert-warning {
    color: var(--alert-warning-text-color);
    background-color: var(--alert-warning-bg-color);
    border-color: var(--alert-warning-border-color);
}

.alert-warning p {
    color: var(--alert-warning-text-color);
}

.alert-danger {
    color: var(--alert-danger-text-color);
    background-color: var(--alert-danger-bg-color);
    border-color: var(--alert-danger-border-color);
}

.alert-danger p {
    color: var(--alert-danger-text-color);
}

body.no-decoration #main-panel {
    margin: 0 auto !important;
}

body.no-decoration #page-header, body.no-decoration #side-panel, body.no-decoration footer {
    display: none;
}

body.no-sticker #bottom-sticker {
    display: none;
}

/* see the Icon class for the definition of these CSS classes */
.icon-sm, svg.icon-sm {
    width: 16px;
    height: 16px;
    vertical-align: middle;

  svg {
    width: 16px;
    height: 16px;
  }
}

.icon-md, svg.icon-md {
    width: 24px;
    height: 24px;
    vertical-align: middle;

  svg {
    width: 24px;
    height: 24px;
  }
}

.icon-lg, svg.icon-lg {
    width: 32px;
    height: 32px;
    vertical-align: middle;

  svg {
    width: 32px;
    height: 32px;
  }
}

.icon-xlg, svg.icon-xlg {
    width: 48px;
    height: 48px;
    vertical-align: middle;

  svg {
    width: 48px;
    height: 48px;
  }
}

/* -------------------------------------- */

/* -------------- SVG icons ------------- */

.svg-icon {
  display: inline-block;
  vertical-align: middle;

  /* default dimensions */
  height: 24px;
  width: 24px;

  /* default fill fallback */
  fill: var(--text-color);
  fill: currentColor;
}

.jenkins-icon-adjacent {
  margin-left: 0.5rem;
  width: 100%;
}

/* -------------- Unclassified ---------- */

.spacer {
  height: 2rem;
}

/* used by elements that are hidden by default but revealed throught JavaScript */
.default-hidden {
  display: none;
}

.app-summary {
  & > td:first-of-type {
    img, svg {
      width: 48px !important;
      height: 48px !important;
      margin-right: 1rem;
    }
  }
}

/* -------------------------------------- */<|MERGE_RESOLUTION|>--- conflicted
+++ resolved
@@ -1131,11 +1131,7 @@
 }
 
 td.progress-bar-left {
-<<<<<<< HEAD
-  background-color: #BABABA;
-=======
-  background-color: #ebecf0;
->>>>>>> ab0bb849
+  background-color: #bababa;
 }
 
 table.progress-bar.red {
