--- conflicted
+++ resolved
@@ -433,34 +433,6 @@
   justify-content: center;
   top: 0;
   left: 0;
-<<<<<<< HEAD
-  bottom: 0;
-  right: 0;
-  z-index: 1;
-  background-color: var(--background);
-  text-align: center;
-  font-size: 0.7rem;
-  letter-spacing: 2px;
-  font-weight: 700;
-  padding-top: 2rem;
-
-  &::before, &::after {
-    content: "";
-    position: absolute;
-    width: 20px;
-    height: 20px;
-    border: 2px solid var(--text-color);
-    z-index: 2;
-    border-radius: 100%;
-    margin-top: -2rem;
-    opacity: 0.4;
-  }
-
-  &::after {
-    animation: loading-spinner 0.5s infinite linear;
-    clip-path: inset(0 0 10px 10px);
-    opacity: 1;
-=======
   right: 0;
   bottom: 0;
   z-index: 10;
@@ -474,7 +446,6 @@
     right: 0;
     background: var(--background);
     opacity: 0.95;
->>>>>>> 5537928a
   }
 }
 
@@ -1253,21 +1224,6 @@
 
 /* ========================= D&D support in heterogenous/repeatable lists = */
 
-<<<<<<< HEAD
-=======
-.hetero-list-container .has-help .dd-handle {
-    flex: 1;
-}
-
-.hetero-list-container .dd-handle,
-.repeated-container .dd-handle {
-    cursor: move;
-    background-image: url(../../images/grip.png);
-    background-repeat: repeat-y;
-    padding-left: 20px;
-}
-
->>>>>>> 5537928a
 .hetero-list-container.with-drag-drop .repeated-chunk,
 .repeated-container.with-drag-drop .repeated-chunk {
     margin-top: 0.5em;
@@ -1694,13 +1650,10 @@
   fill: currentColor;
 }
 
-<<<<<<< HEAD
-=======
 .jenkins-icon-adjacent {
   margin-left: 0.2rem;
 }
 
->>>>>>> 5537928a
 /* -------------- Unclassified ---------- */
 
 .spacer {
