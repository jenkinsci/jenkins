/*
 * The MIT License
 *
 * Copyright (c) 2004-2010, Sun Microsystems, Inc., Kohsuke Kawaguchi, Daniel Dyer, Stephen Connolly
 *
 * Permission is hereby granted, free of charge, to any person obtaining a copy
 * of this software and associated documentation files (the "Software"), to deal
 * in the Software without restriction, including without limitation the rights
 * to use, copy, modify, merge, publish, distribute, sublicense, and/or sell
 * copies of the Software, and to permit persons to whom the Software is
 * furnished to do so, subject to the following conditions:
 *
 * The above copyright notice and this permission notice shall be included in
 * all copies or substantial portions of the Software.
 *
 * THE SOFTWARE IS PROVIDED "AS IS", WITHOUT WARRANTY OF ANY KIND, EXPRESS OR
 * IMPLIED, INCLUDING BUT NOT LIMITED TO THE WARRANTIES OF MERCHANTABILITY,
 * FITNESS FOR A PARTICULAR PURPOSE AND NONINFRINGEMENT. IN NO EVENT SHALL THE
 * AUTHORS OR COPYRIGHT HOLDERS BE LIABLE FOR ANY CLAIM, DAMAGES OR OTHER
 * LIABILITY, WHETHER IN AN ACTION OF CONTRACT, TORT OR OTHERWISE, ARISING FROM,
 * OUT OF OR IN CONNECTION WITH THE SOFTWARE OR THE USE OR OTHER DEALINGS IN
 * THE SOFTWARE.
 */

@import '../abstracts/theme.less';


/* Panel */
@media (min-width: 1600px) {
  body#jenkins.j-hide-left #main-panel {
    max-width: 75%;
  }
}

@media (min-width: 2000px) {
  body#jenkins.j-hide-left #main-panel {
    max-width: 85%;
  }
}

form {
  margin: 0;
}

td {
  vertical-align: top;
}

dt {
  font-weight: bold;
}

::selection {
  background: var(--selection-color);
}

.fixed-width {
  font-family: monospace;
}

.center {
  text-align: center;
}

.middle-align td, td.middle-align {
  vertical-align: middle;
}

.center-align td, td.center-align {
  text-align: center;
}

.no-wrap td, td.no-wrap {
  white-space: nowrap;
}

#main-table {
  padding: 0;
  border-collapse: collapse;
}

.skiplink {
    position: absolute;
    left: -20000px;
}

#shutdown-msg {
    font-weight: bold;
    color: white;
    background-color: #ef2929;
    text-align: center;
    margin-bottom: var(--section-padding);
    padding: 0.5em;
    -moz-border-radius: 0.5em;
    border-radius: var(--form-input-border-radius);
}

/* #header .login {
  position: relative;
  top: 6px;
  color: white;
  margin-right: 10px;
}

#header .login a, #header .login a:visited {
  color: white;
  text-decoration: none;
}

#header .login a:hover {
    text-decoration: underline;
    color: #ccc;
} */

a {
  .link();
}

.jenkins-link--with-icon {
  display: inline-flex;
  align-items: center;
  justify-content: flex-start;

  svg {
    width: 16px;
    height: 16px;
    color: var(--text-color) !important;
  }
}

p a {
  text-decoration: underline;
}

a.lowkey:link {
  text-decoration: none;
  color: inherit;
}

a.lowkey:hover {
  text-decoration: underline;
  color: inherit;
}

a.lowkey:visited {
  text-decoration: none;
  color: inherit;
}

/* tip - anchors of class info */
a.tip {
  position: relative;
  z-index: 24;
  text-decoration: underline;
}

a.tip:hover {
  z-index: 25;
}

a.tip span {
  display: none;
}

a.tip:hover span {
  display: block;
  position: absolute;
  top: 2em;
  left: 2em;
  width: 400px;
  border: 1px solid #bbb;
  background-color: #fffff0;
  color: #000;
  text-align: left;
}

.call-to-action {
  display: table;
  margin-bottom: 5px;
  padding: 10px;
  background-color: var(--alert-info-bg-color);
  border-left: 4px solid #577baa;
  color: var(--call-to-action-text-color);
}

.call-to-action a, .call-to-action a:visited {
  color: var(--call-to-action-link-color);
  font-weight: bold;
  font-size: larger;
}

img {
  vertical-align: middle;
  border: 0;
}

div.disabled {
    opacity: 0.4;
    background-color: #000;
}

table.tab {
  border-collapse: collapse;
}

td.selected_tab {
  vertical-align: middle;
  border: 1px #090 solid;
  background: #fff;
}

td.tab_filler {
  background: #fff;
  border-bottom: 1px #090 solid;
}

td.tab {
  vertical-align: middle;
  border: 1px #090 solid;
  background: #f0f0f0;
}

pre {
  white-space: pre-wrap;
  word-wrap: break-word;
  margin: 0 0 var(--section-padding);
  padding: 0.8rem 1rem;
  border-radius: 10px;
  background-color: var(--pre-background);
  color: var(--pre-color) !important;
  font-family: var(--font-family-mono) !important;
  font-weight: 500 !important;
  line-height: 1.66 !important;

  a {
    font-weight: inherit;
    word-wrap: break-word;
  }
}

pre.console {
  overflow: auto;
}

.form-group {
  margin-bottom: 1rem;

  &::after {
    content: " "; /* Older browser do not support empty content */
    visibility: hidden;
    display: block;
    height: 0;
    clear: both;
 }
}

.setting-leftspace {
  width: 2em;
}

.setting-name {
  font-weight: 500;
  margin-bottom: 0.5rem;
  white-space: nowrap;
}

.setting-checkbox {
  font-weight: 500;
}

.setting-help {
  margin-left: 0.5rem;
  margin-right: 0.5rem;
  width: 16px;
  vertical-align: middle;
  float: right;
}

.setting-no-help {
  width: 16px;
}

.setting-input {
  width: 100%;
  border-radius: 3px;
  border: 1px solid var(--input-border);
  box-shadow: inset 0 1px 1px rgba(0, 0, 0, 0.075);
  padding: 6px;
  box-sizing: border-box;
  -webkit-box-sizing: border-box;
  -moz-box-sizing: border-box;
}

.setting-description {
  font-size: var(--font-size-xs);
  margin-top: 0;
  padding-top: 0;
}

.setting-name, .setting-main > input, .setting-main > textarea {
  vertical-align: middle;
  margin-top: 0;
}

.setting-main > .yui-button {
  clear: both;
  float: right;
}

.expanding-input {
  display: flex;
}

.expanding-input__input {
  flex: 1;
}

.expanding-input__button {
  flex-shrink: 1;
}

.expanding-input__button input {
  min-width: 0 !important;
}

/* div that looks like a hyperlink */
.pseudoLink {
  cursor: pointer;
}

.advancedBody {
  display: none;
}

.scm_info {
  width: 480px;
}

.build-keep {
  font-weight: bold;
}

.task-header {
  display: block;
  border-bottom: 1px #090 solid;
  font-weight: bold;
  font-size: var(--font-size-xs);
}

.jenkins-not-applicable {
  color: darkgrey;
  font-style: italic;
}

.main-table {
}

.smallfont {
  font-size: 9px;
}

#foldertab {
  padding: 4px 0;
  margin-left: 0;
  border-bottom: 1px solid #090;
  font: bold 12px Helvetica, Arial, sans-serif;
}

#foldertab li {
  list-style: none;
  margin: 0;
  display: inline;
}

#foldertab li a {
  padding: 4px 0.5em;
  margin-left: 3px;
  border: 1px solid #090;
  border-bottom: none;
  background: #090;
  text-decoration: none;
}

#foldertab li a:link { color: white; }
#foldertab li a:visited { color: white; }

#foldertab li a:hover {
  color: white;
  background: #6c0;
  border-color: #6c0;
}

#foldertab li a#current {
  background: white;
  border-bottom: 1px solid white;
  color: black;
}

.changeset-message {
  padding: 0.8rem 1rem;
  border-radius: 10px;
  background-color: var(--pre-background);

  pre {
    padding: 0 0 0.1rem;
    margin-bottom: 0;
    background-color: transparent;
  }
}

.disabledJob {
  color: gray;
}

#login-field {
    vertical-align: middle;
    padding-right: 1em;
    width: 1px;
}

#login-field span {
  white-space: nowrap;
  color: white;
}

#login-field a {
    /*
      link inside login field should be always white.
      If I set this to inherit, it won't work in IE7
     */
    color: white;
}

<<<<<<< HEAD
.bottom-sticker,
#bottom-sticker {
=======
div.behavior-loading {
  position: fixed;
  display: flex;
  align-items: center;
  justify-content: center;
  top: 0;
  left: 0;
  right: 0;
  bottom: 0;
  z-index: 10;

  &::before {
    content: "";
    position: absolute;
    top: 0;
    left: 0;
    bottom: 0;
    right: 0;
    background: var(--background);
    opacity: 0.95;
  }
}

.bottom-sticker, #bottom-sticker {
>>>>>>> 76e5c98d
  position: sticky;
  // This has to be set to -1px so that IntersectionObserver can add the
  // &--stuck class when the element is stuck to the bottom of the screen
  // https://css-tricks.com/how-to-detect-when-a-sticky-element-gets-pinned/
  bottom: -1px;
  margin-left: -2rem;
  width: calc(100% + 4rem);   /* it needs to occupy the entire width or else the underlying content will see through */
  z-index: 998; /* behind top-sticker */
}

.bottom-sticker-inner {
  position: relative;
  padding: 1em 2rem;
  z-index: 0;

  &::before {
    content: "";
    position: absolute;
    top: 0;
    left: 0;
    bottom: 0;
    right: 0;
    background: var(--background);
    opacity: 0;
    z-index: -1;
  }

  &::after {
    content: "";
    position: absolute;
    top: -30px;
    left: 0;
    right: 0;
    background: linear-gradient(rgba(black, 0), rgba(#556, 0.075) 110%);
    max-width: 100%;
    height: 30px;
    opacity: 0;
    transition: var(--standard-transition);
    mask-image: linear-gradient(to right, transparent, white 2rem, white calc(100% - 2rem), transparent);
    pointer-events: none;
  }

  &--stuck {
    .bottom-sticker-inner {
      backdrop-filter: blur(15px);

      &::before {
        opacity: 0.75 !important;

        @supports not (backdrop-filter: blur(15px)) {
          opacity: 1 !important;
        }
      }

      &::after {
        opacity: 1 !important;
      }
    }
  }

  .yui-button {
    margin-left: 0;
    margin-right: 0.5rem;
  }
}

.top-sticker, #top-sticker {
    width: 100%;   /* it needs to occupy the entire width or else the underlying content will see through */
    z-index: 999;
}

.top-sticker.noedge > .top-sticker-edge {
    display: none;
}

.top-sticker.noedge > .top-sticker-inner {
    padding: 0;
}

.icon16x16 {
    width: 16px;
    height: 16px;
}

.icon24x24 {
    width: 24px;
    height: 24px;
}

.icon32x32 {
    width: 32px;
    height: 32px;
}

/* ====================== help ===================================== */

.help {
  position: relative;
  display: none;  /* hidden until loaded */
  padding: 1rem;
  margin: 1rem 0;
  word-break: break-word;
  border-radius: 6px;
  z-index: 0;

  &::before {
    content: "";
    position: absolute;
    top: 0;
    left: 0;
    bottom: 0;
    right: 0;
    background: var(--text-color);
    opacity: 0.05;
    z-index: -1;
    border-radius: inherit;
  }

  p:first-of-type {
    margin-top: 0;
  }

  p:last-of-type {
    margin-bottom: 0;
  }
}

.help a {
  text-decoration: underline;
}

.help .from-plugin {
    text-align: right;
    color: #666;
}

.help-area {
  /* this marker class is used by JavaScript to locate the area to display help text. */
}

.icon-help, .svg-icon.icon-help {
  height: 1.25rem;
  width: 1.25rem;
}

img.icon-help {
  vertical-align: text-top;
}

/* ====================== project view tab bar ===================================== */
#viewList {
  border: none;
  margin-bottom: 0;
  width: 100%;
  white-space: nowrap;
}

#viewList td {
  padding: 0;
}

#viewList td.inactive {
  border: solid 1px #ccc;
  border-bottom-color: #bbb;
}

#viewList td.inactive:hover {
  background-color: #777;
}

#viewList td.inactive a {
  text-decoration: none;
  color: #444;
}

#viewList td.inactive a:hover {
  color: #f1f1f1;
}

#viewList td.noleft {
  border-left: none;
}

#viewList td.noright {
  border-right: none;
}

#viewList td.active {
  border: solid 1px #bbb;
  padding: 0.5em;
  border-bottom: none;
  vertical-align: middle;
  background-color: rgb(240, 240, 240);
  font-weight: bold;
  white-space: nowrap;
}

#viewList td.filler {
  border: none;
  border-bottom: solid 1px #bbb;
  width: 100%;
  text-align: right;
}

#viewList a {
  display: block;
  padding: 0.5em;
  white-space: nowrap;
}

#projectstatus .header {
  border-bottom: 1px solid var(--bigtable-header-border-color);
}

#projectstatus > thead > th {
  text-align: left;
  // padding: 7px 0px;
}

/* ============================ list view entries ======================== */
div.listview-jobs {
  max-height: 300px;
  overflow: auto;
}

/* ============================ parameters form ========================== */

table.parameters {
  border-collapse: collapse;
}

table.parameters > tbody > tr:first-child > td {
  padding-top: 4px;
}

table.parameters .setting-description {
  padding-bottom: 4px;
}

table.parameters > tbody:hover {
  background-color: var(--table-parameters-bg--hover);
}

/* ============================ health report hover ========================== */

.healthReport a {
    text-decoration: none;
}

#side-panel .healthReport a {
  height: 100%;
}

.healthReport div.healthReportDetails {
  display: none;
  margin-left: 20px;
  padding: 0;

  --table-border-radius: 7px;

  table {
    border-radius: 0;
    width: 450px;
    margin-bottom: 0;
    box-sizing: content-box;
    padding-bottom: 2px;

    * {
      box-sizing: border-box;
    }
  }
}

.healthReport:hover div.healthReportDetails, .healthReport.hover div.healthReportDetails {
  display: block;
}

/* ========================= build history ========================= */
#buildHistory a:visited {
  color: fuchsia;
}

#buildHistory tr.no-wrap td.middle-align {
    padding: 0;
}

#buildHistory .desc {
  position: relative;
  padding: 0;
  margin-top: 5px;
  white-space: normal;
  opacity: 0.6;
  word-break: break-word;
}

#buildHistory .build-row-cell {
  position: relative;
}

#buildHistory .build-rss-links {
  float: right;
}

#buildHistory .build-rss-links a {
  display: inline-flex;
  align-items: center;
  margin-right: 0.5rem;
}

#buildHistory .build-rss-all-icon, #buildHistory .build-rss-failed-icon {
  margin-right: 0.25rem;

  svg {
    width: 16px;
    height: 16px;
  }
}

#buildHistoryPage {
  position: relative;

  .build-search-row, .build-search-no-results-row {
    &:hover {
      background: transparent !important;
    }

    td {
      padding: 8px;
    }
  }

  .build-search-no-results-row {
    border: none !important;
    width: 100% !important;
    background: transparent;

    td {
      padding-top: 0 !important;
    }
  }
}

#buildHistoryPageNav {
  position: absolute;
  right: -28px;
  top: 96px;
  border-radius: 6px;
  background: var(--input-color);
  border: 2px solid var(--input-border);
  visibility: hidden;
  z-index: 0;
  opacity: 0;
  transition: 0.2s ease;

  // Invisible pseudo element on the left so #buildHistoryPageNav
  // doesn't disappear when moving cursor over gap
  &::before {
    content: "";
    position: absolute;
    top: 0;
    left: -8px;
    bottom: 0;
    width: 8px;
    background: transparent;
    z-index: -1;
  }

  .buildHistoryPageNav__item {
    position: relative;
    display: flex;
    align-items: center;
    justify-content: center;
    flex-direction: column;
    padding: 0 8px;
    height: 30px;
    cursor: pointer;
    transition: opacity 0.2s ease;

    &:hover {
      opacity: 0.5;
    }

    &:active {
      opacity: 0.25;
    }

    &:not(:last-child) {
      border-bottom: 2px solid rgba(0, 0, 0, 0.05);
    }

    &-page-one-top {
      width: 12px;
      height: 2px;
      background: currentColor;
      margin: 2px 0;
      border-radius: 2px;
    }

    svg {
      fill: currentColor;
      width: 12px;
      height: 12px;
    }
  }
}

#buildHistoryPageNav.mouseOverSidePanel {
  visibility: visible;
  right: -38px;
  opacity: 1;
}

.build-row.model-link-active {
  background: var(--light-grey) !important;
}

.build-row-cell {
  font-size: var(--font-size-xs);
}

.build-row-cell .pane.build-name {
  width: 25%;
  font-weight: bold;
  vertical-align: top;
}

.build-row-cell .pane.build-details {
  width: 50%;
}

.build-row-cell .pane.build-controls {
  width: 25%;
  text-align: right;
}

.build-row-cell .pane.build-details.block {
  width: 100%;
}

.pane.build-name a, .pane.build-name a:visited {
  color: var(--pane-link-color);
  text-decoration: underline;
}

.pane.build-details a, .pane.build-details a:visited {
  color: var(--pane-link-color--visited);
  opacity: 0.6;
  text-decoration: none;
}

.pane.build-details a:hover {
  opacity: 1;
  text-decoration: underline;
}

/* ================ Element overflow calculation helper styles ================ */

.force-wrap, .force-wrap a {
  white-space: normal !important;
  overflow: visible !important;
}

.force-nowrap, .force-nowrap a {
  white-space: nowrap !important;
  overflow: hidden !important;
}

/* ========================= editable combobox style ========================= */
.comboBoxList {
  overflow-y: scroll;
  color: var(--text-color);
  border-radius: 10px;
  box-shadow: 0 10px 20px rgba(black, 0.15);
  margin-top: 8px;
  margin-left: 3px;
  max-height: 300px;
  z-index: 1000;
  background: var(--background);
  padding: 0.3rem;
}

.comboBoxItem {
  position: relative;
  padding: 0.5rem 0.8rem;
  cursor: pointer;
  font-weight: 500;

  &::before {
    content: "";
    position: absolute;
    top: 0;
    left: 0;
    bottom: 0;
    right: 0;
    background: var(--text-color);
    border-radius: 10px;
    opacity: 0;
    transition: var(--standard-transition);
    z-index: -1;
  }

  &:hover {
    &::before {
      opacity: 0.1;
    }
  }

  &:active, &:focus {
    &::before {
      opacity: 0.2;
    }
  }
}

.combobox-values {
  display: none;
}

/* ========================= directory tree ========================= */
.parentPath form {
  display: flex;
  align-items: center;
  flex-wrap: wrap;
  gap: 0.5rem;

  .jenkins-input {
    display: inline-flex;
    width: 300px;
  }
}

.dirTree li {
  list-style: none;
}

.dirTree .rootIcon {
  margin-right: 1em;
}

table.fileList {
  padding: 0;
}

table.fileList td:not(:first-of-type) {
  padding: 0 1rem 0 0;
  color: var(--text-color-secondary);

  svg {
    color: var(--link-color) !important;
  }
}

table.fileList td.fileSize {
  text-align: right;
}



/* ========================= test result ========================= */
.result-passed {
  color: #3465a4;
}

.result-skipped {
  color: #db0;
}

.result-fixed {
  color: #3465a4;
  font-weight: bold;
}

.result-failed {
  color: #ef2929;
}

.result-regression {
  color: #ef2929;
  font-weight: bold;
}

.test-trend-caption {
  text-align: center;
  font-size: var(--font-size-base);
  font-weight: bold;
}

/* ========================= fingerprint ========================= */
.md5sum {
  text-align: right;
}

.fingerprint-summary-header {
  font-size: var(--font-size-base);
  vertical-align: middle;
}

table.fingerprint-in-build td {
  padding-left: 1em;
  padding-right: 1em;
}

.radioBlock-container {
  margin-bottom: calc(var(--section-padding) / 3);

  &:last-of-type {
    margin-bottom: var(--section-padding);
  }
}

.optionalBlock-container > .form-container, .radioBlock-container > .form-container, .dropdownList-container {
  position: relative;
  padding-left: 32px;
  transition: var(--standard-transition);
  margin-top: calc(var(--section-padding) / 3);

  &::after {
    content: "";
    position: absolute;
    top: 0;
    left: 10px;
    bottom: 0;
    width: 2px;
    background: var(--input-border);
    border-radius: 2px;
    transition: var(--standard-transition);
  }

  &:empty {
    display: none;
  }
}

.dropdownList-container {
  margin-bottom: var(--section-padding);
}

.form-container--hidden {
  visibility: hidden !important;
  margin: 0 !important;
  opacity: 0 !important;
  max-height: 0 !important;
  height: 0 !important;
  overflow: hidden;
}

.row-set-end { display: none; }

/* ========================= resizable text area ========================= */

textarea {
    margin-bottom: 0;
    resize: vertical;
}

/*
 * TODO(andipabst): Not used after https://github.com/jenkinsci/jenkins/pull/4299,
 *                  remove once there are no more dependencies
 */
#plugins .compatWarning {
    white-space: normal;
    margin-top: 0.5em;
    padding-left: 2em;
    color: #f00;
}

#plugins .securityWarning {
    white-space: normal;
    margin-top: 0.5em;
    padding-left: 2em;
    color: #f00;
}

/* ========================= progress bar ========================= */

table.progress-bar {
  border-collapse: collapse;
  border: 1px solid #3465a4;
  height: 6px;
  width: 100px;
  clear: none;
}

table.progress-bar tr.unknown {
    background-image: url(../../images/progress-unknown.gif);
}

td.progress-bar-done {
  background-color: #3465a4;
}

td.progress-bar-left {
  background-color: #ebecf0;
}

table.progress-bar.red {
  border: 1px solid #c00;
}

table.progress-bar.red tr.unknown {
    background-image: url(../../images/progress-unknown-red.gif);
}

table.progress-bar.red td.progress-bar-done {
  background-color: #c00;
}

/* ========================= notification bar ========================= */
#notification-bar {
    width: 100%;
    position: fixed;
    text-align: center;
    left: 0;
    font-size: 1.75rem;
    z-index: 1000;
    border-bottom: 1px solid var(--black);
    line-height: 3.5rem;
    height: 3.5rem;
    display: block;
    will-change: opacity;
}

#notification-bar .svg-icon {
  width: 35px;
  height: 35px;
  padding-bottom: 5px;
}

#notification-bar.notif-alert-default {
  background-color: var(--alert-default-bg-color);
  border-color: var(--alert-default-border-color);
  color: var(--alert-default-color);

  .svg-icon {
    color: var(--alert-default-icon-color);
  }
}

#notification-bar.notif-alert-success {
  background-color: var(--notification-success-bg-color);
  border-color: var(--notification-success-border-color);
  color: var(--notification-success-color);

  .svg-icon {
    color: var(--notification-success-icon-color);
  }
}

#notification-bar.notif-alert-warn {
  background-color: var(--notification-warning-bg-color);
  border-color: var(--notification-warning-border-color);
  color: var(--notification-warning-color);

  .svg-icon {
    color: var(--notification-warning-icon-color);
  }
}

#notification-bar.notif-alert-err {
  background-color: var(--notification-error-bg-color);
  border-color: var(--notification-error-border-color);
  color: var(--notification-error-color);

  .svg-icon {
    color: var(--notification-error-icon-color);
  }
}

#notification-bar.notif-alert-show {
  animation: fadein 350ms ease-out 1 normal forwards;
}

#notification-bar.notif-alert-clear {
  animation: fadeout 350ms ease-in 1 normal forwards;
}

@keyframes fadein {
  from {
    opacity: 0;
  }

  to {
    opacity: 1;
    visibility: visible;
  }
}

@keyframes fadeout {
  from {
    opacity: 1;
  }

  to {
    opacity: 0;
    visibility: hidden;
  }
}

@keyframes spin {
  from { transform: rotate(0deg) translateZ(0); }
  to { transform: rotate(360deg) translateZ(0); }
}

@keyframes spin-reverse {
  from { transform: rotate(360deg); }
  to { transform: rotate(0deg); }
}

/* ========================= YUI dialog ========================= */

/* discovered this margin fix by a trial and error. This can very well be a totally wrong fix, or perhaps updating
 to the latest YUI will fix this? */
.dialog .hd {
    margin: 0 !important;
    font-size: var(--font-size-xs) !important;
}

.dialog .bd {
    margin: 0 !important;
}

.dialog .ft {
    margin: 0 !important;
}

/* ========================= tags/labels ================== */

/* tag0 is the least important tag in a tag cloud */
.tag0 { font-size: 1em; }
.tag1 { font-size: 1.1em; }
.tag2 { font-size: 1.2em; }
.tag3 { font-size: 1.3em; }
.tag4 { font-size: 1.4em; }
.tag5 { font-size: 1.5em; }
.tag6 { font-size: 1.6em; }
.tag7 { font-size: 1.7em; }
.tag8 { font-size: 1.8em; }
.tag9 { font-size: 1.9em; }

/* ========================= textarea.jelly ================== */

.textarea-preview-container {
    text-align: left;
}

.textarea-preview {
    background-color: var(--very-light-grey);
    padding: 0.5em;
    border-radius: 10px;
}

/* ========================= logRecords.jelly ================== */

.logrecord-container {
  border-radius: 10px;
  overflow: hidden;

  pre {
    padding-top: 0;
    padding-bottom: 0.1rem;
    margin-bottom: 0;
    border-radius: 0;

    &:first-of-type {
      padding-top: 0.8rem;
    }

    &:last-of-type {
      padding-bottom: 0.8rem;
    }
  }
}

.logrecord-metadata {
    font-size: var(--font-size-xs);
}

.logrecord-metadata-new {
    color: #8a8;
}

.logrecord-metadata-old {
    color: #aaa;
}

/* ========================= matrix configuration table ================== */
table#configuration-matrix {
  border: 1px var(--medium-grey) solid;
  border-collapse: collapse;
}

tr.matrix-row {
  background-color: var(--bigtable-header-bg);
  color: var(--bigtable-header-text-color);
  font-weight: var(--bigtable-header-font-weight);
}

td.matrix-header {
  border: 1px var(--medium-grey) solid;
  padding: 3px;
}

td#matrix-title {
  padding: 3px;
}

td.matrix-leftcolumn {
  border: 1px var(--medium-grey) solid;
  font-weight: bold;
  background: var(--very-light-grey);
  padding: 3px;
}

td.matrix-cell {
  border: 1px var(--medium-grey) solid;
  text-align: center;
}

/* ========================= legend.jelly ================== */
table#legend-table td {
  vertical-align: middle;
}

/* ========================= select.jelly ================== */
select.select-ajax-pending {
  padding-left: 1.5em;
  padding-top: 0.5em;
  padding-bottom: 0.5em;
  color: transparent;
  background-image: url(../../images/spinner.gif); /* this is why here and not in an adjunct */
  background-repeat: no-repeat;
  background-position: 2px;
}

/* ========================= Button styles ================= */
.btn-box {
  display: block;
  margin-top: 2em;
}

#disable-project {
    margin-top: 6px;
}

.i18n {
    display: none;
}

.alert {
    font-size: var(--font-size-sm);
    padding: 15px;
    margin-bottom: 20px;
    border: 1px solid transparent;
    border-radius: var(--form-input-border-radius);
}

.alert a {
  color: inherit;
  text-decoration: underline;

  &:hover, &:focus, &:active {
    text-decoration: underline;
  }
}

.alert-success {
  color: var(--alert-success-text-color);
  background-color: var(--alert-success-bg-color);
  border-color: var(--alert-success-border-color);
}

.alert-info {
  color: var(--alert-info-text-color);
  background-color: var(--alert-info-bg-color);
  border-color: var(--alert-info-border-color);
}

.alert-warning {
    color: var(--alert-warning-text-color);
    background-color: var(--alert-warning-bg-color);
    border-color: var(--alert-warning-border-color);
}

.alert-warning p {
    color: var(--alert-warning-text-color);
}

.alert-danger {
    color: var(--alert-danger-text-color);
    background-color: var(--alert-danger-bg-color);
    border-color: var(--alert-danger-border-color);
}

.alert-danger p {
    color: var(--alert-danger-text-color);
}

body.no-decoration #main-panel {
    margin: 0 auto !important;
}

body.no-decoration #page-header, body.no-decoration #side-panel, body.no-decoration footer {
    display: none;
}

body.no-sticker #bottom-sticker {
    display: none;
}

/* see the Icon class for the definition of these CSS classes */
.icon-sm, svg.icon-sm {
    width: 16px;
    height: 16px;
    vertical-align: middle;

  svg {
    width: 16px;
    height: 16px;
  }
}

.icon-md, svg.icon-md {
    width: 24px;
    height: 24px;
    vertical-align: middle;

  svg {
    width: 24px;
    height: 24px;
  }
}

.icon-lg, svg.icon-lg {
    width: 32px;
    height: 32px;
    vertical-align: middle;

  svg {
    width: 32px;
    height: 32px;
  }
}

.icon-xlg, svg.icon-xlg {
    width: 48px;
    height: 48px;
    vertical-align: middle;

  svg {
    width: 48px;
    height: 48px;
  }
}

/* -------------------------------------- */


/* -------------- SVG icons ------------- */

.svg-icon {
  display: inline-block;
  vertical-align: middle;

  /* default dimensions */
  height: 24px;
  width: 24px;

  /* default fill fallback */
  fill: var(--text-color);
  fill: currentColor;
}

.jenkins-icon-adjacent {
  margin-left: 0.5rem;
  width: 100%;
}

/* -------------- Unclassified ---------- */

.spacer {
  height: 2rem;
}

/* used by elements that are hidden by default but revealed throught JavaScript */
.default-hidden {
  display: none;
}

.app-summary {
  & > td:first-of-type {
    img, svg {
      width: 48px !important;
      height: 48px !important;
      margin-right: 1rem;
    }
  }
}

/* -------------------------------------- */<|MERGE_RESOLUTION|>--- conflicted
+++ resolved
@@ -431,35 +431,7 @@
     color: white;
 }
 
-<<<<<<< HEAD
-.bottom-sticker,
-#bottom-sticker {
-=======
-div.behavior-loading {
-  position: fixed;
-  display: flex;
-  align-items: center;
-  justify-content: center;
-  top: 0;
-  left: 0;
-  right: 0;
-  bottom: 0;
-  z-index: 10;
-
-  &::before {
-    content: "";
-    position: absolute;
-    top: 0;
-    left: 0;
-    bottom: 0;
-    right: 0;
-    background: var(--background);
-    opacity: 0.95;
-  }
-}
-
 .bottom-sticker, #bottom-sticker {
->>>>>>> 76e5c98d
   position: sticky;
   // This has to be set to -1px so that IntersectionObserver can add the
   // &--stuck class when the element is stuck to the bottom of the screen
