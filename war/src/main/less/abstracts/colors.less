// Page header colors
@logo-bg: white;
@brand-link-color: #4d545d;
@header-link-color: white;
@header-link-color-active: #f5f5f5;
@header-link-outline: #3FB3F7;
@search-input-color: @brand-link-color;
@search-background: white;
@search-box-completion-bg: #0587d4;
@search-box-shadow: 0 1px 7px 0 rgba(0,0,0,0.3);

// Header classic colors
@header-bg-classic: #000;
@header-link-bg-classic-hover: lighten(@header-bg-classic, 25%);
@header-link-bg-classic-active: lighten(@header-bg-classic, 20%);

// Header new UI colors
@header-bg-v2: #0587d4;
@brand-link-color-hover-v2: #0B6AA2;
@brand-link-color-active-v2: #095683;
@header-link-bg-hover-v2: #0B6AA2;
@header-link-bg-active-v2: #095683;

// Header dimensions
@header-item-border-radius: 4px;

// Breadcrumbs and footer
@breadcrumbs-bg: #f8f8f8;
@breadcrumbs-border: #EAEFF2;

<<<<<<< HEAD
// monitor / alert new colors
@monitor-bg: #f8d7da;
@monitor-color: #721c24;
=======
// Typography
@text-color: #333;
>>>>>>> 23ab517c
<|MERGE_RESOLUTION|>--- conflicted
+++ resolved
@@ -28,11 +28,9 @@
 @breadcrumbs-bg: #f8f8f8;
 @breadcrumbs-border: #EAEFF2;
 
-<<<<<<< HEAD
-// monitor / alert new colors
+// Monitor / alert new colors
 @monitor-bg: #f8d7da;
 @monitor-color: #721c24;
-=======
+
 // Typography
-@text-color: #333;
->>>>>>> 23ab517c
+@text-color: #333;