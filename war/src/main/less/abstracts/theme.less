:root {
  // Font related properties
  --font-family-sans: -apple-system, blinkmacsystemfont, "Segoe UI", roboto, "Noto Sans", oxygen, ubuntu, cantarell, "Fira Sans", "Droid Sans", "Helvetica Neue", arial, sans-serif, "Apple Color Emoji", "Segoe UI Emoji", "Segoe UI Symbol";
  --font-size-base: 1rem; // 16px
  --font-size-sm: 0.875rem; // 14px
  --font-size-xs: 0.75rem; // 12px
  --font-size-monospace: 0.95em;

  // Line height
  --line-height-base: 1.5;
  --line-height-heading: 1.2;

  // Color palette
  --white: #fff;
  --very-light-grey: #f8f8f8;
  --light-grey: #f2f2f2;
  --medium-grey: #9ba7af;
  --dark-grey: #4d545d;
  --black: #333;

  // branding
  --primary: #024cb6;
  --secondary: #4d545d;
  --success: #138347;
  --danger: #cc0003;
  --warning: #ea6b19;
  --focus: #3fb3f7;
  --focus-btn-primary: fade(#0b6aa2, 50%);
  --focus-btn-secondary: fade(#0b6aa2, 50%);
  --focus-btn-danger: fade(#cc0003, 50%);
  --focus-input-border: #063F61;
  --focus-input-glow: fade(#0b6aa2, 25%);

  // State colors
  --primary-hover: #0587d4;
  --primary-active: #095683;
  --danger-hover: #eb383b;
  --danger-active: #b50003;

  // Status icon colors
  --weather-icon-color: var(--primary);
  --unstable-build-icon-color: var(--notification-warning-icon-color);

  // Background colors
  --background: var(--white);

  // Borders
  --line-green: #acb;
  --medium-translucent: rgba(255, 255, 255, 0.75);

  // Page header colors
  --logo-bg: var(--white);
  --brand-link-color: var(--secondary);
  --header-link-color: var(--white);
  --header-link-color-active: #f5f5f5;
  --header-link-outline: var(--focus);
  --header-search-border: var(--white);
  --search-input-color: var(--brand-link-color);
  --search-bg: var(--white);
  --search-box-completion-bg: var(--primary-hover);
  --search-box-shadow: 0 1px 7px 0 rgba(0, 0, 0, 0.3);

  // Header classic colors
  --header-bg-classic: #000;
  --header-link-bg-classic-hover: #404040;
  --header-link-bg-classic-active: #404040;

  // Header new UI colors
  --header-bg-v2: var(--primary-hover);
  --brand-link-color-hover-v2: var(--primary-hover);
  --brand-link-color-active-v2: var(--primary-active);
  --header-link-bg-hover-v2: var(--primary-hover);
  --header-link-bg-active-v2: var(--primary-active);

  // Header dimensions
  --header-item-border-radius: 4px;

  // Breadcrumbs and footer
  --breadcrumbs-bg: #f8f8f8;
  --breadcrumbs-border: var(--light-grey);
  --breadcrumbs-text-color: #4d545d;
  --breadcrumbs-item-bg-color--hover: var(--light-grey);

  // Non-security Monitor / bell-alert new colors
  --monitor-bg-v2: #fff3cd;
  --monitor-color-v2: #856404;

  // Security Monitor / shield new colors
  --sec-monitor-bg-v2: #f8d7da;
  --sec-monitor-color-v2: #721c24;

  // Alert banners
  // Default
  --alert-default-icon-color: #2196f3;
  --alert-default-bg-color: #d1ecf1;
  --alert-default-border-color: #bee5eb;
  --alert-default-color: #0c5464;

  // Success
  --notification-success-icon-color: #4caf50;
  --notification-success-bg-color: #d4edda;
  --notification-success-border-color: #c3e6cb;
  --notification-success-color: var(--success);

  // Warning
  --notification-warning-icon-color: #ff9800;
  --notification-warning-bg-color: #fff3cd;
  --notification-warning-border-color: #ffeeba;
  --notification-warning-color: #856404;

  // Error
  --notification-error-icon-color: #f44336;
  --notification-error-bg-color: #f8d7da;
  --notification-error-border-color: #f5c6cb;
  --notification-error-color: #721c24;

  // Alert call outs
  --alert-success-text-color: #155724;
  --alert-success-bg-color: #d4edda;
  --alert-success-border-color: #c3e6cb;
  --alert-info-text-color: #31708f;
  --alert-info-bg-color: #d9edf7;
  --alert-info-border-color: #bce8f1;
  --alert-warning-text-color: #8a6d3b;
  --alert-warning-bg-color: #fcf8e3;
  --alert-warning-border-color: #faebcc;
  --alert-danger-text-color: #a94442;
  --alert-danger-bg-color: #f2dede;
  --alert-danger-border-color: #ebccd1;

  // Typography
  --text-color: var(--black);
  --text-color-secondary: var(--secondary);

  // Button generic
  --btn-font-weight: bold;
  --btn-text-color: var(--white);
  --btn-font-size: var(--font-size-xs);
  --btn-line-height: 1rem;
  --btn-large-font-size: var(--font-size-sm);
  --btn-large-line-height: 1.25rem;
  // Button primary
  --btn-primary-bg: #063F61;
  --btn-primary-bg-hover: lighten(#063F61, 7.5%);
  --btn-primary-bg-active: lighten(#063F61, 12%);
  // Button primary
  --btn-secondary-color: var(--secondary);
  --btn-secondary-bg: var(--btn-text-color);
  --btn-secondary-border: var(--medium-grey);
  --btn-secondary-color--hover: var(--primary);
  --btn-secondary-bg--hover: var(--btn-secondary-bg);
  --btn-secondary-border--hover: var(--primary);
  --btn-secondary-color--focus: var(--primary);
  --btn-secondary-bg--focus: var(--btn-secondary-bg);
  --btn-secondary-border--focus: var(--primary);
  --btn-secondary-color--active: var(--primary-active);
  --btn-secondary-bg--active: var(--btn-secondary-bg);
  --btn-secondary-border--active: var(--primary-active);
  // Button link
  --btn-link-color: var(--primary);
  --btn-link-font-weight: var(--link-font-weight);
  --btn-link-color--hover: var(--primary-hover);
  --btn-link-bg--hover: var(--very-light-grey);
  --btn-link-color--active: var(--primary-active);
  --btn-link-bg--active: var(--light-grey);

  // Help area
  --help-area-bg-color: var(--very-light-grey);
  --configure-job-help-area-bg-color: var(--medium-translucent);

  // Table
  --table-background: var(--panel-header-bg-color);
  --table-header-foreground: black;
  --table-body-background: white;
  --table-body-foreground: black;
  --table-border-radius: 10px;
  --table-body-radius: 6px;

  // Deprecated
  --even-row-color: var(--very-light-grey);
  --bigtable-border-width: var(--pane-border-width);
  --bigtable-header-bg: var(--dark-grey);
  --bigtable-header-font-weight: bold; // Does specifying this make sense
  --bigtable-header-text-color: var(--white);
  --bigtable-row-border-color: var(--medium-grey);
  --bigtable-cell-padding-x: 0.75rem;
  --bigtable-cell-padding-y: 0.5rem;
  --table-parameters-bg--hover: var(--light-grey);
  --table-striped-bg--hover: var(--light-grey);

  // Link
  --link-color: var(--primary);
  --link-visited-color: var(--link-color);
  --link-color--hover: var(--link-color);
  --link-color--active: var(--text-color);
  --link-text-decoration: none;
  --link-text-decoration--hover: underline;
  --link-text-decoration--active: underline;
  --link-font-weight: 600;

  // Tooltips
  --tooltip-background-color: var(--background);
  --tooltip-foreground-color: var(--text-color);
  --tooltip-shadow: 0 0 8px 2px rgba(0, 0, 0, 0.05), 0 2px 2px rgba(0, 0, 0, 0.05), 0 10px 20px rgba(0, 0, 0, 0.2);

  // Dark link
  --link-dark-color: var(--text-color);
  --link-dark-visited-color: var(--link-dark-color);
  --link-dark-color--hover: var(--primary-hover);
  --link-dark-color--active: var(--primary-active);
  --link-dark-text-decoration: none;
  --link-dark-text-decoration--hover: underline;
  --link-dark-text-decoration--active: underline;
  --link-dark-font-weight: 600;

  // Pane
  --pane-border-width: 1px;
  --pane-header-text-color: var(--text-color);
  --pane-header-bg: var(--light-grey);
  --pane-header-border-color: var(--light-grey);
  --pane-header-font-weight: bold;
  --pane-border-color: var(--light-grey);
  --pane-text-color: var(--text-color);
  --pane-link-color: black;
  --pane-link-color--visited: black;

  // Tab bar
  --tabs-background: var(--panel-header-bg-color);
  --tabs-item-background: transparent;
  --tabs-item-foreground: var(--text-color);
  --tabs-item-background--hover: rgba(0, 0, 0, 0.05);
  --tabs-item-foreground--hover: var(--text-color);
  --tabs-item-background--active: rgba(0, 0, 0, 0.1);
  --tabs-item-foreground--active: var(--text-color);
  --tabs-item-background--selected: white;
  --tabs-item-foreground--selected: var(--link-color);
  --tabs-border-radius: calc((10px + 34px) / 2);

  // Deprecated
  --tab-link-border-radius: 10px;
  --tab-link-border-width: 2px;
  --tab-link-padding-x: 0.75rem;
  --tab-link-padding-y: 0.375rem;
  --tab-link-font-weight: bold;
  --tab-link-text-color: var(--text-color-secondary);
  --tab-link-bg: transparent;
  --tab-link-border-color: var(--light-grey);
  --tab-link-text-color--hover: var(--tab-link-text-color); // Redundant?
  --tab-link-bg--hover: var(--light-grey);
  --tab-link-border-color--hover: var(--tab-link-bg--hover); // Redundant?
  --tab-link-text-color--active: var(--tab-link-text-color); // Redundant?
  --tab-link-bg--active: var(--light-grey);
  --tab-link-border-color--active: var(--tab-link-checked-bg); // Redundant?
  --tab-link-checked-text-color: var(--white);
  --tab-link-checked-bg: var(--dark-grey);
  --tab-link-checked-border-color: var(--tab-link-checked-bg);
  // Tabbar baseline
  --tab-baseline-width: 2px;
  --tab-baseline-color: var(--light-grey);
  --tab-baseline-default-display: none;

  // Side panel
  --panel-header-bg-color: var(--light-grey);
  --panel-border-color: var(--light-grey);
  --side-panel-hover-color: var(--panel-border-color);
  --task-link-bg-color--active: var(--panel-border-color);
  --task-link-bg-color--hover: var(--very-light-grey);

  // Form
  --section-padding: 1.85rem;
  --input-color: var(--white);
  --input-border: #C3CCD1;
  --input-border-hover: #5C7889;
  --input-hidden-password-bg-color: #f9f9f9;
<<<<<<< HEAD
  --form-item-max-width: ~"min(60vw, 1400px)";
  --form-item-max-width--medium: ~"min(45vw, 1200px)";
  --form-item-max-width--small: ~"min(30vw, 1000px)";
=======
  --form-item-max-width: ~"min(65vw, 1600px)";
  --form-item-max-width--medium: ~"min(50vw, 1400px)";
  --form-item-max-width--small: ~"min(35vw, 1200px)";
>>>>>>> 59e0fb69
  --form-label-font-weight: bold;
  --form-input-padding: 8px;
  --form-input-border-radius: 6px;
  --form-input-glow: 0 0 0 10px transparent;
  --form-input-glow--focus: 0 0 0 5px var(--focus-input-glow);

  // Animations
  --standard-transition: 0.2s ease;

  // Pop out menus
  --menu-text-color: black;
  --menu-bg-color: var(--white);
  --menu-selected-color: #b3d4ff;
  --menu-box-shadow: 0 3px 10px #bbb;

  // Manage component
  --manage-option-bg-color--hover: var(--very-light-grey);
  --manage-option-bg-color--active: var(--light-grey);
  --manage-option-border-color: var(--medium-grey);

  // Add form widget / configure job
  --light-bg-color: #eee;
  --bright-bg-color: #f9f9f9;
  --brightest-bg-color: var(--white);
  --light-bg-color--hover: rgba(255, 255, 255, 0.65);
  --add-item-btn-decorator-border-color: #acb;
  --add-item-btn-decorator-bg-color: rgba(245, 249, 239, 0.75);
  --configure-job-bottom-sticker-bg-color: rgba(245, 249, 239, 0.75);
  --configure-job-bottom-sticker-border-color: var(--line-green);

  // Plugin manager
  --plugin-manager-bg-color-already-upgraded: var(--light-grey);
  --plugin-manager-category-link-bg-color: var(--very-light-grey);
  --plugin-manager-category-link-bg-color--hover: #f2f2f2;
  --plugin-manager-category-link-border-color: var(--medium-grey);
  --plugin-manager-category-link-border-color--hover: var(--black);
  --plugin-manager-category-text-color: var(--text-color);
  --plugin-manager-category-link-color--hover: var(--text-color);
  --plugin-manager-unavailable-bg-color: #f4f4f4;

  // Auto complete
  --auto-complete-bg-color--prehighlight: #b3d4ff;

  // Call to action
  --call-to-action-link-color: #000;
  --call-to-action-text-color: var(--alert-info-text-color);

  // Colors
  --green: #1c9146;
  --orange: #fe820a;
  --red: #df001c;
}<|MERGE_RESOLUTION|>--- conflicted
+++ resolved
@@ -272,15 +272,9 @@
   --input-border: #C3CCD1;
   --input-border-hover: #5C7889;
   --input-hidden-password-bg-color: #f9f9f9;
-<<<<<<< HEAD
-  --form-item-max-width: ~"min(60vw, 1400px)";
-  --form-item-max-width--medium: ~"min(45vw, 1200px)";
-  --form-item-max-width--small: ~"min(30vw, 1000px)";
-=======
   --form-item-max-width: ~"min(65vw, 1600px)";
   --form-item-max-width--medium: ~"min(50vw, 1400px)";
   --form-item-max-width--small: ~"min(35vw, 1200px)";
->>>>>>> 59e0fb69
   --form-label-font-weight: bold;
   --form-input-padding: 8px;
   --form-input-border-radius: 6px;
