:root, .app-theme-picker__picker[data-theme=none] {
  // Font related properties
  --font-family-sans: -apple-system, blinkmacsystemfont, "Segoe UI", roboto, "Noto Sans", oxygen, ubuntu, cantarell, "Fira Sans", "Droid Sans", "Helvetica Neue", arial, sans-serif, "Apple Color Emoji", "Segoe UI Emoji", "Segoe UI Symbol";
  --font-family-mono: ui-monospace, SFMono-Regular, SF Mono, JetBrainsMono, Consolas, monospace;
  --font-size-base: 1rem; // 16px
  --font-size-sm: 0.875rem; // 14px
  --font-size-xs: 0.75rem; // 12px
  --font-size-monospace: 0.95em;

  // Line height
  --line-height-base: 1.5;
  --line-height-heading: 1.2;

  // Color palette
  --white: #fff;
  --very-light-grey: #f8f8f8;
  --light-grey: #f2f2f2;
  --medium-grey: #9ba7af;
  --dark-grey: #4d545d;
  --black: #333;

  // branding
  --primary: #024cb6;
  --secondary: #4d545d;
  --success: var(--green);
  --danger: var(--red);
  --warning: var(--orange);
  --focus: #3fb3f7;
  --focus-btn-primary: fade(#0b6aa2, 50%);
  --focus-btn-secondary: fade(#0b6aa2, 50%);
  --focus-btn-danger: fade(#cc0003, 50%);
  --focus-input-border: #063F61;
  --focus-input-glow: fade(#0b6aa2, 25%);

  // State colors
  --primary-hover: #0587d4;
  --primary-active: #095683;
  --danger-hover: #eb383b;
  --danger-active: #b50003;

  // Status icon colors
  --weather-icon-color: var(--primary);
  --unstable-build-icon-color: var(--notification-warning-icon-color);

  // Background colors
  --background: var(--white);

  // Borders
  --line-green: #acb;
  --medium-translucent: rgba(255, 255, 255, 0.75);

  // Page header colors
  --logo-bg: var(--white);
  --brand-link-color: var(--secondary);
  --header-link-color: var(--white);
  --header-link-color-active: #f5f5f5;
  --header-link-outline: var(--focus);
  --header-search-border: var(--white);
  --search-input-color: var(--brand-link-color);
  --search-bg: var(--white);
  --search-box-completion-bg: var(--primary-hover);
  --search-box-shadow: 0 1px 7px 0 rgba(0, 0, 0, 0.3);

  // Header classic colors
  --header-bg-classic: #000;
  --header-link-bg-classic-hover: #404040;
  --header-link-bg-classic-active: #404040;

  // Header dimensions
  --header-item-border-radius: 4px;

  // Breadcrumbs and footer
  --breadcrumbs-bg: #f8f8f8;
  --breadcrumbs-border: var(--light-grey);
  --breadcrumbs-text-color: #4d545d;
  --breadcrumbs-item-bg-color--hover: var(--light-grey);

  // Alert banners
  // Default
  --alert-default-icon-color: #2196f3;
  --alert-default-bg-color: #d1ecf1;
  --alert-default-border-color: #bee5eb;
  --alert-default-color: #0c5464;

  // Success
  --notification-success-icon-color: #4caf50;
  --notification-success-bg-color: #d4edda;
  --notification-success-border-color: #c3e6cb;
  --notification-success-color: var(--success);

  // Warning
  --notification-warning-icon-color: #ff9800;
  --notification-warning-bg-color: #fff3cd;
  --notification-warning-border-color: #ffeeba;
  --notification-warning-color: #856404;

  // Error
  --notification-error-icon-color: #f44336;
  --notification-error-bg-color: #f8d7da;
  --notification-error-border-color: #f5c6cb;
  --notification-error-color: #721c24;

  // Alert call outs
  --alert-success-text-color: #155724;
  --alert-success-bg-color: #d4edda;
  --alert-success-border-color: #c3e6cb;
  --alert-info-text-color: #31708f;
  --alert-info-bg-color: #d9edf7;
  --alert-info-border-color: #bce8f1;
  --alert-warning-text-color: #8a6d3b;
  --alert-warning-bg-color: #fcf8e3;
  --alert-warning-border-color: #faebcc;
  --alert-danger-text-color: #a94442;
  --alert-danger-bg-color: #f2dede;
  --alert-danger-border-color: #ebccd1;

  // Typography
  --text-color: var(--black);
  --text-color-secondary: var(--secondary);

  // Button generic
  --btn-font-weight: bold;
  --btn-text-color: var(--white);
  --btn-font-size: var(--font-size-xs);
  --btn-line-height: 1rem;
  --btn-large-font-size: var(--font-size-sm);
  --btn-large-line-height: 1.25rem;
  // Button primary
  --button-color--primary: var(--background);
  --btn-primary-bg: #063F61;
  --btn-primary-bg-hover: lighten(#063F61, 7.5%);
  --btn-primary-bg-active: lighten(#063F61, 12%);
  // Button primary
  --btn-secondary-color: var(--secondary);
  --btn-secondary-bg: var(--btn-text-color);
  --btn-secondary-border: var(--medium-grey);
  --btn-secondary-color--hover: var(--primary);
  --btn-secondary-bg--hover: var(--btn-secondary-bg);
  --btn-secondary-border--hover: var(--primary);
  --btn-secondary-color--focus: var(--primary);
  --btn-secondary-bg--focus: var(--btn-secondary-bg);
  --btn-secondary-border--focus: var(--primary);
  --btn-secondary-color--active: var(--primary-active);
  --btn-secondary-bg--active: var(--btn-secondary-bg);
  --btn-secondary-border--active: var(--primary-active);
  // Button link
  --btn-link-color: var(--primary);
  --btn-link-font-weight: var(--link-font-weight);
  --btn-link-color--hover: var(--primary-hover);
  --btn-link-bg--hover: var(--very-light-grey);
  --btn-link-color--active: var(--primary-active);
  --btn-link-bg--active: var(--light-grey);

  // Help area
  --help-area-bg-color: var(--very-light-grey);
  --configure-job-help-area-bg-color: var(--medium-translucent);

  // Table
  --table-background: var(--panel-header-bg-color);
  --table-header-foreground: black;
  --table-body-background: white;
  --table-body-foreground: black;
  --table-border-radius: 10px;
  --table-row-border-radius: 4px;

  // Deprecated
  --even-row-color: var(--very-light-grey);
  --bigtable-border-width: var(--pane-border-width);
  --bigtable-header-bg: var(--dark-grey);
  --bigtable-header-font-weight: bold; // Does specifying this make sense
  --bigtable-header-text-color: var(--white);
  --bigtable-row-border-color: var(--medium-grey);
  --bigtable-cell-padding-x: 0.75rem;
  --bigtable-cell-padding-y: 0.5rem;
  --table-parameters-bg--hover: var(--light-grey);
  --table-striped-bg--hover: var(--light-grey);

  // Link
  --link-color: var(--primary);
  --link-visited-color: var(--link-color);
  --link-color--hover: var(--link-color);
  --link-color--active: var(--link-color);
  --link-text-decoration: none;
  --link-text-decoration--hover: underline;
  --link-text-decoration--active: underline;
  --link-font-weight: 600;

  // Tooltips
  --tooltip-background-color: var(--background);
  --tooltip-foreground-color: var(--text-color);
  --tooltip-shadow: 0 0 8px 2px rgba(0, 0, 0, 0.05), 0 2px 2px rgba(0, 0, 0, 0.05), 0 10px 20px rgba(0, 0, 0, 0.2);

  // Dark link
  --link-dark-color: var(--text-color);
  --link-dark-visited-color: var(--link-dark-color);
  --link-dark-color--hover: var(--primary-hover);
  --link-dark-color--active: var(--primary-active);
  --link-dark-text-decoration: none;
  --link-dark-text-decoration--hover: underline;
  --link-dark-text-decoration--active: underline;
  --link-dark-font-weight: 600;

  // Pane
  --pane-border-width: 1px;
  --pane-header-text-color: var(--text-color);
  --pane-header-bg: var(--light-grey);
  --pane-header-border-color: var(--light-grey);
  --pane-header-font-weight: bold;
  --pane-border-color: var(--light-grey);
  --pane-text-color: var(--text-color);
  --pane-link-color: black;
  --pane-link-color--visited: black;

  // Tab bar
  --tabs-background: var(--panel-header-bg-color);
  --tabs-item-background: transparent;
  --tabs-item-foreground: var(--text-color);
  --tabs-item-background--hover: rgba(0, 0, 0, 0.05);
  --tabs-item-foreground--hover: var(--text-color);
  --tabs-item-background--active: rgba(0, 0, 0, 0.1);
  --tabs-item-foreground--active: var(--text-color);
  --tabs-item-background--selected: white;
  --tabs-item-foreground--selected: var(--link-color);
  --tabs-border-radius: calc((10px + 34px) / 2);

  // Deprecated
  --tab-link-border-radius: 10px;
  --tab-link-border-width: 2px;
  --tab-link-padding-x: 0.75rem;
  --tab-link-padding-y: 0.375rem;
  --tab-link-font-weight: bold;
  --tab-link-text-color: var(--text-color-secondary);
  --tab-link-bg: transparent;
  --tab-link-border-color: var(--light-grey);
  --tab-link-text-color--hover: var(--tab-link-text-color); // Redundant?
  --tab-link-bg--hover: var(--light-grey);
  --tab-link-border-color--hover: var(--tab-link-bg--hover); // Redundant?
  --tab-link-text-color--active: var(--tab-link-text-color); // Redundant?
  --tab-link-bg--active: var(--light-grey);
  --tab-link-border-color--active: var(--tab-link-checked-bg); // Redundant?
  --tab-link-checked-text-color: var(--white);
  --tab-link-checked-bg: var(--dark-grey);
  --tab-link-checked-border-color: var(--tab-link-checked-bg);
  // Tabbar baseline
  --tab-baseline-width: 2px;
  --tab-baseline-color: var(--light-grey);
  --tab-baseline-default-display: none;

  // Side panel
  --panel-header-bg-color: var(--light-grey);
  --panel-border-color: var(--light-grey);
  --side-panel-hover-color: var(--panel-border-color);
  --task-link-bg-color--active: var(--panel-border-color);
  --task-link-bg-color--hover: var(--very-light-grey);

  // Form
  --section-padding: 1.85rem;
  --input-color: var(--white);
  --input-border: #C3CCD1;
  --input-border-hover: #5C7889;
  --input-hidden-password-bg-color: #f9f9f9;
  --form-item-max-width: ~"min(65vw, 1600px)";
  --form-item-max-width--medium: ~"min(50vw, 1400px)";
  --form-item-max-width--small: ~"min(35vw, 1200px)";
  --form-label-font-weight: 500;
  --form-input-padding: 0.5rem;
  --form-input-border-radius: 6px;
  --form-input-glow: 0 0 0 10px transparent;
  --form-input-glow--focus: 0 0 0 5px var(--focus-input-glow);
  --pre-background: rgba(0, 0, 0, 0.05);
  --pre-color: var(--text-color);
  --selection-color: rgba(2, 76, 182, 0.3);

  // Animations
  --standard-transition: 0.2s ease;
  --elastic-transition: 0.3s cubic-bezier(0, 0.68, 0.5, 1.5);

  // Pop out menus
  --menu-text-color: black;
  --menu-bg-color: var(--white);
  --menu-selected-color: #b3d4ff;
  --menu-box-shadow: 0 3px 10px #bbb;

  // Manage component
  --manage-option-bg-color--hover: var(--very-light-grey);
  --manage-option-bg-color--active: var(--light-grey);
  --manage-option-border-color: var(--medium-grey);

  // Add form widget / configure job
  --light-bg-color: #eee;
  --bright-bg-color: #f9f9f9;
  --brightest-bg-color: var(--white);
  --light-bg-color--hover: rgba(255, 255, 255, 0.65);
  --add-item-btn-decorator-border-color: #acb;
  --add-item-btn-decorator-bg-color: rgba(245, 249, 239, 0.75);

  // Plugin manager
  --plugin-manager-bg-color-already-upgraded: var(--light-grey);
  --plugin-manager-category-link-bg-color: var(--very-light-grey);
  --plugin-manager-category-link-bg-color--hover: #f2f2f2;
  --plugin-manager-category-link-border-color: var(--medium-grey);
  --plugin-manager-category-link-border-color--hover: var(--black);
  --plugin-manager-category-text-color: var(--text-color);
  --plugin-manager-category-link-color--hover: var(--text-color);
  --plugin-manager-unavailable-bg-color: #f4f4f4;
  --plugin-manager-unavailable-label-color: var(--text-color);

  // Auto complete
  --auto-complete-bg-color--prehighlight: #b3d4ff;

  // Call to action
  --call-to-action-link-color: #000;
  --call-to-action-text-color: var(--alert-info-text-color);

  // Colors
<<<<<<< HEAD
  --green: #1c9146;
  --orange: #fe820a;
  --red: #df001c;
  --yellow: #f6a92b;
=======
  each(@colors, {
    --light-@{key}: lighten(@value, 20%);
    --@{key}: @value;
    --dark-@{key}: darken(@value, 20%);
  });

  each(@semantics, {
    --@{key}-color: @value;
  })
}

@colors: {
  blue: #007aff;
  brown: #a2845e;
  cyan: #32ade6;
  green: #1c9146;
  indigo: #5856d6;
  orange: #fe820a;
  pink: #fb0f45;
  purple: #af52de;
  red: #df001c;
  yellow: #ffcc00;
}

@semantics: {
  error: var(--red);
  warning: var(--orange);
  success: var(--green);
  destructive: var(--red);
  build: var(--green);
>>>>>>> fc955acc
}<|MERGE_RESOLUTION|>--- conflicted
+++ resolved
@@ -313,12 +313,6 @@
   --call-to-action-text-color: var(--alert-info-text-color);
 
   // Colors
-<<<<<<< HEAD
-  --green: #1c9146;
-  --orange: #fe820a;
-  --red: #df001c;
-  --yellow: #f6a92b;
-=======
   each(@colors, {
     --light-@{key}: lighten(@value, 20%);
     --@{key}: @value;
@@ -349,5 +343,4 @@
   success: var(--green);
   destructive: var(--red);
   build: var(--green);
->>>>>>> fc955acc
 }