:root, .app-theme-picker__picker[data-theme=none] {
  // Font related properties
  --font-family-sans: system-ui, "Segoe UI", roboto, "Noto Sans", oxygen, ubuntu, cantarell,
  "Fira Sans", "Droid Sans", "Helvetica Neue", arial, sans-serif, "Apple Color Emoji", "Segoe UI Emoji", "Segoe UI Symbol";
  --font-family-mono: ui-monospace, sfmono-regular, sf mono, jetbrainsmono, consolas, monospace;
  --font-size-base: 1rem; // 16px
  --font-size-sm: 0.875rem; // 14px
  --font-size-xs: 0.75rem; // 12px
  --font-size-monospace: 0.95em;

  // Line height
  --line-height-base: 1.5;
  --line-height-heading: 1.2;

  // Color palette
  --white: #fff;
  --very-light-grey: #f8f8f8;
  --light-grey: hsl(240, 0.2, 0.965);
  --medium-grey: #9ba7af;
  --dark-grey: #4d545d;
  --black: hsl(240, 0.2, 0.1);

  // branding
  --primary: hsl(212, 100%, 41%);
  --secondary: hsl(240, 0.1, 0.5);
  --success: var(--green);
  --danger: var(--red);
  --warning: var(--orange);
  --focus: #3fb3f7;
  --focus-btn-primary: fade(#0b6aa2, 50%);
  --focus-btn-secondary: fade(#0b6aa2, 50%);
  --focus-btn-danger: fade(#cc0003, 50%);
  --focus-input-border: #063f61;
  --focus-input-glow: fade(#0b6aa2, 25%);

  // State colors
  --primary-hover: #0587d4;
  --primary-active: #095683;
  --danger-hover: #eb383b;
  --danger-active: #b50003;

  // Status icon colors
  --weather-icon-color: var(--primary);
  --unstable-build-icon-color: var(--notification-warning-icon-color);

  // Background colors
  --background: var(--white);

  // Borders
  --line-green: #acb;
  --medium-translucent: rgba(255, 255, 255, 0.75);

  // Page header colors
  --logo-bg: var(--white);
  --brand-link-color: var(--secondary);
  --header-link-color: var(--white);
  --header-link-color-active: #f5f5f5;
  --header-link-outline: var(--focus);
  --header-search-border: var(--white);
  --search-input-color: var(--brand-link-color);
  --search-bg: var(--white);
  --search-box-completion-bg: var(--primary-hover);
  --search-box-shadow: 0 1px 7px 0 rgba(0, 0, 0, 0.3);

  // Header classic colors
  --header-bg-classic: #000;
  --header-link-bg-classic-hover: #404040;
  --header-link-bg-classic-active: #404040;

  // Header dimensions
  --header-item-border-radius: 4px;

  // Breadcrumbs and footer
  --breadcrumbs-bg: #f8f8f8;
  --breadcrumbs-border: var(--light-grey);
  --breadcrumbs-text-color: #4d545d;
  --breadcrumbs-item-bg-color--hover: var(--light-grey);

  // Alert banners
  // Default
  --alert-default-icon-color: #2196f3;
  --alert-default-bg-color: #d1ecf1;
  --alert-default-border-color: #bee5eb;
  --alert-default-color: #0c5464;

  // Success
  --notification-success-icon-color: #4caf50;
  --notification-success-bg-color: #d4edda;
  --notification-success-border-color: #c3e6cb;
  --notification-success-color: var(--success);

  // Warning
  --notification-warning-icon-color: #ff9800;
  --notification-warning-bg-color: #fff3cd;
  --notification-warning-border-color: #ffeeba;
  --notification-warning-color: #856404;

  // Error
  --notification-error-icon-color: #f44336;
  --notification-error-bg-color: #f8d7da;
  --notification-error-border-color: #f5c6cb;
  --notification-error-color: #721c24;

  // Alert call outs
  --alert-success-text-color: #155724;
  --alert-success-bg-color: #d4edda;
  --alert-success-border-color: #c3e6cb;
  --alert-info-text-color: #31708f;
  --alert-info-bg-color: #d9edf7;
  --alert-info-border-color: #bce8f1;
  --alert-warning-text-color: #8a6d3b;
  --alert-warning-bg-color: #fcf8e3;
  --alert-warning-border-color: #faebcc;
  --alert-danger-text-color: #a94442;
  --alert-danger-bg-color: #f2dede;
  --alert-danger-border-color: #ebccd1;

  // Typography
  --text-color: var(--black);
  --text-color-secondary: var(--secondary);

  // Button generic
  --btn-font-weight: bold;
  --btn-text-color: var(--white);
  --btn-font-size: var(--font-size-xs);
  --btn-line-height: 1rem;
  --btn-large-font-size: var(--font-size-sm);
  --btn-large-line-height: 1.25rem;
  // Button primary
  --button-color--primary: var(--background);
  --btn-primary-bg: #063f61;
  --btn-primary-bg-hover: lighten(#063f61, 7.5%);
  --btn-primary-bg-active: lighten(#063f61, 12%);
  // Button primary
  --btn-secondary-color: var(--secondary);
  --btn-secondary-bg: var(--btn-text-color);
  --btn-secondary-border: var(--medium-grey);
  --btn-secondary-color--hover: var(--primary);
  --btn-secondary-bg--hover: var(--btn-secondary-bg);
  --btn-secondary-border--hover: var(--primary);
  --btn-secondary-color--focus: var(--primary);
  --btn-secondary-bg--focus: var(--btn-secondary-bg);
  --btn-secondary-border--focus: var(--primary);
  --btn-secondary-color--active: var(--primary-active);
  --btn-secondary-bg--active: var(--btn-secondary-bg);
  --btn-secondary-border--active: var(--primary-active);
  // Button link
  --btn-link-color: var(--primary);
  --btn-link-font-weight: var(--link-font-weight);
  --btn-link-color--hover: var(--primary-hover);
  --btn-link-bg--hover: var(--very-light-grey);
  --btn-link-color--active: var(--primary-active);
  --btn-link-bg--active: var(--light-grey);

  // Help area
  --help-area-bg-color: var(--very-light-grey);
  --configure-job-help-area-bg-color: var(--medium-translucent);

  // Table
  --table-background: var(--panel-header-bg-color);
  --table-header-foreground: black;
  --table-body-background: white;
  --table-body-foreground: black;
  --table-border-radius: 10px;
  --table-row-border-radius: 4px;

  // Deprecated
  --even-row-color: var(--very-light-grey);
  --bigtable-border-width: var(--pane-border-width);
  --bigtable-header-bg: var(--dark-grey);
  --bigtable-header-font-weight: bold; // Does specifying this make sense
  --bigtable-header-text-color: var(--white);
  --bigtable-row-border-color: var(--medium-grey);
  --bigtable-cell-padding-x: 0.75rem;
  --bigtable-cell-padding-y: 0.5rem;
  --table-parameters-bg--hover: var(--light-grey);
  --table-striped-bg--hover: var(--light-grey);

  // Link
  --link-color: var(--primary);
  --link-visited-color: var(--link-color);
  --link-color--hover: var(--link-color);
  --link-color--active: var(--link-color);
  --link-text-decoration: none;
  --link-text-decoration--hover: underline;
  --link-text-decoration--active: underline;
  --link-font-weight: 600;

  // Tooltips
  --tooltip-background-color: var(--background);
  --tooltip-foreground-color: var(--text-color);
  --tooltip-shadow: 0 0 8px 2px rgba(0, 0, 0, 0.05), 0 2px 2px rgba(0, 0, 0, 0.05), 0 10px 20px rgba(0, 0, 0, 0.2);

  // Dark link
  --link-dark-color: var(--text-color);
  --link-dark-visited-color: var(--link-dark-color);
  --link-dark-color--hover: var(--primary-hover);
  --link-dark-color--active: var(--primary-active);
  --link-dark-text-decoration: none;
  --link-dark-text-decoration--hover: underline;
  --link-dark-text-decoration--active: underline;
  --link-dark-font-weight: 600;

  // Pane
  --pane-border-width: 1px;
  --pane-header-text-color: var(--text-color);
  --pane-header-bg: var(--light-grey);
  --pane-header-border-color: var(--light-grey);
  --pane-header-font-weight: bold;
  --pane-border-color: var(--light-grey);
  --pane-text-color: var(--text-color);
  --pane-link-color: black;
  --pane-link-color--visited: black;

  // Tab bar
  --tabs-background: var(--panel-header-bg-color);
  --tabs-item-background: transparent;
  --tabs-item-foreground: var(--text-color);
  --tabs-item-background--hover: rgba(0, 0, 0, 0.05);
  --tabs-item-foreground--hover: var(--text-color);
  --tabs-item-background--active: rgba(0, 0, 0, 0.1);
  --tabs-item-foreground--active: var(--text-color);
  --tabs-item-background--selected: white;
  --tabs-item-foreground--selected: var(--link-color);
  --tabs-border-radius: calc((10px + 34px) / 2);

  // Deprecated
  --tab-link-border-radius: 10px;
  --tab-link-border-width: 2px;
  --tab-link-padding-x: 0.75rem;
  --tab-link-padding-y: 0.375rem;
  --tab-link-font-weight: bold;
  --tab-link-text-color: var(--text-color-secondary);
  --tab-link-bg: transparent;
  --tab-link-border-color: var(--light-grey);
  --tab-link-text-color--hover: var(--tab-link-text-color); // Redundant?
  --tab-link-bg--hover: var(--light-grey);
  --tab-link-border-color--hover: var(--tab-link-bg--hover); // Redundant?
  --tab-link-text-color--active: var(--tab-link-text-color); // Redundant?
  --tab-link-bg--active: var(--light-grey);
  --tab-link-border-color--active: var(--tab-link-checked-bg); // Redundant?
  --tab-link-checked-text-color: var(--white);
  --tab-link-checked-bg: var(--dark-grey);
  --tab-link-checked-border-color: var(--tab-link-checked-bg);
  // Tabbar baseline
  --tab-baseline-width: 2px;
  --tab-baseline-color: var(--light-grey);
  --tab-baseline-default-display: none;

  // Side panel
  --panel-header-bg-color: var(--light-grey);
  --panel-border-color: var(--light-grey);
  --side-panel-hover-color: var(--panel-border-color);
  --task-link-bg-color--active: var(--panel-border-color);
  --task-link-bg-color--hover: var(--very-light-grey);

  // Form
  --section-padding: 1.85rem;
  --input-color: var(--white);
  --input-border: #c3ccd1;
  --input-border-hover: #5c7889;
  --input-hidden-password-bg-color: #f9f9f9;
  --form-item-max-width: ~"min(65vw, 1600px)";
  --form-item-max-width--medium: ~"min(50vw, 1400px)";
  --form-item-max-width--small: ~"min(35vw, 1200px)";
  --form-label-font-weight: 500;
  --form-input-padding: 0.5rem;
  --form-input-border-radius: 6px;
  --form-input-glow: 0 0 0 10px transparent;
  --form-input-glow--focus: 0 0 0 5px var(--focus-input-glow);
  --pre-background: rgba(0, 0, 0, 0.05);
  --pre-color: var(--text-color);
  --selection-color: rgba(2, 76, 182, 0.3);

  // Animations
  --standard-transition: 0.3s ease;
  --elastic-transition: 0.3s cubic-bezier(0, 0.68, 0.5, 1.5);

  // Pop out menus
  --menu-text-color: black;
  --menu-bg-color: var(--white);
  --menu-selected-color: #b3d4ff;
  --menu-box-shadow: 0 3px 10px #bbb;

  // Manage component
  --manage-option-bg-color--hover: var(--very-light-grey);
  --manage-option-bg-color--active: var(--light-grey);
  --manage-option-border-color: var(--medium-grey);

  // Add form widget / configure job
  --light-bg-color: #eee;
  --bright-bg-color: #f9f9f9;
  --brightest-bg-color: var(--white);
  --light-bg-color--hover: rgba(255, 255, 255, 0.65);
  --add-item-btn-decorator-border-color: #acb;
  --add-item-btn-decorator-bg-color: rgba(245, 249, 239, 0.75);

  // Plugin manager
  --plugin-manager-bg-color-already-upgraded: var(--light-grey);
  --plugin-manager-category-link-bg-color: var(--very-light-grey);
  --plugin-manager-category-link-bg-color--hover: #f2f2f2;
  --plugin-manager-category-link-border-color: var(--medium-grey);
  --plugin-manager-category-link-border-color--hover: var(--black);
  --plugin-manager-category-text-color: var(--text-color);
  --plugin-manager-category-link-color--hover: var(--text-color);
  --plugin-manager-unavailable-bg-color: #f4f4f4;
  --plugin-manager-unavailable-label-color: var(--text-color);

  // Auto complete
  --auto-complete-bg-color--prehighlight: #b3d4ff;

  // Call to action
  --call-to-action-link-color: #000;
  --call-to-action-text-color: var(--alert-info-text-color);

  // Variables for sidebar items, card items
  --item-background--hover: hsla(240, 0.15, 0.6, 0.075);
  --item-background--active: hsla(240, 0.15, 0.6, 0.15);
  --item-box-shadow--focus: var(--item-background--hover);

  // Colors
  each(@colors, {
    --light-@{key}: lighten(@value, 20%);
    --@{key}: @value;
    --dark-@{key}: darken(@value, 20%);
  });

  each(@semantics, {
    --@{key}-color: @value;
  });
 }

@colors: {
  blue: #007aff;
  brown: #a2845e;
  cyan: #32ade6;
  green: #1ea64b;
  indigo: #5856d6;
  orange: #fe820a;
  pink: #fb0f45;
  purple: #af52de;
  red: #e6001f;
<<<<<<< HEAD
  yellow: #ffcc00;
=======
  yellow: #fc0;
>>>>>>> 76e5c98d
}

@semantics: {
  error: var(--red);
  warning: var(--orange);
  success: var(--green);
  destructive: var(--red);
  build: var(--green);
}<|MERGE_RESOLUTION|>--- conflicted
+++ resolved
@@ -340,11 +340,7 @@
   pink: #fb0f45;
   purple: #af52de;
   red: #e6001f;
-<<<<<<< HEAD
-  yellow: #ffcc00;
-=======
   yellow: #fc0;
->>>>>>> 76e5c98d
 }
 
 @semantics: {
