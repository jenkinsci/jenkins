.link() {
  text-decoration: var(--link-text-decoration);
  font-weight: var(--link-font-weight);

  &:link {
    color: var(--link-color);
  }

  &:visited {
    color: var(--link-visited-color);
  }

  &:hover, &:focus {
    color: var(--link-color--hover);
    text-decoration: var(--link-text-decoration--hover);
  }

  &:active {
    color: var(--link-color--active);
    text-decoration: var(--link-text-decoration--active);
  }
}

.link-dark() {
  text-decoration: var(--link-dark-text-decoration);
  font-weight: var(--link-dark-font-weight);

  &:link {
    color: var(--link-dark-color);
  }

  &:visited {
    color: var(--link-dark-visited-color);
  }

  &:hover, &:focus {
    color: var(--link-dark-color--hover);
    text-decoration: var(--link-dark-text-decoration--hover);
  }

  &:active {
    color: var(--link-dark-color--active);
    text-decoration: var(--link-dark-text-decoration--active);
  }
}

.item() {
  position: relative;
  z-index: 0;

<<<<<<< HEAD
  &::before,
  &::after {
=======
  &::before, &::after {
>>>>>>> 76e5c98d
    position: absolute;
    content: "";
    inset: 0;
    z-index: -1;
    border-radius: 10px;
    transition: var(--standard-transition);
    pointer-events: none;
  }

  &::before {
    background-color: transparent;
  }

  &::after {
    box-shadow: 0 0 0 0.66rem transparent;
  }

<<<<<<< HEAD
  &:hover,
  &:focus {
=======
  &:hover, &:focus {
>>>>>>> 76e5c98d
    &::before {
      background-color: var(--item-background--hover);
    }
  }

<<<<<<< HEAD
  &:active,
  &:focus {
=======
  &:active, &:focus {
>>>>>>> 76e5c98d
    outline: none !important;
    z-index: 1;

    &::before {
      background-color: var(--item-background--active);
    }

    &::after {
      box-shadow: 0 0 0 0.33rem var(--item-box-shadow--focus);
    }
  }

  &:focus-visible {
    &::after {
      box-shadow: 0 0 0 0.33rem var(--text-color);
    }
  }
}<|MERGE_RESOLUTION|>--- conflicted
+++ resolved
@@ -48,12 +48,7 @@
   position: relative;
   z-index: 0;
 
-<<<<<<< HEAD
-  &::before,
-  &::after {
-=======
   &::before, &::after {
->>>>>>> 76e5c98d
     position: absolute;
     content: "";
     inset: 0;
@@ -71,23 +66,13 @@
     box-shadow: 0 0 0 0.66rem transparent;
   }
 
-<<<<<<< HEAD
-  &:hover,
-  &:focus {
-=======
   &:hover, &:focus {
->>>>>>> 76e5c98d
     &::before {
       background-color: var(--item-background--hover);
     }
   }
 
-<<<<<<< HEAD
-  &:active,
-  &:focus {
-=======
   &:active, &:focus {
->>>>>>> 76e5c98d
     outline: none !important;
     z-index: 1;
 
