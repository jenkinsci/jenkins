--- conflicted
+++ resolved
@@ -9,13 +9,8 @@
     <p>
     This tunneling option allows you to route this connection to another host/port, and useful for those situations.
     The field can either take "<tt>HOST:PORT</tt>", "<tt>:PORT</tt>", or "<tt>HOST:</tt>". In the first format,
-<<<<<<< HEAD
-    JNLP slave agent will connect to the given TCP port on the given host, and assume that you've configured your
-    network so that this port forwards the connection to Jenkins&rsquo;s JNLP slave TCP port.
-=======
     JNLP agent will connect to the given TCP port on the given host, and assume that you've configured your
-    network so that this port forwards the connection to Jenkins' JNLP agent TCP port.
->>>>>>> eddb8d46
+    network so that this port forwards the connection to Jenkins&rsquo;s JNLP agent TCP port.
 
     <p>
     In the latter two formats, the default host name and port number (that is, the host name that Jenkins runs,
