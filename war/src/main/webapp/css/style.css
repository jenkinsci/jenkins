/*
 * The MIT License
 * 
 * Copyright (c) 2004-2010, Sun Microsystems, Inc., Kohsuke Kawaguchi, Daniel Dyer, Stephen Connolly
 * 
 * Permission is hereby granted, free of charge, to any person obtaining a copy
 * of this software and associated documentation files (the "Software"), to deal
 * in the Software without restriction, including without limitation the rights
 * to use, copy, modify, merge, publish, distribute, sublicense, and/or sell
 * copies of the Software, and to permit persons to whom the Software is
 * furnished to do so, subject to the following conditions:
 * 
 * The above copyright notice and this permission notice shall be included in
 * all copies or substantial portions of the Software.
 * 
 * THE SOFTWARE IS PROVIDED "AS IS", WITHOUT WARRANTY OF ANY KIND, EXPRESS OR
 * IMPLIED, INCLUDING BUT NOT LIMITED TO THE WARRANTIES OF MERCHANTABILITY,
 * FITNESS FOR A PARTICULAR PURPOSE AND NONINFRINGEMENT. IN NO EVENT SHALL THE
 * AUTHORS OR COPYRIGHT HOLDERS BE LIABLE FOR ANY CLAIM, DAMAGES OR OTHER
 * LIABILITY, WHETHER IN AN ACTION OF CONTRACT, TORT OR OTHERWISE, ARISING FROM,
 * OUT OF OR IN CONNECTION WITH THE SOFTWARE OR THE USE OR OTHER DEALINGS IN
 * THE SOFTWARE.
 */

/* task */

#tasks {
  margin-bottom: 20px;
}

#tasks .task {
  margin-bottom: 4px;
  font-size: 14px;
  white-space: nowrap;
}

/* buildQueue */

#buildQueue {
  margin-bottom: 20px;
}

/* Fonts etc */

body, table, form, input, td, th, p, textarea, select
{
  font-family: Helvetica, Arial, sans-serif;
  font-size: 13px;
  line-height:1.4em;
  -webkit-font-smoothing: antialiased;
  -moz-osx-font-smoothing: grayscale;
}

@media (min-width:1600px){
  body#jenkins.j-hide-left #main-panel{max-width:75%}
  body, table, form, input, td, th, p, textarea, select, #tasks .task
    {font-size:14px;}  
}
@media (min-width:2000px){
  body#jenkins.j-hide-left #main-panel{max-width:85%}
  body, table, form, input, td, th, p, textarea, select, #tasks .task
    {font-size:15px;}  
}
body, table, form, td, th, p
{
  color: #333;
}

form {
  margin: 0;
}

td {
  vertical-align: top;
}

dt {
  font-weight: bold;
}

.fixed-width {
  font-family: monospace;
}

.center {
  text-align: center;
}

.middle-align td, td.middle-align {
  vertical-align: middle;
}

.center-align td, td.center-align {
  text-align: center;
}

.no-wrap td, td.no-wrap {
  white-space: nowrap;
}

#main-table {
  padding: 0;
  border-collapse: collapse;
}

#top-panel {
  margin-bottom: 3pt;
  height: 34px;
  background: url(../images/topbar.png) repeat-x;
}
#top-panel a {
  text-decoration: none;
}

.skiplink {
    position: absolute;
    left: -20000px;
}

#shutdown-msg {
    font-weight: bold;
    color: white;
    background-color: #ef2929;
    text-align: center;
    margin-left: 2em;
    margin-right: 2em;
    margin-bottom: 0.5em;
    padding: 0.5em;
    -moz-border-radius: 0.5em;
}

#header .login {
  position: relative;
  top: 6px;
  color: white;
  margin-right: 10px;
}

#header .login a, #header .login a:visited {
  color: white;
  text-decoration: none;
}

#header .login a:hover {
    text-decoration: underline;
    color: #ccc;
}

a:link {
  text-decoration: underline;
  color: #204A87;
}

a:visited {
  text-decoration: underline;
  color: #5c3566;
}

a.lowkey:link {
  text-decoration: none;
  color: inherit;
}

a.lowkey:hover {
  text-decoration: underline;
  color: inherit;
}

a.lowkey:visited {
  text-decoration: none;
  color: inherit;
}

/* tip - anchors of class info */
a.tip {
  position:relative;
  z-index:24;
  text-decoration: underline;
}

a.tip:hover {
  z-index:25;
}

a.tip span {
  display: none
}

a.tip:hover span {
  display:block;
  position:absolute;
  top:2em;
  left:2em;
  width:400px;
  border:1px solid #bbbbbb;
  background-color:#fffff0;
  color:#000;
  text-align: left
}

.call-to-action {
  display: inline-block;
  padding: 10px;
  background-color: #cdf0f2;
  border-left: 4px solid #577baa;
}

.call-to-action a, .call-to-action a:visited {
  color: #000000;
  font-weight: bold;
  font-size: larger;
}

img {
  vertical-align: middle;
  border: 0;
}

div.disabled {
    opacity : 0.4;
    filter: alpha(opacity=40); /* msie */
    background-color: #000;
}

table.tab {
  border-collapse: collapse;
}

td.selected_tab {
  vertical-align: middle;
  border: 1px #090 solid;
  background: #ffffff;
}

td.tab_filler {
  background: #ffffff;
  border-bottom: 1px #090 solid;
}

td.tab {
  vertical-align: middle;
  border: 1px #090 solid;
  background: #f0f0f0;
}

.dashboard td {
  padding: 4px 4px 4px 4px;
}

pre {/* see http://users.tkk.fi/tkarvine/pre-wrap-css3-mozilla-opera-ie.html */
    white-space: pre-wrap;       /* css-3 */
    white-space: -moz-pre-wrap;  /* Mozilla, since 1999 */
    white-space: -pre-wrap;      /* Opera 4-6 */
    white-space: -o-pre-wrap;    /* Opera 7 */
    word-wrap: break-word;       /* Internet Explorer 5.5+ */
    margin: 0;
}

pre a {
    word-wrap: break-word;  
}

pre.console {
  overflow: auto;
}

.setting-leftspace {
  width: 2em;
}

.setting-name {
  white-space: nowrap;
}

.setting-main {
  width: 100%; /* try to make this column as big as possible. */
}
.setting-help {
  width: 16px;
  vertical-align: middle;
}
.setting-no-help {
  width: 16px;
}

.setting-input {
  width: 100%;
  border-radius: 3px;
  border: 1px solid #ccc;
  box-shadow: inset 0 1px 1px rgba(0, 0, 0, 0.075);
  padding: 6px;
  box-sizing: border-box;
  -webkit-box-sizing:border-box;
  -moz-box-sizing: border-box;
}

.setting-description {
  font-size: 0.8em;
  margin-top: 0;
  padding-top: 0;
}

/* tabBar */

.tabBar {
  overflow: auto;
  position: relative;
  top: 1px;
}
.tabBar .tab {
  float: left;
  margin-left: 3px;
}
.tabBar .tab:first-child {
  margin-left: 15px;
}
.tabBar .tab a {
  position: relative;
  display: block;
  border: solid 1px #f0f0f0;
  border-bottom: none;
  text-decoration: none;
  color: #999;
  padding: 7px 10px;
  border-top-left-radius: 5px;
  border-top-right-radius: 5px;
}
.tabBar .tab a:hover {
  background: #eee;
}
.tabBar .tab a.addTab {
  font-weight: bold;
  color: #0460d1;
  border: 1px solid #d8efff;
  border-bottom: none;
}
.tabBar .tab a.addTab:hover {
  background: #d8efff;
}
.tabBar .tab [type=radio] {
  display: none;
}
.tabBar [type=radio]:checked ~ a {
  border: solid 1px #f0f0f0;
  border-bottom: none;
  background: #eee;
  color: #000;
  font-weight: bold;
  z-index: 2;
}
.tabBarBaseline {
  border-top: 1px solid #f0f0f0;
  z-index: 1;
}

.tabBarBaseline {
  display: none; /* Baseline is hidden by default.  See next rule fo adding visibility. */
}
.tabBarFrame.showBaseline .tabBarBaseline {
  display: block;
}

/* div that looks like a hyperlink */
.pseudoLink {
  cursor: pointer;
}

.advancedLink {
  text-align: right;
}

.advancedBody {
  display: none;
}

.scm_info {
  width: 480px;
}

.build-keep {
  font-weight: bold;
}

.task-header {
  display: block;
  border-bottom: 1px #090 solid;
  font-weight: bold;
  font-size: 12pt;
}

#jenkins .task-link {
    text-decoration: none;
}

#jenkins .task-link:hover {
    text-decoration: underline;
}

.task {
  white-space: nowrap;
}

.subtasks {
  padding-left: 1em;
}

.main-table {
}

/* pane */

.pane-frame {
  border: solid 1px #f0f0f0;
  border-radius: 4px;
}

#side-panel .pane-frame:hover, #side-panel .pane-frame.mouseover {
  border: solid 1px #cecece;
}

.pane-header, .pane-footer {
  padding: 8px 0px;
  background-color: #eee;
  border: solid 1px #f3f3f3;
  border-left: none;
  border-right: none;
  color: #3b3b3b;
}
.pane-header {
  border-top: none;
  border-top-left-radius: 4px;
  border-top-right-radius: 4px;
}
.pane-footer {
  border-bottom: none;
  border-bottom-left-radius: 4px;
  border-bottom-right-radius: 4px;
}

.pane td {
  padding: 4px 4px 3px 4px;
  vertical-align: middle;
}

table.pane {
  width: 100%;
  border-collapse: collapse;
  border: 1px #bbb solid;
}

td.pane {
  padding: 3px 4px 3px 4px;
  vertical-align: middle;
}

table.stripped tr:nth-child(even) {
  background: #fbfbfb;
}
table.stripped-even tr:nth-child(even) {
  background: #fbfbfb;
}
table.stripped-odd tr:nth-child(odd) {
  background: #fbfbfb;
}
table.stripped tr:hover, table.stripped-even tr:hover, table.stripped-odd tr:hover {
  background: #e8e8e8 !important;
}

div.pane-header {
  font-weight: bold;
  padding-right: 24px;
}

div.pane-header .collapse {
  float: right;
  margin-left: 3px;
}

th.pane {
  font-weight: bold;
}

/* executors */

#executors th.pane {
  text-align: left;
  padding: 12px 5px 5px 5px;
}

#executors th.pane a {
  text-decoration: none;
}

/* bigtable */

.bigtable tr {
  border: 1px solid #bbb;
  padding: 3px 4px 3px 4px;
}
table.bigtable.pane > tbody > tr > td:last-child {
  border-right: none;
}

.pane-frame table, .pane-frame .bigtable tr {
  border: none; /* Border will be provided by the pane-frame */
}

.bigtable th {
  font-weight: bold;
  border: none;
  background-color: #f0f0f0;
  padding: 6px 4px;
  white-space: nowrap;
}

.bigtable td {
  vertical-align: middle;
  padding: 3px 4px 3px 4px;
}

.smallfont {
  font-size: 9px;
}

#foldertab {
  padding: 4px 0;
  margin-left: 0;
  border-bottom: 1px solid #090;
  font: bold 12px Helvetica, Arial, sans-serif;
}

#foldertab li {
  list-style: none;
  margin: 0;
  display: inline;
}

#foldertab li a {
  padding: 4px 0.5em;
  margin-left: 3px;
  border: 1px solid #090;
  border-bottom: none;
  background: #090;
  text-decoration: none;
}

#foldertab li a:link { color: white; }
#foldertab li a:visited { color: white; }

#foldertab li a:hover {
  color: white;
  background: #6c0;
  border-color: #6c0;
}

#foldertab li a#current {
  background: white;
  border-bottom: 1px solid white;
  color: black;
}

.changeset-message {
  border: 1px solid #ccb;
  background: #eed;
  padding: 4px;
  white-space: normal;
}

.disabledJob {
  color: gray;
}

.spinner {
  padding-left: 32px;
  padding-top: 0.5em;
  padding-bottom: 0.5em;
  background-image: url("../images/spinner.gif");
  background-repeat: no-repeat;
  background-position: left;
}

.spinner-right {
  padding-right: 32px;
  padding-top: 0.5em;
  padding-bottom: 0.5em;
  background-image: url("../images/spinner.gif");
  background-repeat: no-repeat;
  background-position: right;
}

#login-field {
    vertical-align: middle;
    padding-right: 1em;
    width:1px;
}

#login-field SPAN {
  white-space:nowrap;
  color: white;
}

#login-field A {
    /*
      link inside login field should be always white.
      If I set this to inherit, it won't work in IE7
     */
    color: white;
}

div.behavior-loading {
    position: absolute;
    left:0; right:0;
    width:100%;
    height:100%;
    background-color: #e4e4e4; text-align: center; font-size: 300%;
    opacity: 0.5;
    -ms-filter: "progid:DXImageTransform.Microsoft.Alpha(Opacity=50)";
    filter: alpha(opacity=50);
}

.config div.behavior-loading{
    background: rgba(255,255,255,.85);
    left: 0;
    width:100%;
    right: 0;
    top: 15px;
    bottom: 0px;
    height: 100%;
    width: auto;
    min-height: 100%;
    -ms-filter: "progid:DXImageTransform.Microsoft.Alpha(Opacity=100)";
    filter: alpha(opacity=100);
    font-size: 1.5em;
    z-index: 99;
    opacity: 1;
    color: #999;
    text-shadow:#fff 0 0 5px,#fff 0 0 5px,#fff 0 0 5px,#fff 0 0 5px,#fff 0 0 5px
}

.behavior-loading:before {
  content:' ';
  display:block;
  width: 100px;
  height: 100px;
  margin: 200px auto 25px;
  background-color: rgba(0,0,0,.15);
  border:5px solid rgba(0,0,0,.33);
  position:relative;
  z-index:2;
  border-radius: 100%;
  -webkit-animation: sk-scaleout 1.0s infinite ease-in-out;
  animation: sk-scaleout 1.0s infinite ease-in-out;
  box-shadow:#fff 0 0 0 10px
}

@-webkit-keyframes sk-scaleout {
  0% { -webkit-transform: scale(0) }
  100% {
    -webkit-transform: scale(1.0);
    opacity: 0;
  }
}

@keyframes sk-scaleout {
  0% {
    -webkit-transform: scale(0);
    transform: scale(0);
  } 100% {
    -webkit-transform: scale(1.0);
    transform: scale(1.0);
    opacity: 0;
  }
}

LABEL.attach-previous {
    margin-left: 0.5em;
}

.bottom-sticker, #bottom-sticker {
    width:  100%;   /* it needs to occupy the entire width or else the underlying content will see through */
}
.bottom-sticker-inner {
    background: white;
    padding: 1em 0;
}
.bottom-sticker-edge {
    height:16px;
    background-image: url("../images/bottom-sticker-top-edge.png");
    background-repeat: repeat-x;
}

.top-sticker, #top-sticker {
    width:  100%;   /* it needs to occupy the entire width or else the underlying content will see through */
    z-index: 999;
}
.top-sticker-inner {
    padding:1em;
}
.top-sticker-edge {
    height:16px;
    background-image: url("../images/top-sticker-bottom-edge.png");
    background-repeat: repeat-x;
}
.top-sticker.noedge > .top-sticker-edge {
    display: none;
}

.top-sticker.noedge > .top-sticker-inner {
    padding:0;
}


/* ======================== error/warning message (mainly in the form.) Use them on block elements ======================== */
.error {
    color: #CC0000;
    font-weight: bold;
    padding-left: 20px;
    min-height: 16px;
    line-height: 16px;
    background-image: url("../images/16x16/error.png");
    background-position: left center;
    background-repeat: no-repeat;
}

.error-inline {
    color: #CC0000;
    font-weight: bold;
}

.warning {
    color: #C4A000;
    font-weight: bold;
    padding-left: 20px;
    min-height: 16px;
    line-height: 16px;
    background-image: url( "../images/16x16/warning.png" );
    background-size: 16px 16px;
    background-position: left center;
    background-repeat: no-repeat;
}

.warning-inline {
    color: #C4A000;
    font-weight: bold;
}

.info {
    color: black;
    font-weight: bold;
    padding-left: 20px;
    min-height: 16px;
    background-image: url( "../images/16x16/go-next.png" ); /* TODO: get a better icon */
    background-position: left center;
    background-repeat: no-repeat;
}

.icon16x16 {
    width: 16px;
    height: 16px;
}

.icon24x24 {
    width: 24px;
    height: 24px;
}

.icon32x32 {
    width: 32px;
    height: 32px;
}

/* ====================== help ===================================== */

.help {
  display: none;  /* hidden until loaded */
  border: solid #bbb 1px;
  background-color: #f0f0f0;
  padding: 1em;
  margin-bottom: 1em;
}

.help .from-plugin {
    text-align: right;
    color: #666;
}

.help-area {
  /* this marker class is used by JavaScript to locate the area to display help text. */
}


/* ====================== project view tab bar ===================================== */
#viewList {
  border: none;
  margin-bottom: 0px;
  width: 100%;
  white-space: nowrap;
}
#viewList td {
  padding: 0px;
}
#viewList td.inactive {
  border: solid 1px #ccc;
  border-bottom-color: #bbb;
}
#viewList td.inactive:hover {
  background-color: #777;
}
#viewList td.inactive a {
  text-decoration: none;
  color: #444;
}
#viewList td.inactive a:hover {
  color: #f1f1f1;
}
#viewList td.noleft {
  border-left: none;
}
#viewList td.noright {
  border-right: none;
}
#viewList td.active {
  border: solid 1px #bbb;
  padding: 0.5em;
  border-bottom: none;
  vertical-align:middle;
  background-color: rgb(240,240,240);
  font-weight: bold;
  white-space: nowrap;
}
#viewList td.filler {
  border: none;
  border-bottom: solid 1px #bbb;
  width: 100%;
  text-align: right;
}
#viewList a {
  display: block;
  padding: 0.5em;
  white-space: nowrap;
}

#projectstatus .header {
  border-bottom: 1px solid #ddd;
}
#projectstatus th {
  text-align: left;
  padding: 7px 0px;
}
#projectstatus tbody tr:first-child th:first-child {
  border-top-left-radius: 4px;
}
#projectstatus tbody tr:first-child th:last-child {
  border-top-right-radius: 4px;
}
#projectstatus tbody tr:last-child td:first-child {
  border-bottom-left-radius: 4px;
}
#projectstatus tr:last-child td:last-child {
  border-bottom-right-radius: 4px;
}

/* ============================ list view entries ======================== */
div.listview-jobs {
  max-height:300px;
  overflow:auto;
}

/* ============================ parameters form ========================== */

table.parameters {
  border-collapse: collapse;
}

table.parameters > tbody > tr:first-child > td {
  padding-top: 4px;
}

table.parameters .setting-description {
  padding-bottom: 4px;
}

table.parameters > tbody:hover {
  background-color: #f0f0f0;
}

/* ============================ health report hover ========================== */

.healthReport a {
    text-decoration: none;
}

.healthReport div.healthReportDetails {
    display: none;
}

.healthReport:hover, .healthReport.hover { /* fix IE6 bug with :hover */
    background: transparent;
}

.healthReport:hover div.healthReportDetails, .healthReport.hover div.healthReportDetails {
    display: block;
    position: absolute;
    background-color: #ffe;
    border: 1px solid #bbb;
    margin-left: 32px; /* move it across a bit */
    z-index: 26;
}

.healthReport div.healthReportDetails table {
    border-collapse: collapse;
    width: 450px; /* fix IE bug with width */
}

/* ========================= build history ========================= */
#buildHistory .healthReport {
    display: inline;
    margin-right: 1em;
}

#buildHistory tr.no-wrap td.middle-align {
    padding: 0;
}

#buildHistory .desc {
  position: relative;
  padding: 0;
  margin-top: 5px;
  white-space: normal;
  opacity: 0.6;
}

#buildHistory .build-row-cell {
  position: relative;
}

#buildHistory .build-rss-links {
  float: right;
}

#buildHistoryPage {
  position: relative;
}

#buildHistoryPage .build-search-row td {
    position: relative;
}
#buildHistoryPage .build-search-row .clear {
    position: absolute;
    padding: 0px 4px;
    cursor: pointer;
    top: 7px;
    right: 6px;
    opacity: 0.5;
}
#buildHistoryPage .build-search-row .clear:hover {
    background-color: #d3d3d3;
    border: 1px solid #bbb;
    top: 6px;
    padding-right: 3px;
    border-top-right-radius: 2px;
}
#buildHistoryPage .build-search-row input {
    width: 100%;
    padding-left: 5px;
    padding-right: 20px;
}
#buildHistoryPage .build-search-row table {
    width: 100%;
}
#buildHistoryPage .build-search-row .build-search-help {
    width: 20px;
}
#buildHistoryPage .build-search-row .icon-help {
    position: absolute;
    cursor: pointer;
    top: 6px;
}

#buildHistoryPageNav {
  position: absolute;
  right: -21px;
  top: 41px;
  border: 1px solid;
  border-top-right-radius: 4px;
  border-bottom-right-radius: 4px;
  visibility: hidden;
}

#buildHistoryPageNav .nav {
  width: 16px;
  height: 16px;
  background: no-repeat;
  background-position: center;
  background-size: 16px 16px;
  margin: 4px 2px;
  cursor: pointer;
}

#buildHistoryPageNav.mouseOverSidePanel {
  visibility: visible;
  border-color: #f0f0f0 !important;
}
#buildHistoryPageNav.mouseOverSidePanelBuildHistory {
  border-color: #bbb !important;
}
#buildHistoryPageNav:hover {
  border-color: #bbb !important;
}

#buildHistoryPageNav .pageOne {
  background-image: url(../images/16x16/go_top.png);
}
#buildHistoryPageNav .pageUp {
  background-image: url(../images/16x16/go_up.png);
}
#buildHistoryPageNav .pageDown {
  background-image: url(../images/16x16/go_down.png);
}
#buildHistoryPageNav .find {
  background-image: url(../images/16x16/find.png);
}

.build-row {
  padding: 3px 4px 3px 4px;
}

.build-row.model-link-active {
  background: #e8e8e8 !important;
}

.build-row-cell {
  font-size: 12px;
}

.build-row-cell .pane.build-name {
  width: 25%;
  font-weight: bold;
  vertical-align: top;
}
.build-row-cell .pane.build-details {
  width: 50%;
}
.build-row-cell .pane.build-controls {
  width: 25%;
  text-align: right;
}
.build-row-cell .pane.build-details.block {
  width: 100%;
}

.pane.build-name a,
.pane.build-name a:visited {
  color: black;
  text-decoration: underline;
}

.pane.build-details a,
.pane.build-details a:visited {
  color: black;
  opacity: 0.6;
  text-decoration: none;
}
.pane.build-details a:hover {
  opacity: 1.0;
  text-decoration: underline;
}

.build-row.multi-line .build-row-cell .pane.build-name.block {
  width: 100%;
}
.build-row-cell .pane.build-controls.block {
  width: 100%;
}

.build-row-cell .pane.build-name .build-icon,
.build-row-cell .pane.build-name .display-name {
  display: inline-block;
}
.build-row-cell .pane.build-name .build-icon {
  position: absolute;
}

.build-row-cell .build-stop {
  display: inline-block;
  width: 30%;
}
.build-row-cell .build-badge {
  display: inline-block;
  text-align: right;
  width: 70%;
  padding: 2px 0;
}
.build-row-cell .build-badge > span {
  display: inline-block;
  max-width: 256px;
  padding: 0 1px;
  overflow: hidden;
}
.build-row-cell .build-badge > span + span {
  margin: 0 0 0 2px !important;
}
@media (min-width: 1170px) {
  .build-row-cell .build-badge > span {
    max-width: 296px;
  }
}

.build-row .build-name-controls .pane.build-name,
.build-row .build-details-controls .pane.build-details {
  width: 70%;
}

.build-row .build-row-cell .pane {
  padding: 0px 2px; /* Sync changes with func expandControlsTo50Percent in hudson-behavior.js */
  display: inline-block;
  overflow: hidden;
}

.build-row.multi-line .build-row-cell .block {
  display: block;
  overflow: auto;
}

.build-row.multi-line .build-row-cell .indent-multiline {
  margin-top: 5px;
}

.build-row.multi-line .build-row-cell .left-bar {
  position: absolute;
  top: 19px;
  bottom: 3px;
  left: 14px;
  border-left: 1px solid #cdcdcd;
}

.build-row-cell .pane.build-name .display-name {
  margin-left: 20px;
}

.build-row-cell .indent-multiline {
  padding-left: 20px !important;  /* Sync changes with func expandControlsTo50Percent in hudson-behavior.js */
}

.build-row .build-row-cell {
  /*visibility: hidden;*/
}
.build-row.overflow-checked .build-row-cell {
  visibility: visible;
}

/* ================ Element overflow calculation helper styles ================ */

.force-wrap, .force-wrap a {
  white-space: normal !important;
  overflow: visible !important;
}
.force-nowrap, .force-nowrap a {
  white-space: nowrap !important;
  overflow: hidden !important;
}

/* ========================= editable combobox style ========================= */
.comboBoxList {
  border: 1px solid #000;
  overflow: visible;
  background-color: white;
  color: black;
}
.comboBoxSelectedItem {
  background-color: Highlight;
  color: HighlightText;
}
.combobox-values {
  display: none;
}


/* ========================= directory tree ========================= */
.parentPath {
  font-size: 1.2em;
  font-weight: bold;
}

.dirTree li {
  list-style: none;
}

.dirTree .rootIcon {
  margin-right: 1em;
}

TABLE.fileList {
  margin-left: 2em;
  padding: 0;
}

TABLE.fileList TD {
  padding: 0;
}

TABLE.fileList TD.fileSize {
  padding-left: 2em;
  text-align: right;
  color: #888;
}



/* ========================= test result ========================= */
.result-passed {
  color: #3465a4;
}

.result-skipped {
  color: #ddbb00;
}

.result-fixed {
  color: #3465a4;
  font-weight: bold;
}

.result-failed {
  color: #ef2929;
}

.result-regression {
  color: #ef2929;
  font-weight: bold;
}
.test-trend-caption {
  text-align: center;
  font-size: 1.2em;
  font-weight: bold;
}



/* ========================= sortable table ========================= */
table.sortable a.sortheader {
  text-decoration: none;
  color: black;
  display: block;
}
table.sortable span.sortarrow {
  color: black;
  text-decoration: none;
}




/* ========================= fingerprint ========================= */
.md5sum {
  text-align: right;
}

.fingerprint-summary-header {
  font-size: 1.2em;
  vertical-align: middle;
}

TABLE.fingerprint-in-build TD {
  padding-left: 1em;
  padding-right: 1em;
}




/* ========================= plugin manager ========================= */
#plugins {
  margin-top: 0;
  border-top: none;
}

#pluginsAdv tr:hover {
  background-color: inherit;
}

#plugins tr.already-upgraded {
  background-color: #e8eeee;
}

#plugins input.uninstall {
  font-size: 11px;
  padding: 3px 5px;
  border-radius: 1px;
  font-family: Helvetica, Arial, sans-serif;
  font-weight: bold;
  background-color: #4b758b;
  color: #eee;
  border: 1px solid #5788a1;
}

#plugins tr.has-dependants input.uninstall {
  background-color: #e0e0e0;
  border: 1px solid #cccccc;
  color: #505050;
  background-color: white;
}

#plugins tr.all-dependants-disabled .enable input {
  pointer-events: auto;
  opacity: 1.0;
  visibility: visible;
}

#plugins tr.has-dependants input, #plugins tr.has-disabled-dependency .enable input {
  pointer-events: none;
  opacity: 0.2;
}

#plugins tr.has-dependants-but-disabled .enable input {
  pointer-events: auto;
  opacity: 1.0;
  visibility: visible;
}

#plugins tr.has-disabled-dependency .enable input {
  opacity: 0.4;
}

#plugins tr.deleted input {
  visibility: hidden !important;
}

#plugins .dependant-list, #plugins .dependency-list {
  display: none;
}

#plugins .enable-state-info, #plugins .uninstall-state-info {
    padding: 5px 20px;
    max-width: 70%;
    border: solid 1px #f0ad4e;
    border-radius: 3px;
    text-align: center;
}

#plugins .enable-state-info {
    float: left;
}

#plugins .uninstall-state-info {
    float: right;
}

#plugins .plugin-dependency-info .title, #plugins .plugin-dependency-info .subtitle {
    opacity: 0.7;
}
#plugins .plugin-dependency-info .title {
    margin-bottom: 5px;
    font-size: larger;
    font-weight: bolder;
}

#plugins .plugin-dependency-info span {
    margin: 5px 5px 0px 0px;
    background-color: #337ab7;
    display: inline-block;
    padding: .2em .6em .3em;
    font-size: 75%;
    font-weight: 700;
    line-height: 1;
    color: #fff;
    text-align: center;
    white-space: nowrap;
    vertical-align: baseline;
    border-radius: .25em;
}

/* ========================= repeatable elements ========================= */

.repeated-chunk {
    border: 2px dashed transparent;
}

.repeated-chunk.hover {
    border-color: #CCC;
}

.repeated-chunk .show-if-last      { visibility: hidden; }
.repeated-chunk.last .show-if-last { visibility: visible; }

.repeated-chunk .show-if-not-last      { visibility: visible; }
.repeated-chunk.last .show-if-not-last { visibility: hidden; }

.repeated-chunk .show-if-not-only      { visibility: visible; }
.repeated-chunk.only .show-if-not-only { visibility: hidden; }

/* == nested repeatable elements / 2 deep == */
.repeated-chunk .repeated-chunk .show-if-last      { visibility: hidden; }
.repeated-chunk .repeated-chunk.last .show-if-last { visibility: visible; }

.repeated-chunk .repeated-chunk .show-if-not-last      { visibility: visible; }
.repeated-chunk .repeated-chunk.last .show-if-not-last { visibility: hidden; }

.repeated-chunk .repeated-chunk .show-if-not-only      { visibility: visible; }
.repeated-chunk .repeated-chunk.only .show-if-not-only { visibility: hidden; }

/* == nested repeatable elements / 3 deep == */
.repeated-chunk .repeated-chunk .repeated-chunk .show-if-last      { visibility: hidden; }
.repeated-chunk .repeated-chunk .repeated-chunk.last .show-if-last { visibility: visible; }

.repeated-chunk .repeated-chunk .repeated-chunk .show-if-not-last      { visibility: visible; }
.repeated-chunk .repeated-chunk .repeated-chunk.last .show-if-not-last { visibility: hidden; }

.repeated-chunk .repeated-chunk .repeated-chunk .show-if-not-only      { visibility: visible; }
.repeated-chunk .repeated-chunk .repeated-chunk.only .show-if-not-only { visibility: hidden; }

/*
    <DIV>s marked with to-be-removed is used in conjunction with repeatable.jelly and hetero-list.jelly
    and represents a master copy that gets pulled out from HTML, then inserted later upon demand multiple times
    when the user does "Add".
*/
DIV.to-be-removed { display: none; }

/* ========================= Other form related CSS ========================= */

.row-set-end { display: none; }

/* ========================= Yahoo UI style adjustments ========================= */
.ygtvlabel, .ygtvlabel:link, .ygtvlabel:visited, .ygtvlabel:hover {
  color: inherit;
}

DIV.yahooTree td {
  vertical-align: middle;
}

.yui-tt {
  border: 1px solid black !important;
  background-color: #FFFFFF !important;
  padding: 2px !important;
  font-family: inherit !important;
  color: inherit !important;
}

.yui-skin-sam .yui-tt .bd {
  border: none !important;
  background-color: #FFF !important;
}

.yuimenu LI .yui-menu-tooltip {
  color: #A6A6A6;
}

.yuimenu LI.yui-menuitem-tooltip {
  border-bottom: 1px solid #808080;
  padding-bottom: 3px;
  margin-bottom: 1em;
}

#jenkins .yuimenuitem {
    font-size: 12px;
    padding: 3px;
}

#jenkins .yuimenuitem,
#jenkins .yuimenuitemlabel {
    cursor: pointer;
}

#jenkins .yuimenu .bd {
    border: 1px solid #ccc;
    box-shadow: 0px 3px 10px #bbb;
}

#jenkins .yui-menu-shadow {
    display: none;
}

/* ========================= search box at the top-right of the page ========================= */
#search-box {
  background: white url(../images/16x16/search.png) no-repeat 2px center;
  height: 24px;
  padding-left: 20px;
  width: 15em;
  position: static; 
  border: 1px solid #DDD;
  border-radius: 4px;
  box-shadow: 0 0 5px #DDD inset;
  outline: none;
}

#search-box-completion {
  text-align: left;
  width:25em;
  position: absolute;
  z-index: 1000;
}

#search-box-completion .yui-ac-content {
  border: 1px solid black;
  width:25em;
  background-color: white;
  overflow: hidden;
}

#search-box-completion UL {
  padding: 0 0;
  width: 100%;
  margin: 0 0;
  list-style: none;
}
#search-box-completion LI {
  padding-left:20px;
  white-space:nowrap;
}
#search-box-completion LI.yui-ac-highlight {
  background: #729FCF;
}
#search-box-minWidth {
  position:absolute;
  visibility: hidden;
  width:15em;
}

#search-box-sizer {
  position:absolute;
  visibility: hidden;
}


/* ========================= resizable text area ========================= */

TEXTAREA {
    margin-bottom: 0;
}
DIV.textarea-handle {
    height: 5px;
    font-size: 0;
    background: #EEE url(../images/textarea-handle.gif) no-repeat 50% 1px;
    border: 1px solid #BABDB6;
    border-top: none;
    cursor: s-resize;
}
TEXTAREA.rich-editor {
  visibility: hidden;
}

/* ========================= hover notification ========================= */

#hoverNotification {
    visibility:hidden;
    background-color: white;
    border: 1px solid black;
    padding: 0.5em;
}

/* ========================= D&D support in heterogenous/repeatable lists = */

.hetero-list-container .dd-handle, .repeated-container .dd-handle {
    cursor: move;
    background-image: url(../images/grip.png);
    background-repeat: repeat-y;
    padding-left: 20px;
}

.hetero-list-container.with-drag-drop .repeated-chunk {
    padding: 0.5em;
    margin-top: 0.5em;
    margin-bottom: 0.5em;
}


/* ========================= plugin update center ========================= */

#plugins .excerpt {
    white-space: normal;
    margin-top: 0.5em;
    padding-left: 2em;
    color: #888a85;
}

#plugins .compatWarning {
    white-space: normal;
    margin-top: 0.5em;
    padding-left: 2em;
    color: #FF0000;
}

#plugins .securityWarning {
    white-space: normal;
    margin-top: 0.5em;
    padding-left: 2em;
    color: #FF0000;
}

/* ========================= progress bar ========================= */

table.progress-bar {
  border-collapse: collapse;
  border: 1px solid #3465a4;
  height: 6px;
  width: 100px;
  clear: none;
}

table.progress-bar tr.unknown {
    background-image:url(../images/progress-unknown.gif);
}

td.progress-bar-done {
  background-color: #3465a4;
}

td.progress-bar-left {
  background-color: #ffffff;
}

table.progress-bar.red {
  border: 1px solid #cc0000;
}

table.progress-bar.red tr.unknown {
    background-image:url(../images/progress-unknown-red.gif);
}
table.progress-bar.red td.progress-bar-done {
  background-color: #cc0000;
}

/* ========================= notification bar ========================= */
#notification-bar {
    width:100%;
    position:fixed;
    text-align:center;
    left:0px;
    font-size: 2em;
    z-index:1000;
    border-bottom: 1px solid black;
}

/* ========================= YUI dialog ========================= */

.dialog .hd {
    font-size: 12px !important;
}
/* discovered this margin fix by a trial and error. This can very well be a totally wrong fix, or perhaps updating
 to the latest YUI will fix this? */
.dialog .hd {
    margin: 0 !important;
}

.dialog .bd {
    margin: 0 !important;
}

.dialog .ft {
    margin: 0 !important;
}

/* ========================= tags/labels ================== */
/* tag0 is the least important tag in a tag cloud */
.tag0 { font-size: 1.00em; }
.tag1 { font-size: 1.10em; }
.tag2 { font-size: 1.20em; }
.tag3 { font-size: 1.30em; }
.tag4 { font-size: 1.40em; }
.tag5 { font-size: 1.50em; }
.tag6 { font-size: 1.60em; }
.tag7 { font-size: 1.70em; }
.tag8 { font-size: 1.80em; }
.tag9 { font-size: 1.90em; }

/* ========================= textarea.jelly ================== */

.textarea-preview-container {
    text-align:left;
}
.textarea-preview {
    background-color: #F0F0F0;
    padding: 0.5em;
}

/* ========================= logRecords.jelly ================== */

.logrecord-metadata {
    font-size: 70%;
}

.logrecord-metadata-new {
    color: #8A8;
}

.logrecord-metadata-old {
    color: #AAA;
}

/* ========================= matrix configuration table ================== */
table#configuration-matrix {
  border: 1px #BBBBBB solid;
  border-collapse: collapse;
}
tr.matrix-row {
  background: #f0f0f0;
  font-weight: bold;
}
td.matrix-header {
  border: 1px #BBBBBB solid;
  padding: 3px;
}
td#matrix-title {
  padding: 3px;
}
td.matrix-leftcolumn {
  border: 1px #BBBBBB solid;
  font-weight: bold;
  background: #f0f0f0;
  padding: 3px;
}
td.matrix-cell {
  border: 1px #BBBBBB solid;
  text-align: center;
}

/* ========================= legend.jelly ================== */
table#legend-table td {
  vertical-align: middle;
}

/* ========================= select.jelly ================== */
select.select-ajax-pending {
  padding-left: 1.5em;
  padding-top: 0.5em;
  padding-bottom: 0.5em;
  color: transparent;
  background-image: url(../images/spinner.gif); /* this is why here and not in an adjunct */
  background-repeat: no-repeat;
  background-position: 2px;
}

/* ========================= Button styles ================= */
.btn-box {
  display:block; 
  margin-top:2em
}
#disable-project {
    margin-top: 6px;
}

#bottom-sticker .yui-button {
    margin-right: 20px;
}

/* This level of nesting is technically unnecessary, but to override the
 * default Yahoo styles. */
#jenkins .yui-button {
  border-width: 0;
  border-style: none;
  border-color: transparent;
  background: none;
  text-decoration: none;
}

#jenkins .yui-button .first-child {
    border-width: 0;
    border-style: none;
    border-color: transparent;
}
#jenkins .yui-button .btn,
#jenkins .yui-button button {
  font-size: 12px;
  padding: 3px 20px;
  *border: 0;
  border-radius: 1px;

  border: 1px solid #cccccc;
  background-color: #e0e0e0;
  font-family: Helvetica, Arial, sans-serif;

  color: #505050;
  font-weight: bold;
}

#jenkins .yui-button .hetero-list-add {
    padding-right: 35px;
}

#jenkins .yui-button .btn:hover,
#jenkins .yui-button button:hover,
#jenkins .yui-button .hover
{
    background-color: #d0d0d0;
    border: 1px solid #c0c0c0;
}

#jenkins .yui-button .btn:active,
#jenkins .yui-button button:active,
#jenkins .yui-button .active {
    background-color: #bbb;
    box-shadow: inset 0px 1px 6px 2px #929292;
    border: 1px solid #bbb;
}

#jenkins .yui-button .btn.disabled,
#jenkins .yui-button button[disabled],
#jenkins .yui-button button[disabled]:hover,
#jenkins .yui-button button[disabled]:active,
#jenkins .yui-button .disabled {
    background-color: #e5e5e5;
    color: #999;
    border: 1px solid #d2d2d2;
}

/* Color overrides */
#jenkins .yui-button.primary .btn,
#jenkins .yui-button.primary button {
    background-color: #4b758b;
    color: #eee;
    border: 1px solid #5788a1;
}
#jenkins .yui-button.primary .btn:hover,
#jenkins .yui-button.primary button:hover,
#jenkins .yui-button.primary .hover
{
    background-color: #3f6275;
    border: 1px solid #5788a1;
}
#jenkins .yui-button.primary .btn:active,
#jenkins .yui-button.primary button:active,
#jenkins .yui-button.primary .active
{
    background-color: #33505f;
    border: 1px solid #3f6275;
    box-shadow: inset 0px 1px 6px 2px #1b2b33;
}

#jenkins .yui-button.primary button:disabled,
#jenkins .yui-button.primary .disabled
{
    background-color: #adc6d3;
    color: #fff;
    border: 1px solid #a2becd;
}

#jenkins .yui-button.danger button {
    background-color: #d24939;
    color: #eee;
    border: 1px solid #be3a2b;
}

#jenkins .yui-button.danger button:hover,
#jenkins .yui-button.danger .hover
{
    background-color: #a23225;
    border: 1px solid #942e22;
}

#jenkins .yui-button.danger button:active,
#jenkins .yui-button.danger .active
{
    background-color: #942e22;
    border: 1px solid #6b2118;
    box-shadow: inset 0px 1px 6px 2px #79251b;
}

#jenkins .yui-button.danger button:disabled,
#jenkins .yui-button.danger .disabled
{
    background-color: #e5958c;
    color: #f8f8f8;
    border: 1px solid #e39280;
}

.i18n {
    display: none;
}

.alert {
    padding: 15px;
    margin-bottom: 20px;
    border: 1px solid transparent;
    border-radius: 4px;
}

.alert-warning {
    color: #8a6d3b;
    background-color: #fcf8e3;
    border-color: #faebcc;
}

body.no-decoration #main-panel {
    margin: 0 auto !important;
}
body.no-decoration #page-head,
body.no-decoration #side-panel,
body.no-decoration footer {
    display: none;
}
body.no-sticker #bottom-sticker {
    display: none;
}

/* see the Icon class for the definition of these CSS classes */
.icon-sm {
    width: 16px;
    height: 16px;
}

.icon-md {
    width: 24px;
    height: 24px;
}

.icon-lg {
    width: 32px;
    height: 32px;
}

.icon-xlg {
    width: 48px;
    height: 48px;
}

<<<<<<< HEAD
/* ----------- Manage Jenkins ----------- */

.manage-messages {
    margin-bottom: 20px;
}

.manage-messages a, .manage-messages a:visited {
    color: inherit !important;
    text-decoration: none;
}

.manage-messages a:hover, .manage-messages a:focus {
    text-decoration: underline;
}

.manage-messages dl dt:first-child {
    margin-top: 0;
}

.manage-messages dl dt {
    margin-top: 10px;
}

.manage-messages dl dd {
    margin-left: 15px;
}

.manage-messages dl:last-child {
    margin-bottom: 0;
}

.manage-messages dl dt::after {
    content: ": ";
}

.manage-messages .alert a {
    text-decoration: underline;
}

.manage-messages .alert a:hover {
    text-decoration: none;
}

.manage-messages .alert form {
    position: relative;
    float: right;
    margin: -6px 0 0 0 !important;
}

.manage-messages .alert form span {
    margin: 0 0 0 4px !important;
}

.manage-option {
    border: 1px solid transparent;
    margin-bottom: 4px;
}

.manage-option:hover {
    border: 1px solid #ccc;
    border-radius: 3px;
    background-color: #fafafa;
}

.manage-option dl {
    padding: 0;
    margin: 0 0 0 62px;
    min-height: 48px;
}

.manage-option dl dt {
    font-size: 16px;
    line-height: 24px;
}

.manage-option dl dd {
    margin-left: 0;
    line-height: 20px;
    color: #333;
    font-size: 14px;
}

.manage-option a {
    display: block;
    padding: 8px;
    margin: 0;
    text-decoration: none !important;
    color: #000;
    outline: 0;
}

.manage-option .icon {
    display: block;
    float: left;
    position: relative;
    width: 48px;
    height: 48px;
}

/* -------------------------------------- */
=======
/* rss-bar */

#rss-bar {
    margin:1em;
    text-align:right;
}

#rss-bar .icon-rss {
    border: 0;
}

#rss-bar .rss-bar-item {
    padding-left: 1em;
}
>>>>>>> 5b8ea4fe
<|MERGE_RESOLUTION|>--- conflicted
+++ resolved
@@ -1914,7 +1914,6 @@
     height: 48px;
 }
 
-<<<<<<< HEAD
 /* ----------- Manage Jenkins ----------- */
 
 .manage-messages {
@@ -2015,12 +2014,12 @@
 }
 
 /* -------------------------------------- */
-=======
-/* rss-bar */
+
+/* --------------- RSS bar -------------- */
 
 #rss-bar {
-    margin:1em;
-    text-align:right;
+    margin: 1em;
+    text-align: right;
 }
 
 #rss-bar .icon-rss {
@@ -2030,4 +2029,5 @@
 #rss-bar .rss-bar-item {
     padding-left: 1em;
 }
->>>>>>> 5b8ea4fe
+
+/* -------------------------------------- */