/*
 * The MIT License
 *
 * Copyright (c) 2004-2010, Sun Microsystems, Inc., Kohsuke Kawaguchi,
 * Daniel Dyer, Yahoo! Inc., Alan Harder, InfraDNA, Inc.
 *
 * Permission is hereby granted, free of charge, to any person obtaining a copy
 * of this software and associated documentation files (the "Software"), to deal
 * in the Software without restriction, including without limitation the rights
 * to use, copy, modify, merge, publish, distribute, sublicense, and/or sell
 * copies of the Software, and to permit persons to whom the Software is
 * furnished to do so, subject to the following conditions:
 *
 * The above copyright notice and this permission notice shall be included in
 * all copies or substantial portions of the Software.
 *
 * THE SOFTWARE IS PROVIDED "AS IS", WITHOUT WARRANTY OF ANY KIND, EXPRESS OR
 * IMPLIED, INCLUDING BUT NOT LIMITED TO THE WARRANTIES OF MERCHANTABILITY,
 * FITNESS FOR A PARTICULAR PURPOSE AND NONINFRINGEMENT. IN NO EVENT SHALL THE
 * AUTHORS OR COPYRIGHT HOLDERS BE LIABLE FOR ANY CLAIM, DAMAGES OR OTHER
 * LIABILITY, WHETHER IN AN ACTION OF CONTRACT, TORT OR OTHERWISE, ARISING FROM,
 * OUT OF OR IN CONNECTION WITH THE SOFTWARE OR THE USE OR OTHER DEALINGS IN
 * THE SOFTWARE.
 */
//
//
// JavaScript for Jenkins
//     See http://www.ibm.com/developerworks/web/library/wa-memleak/?ca=dgr-lnxw97JavascriptLeaks
//     for memory leak patterns and how to prevent them.
//

if (window.isRunAsTest) {
  // Disable postMessage when running in test mode (HtmlUnit).
  window.postMessage = false;
}

// create a new object whose prototype is the given object
function object(o) {
  function F() {}
  F.prototype = o;
  return new F();
}

function TryEach(fn) {
  return function (name) {
    try {
      fn(name);
    } catch (e) {
      console.error(e);
    }
  };
}

/**
 * A function that returns false if the page is known to be invisible.
 */
var isPageVisible = (function () {
  // @see https://developer.mozilla.org/en/DOM/Using_the_Page_Visibility_API
  // Set the name of the hidden property and the change event for visibility
  var hidden, visibilityChange;
  if (typeof document.hidden !== "undefined") {
    hidden = "hidden";
    visibilityChange = "visibilitychange";
  } else if (typeof document.mozHidden !== "undefined") {
    hidden = "mozHidden";
    visibilityChange = "mozvisibilitychange";
  } else if (typeof document.msHidden !== "undefined") {
    hidden = "msHidden";
    visibilityChange = "msvisibilitychange";
  } else if (typeof document.webkitHidden !== "undefined") {
    hidden = "webkitHidden";
    visibilityChange = "webkitvisibilitychange";
  }

  // By default, visibility set to true
  var pageIsVisible = true;

  // If the page is hidden, prevent any polling
  // if the page is shown, restore pollings
  function onVisibilityChange() {
    pageIsVisible = !document[hidden];
  }

  // Warn if the browser doesn't support addEventListener or the Page Visibility API
  if (
    typeof document.addEventListener !== "undefined" &&
    typeof hidden !== "undefined"
  ) {
    // Init the value to the real state of the page
    pageIsVisible = !document[hidden];

    // Handle page visibility change
    document.addEventListener(visibilityChange, onVisibilityChange, false);
  }

  return function () {
    return pageIsVisible;
  };
})();

// id generator
var iota = 0;

// crumb information
var crumb = {
  fieldName: null,
  value: null,

  init: function (crumbField, crumbValue) {
    if (crumbField == "") return; // layout.jelly passes in "" whereas it means null.
    this.fieldName = crumbField;
    this.value = crumbValue;
  },

  /**
   * Adds the crumb value into the given hash or array and returns it.
   */
  wrap: function (headers) {
    if (this.fieldName != null) {
      if (headers instanceof Array)
        // TODO prototype.js only seems to interpret object
        headers.push(this.fieldName, this.value);
      else headers[this.fieldName] = this.value;
    }
    // TODO return value unused
    return headers;
  },

  /**
   * Puts a hidden input field to the form so that the form submission will have the crumb value
   */
  appendToForm: function (form) {
    if (this.fieldName == null) return; // noop
    var div = document.createElement("div");
    div.classList.add("jenkins-!-display-contents");
    div.innerHTML =
      "<input type=hidden name='" +
      this.fieldName +
      "' value='" +
      this.value +
      "'>";
    form.appendChild(div);
    if (form.enctype == "multipart/form-data") {
      if (form.action.indexOf("?") != -1) {
        form.action = form.action + "&" + this.fieldName + "=" + this.value;
      } else {
        form.action = form.action + "?" + this.fieldName + "=" + this.value;
      }
    }
  },
};

(function initializeCrumb() {
  var extensionsAvailable = document.head.getAttribute(
    "data-extensions-available"
  );
  if (extensionsAvailable === "true") {
    var crumbHeaderName = document.head.getAttribute("data-crumb-header");
    var crumbValue = document.head.getAttribute("data-crumb-value");
    if (crumbHeaderName && crumbValue) {
      crumb.init(crumbHeaderName, crumbValue);
    }
  }
  // else, the instance is starting, restarting, etc.
})();

var isRunAsTest = undefined;
// Be careful, this variable does not include the absolute root URL as in Java part of Jenkins,
// but the contextPath only, like /jenkins
var rootURL = "not-defined-yet";
var resURL = "not-defined-yet";

(function initializeUnitTestAndURLs() {
  var dataUnitTest = document.head.getAttribute("data-unit-test");
  if (dataUnitTest !== null) {
    isRunAsTest = dataUnitTest === "true";
  }
  var dataRootURL = document.head.getAttribute("data-rooturl");
  if (dataRootURL !== null) {
    rootURL = dataRootURL;
  }
  var dataResURL = document.head.getAttribute("data-resurl");
  if (dataResURL !== null) {
    resURL = dataResURL;
  }
})();

(function initializeYUIDebugLogReader() {
  Behaviour.addLoadEvent(function () {
    var logReaderElement = document.getElementById("yui-logreader");
    if (logReaderElement !== null) {
      var logReader = new YAHOO.widget.LogReader("yui-logreader");
      logReader.collapse();
    }
  });
})();

// Form check code
//========================================================
var FormChecker = {
  // pending requests
  queue: [],

  // conceptually boolean, but doing so create concurrency problem.
  // that is, during unit tests, the AJAX.send works synchronously, so
  // the onComplete happens before the send method returns. On a real environment,
  // more likely it's the other way around. So setting a boolean flag to true or false
  // won't work.
  inProgress: 0,

  // defines the maximum number of parallel checks to be run
  // should be '1' when http1.1 is used as browsers will usually throttle the number of connections
  // and having a higher value can even have a negative impact. But with http2 enabled, this can
  // be a great performance improvement
  maxParallel: 1,

  /**
   * Schedules a form field check. Executions are serialized to reduce the bandwidth impact.
   *
   * @param url
   *      Remote doXYZ URL that performs the check. Query string should include the field value.
   * @param target
   *      HTML element whose innerHTML will be overwritten when the check is completed.
   */
  delayedCheck: function (url, target) {
    if (url == null || target == null) return; // don't know whether we should throw an exception or ignore this. some broken plugins have illegal parameters
    this.queue.push({ url: url, target: target });
    this.schedule();
  },

  sendRequest: function (url, params) {
<<<<<<< HEAD
    if (params.method !== "get") {
      var idx = url.indexOf("?");
      params.parameters = url.substring(idx + 1);
      url = url.substring(0, idx);
    }
=======
    const idx = url.indexOf("?");
    params.parameters = url.substring(idx + 1);
    url = url.substring(0, idx);
>>>>>>> 3c890bd2

    fetch(url, {
      method: "post",
      headers: crumb.wrap({
        "Content-Type": "application/x-www-form-urlencoded",
      }),
      body: params.parameters,
    }).then((response) => {
      params.onComplete(response);
    });
  },

  schedule: function () {
    if (this.inProgress >= this.maxParallel) return;
    if (this.queue.length === 0) return;

    var next = this.queue.shift();
    this.sendRequest(next.url, {
      onComplete: function (x) {
        x.text().then((responseText) => {
          updateValidationArea(next.target, responseText);
          FormChecker.inProgress--;
          FormChecker.schedule();
          layoutUpdateCallback.call();
        });
      },
    });
    this.inProgress++;
  },
};

function objectToUrlFormEncoded(parameters) {
  // https://stackoverflow.com/a/37562814/4951015
  // Code could be simplified if support for HTMLUnit is dropped
  // body: new URLSearchParams(parameters) is enough then, but it doesn't work in HTMLUnit currently
  let formBody = [];
  for (const property in parameters) {
    const encodedKey = encodeURIComponent(property);
    const encodedValue = encodeURIComponent(parameters[property]);
    formBody.push(encodedKey + "=" + encodedValue);
  }
  return formBody.join("&");
}

/**
 * Detects if http2 protocol is enabled.
 */
function isHttp2Enabled() {
  try {
    const p = performance.getEntriesByType("resource");
    if (p.length > 0) {
      if ("nextHopProtocol" in p[0] && p[0].nextHopProtocol === "h2") {
        return true;
      }
    }
  } catch (e) {
    console.error(e.stack || e);
  }
  return false;
}

// detect if we're using http2 and if yes increase the maxParallel connections
// of the FormChecker
if (isHttp2Enabled()) {
  FormChecker.maxParallel = 30;
}

/**
 * Find the sibling (in the sense of the structured form submission) form item of the given name,
 * and returns that DOM node.
 *
 * @param {HTMLElement} e
 * @param {string} name
 *      Name of the control to find. Can include "../../" etc in the prefix.
 *      See @RelativePath.
 *
 *      We assume that the name is normalized and doesn't contain any redundant component.
 *      That is, ".." can only appear as prefix, and "foo/../bar" is not OK (because it can be reduced to "bar")
 */
function findNearBy(e, name) {
  while (name.startsWith("../")) {
    name = name.substring(3);
    e = findFormParent(e, null, true);
  }

  // name="foo/bar/zot"  -> prefixes=["bar","foo"] & name="zot"
  var prefixes = name.split("/");
  name = prefixes.pop();
  prefixes = prefixes.reverse();

  // does 'e' itself match the criteria?
  // as some plugins use the field name as a parameter value, instead of 'value'
  var p = findFormItem(e, name, function (e, filter) {
    return filter(e) ? e : null;
  });
  if (p != null && prefixes.length == 0) return p;

  var owner = findFormParent(e, null, true);

  function locate(iterator, e) {
    // keep finding elements until we find the good match
    while (true) {
      e = iterator(e, name);
      if (e == null) return null;

      // make sure this candidate element 'e' is in the right point in the hierarchy
      var p = e;
      for (var i = 0; i < prefixes.length; i++) {
        p = findFormParent(p, null, true);
        if (p.getAttribute("name") != prefixes[i]) return null;
      }
      if (findFormParent(p, null, true) == owner) return e;
    }
  }

  return locate(findPreviousFormItem, e) || locate(findNextFormItem, e);
}

function controlValue(e) {
  if (e == null) return null;
  // compute the form validation value to be sent to the server
  var type = e.getAttribute("type");
  if (type != null && type.toLowerCase() == "checkbox") return e.checked;
  return e.value;
}

function toValue(e) {
  return encodeURIComponent(controlValue(e));
}

/**
 * Builds a query string in a fluent API pattern.
 * @param {HTMLElement} owner
 *      The 'this' control.
 */
function qs(owner) {
  return {
    params: "",

    append: function (s) {
      if (this.params.length == 0) this.params += "?";
      else this.params += "&";
      this.params += s;
      return this;
    },

    nearBy: function (name) {
      var e = findNearBy(owner, name);
      if (e == null) return this; // skip
      return this.append(Path.tail(name) + "=" + toValue(e));
    },

    addThis: function () {
      return this.append("value=" + toValue(owner));
    },

    toString: function () {
      return this.params;
    },
  };
}

// find the nearest ancestor node that has the given tag name
function findAncestor(e, tagName) {
  return e.closest(tagName);
}

function findAncestorClass(e, cssClass) {
  return e.closest("." + cssClass);
}

function isTR(tr, nodeClass) {
  return (
    tr.tagName == "TR" ||
    tr.classList.contains(nodeClass || "tr") ||
    tr.classList.contains("jenkins-form-item")
  );
}

function findFollowingTR(node, className, nodeClass) {
  // identify the parent TR
  var tr = node;
  while (!isTR(tr, nodeClass)) {
    tr = tr.parentNode;
    if (!(tr instanceof Element)) return null;
  }

  // then next TR that matches the CSS
  do {
    // Supports plugins with custom variants of <f:entry> that call
    // findFollowingTR(element, 'validation-error-area') and haven't migrated
    // to use querySelector
    if (className === "validation-error-area" || className === "help-area") {
      var queryChildren = tr.getElementsByClassName(className);
      if (
        queryChildren.length > 0 &&
        (isTR(queryChildren[0]) ||
          queryChildren[0].classList.contains(className))
      )
        return queryChildren[0];
    }

    tr = tr.nextElementSibling;
  } while (tr != null && (!isTR(tr) || !tr.classList.contains(className)));

  return tr;
}

function findInFollowingTR(input, className) {
  var node = findFollowingTR(input, className);
  if (node.tagName == "TR") {
    node = node.firstElementChild.nextSibling;
  } else {
    node = node.firstElementChild;
  }
  return node;
}

function find(src, filter, traversalF) {
  while (src != null) {
    src = traversalF(src);
    if (src != null && filter(src)) return src;
  }
  return null;
}

/**
 * Traverses a form in the reverse document order starting from the given element (but excluding it),
 * until the given filter matches, or run out of an element.
 */
function findPrevious(src, filter) {
  return find(src, filter, function (e) {
    var p = e.previousSibling;
    if (p == null) return e.parentNode;
    while (p.lastElementChild != null) p = p.lastElementChild;
    return p;
  });
}

function findNext(src, filter) {
  return find(src, filter, function (e) {
    var n = e.nextSibling;
    if (n == null) return e.parentNode;
    while (n.firstElementChild != null) n = n.firstElementChild;
    return n;
  });
}

function findFormItem(src, name, directionF) {
  var name2 = "_." + name; // handles <textbox field="..." /> notation silently
  return directionF(src, function (e) {
    if (e.tagName == "INPUT" && e.type == "radio" && e.checked == true) {
      var r = 0;
      while (e.name.substring(r, r + 8) == "removeme")
        //radio buttons have must be unique in repeatable blocks so name is prefixed
        r = e.name.indexOf("_", r + 8) + 1;
      return name == e.name.substring(r);
    }
    return (
      (e.tagName == "INPUT" ||
        e.tagName == "TEXTAREA" ||
        e.tagName == "SELECT") &&
      (e.name == name || e.name == name2)
    );
  });
}

/**
 * Traverses a form in the reverse document order and finds an INPUT element that matches the given name.
 */
function findPreviousFormItem(src, name) {
  return findFormItem(src, name, findPrevious);
}

function findNextFormItem(src, name) {
  return findFormItem(src, name, findNext);
}

// This method seems unused in the ecosystem, only grails-plugin was using it but it's blacklisted now
/**
 * Parse HTML into DOM.
 */
function parseHtml(html) {
  var c = document.createElement("div");
  c.innerHTML = html;
  return c.firstElementChild;
}

/**
 * Evaluates the script in global context.
 */
function geval(script) {
  // execScript chokes on "" but eval doesn't, so we need to reject it first.
  if (script == null || script == "") return;
  // see http://perfectionkills.com/global-eval-what-are-the-options/
  // note that execScript cannot return value
  (this.execScript || eval)(script);
}

/**
 * Emulate the firing of an event.
 *
 * @param {HTMLElement} element
 *      The element that will fire the event
 * @param {String} event
 *      like 'change', 'blur', etc.
 */
function fireEvent(element, event) {
  if (document.createEvent) {
    // dispatch for firefox + others
    var evt = document.createEvent("HTMLEvents");
    evt.initEvent(event, true, true); // event type,bubbling,cancelable
    return !element.dispatchEvent(evt);
  } else {
    // dispatch for IE
    var evt = document.createEventObject();
    return element.fireEvent("on" + event, evt);
  }
}

// Behavior rules
//========================================================
// using tag names in CSS selector makes the processing faster

/**
 * Updates the validation area for a form element
 * @param {HTMLElement} validationArea The validation area for a given form element
 * @param {string} content The content to update the validation area with
 */
function updateValidationArea(validationArea, content) {
  validationArea.classList.add("validation-error-area--visible");

  if (content === "<div/>") {
    validationArea.classList.remove("validation-error-area--visible");
    validationArea.style.height = "0px";
    validationArea.innerHTML = content;
  } else {
    // Only change content if different, causes an unnecessary animation otherwise
    if (validationArea.innerHTML !== content) {
      validationArea.innerHTML = content;
      validationArea.style.height =
        validationArea.children[0].offsetHeight + "px";

      // Only include the notice in the validation-error-area, move all other elements out
      if (validationArea.children.length > 1) {
        Array.from(validationArea.children)
          .slice(1)
          .forEach((element) => {
            validationArea.after(element);
          });
      }

      Behaviour.applySubtree(validationArea);
      // For errors with additional details, apply the subtree to the expandable details pane
      if (validationArea.nextElementSibling) {
        Behaviour.applySubtree(validationArea.nextElementSibling);
      }
    }
  }
}

function registerValidator(e) {
  // Retrieve the validation error area
  var tr = e
    .closest(".jenkins-form-item")
    .querySelector(".validation-error-area");
  if (!tr) {
    console.warn(
      "Couldn't find the expected validation element (.validation-error-area) for element",
      e.closest(".jenkins-form-item")
    );
    return;
  }
  // find the validation-error-area
  e.targetElement = tr;

  e.targetUrl = function () {
    var url = this.getAttribute("checkUrl");
    var depends = this.getAttribute("checkDependsOn");

    if (depends == null) {
      // legacy behaviour where checkUrl is a JavaScript
      try {
        return eval(url); // need access to 'this', so no 'geval'
      } catch (e) {
        if (window.console != null)
          console.warn(
            "Legacy checkUrl '" + url + "' is not valid JavaScript: " + e
          );
        if (window.YUI != null)
          YUI.log(
            "Legacy checkUrl '" + url + "' is not valid JavaScript: " + e,
            "warn"
          );
        return url; // return plain url as fallback
      }
    } else {
      var q = qs(this).addThis();
      if (depends.length > 0)
        depends.split(" ").forEach(
          TryEach(function (n) {
            q.nearBy(n);
          })
        );
      return url + q.toString();
    }
  };

  var url = e.targetUrl();
  try {
    FormChecker.delayedCheck(url, e.targetElement);
  } catch (x) {
    // this happens if the checkUrl refers to a non-existing element.
    // don't let this kill off the entire JavaScript
    console.warn(
      "Failed to register validation method: " +
        e.getAttribute("checkUrl") +
        " : " +
        e
    );
    return;
  }

  var checker = function () {
    const validationArea = this.targetElement;
    FormChecker.sendRequest(this.targetUrl(), {
<<<<<<< HEAD
      method: method,
=======
>>>>>>> 3c890bd2
      onComplete: function (response) {
        // TODO Add i18n support
        response.text().then((responseText) => {
          const errorMessage = `<div class="error">An internal error occurred during form field validation (HTTP ${status}). Please reload the page and if the problem persists, ask the administrator for help.</div>`;
          updateValidationArea(
            validationArea,
            response.status === 200 ? responseText : errorMessage
          );
        });
      },
    });
  };
  var oldOnchange = e.onchange;
  if (typeof oldOnchange == "function") {
    e.onchange = function () {
      checker.call(this);
      oldOnchange.call(this);
    };
  } else e.onchange = checker;

  var v = e.getAttribute("checkDependsOn");
  if (v) {
    v.split(" ").forEach(
      TryEach(function (name) {
        var c = findNearBy(e, name);
        if (c == null) {
          if (window.console != null)
            console.warn("Unable to find nearby " + name);
          if (window.YUI != null)
            YUI.log(
              "Unable to find a nearby control of the name " + name,
              "warn"
            );
          return;
        }
        c.addEventListener("change", checker.bind(e));
      })
    );
  }

  e = null; // avoid memory leak
}

function registerRegexpValidator(e, regexp, message) {
  var tr = e
    .closest(".jenkins-form-item")
    .querySelector(".validation-error-area");
  if (!tr) {
    console.warn(
      "Couldn't find the expected parent element (.setting-main) for element",
      e.closest(".jenkins-form-item")
    );
    return;
  }
  // find the validation-error-area
  e.targetElement = tr;
  var checkMessage = e.getAttribute("checkMessage");
  if (checkMessage) message = checkMessage;
  var oldOnchange = e.onchange;
  e.onchange = function () {
    var set = oldOnchange != null ? oldOnchange.call(this) : false;
    if (this.value.match(regexp)) {
      if (!set) {
        updateValidationArea(this.targetElement, `<div/>`);
      }
    } else {
      updateValidationArea(
        this.targetElement,
        `<div class="error">${message}</div>`
      );
      set = true;
    }
    return set;
  };
  e.onchange.call(e);
  e = null; // avoid memory leak
}

/**
 * Add a validator for number fields which contains 'min', 'max' attribute
 * @param e Input element
 */
function registerMinMaxValidator(e) {
  var tr = e
    .closest(".jenkins-form-item")
    .querySelector(".validation-error-area");
  if (!tr) {
    console.warn(
      "Couldn't find the expected parent element (.setting-main) for element",
      e.closest(".jenkins-form-item")
    );
    return;
  }
  // find the validation-error-area
  e.targetElement = tr;
  var checkMessage = e.getAttribute("checkMessage");
  if (checkMessage) message = checkMessage;
  var oldOnchange = e.onchange;
  e.onchange = function () {
    var set = oldOnchange != null ? oldOnchange.call(this) : false;

    const min = this.getAttribute("min");
    const max = this.getAttribute("max");

    function isInteger(str) {
      return str.match(/^-?\d*$/) !== null;
    }

    if (isInteger(this.value)) {
      // Ensure the value is an integer
      if (min !== null && isInteger(min) && max !== null && isInteger(max)) {
        // Both min and max attributes are available

        if (min <= max) {
          // Add the validator if min <= max
          if (
            parseInt(min) > parseInt(this.value) ||
            parseInt(this.value) > parseInt(max)
          ) {
            // The value is out of range
            updateValidationArea(
              this.targetElement,
              `<div class="error">This value should be between ${min} and ${max}</div>`
            );
            set = true;
          } else {
            if (!set) {
              updateValidationArea(this.targetElement, `<div/>`);
            }
          }
        }
      } else if (
        min !== null &&
        isInteger(min) &&
        (max === null || !isInteger(max))
      ) {
        // There is only 'min' available

        if (parseInt(min) > parseInt(this.value)) {
          updateValidationArea(
            this.targetElement,
            `<div class="error">This value should be larger than ${min}</div>`
          );
          set = true;
        } else {
          if (!set) {
            updateValidationArea(this.targetElement, `<div/>`);
          }
        }
      } else if (
        (min === null || !isInteger(min)) &&
        max !== null &&
        isInteger(max)
      ) {
        // There is only 'max' available

        if (parseInt(max) < parseInt(this.value)) {
          updateValidationArea(
            this.targetElement,
            `<div class="error">This value should be less than ${max}</div>`
          );
          set = true;
        } else {
          if (!set) {
            updateValidationArea(this.targetElement, `<div/>`);
          }
        }
      }
    }
    return set;
  };
  e.onchange.call(e);
  e = null; // avoid memory leak
}

/**
 * Prevent user input 'e' or 'E' in <f:number>
 * @param event Input event
 */
function preventInputEe(event) {
  if (event.which === 69 || event.which === 101) {
    event.preventDefault();
  }
}

function escapeHTML(html) {
  return html
    .replace(/&/g, "&amp;")
    .replace(/</g, "&lt;")
    .replace(/>/g, "&gt;");
}

/**
 * Wraps a <button> into YUI button.
 *
 * @param e
 *      button element
 * @param onclick
 *      onclick handler
 * @return
 *      YUI Button widget.
 */
function makeButton(e, onclick) {
  var h = e.onclick;
  var clsName = e.className;
  var n = e.name;

  var attributes = {};
  // YUI Button class interprets value attribute of <input> as HTML
  // similar to how the child nodes of a <button> are treated as HTML.
  // in standard HTML, we wouldn't expect the former case, yet here we are!
  if (e.tagName === "INPUT") {
    attributes.label = escapeHTML(e.value);
  }
  var btn = new YAHOO.widget.Button(e, attributes);
  if (onclick != null) btn.addListener("click", onclick);
  if (h != null) btn.addListener("click", h);
  var be = btn.get("element");
  var classesSeparatedByWhitespace = clsName.split(" ");
  for (var i = 0; i < classesSeparatedByWhitespace.length; i++) {
    var singleClass = classesSeparatedByWhitespace[i];
    if (singleClass) {
      be.classList.add(singleClass);
    }
  }
  if (n)
    // copy the name
    be.setAttribute("name", n);

  // keep the data-* attributes from the source
  var length = e.attributes.length;
  for (var i = 0; i < length; i++) {
    var attribute = e.attributes[i];
    var attributeName = attribute.name;
    if (attributeName.startsWith("data-")) {
      btn._button.setAttribute(attributeName, attribute.value);
    }
  }
  return btn;
}

/*
    If we are inside 'to-be-removed' class, some HTML altering behaviors interact badly, because
    the behavior re-executes when the removed master copy gets reinserted later.
 */
function isInsideRemovable(e) {
  return !!e.closest(".to-be-removed");
}

/**
 * Render the template captured by &lt;l:renderOnDemand> at the element 'e' and replace 'e' by the content.
 *
 * @param {HTMLElement} e
 *      The place holder element to be lazy-rendered.
 * @param {boolean} noBehaviour
 *      if specified, skip the application of behaviour rule.
 */
function renderOnDemand(e, callback, noBehaviour) {
  if (!e || !e.classList.contains("render-on-demand")) return;
  var proxy = eval(e.getAttribute("proxy"));
  proxy.render(function (t) {
    var contextTagName = e.parentNode.tagName;
    var c;
    if (contextTagName == "TBODY") {
      c = document.createElement("DIV");
      c.innerHTML = "<TABLE><TBODY>" + t.responseText + "</TBODY></TABLE>";
      c = c./*JENKINS-15494*/ lastElementChild.firstElementChild;
    } else {
      c = document.createElement(contextTagName);
      c.innerHTML = t.responseText;
    }

    var elements = [];
    while (c.firstElementChild != null) {
      var n = c.firstElementChild;
      e.parentNode.insertBefore(n, e);
      if (n.nodeType == 1 && !noBehaviour) elements.push(n);
    }
    e.remove();

    evalInnerHtmlScripts(t.responseText, function () {
      Behaviour.applySubtree(elements, true);
      if (callback) callback(t);
    });
  });
}

/**
 * Finds all the script tags
 */
function evalInnerHtmlScripts(text, callback) {
  var q = [];
  var matchAll = new RegExp("<script([^>]*)>([\\S\\s]*?)</script>", "img");
  var matchOne = new RegExp("<script([^>]*)>([\\S\\s]*?)</script>", "im");
  var srcAttr = new RegExp("src=['\"]([^'\"]+)['\"]", "i");
  (text.match(matchAll) || []).map(function (s) {
    var m = s.match(srcAttr);
    if (m) {
      q.push(function (cont) {
        loadScript(m[1], cont);
      });
    } else {
      q.push(function (cont) {
        geval(s.match(matchOne)[2]);
        cont();
      });
    }
  });
  q.push(callback);
  sequencer(q);
}

/**
 * Take an array of (typically async) functions and run them in a sequence.
 * Each of the function in the array takes one 'continuation' parameter, and upon the completion
 * of the function it needs to invoke "continuation()" to signal the execution of the next function.
 */
function sequencer(fs) {
  var nullFunction = function () {};
  function next() {
    if (fs.length > 0) {
      (fs.shift() || nullFunction)(next);
    }
  }
  return next();
}

function progressBarOnClick() {
  var href = this.getAttribute("href");
  if (href != null) window.location = href;
}

function labelAttachPreviousOnClick() {
  var e = this.previousElementSibling;
  while (e != null) {
    if (e.classList.contains("jenkins-radio")) {
      e = e.querySelector("input");
    }
    if (e.tagName == "INPUT") {
      e.click();
      break;
    }
    e = e.previousElementSibling;
  }
}

function helpButtonOnClick() {
  var tr =
    findFollowingTR(this, "help-area", "help-sibling") ||
    findFollowingTR(this, "help-area", "setting-help") ||
    findFollowingTR(this, "help-area");
  var div = tr.firstElementChild;
  if (!div.classList.contains("help")) {
    div = div.nextElementSibling.firstElementChild;
  }

  if (div.style.display != "block") {
    div.style.display = "block";
    // make it visible

    fetch(this.getAttribute("helpURL")).then((rsp) => {
      rsp.text().then((responseText) => {
        if (rsp.ok) {
          var from = rsp.headers.get("X-Plugin-From");
          // Which plugin is this from?
          div.innerHTML =
            responseText +
            (from ? "<div class='from-plugin'>" + from + "</div>" : "");

          // Ensure links open in new window unless explicitly specified otherwise
          var links = div.getElementsByTagName("a");
          for (var i = 0; i < links.length; i++) {
            var link = links[i];
            if (link.hasAttribute("href")) {
              // ignore document anchors
              if (!link.hasAttribute("target")) {
                link.setAttribute("target", "_blank");
              }
              if (!link.hasAttribute("rel")) {
                link.setAttribute("rel", "noopener noreferrer");
              }
            }
          }
        } else {
          div.innerHTML =
            "<b>ERROR</b>: Failed to load help file: " + responseText;
        }
        layoutUpdateCallback.call();
      });
    });
  } else {
    div.style.display = "none";
    layoutUpdateCallback.call();
  }

  return false;
}

function isCommandKey(event) {
  return event.key === "Meta";
}
function isReturnKeyDown() {
  return event.type == "keydown" && event.key === "Enter";
}
function getParentForm(element) {
  if (element == null) throw "not found a parent form";
  if (element instanceof HTMLFormElement) return element;

  return getParentForm(element.parentNode);
}

// figure out the corresponding end marker
function findEnd(e) {
  for (var depth = 0; ; e = e.nextElementSibling) {
    if (e.classList.contains("rowvg-start")) depth++;
    if (e.classList.contains("rowvg-end")) depth--;
    if (depth == 0) return e;
  }
}

function makeOuterVisible(b) {
  this.outerVisible = b;
  this.updateVisibility();
}

function makeInnerVisible(b) {
  this.innerVisible = b;
  this.updateVisibility();
}

function updateVisibility() {
  var display = this.outerVisible && this.innerVisible;
  for (var e = this.start; e != this.end; e = e.nextElementSibling) {
    if (e.rowVisibilityGroup && e != this.start) {
      e.rowVisibilityGroup.makeOuterVisible(this.innerVisible);
      e = e.rowVisibilityGroup.end; // the above call updates visibility up to e.rowVisibilityGroup.end inclusive
    } else {
      if (display) {
        e.style.display = "";
        e.classList.remove("form-container--hidden");
      } else {
        // TODO remove display once tab bar (ConfigTableMetaData) is able to handle hidden tabs via class and not just display
        e.style.display = "none";
        e.classList.add("form-container--hidden");
      }
    }
  }
  layoutUpdateCallback.call();
}

function rowvgStartEachRow(recursive, f) {
  if (recursive) {
    for (var e = this.start; e != this.end; e = e.nextElementSibling) f(e);
  } else {
    throw "not implemented yet";
  }
}

(function () {
  var p = 20;
  Behaviour.specify("TABLE.sortable", "table-sortable", ++p, function (e) {
    // sortable table
    e.sortable = new Sortable.Sortable(e);
  });

  Behaviour.specify(
    "TABLE.progress-bar",
    "table-progress-bar",
    ++p,
    function (e) {
      // progressBar.jelly
      e.onclick = progressBarOnClick;
    }
  );

  // <label> that doesn't use ID, so that it can be copied in <repeatable>
  Behaviour.specify(
    "LABEL.attach-previous",
    "label-attach-previous",
    ++p,
    function (e) {
      e.onclick = labelAttachPreviousOnClick;
    }
  );

  // form fields that are validated via AJAX call to the server
  // elements with this class should have two attributes 'checkUrl' that evaluates to the server URL.
  Behaviour.specify(
    "INPUT.validated",
    "input-validated",
    ++p,
    registerValidator
  );
  Behaviour.specify(
    "SELECT.validated",
    "select-validated",
    ++p,
    registerValidator
  );
  Behaviour.specify(
    "TEXTAREA.validated",
    "textarea-validated",
    ++p,
    registerValidator
  );

  // validate required form values
  Behaviour.specify("INPUT.required", "input-required", ++p, function (e) {
    registerRegexpValidator(e, /./, "Field is required");
  });

  // validate form values to be an integer
  Behaviour.specify("INPUT.number", "input-number", ++p, function (e) {
    e.addEventListener("keypress", preventInputEe);
    registerMinMaxValidator(e);
    registerRegexpValidator(e, /^((\-?\d+)|)$/, "Not an integer");
  });

  Behaviour.specify(
    "INPUT.number-required",
    "input-number-required",
    ++p,
    function (e) {
      e.addEventListener("keypress", preventInputEe);
      registerMinMaxValidator(e);
      registerRegexpValidator(e, /^\-?(\d+)$/, "Not an integer");
    }
  );

  Behaviour.specify(
    "INPUT.non-negative-number-required",
    "input-non-negative-number-required",
    ++p,
    function (e) {
      e.addEventListener("keypress", preventInputEe);
      registerMinMaxValidator(e);
      registerRegexpValidator(e, /^\d+$/, "Not a non-negative integer");
    }
  );

  Behaviour.specify(
    "INPUT.positive-number",
    "input-positive-number",
    ++p,
    function (e) {
      e.addEventListener("keypress", preventInputEe);
      registerMinMaxValidator(e);
      registerRegexpValidator(e, /^(\d*[1-9]\d*|)$/, "Not a positive integer");
    }
  );

  Behaviour.specify(
    "INPUT.positive-number-required",
    "input-positive-number-required",
    ++p,
    function (e) {
      e.addEventListener("keypress", preventInputEe);
      registerMinMaxValidator(e);
      registerRegexpValidator(e, /^[1-9]\d*$/, "Not a positive integer");
    }
  );

  Behaviour.specify(
    "INPUT.auto-complete",
    "input-auto-complete",
    ++p,
    function (e) {
      // form field with auto-completion support
      // insert the auto-completion container
      var div = document.createElement("DIV");
      e.parentNode.insertBefore(div, e.nextElementSibling);
      e.style.position = "relative"; // or else by default it's absolutely positioned, making "width:100%" break

      var ds = new YAHOO.util.XHRDataSource(e.getAttribute("autoCompleteUrl"));
      ds.responseType = YAHOO.util.XHRDataSource.TYPE_JSON;
      ds.responseSchema = {
        resultsList: "suggestions",
        fields: ["name"],
      };

      // Instantiate the AutoComplete
      var ac = new YAHOO.widget.AutoComplete(e, div, ds);
      ac.generateRequest = function (query) {
        return "?value=" + query;
      };
      ac.autoHighlight = false;
      ac.prehighlightClassName = "yui-ac-prehighlight";
      ac.animSpeed = 0;
      ac.formatResult = ac.formatEscapedResult;
      ac.useShadow = true;
      ac.autoSnapContainer = true;
      ac.delimChar = e.getAttribute("autoCompleteDelimChar");
      ac.doBeforeExpandContainer = function (textbox, container) {
        // adjust the width every time we show it
        container.style.width = textbox.clientWidth + "px";
        var Dom = YAHOO.util.Dom;
        Dom.setXY(container, [
          Dom.getX(textbox),
          Dom.getY(textbox) + textbox.offsetHeight,
        ]);
        return true;
      };
    }
  );

  Behaviour.specify(
    "A.jenkins-help-button",
    "a-jenkins-help-button",
    ++p,
    function (e) {
      e.onclick = helpButtonOnClick;
      e.tabIndex = 9999; // make help link unnavigable from keyboard
      e.parentNode.parentNode.classList.add("has-help");
    }
  );

  // legacy class name
  Behaviour.specify("A.help-button", "a-help-button", ++p, function (e) {
    e.onclick = helpButtonOnClick;
    e.tabIndex = 9999; // make help link unnavigable from keyboard
    e.parentNode.parentNode.classList.add("has-help");
  });

  // Script Console : settings and shortcut key
  Behaviour.specify("TEXTAREA.script", "textarea-script", ++p, function (e) {
    (function () {
      var cmdKeyDown = false;
      var mode = e.getAttribute("script-mode") || "text/x-groovy";
      var readOnly = eval(e.getAttribute("script-readOnly")) || false;

      var w = CodeMirror.fromTextArea(e, {
        mode: mode,
        lineNumbers: true,
        matchBrackets: true,
        readOnly: readOnly,
        onKeyEvent: function (editor, event) {
          function saveAndSubmit() {
            editor.save();
            getParentForm(e).submit();
            event.stop();
          }

          // Mac (Command + Enter)
          if (navigator.userAgent.indexOf("Mac") > -1) {
            if (event.type == "keydown" && isCommandKey(event)) {
              cmdKeyDown = true;
            }
            if (event.type == "keyup" && isCommandKey(event)) {
              cmdKeyDown = false;
            }
            if (cmdKeyDown && isReturnKeyDown()) {
              saveAndSubmit();
              return true;
            }

            // Windows, Linux (Ctrl + Enter)
          } else {
            if (event.ctrlKey && isReturnKeyDown()) {
              saveAndSubmit();
              return true;
            }
          }
        },
      }).getWrapperElement();
    })();
  });

  // deferred client-side clickable map.
  // this is useful where the generation of <map> element is time consuming
  Behaviour.specify("IMG[lazymap]", "img-lazymap-", ++p, function (e) {
    fetch(e.getAttribute("lazymap")).then((rsp) => {
      if (rsp.ok) {
        rsp.text().then((responseText) => {
          var div = document.createElement("div");
          document.body.appendChild(div);
          div.innerHTML = responseText;
          var id = "map" + iota++;
          div.firstElementChild.setAttribute("name", id);
          e.setAttribute("usemap", "#" + id);
        });
      }
    });
  });

  // Native browser resizing doesn't work for CodeMirror textboxes so let's create our own
  Behaviour.specify(".CodeMirror", "codemirror", ++p, function (codemirror) {
    const MIN_HEIGHT = Math.min(200, codemirror.clientHeight);

    const resizer = document.createElement("div");
    resizer.className = "jenkins-codemirror-resizer";

    let start_x;
    let start_y;
    let start_h;

    function height_of($el) {
      return parseInt(window.getComputedStyle($el).height.replace(/px$/, ""));
    }

    function on_drag(e) {
      codemirror.CodeMirror.setSize(
        null,
        Math.max(MIN_HEIGHT, start_h + e.y - start_y) + "px"
      );
    }

    function on_release() {
      document.body.removeEventListener("mousemove", on_drag);
      window.removeEventListener("mouseup", on_release);
    }

    resizer.addEventListener("mousedown", function (e) {
      start_x = e.x;
      start_y = e.y;
      start_h = height_of(codemirror);

      document.body.addEventListener("mousemove", on_drag);
      window.addEventListener("mouseup", on_release);
    });

    codemirror.parentNode.insertBefore(resizer, codemirror.nextSibling);
  });

  // structured form submission
  Behaviour.specify("FORM", "form", ++p, function (form) {
    crumb.appendToForm(form);
    if (form.classList.contains("no-json")) return;
    // add the hidden 'json' input field, which receives the form structure in JSON
    var div = document.createElement("div");
    div.classList.add("jenkins-!-display-contents");
    div.innerHTML = "<input type=hidden name=json value=init>";
    form.appendChild(div);

    var oldOnsubmit = form.onsubmit;
    if (typeof oldOnsubmit == "function") {
      form.onsubmit = function () {
        return buildFormTree(this) && oldOnsubmit.call(this);
      };
    } else {
      form.onsubmit = function () {
        return buildFormTree(this);
      };
    }

    form = null; // memory leak prevention
  });

  Behaviour.specify(
    "INPUT.submit-button",
    "input-submit-button",
    ++p,
    function (e) {
      makeButton(e);
    }
  );

  Behaviour.specify("INPUT.yui-button", "input-yui-button", ++p, function (e) {
    makeButton(e);
  });

  Behaviour.specify(
    "TR.optional-block-start,DIV.tr.optional-block-start",
    "tr-optional-block-start-div-tr-optional-block-start",
    ++p,
    function (e) {
      // see optionalBlock.jelly
      // Get the `input` from the checkbox container
      var checkbox = e.querySelector("input[type='checkbox']");

      // Set start.ref to checkbox in preparation of row-set-end processing
      e.setAttribute("ref", (checkbox.id = "cb" + iota++));
    }
  );

  // see RowVisibilityGroupTest
  Behaviour.specify(
    "TR.rowvg-start,DIV.tr.rowvg-start",
    "tr-rowvg-start-div-tr-rowvg-start",
    ++p,
    function (e) {
      e.rowVisibilityGroup = {
        outerVisible: true,
        innerVisible: true,
        /**
         * TR that marks the beginning of this visibility group.
         */
        start: e,
        /**
         * TR that marks the end of this visibility group.
         */
        end: findEnd(e),

        /**
         * Considers the visibility of the row group from the point of view of outside.
         * If you think of a row group like a logical DOM node, this is akin to its .style.display.
         */
        makeOuterVisible: makeOuterVisible,

        /**
         * Considers the visibility of the rows in this row group. Since all the rows in a rowvg
         * shares the single visibility, this just needs to be one boolean, as opposed to many.
         *
         * If you think of a row group like a logical DOM node, this is akin to its children's .style.display.
         */
        makeInnerVisible: makeInnerVisible,

        /**
         * Based on innerVisible and outerVisible, update the relevant rows' actual CSS display attribute.
         */
        updateVisibility: updateVisibility,

        /**
         * Enumerate each row and pass that to the given function.
         *
         * @param {boolean} recursive
         *      If true, this visits all the rows from nested visibility groups.
         */
        eachRow: rowvgStartEachRow,
      };
    }
  );

  Behaviour.specify(
    "INPUT.optional-block-event-item",
    "input-optional-block-event-item",
    ++p,
    function (e) {
      e.addEventListener("click", function () {
        updateOptionalBlock(e);
      });
    }
  );

  Behaviour.specify(
    "TR.row-set-end,DIV.tr.row-set-end",
    "tr-row-set-end-div-tr-row-set-end",
    ++p,
    function (e) {
      // see rowSet.jelly and optionalBlock.jelly
      // figure out the corresponding start block
      var end = e;

      for (var depth = 0; ; e = e.previousElementSibling) {
        if (e.classList.contains("row-set-end")) depth++;
        if (e.classList.contains("row-set-start")) depth--;
        if (depth == 0) break;
      }
      var start = e;

      // @ref on start refers to the ID of the element that controls the JSON object created from these rows
      // if we don't find it, turn the start node into the governing node (thus the end result is that you
      // created an intermediate JSON object that's always on.)
      var ref = start.getAttribute("ref");
      if (ref == null) start.id = ref = "rowSetStart" + iota++;

      applyNameRef(start, end, ref);
    }
  );

  Behaviour.specify(
    "TR.optional-block-start,DIV.tr.optional-block-start",
    "tr-optional-block-start-div-tr-optional-block-start-2",
    ++p,
    function (e) {
      // see optionalBlock.jelly
      // this is suffixed by a pointless string so that two processing for optional-block-start
      // can sandwich row-set-end
      // this requires "TR.row-set-end" to mark rows
      // Get the `input` from the checkbox container
      var checkbox = e.querySelector("input[type='checkbox']");
      updateOptionalBlock(checkbox);
    }
  );

  // image that shows [+] or [-], with hover effect.
  // oncollapsed and onexpanded will be called when the button is triggered.
  Behaviour.specify("IMG.fold-control", "img-fold-control", ++p, function (e) {
    function changeTo(e, img) {
      var src = e.src;
      e.src =
        src.substring(0, src.lastIndexOf("/")) +
        "/" +
        e.getAttribute("state") +
        img;
    }
    e.onmouseover = function () {
      changeTo(this, "-hover.png");
    };
    e.onmouseout = function () {
      changeTo(this, ".png");
    };
    e.parentNode.onclick = function (event) {
      var e = this.firstElementChild;
      var s = e.getAttribute("state");
      if (s == "plus") {
        e.setAttribute("state", "minus");
        if (e.onexpanded) e.onexpanded();
      } else {
        e.setAttribute("state", "plus");
        if (e.oncollapsed) e.oncollapsed();
      }
      changeTo(e, "-hover.png");
      YAHOO.util.Event.stopEvent(event);
      return false;
    };
    e = null; // memory leak prevention
  });

  // editableComboBox.jelly
  Behaviour.specify("INPUT.combobox", "input-combobox", ++p, function (c) {
    // Next element after <input class="combobox"/> should be <div class="combobox-values">
    var vdiv = c.nextElementSibling;
    if (vdiv.classList.contains("combobox-values")) {
      createComboBox(c, function () {
        return Array.from(vdiv.children).map(function (value) {
          return value.getAttribute("value");
        });
      });
    }
  });

  // dropdownList.jelly
  Behaviour.specify(
    "SELECT.dropdownList",
    "select-dropdownlist",
    ++p,
    function (e) {
      if (isInsideRemovable(e)) return;

      var subForms = [];
      var start = findInFollowingTR(e, "dropdownList-container"),
        end;

      do {
        start = start.firstElementChild;
      } while (start && !isTR(start));

      if (start && !start.classList.contains("dropdownList-start"))
        start = findFollowingTR(start, "dropdownList-start");
      while (start != null) {
        subForms.push(start);
        start = findFollowingTR(start, "dropdownList-start");
      }

      // control visibility
      function updateDropDownList() {
        for (var i = 0; i < subForms.length; i++) {
          var show = e.selectedIndex == i;
          var f = subForms[i];

          if (show) {
            renderOnDemand(f.nextElementSibling);
          }
          f.rowVisibilityGroup.makeInnerVisible(show);

          // TODO: this is actually incorrect in the general case if nested vg uses field-disabled
          // so far dropdownList doesn't create such a situation.
          f.rowVisibilityGroup.eachRow(
            true,
            show
              ? function (e) {
                  e.removeAttribute("field-disabled");
                }
              : function (e) {
                  e.setAttribute("field-disabled", "true");
                }
          );
        }
      }

      e.onchange = updateDropDownList;

      updateDropDownList();
    }
  );

  Behaviour.specify("A.showDetails", "a-showdetails", ++p, function (e) {
    e.onclick = function () {
      this.style.display = "none";
      this.nextElementSibling.style.display = "block";
      layoutUpdateCallback.call();
      return false;
    };
    e = null; // avoid memory leak
  });

  Behaviour.specify(
    "DIV.behavior-loading",
    "div-behavior-loading",
    ++p,
    function (e) {
      e.classList.add("behavior-loading--hidden");
    }
  );

  Behaviour.specify(
    ".button-with-dropdown",
    "-button-with-dropdown",
    ++p,
    function (e) {
      new YAHOO.widget.Button(e, { type: "menu", menu: e.nextElementSibling });
    }
  );

  Behaviour.specify(".track-mouse", "-track-mouse", ++p, function (element) {
    var DOM = YAHOO.util.Dom;

    element.addEventListener("mouseenter", function () {
      element.classList.add("mouseover");

      var mousemoveTracker = function (event) {
        var elementRegion = DOM.getRegion(element);
        if (
          event.x < elementRegion.left ||
          event.x > elementRegion.right ||
          event.y < elementRegion.top ||
          event.y > elementRegion.bottom
        ) {
          element.classList.remove("mouseover");
          document.removeEventListener("mousemove", mousemoveTracker);
        }
      };
      document.addEventListener("mousemove", mousemoveTracker);
    });
  });

  window.addEventListener("load", function () {
    // Add a class to the bottom bar when it's stuck to the bottom of the screen
    const el = document.querySelector("#bottom-sticker");
    if (el) {
      const observer = new IntersectionObserver(
        ([e]) =>
          e.target.classList.toggle(
            "bottom-sticker-inner--stuck",
            e.intersectionRatio < 1
          ),
        { threshold: [1] }
      );

      observer.observe(el);
    }
  });

  /**
   * Function that provides compatibility to the checkboxes without title on an f:entry
   *
   * When a checkbox is generated by setting the title on the f:entry like
   *     <f:entry field="rebaseBeforePush" title="${%Rebase Before Push}">
   *         <f:checkbox />
   *     </f:entry>
   * This function will copy the title from the .setting-name field to the checkbox label.
   * It will also move the help button.
   *
   * @param {HTMLLabelElement} label
   */
  Behaviour.specify(
    "label.js-checkbox-label-empty",
    "form-fallbacks",
    1000,
    function (label) {
      var labelParent = label.parentElement.parentElement;

      if (!labelParent.classList.contains("setting-main")) return;

      function findSettingName(formGroup) {
        for (var i = 0; i < formGroup.childNodes.length; i++) {
          var child = formGroup.childNodes[i];
          if (
            child.classList.contains("jenkins-form-label") ||
            child.classList.contains("setting-name")
          )
            return child;
        }
      }

      var settingName = findSettingName(labelParent.parentNode);
      if (settingName == undefined) return;
      var jenkinsHelpButton = settingName.querySelector(".jenkins-help-button");
      var helpLink =
        jenkinsHelpButton !== null
          ? jenkinsHelpButton
          : settingName.querySelector(".setting-help");

      if (helpLink) {
        labelParent.classList.add("help-sibling");
        labelParent.classList.add("jenkins-checkbox-help-wrapper");
        labelParent.appendChild(helpLink);
      }

      labelParent.parentNode.removeChild(settingName);

      // Copy setting-name text and append it to the checkbox label
      var labelText = settingName.innerText;

      var spanTag = document.createElement("span");
      spanTag.innerHTML = labelText;
      label.appendChild(spanTag);
    }
  );

  // stop button JS cannot be done as adjunct, as it can be inside an Ajax response
  Behaviour.specify(
    ".stop-button-link",
    "stop-button-link",
    0,
    function (link) {
      let question = link.getAttribute("data-confirm");
      let url = link.getAttribute("href");
      link.addEventListener("click", function (e) {
        e.preventDefault();
        if (question !== null) {
          if (!confirm(question)) {
            return;
          }
        }
        fetch(url, {
          method: "post",
          headers: crumb.wrap({}),
        });
      });
    }
  );
})();

var hudsonRules = {}; // legacy name
// now empty, but plugins can stuff things in here later:
Behaviour.register(hudsonRules);

var Path = {
  tail: function (p) {
    var idx = p.lastIndexOf("/");
    if (idx < 0) return p;
    return p.substring(idx + 1);
  },
};

/**
 * Install change handlers based on the 'fillDependsOn' attribute.
 */
function refillOnChange(e, onChange) {
  var deps = [];

  function h() {
    var params = {};
    deps.forEach(
      TryEach(function (d) {
        params[d.name] = controlValue(d.control);
      })
    );
    onChange(params);
  }
  var v = e.getAttribute("fillDependsOn");
  if (v != null) {
    v.split(" ").forEach(
      TryEach(function (name) {
        var c = findNearBy(e, name);
        if (c == null) {
          if (window.console != null)
            console.warn("Unable to find nearby " + name);
          if (window.YUI != null)
            YUI.log(
              "Unable to find a nearby control of the name " + name,
              "warn"
            );
          return;
        }
        c.addEventListener("change", h);
        deps.push({ name: Path.tail(name), control: c });
      })
    );
  }
  h(); // initial fill
}

function xor(a, b) {
  // convert both values to boolean by '!' and then do a!=b
  return !a != !b;
}

// used by editableDescription.jelly to replace the description field with a form
function replaceDescription(initialDescription, submissionUrl) {
  var d = document.getElementById("description");
  d.firstElementChild.nextElementSibling.innerHTML =
    "<div class='jenkins-spinner'></div>";
  let parameters = {};
  if (initialDescription !== undefined && submissionUrl !== undefined) {
    parameters = {
      description: initialDescription,
      submissionUrl: submissionUrl,
    };
  }
  fetch("./descriptionForm", {
    method: "post",
    headers: crumb.wrap({}),
    body: objectToUrlFormEncoded(parameters),
  }).then((rsp) => {
    rsp.text().then((responseText) => {
      d.innerHTML = responseText;
      evalInnerHtmlScripts(responseText, function () {
        Behaviour.applySubtree(d);
        d.getElementsByTagName("TEXTAREA")[0].focus();
      });
      layoutUpdateCallback.call();
      return false;
    });
  });
}

/**
 * Indicates that form fields from rows [s,e) should be grouped into a JSON object,
 * and attached under the element identified by the specified id.
 */
function applyNameRef(s, e, id) {
  document.getElementById(id).groupingNode = true;
  // s contains the node itself
  applyNameRefHelper(s, e, id);
}

function applyNameRefHelper(s, e, id) {
  if (s === null) return;
  for (var x = s.nextElementSibling; x != e; x = x.nextElementSibling) {
    // to handle nested <f:rowSet> correctly, don't overwrite the existing value
    if (x.getAttribute("nameRef") == null) {
      x.setAttribute("nameRef", id);
      if (x.classList.contains("tr"))
        applyNameRefHelper(x.firstElementChild, null, id);
    }
  }
}

// used by optionalBlock.jelly to update the form status
//   @param c     checkbox element
function updateOptionalBlock(c) {
  // find the start TR
  var s = c;
  while (!s.classList.contains("optional-block-start")) s = s.parentNode;

  // find the beginning of the rowvg
  var vg = s;
  while (!vg.classList.contains("rowvg-start")) vg = vg.nextElementSibling;

  var checked = xor(c.checked, c.classList.contains("negative"));

  vg.rowVisibilityGroup.makeInnerVisible(checked);

  if (c.name == "hudson-tools-InstallSourceProperty") {
    // Hack to hide tool home when "Install automatically" is checked.
    var homeField = findPreviousFormItem(c, "home");
    if (homeField != null && homeField.value == "") {
      var tr =
        findAncestor(homeField, "TR") || findAncestorClass(homeField, "tr");
      if (tr != null) {
        tr.style.display = c.checked ? "none" : "";
        layoutUpdateCallback.call();
      }
    }
  }
}

//
// Auto-scroll support for progressive log output.
//   See http://radio.javaranch.com/pascarello/2006/08/17/1155837038219.html
//
function AutoScroller(scrollContainer) {
  // get the height of the viewport.
  // See http://www.howtocreate.co.uk/tutorials/javascript/browserwindow
  function getViewportHeight() {
    if (typeof window.innerWidth == "number") {
      //Non-IE
      return window.innerHeight;
    } else if (
      document.documentElement &&
      (document.documentElement.clientWidth ||
        document.documentElement.clientHeight)
    ) {
      //IE 6+ in 'standards compliant mode'
      return document.documentElement.clientHeight;
    } else if (
      document.body &&
      (document.body.clientWidth || document.body.clientHeight)
    ) {
      //IE 4 compatible
      return document.body.clientHeight;
    }
    return null;
  }

  return {
    bottomThreshold: 25,
    scrollContainer: scrollContainer,

    getCurrentHeight: function () {
      var scrollDiv = this.scrollContainer;

      if (scrollDiv.scrollHeight > 0) return scrollDiv.scrollHeight;
      else if (scrollDiv.offsetHeight > 0) return scrollDiv.offsetHeight;

      return null; // huh?
    },

    // return true if we are in the "stick to bottom" mode
    isSticking: function () {
      var scrollDiv = this.scrollContainer;
      var currentHeight = this.getCurrentHeight();

      // when used with the BODY tag, the height needs to be the viewport height, instead of
      // the element height.
      //var height = ((scrollDiv.style.pixelHeight) ? scrollDiv.style.pixelHeight : scrollDiv.offsetHeight);
      var height = getViewportHeight();
      var scrollPos = Math.max(
        scrollDiv.scrollTop,
        document.documentElement.scrollTop
      );
      var diff = currentHeight - scrollPos - height;
      // window.alert("currentHeight=" + currentHeight + ",scrollTop=" + scrollDiv.scrollTop + ",height=" + height);

      return diff < this.bottomThreshold;
    },

    scrollToBottom: function () {
      var scrollDiv = this.scrollContainer;
      var currentHeight = this.getCurrentHeight();
      if (document.documentElement)
        document.documentElement.scrollTop = currentHeight;
      scrollDiv.scrollTop = currentHeight;
    },
  };
}

// used in expandableTextbox.jelly to change a input field into a text area
function expandTextArea(button, id) {
  button.style.display = "none";
  var field = button.parentNode.previousSibling.children[0];
  var value = field.value.replace(/ +/g, "\n");

  var n = button;
  while (!n.classList.contains("expanding-input") && n.tagName != "TABLE") {
    n = n.parentNode;
  }

  var parent = n.parentNode;
  parent.innerHTML = "<textarea rows=8 class='jenkins-input'></textarea>";
  var textArea = parent.childNodes[0];
  textArea.name = field.name;
  textArea.value = value;

  layoutUpdateCallback.call();
}

// refresh a part of the HTML specified by the given ID,
// by using the contents fetched from the given URL.
function refreshPart(id, url) {
  var intervalID = null;
  var f = function () {
    if (isPageVisible()) {
      fetch(url, {
        headers: crumb.wrap({}),
        method: "post",
      }).then((rsp) => {
        if (rsp.ok) {
          rsp.text().then((responseText) => {
            var hist = document.getElementById(id);
            if (hist == null) {
              console.log("There's no element that has ID of " + id);
              if (intervalID !== null) window.clearInterval(intervalID);
              return;
            }
            if (!responseText) {
              console.log(
                "Failed to retrieve response for ID " +
                  id +
                  ", perhaps Jenkins is unavailable"
              );
              return;
            }
            var p = hist.parentNode;

            var div = document.createElement("div");
            div.innerHTML = responseText;

            var node = div.firstElementChild;
            p.replaceChild(node, hist);

            Behaviour.applySubtree(node);
            layoutUpdateCallback.call();
          });
        }
      });
    }
  };
  // if run as test, just do it once and do it now to make sure it's working,
  // but don't repeat.
  if (isRunAsTest) f();
  else intervalID = window.setInterval(f, 5000);
}

/*
    Perform URL encode.
    Taken from http://www.cresc.co.jp/tech/java/URLencoding/JavaScript_URLEncoding.htm
    @deprecated Use standard javascript method "encodeURIComponent" instead
*/
function encode(str) {
  var s, u;
  var s0 = ""; // encoded str

  for (var i = 0; i < str.length; i++) {
    // scan the source
    s = str.charAt(i);
    u = str.charCodeAt(i); // get unicode of the char

    if (s == " ") {
      s0 += "+";
    } // SP should be converted to "+"
    else {
      if (
        u == 0x2a ||
        u == 0x2d ||
        u == 0x2e ||
        u == 0x5f ||
        (u >= 0x30 && u <= 0x39) ||
        (u >= 0x41 && u <= 0x5a) ||
        (u >= 0x61 && u <= 0x7a)
      ) {
        // check for escape
        s0 = s0 + s; // don't escape
      } else {
        // escape
        if (u >= 0x0 && u <= 0x7f) {
          // single byte format
          s = "0" + u.toString(16);
          s0 += "%" + s.substr(s.length - 2);
        } else if (u > 0x1fffff) {
          // quaternary byte format (extended)
          s0 += "%" + (0xf0 + ((u & 0x1c0000) >> 18)).toString(16);
          s0 += "%" + (0x80 + ((u & 0x3f000) >> 12)).toString(16);
          s0 += "%" + (0x80 + ((u & 0xfc0) >> 6)).toString(16);
          s0 += "%" + (0x80 + (u & 0x3f)).toString(16);
        } else if (u > 0x7ff) {
          // triple byte format
          s0 += "%" + (0xe0 + ((u & 0xf000) >> 12)).toString(16);
          s0 += "%" + (0x80 + ((u & 0xfc0) >> 6)).toString(16);
          s0 += "%" + (0x80 + (u & 0x3f)).toString(16);
        } else {
          // double byte format
          s0 += "%" + (0xc0 + ((u & 0x7c0) >> 6)).toString(16);
          s0 += "%" + (0x80 + (u & 0x3f)).toString(16);
        }
      }
    }
  }
  return s0;
}

// when there are multiple form elements of the same name,
// this method returns the input field of the given name that pairs up
// with the specified 'base' input element.
// TODO remove when Prototype.js is removed
if (typeof Form === "object") {
  Form.findMatchingInput = function (base, name) {
    // find the FORM element that owns us
    var f = base;
    while (f.tagName != "FORM") f = f.parentNode;

    var bases = Form.getInputs(f, null, base.name);
    var targets = Form.getInputs(f, null, name);

    for (var i = 0; i < bases.length; i++) {
      if (bases[i] == base) return targets[i];
    }

    return null; // not found
  };
}

function toQueryString(params) {
  var query = "";
  if (params) {
    for (var paramName in params) {
      if (params.hasOwnProperty(paramName)) {
        if (query === "") {
          query = "?";
        } else {
          query += "&";
        }
        query += paramName + "=" + encodeURIComponent(params[paramName]);
      }
    }
  }
  return query;
}

function getElementOverflowParams(element) {
  // First we force it to wrap so we can get those dimension.
  // Then we force it to "nowrap", so we can get those dimension.
  // We can then compare the two sets, which will indicate if
  // wrapping is potentially happening, or not.

  // Force it to wrap.
  element.classList.add("force-wrap");
  var wrappedClientWidth = element.clientWidth;
  var wrappedClientHeight = element.clientHeight;
  element.classList.remove("force-wrap");

  // Force it to nowrap. Return the comparisons.
  element.classList.add("force-nowrap");
  var nowrapClientHeight = element.clientHeight;
  try {
    var overflowParams = {
      element: element,
      clientWidth: wrappedClientWidth,
      scrollWidth: element.scrollWidth,
      isOverflowed: wrappedClientHeight > nowrapClientHeight,
    };
    return overflowParams;
  } finally {
    element.classList.remove("force-nowrap");
  }
}

// get the cascaded computed style value. 'a' is the style name like 'backgroundColor'
function getStyle(e, a) {
  if (document.defaultView && document.defaultView.getComputedStyle)
    return document.defaultView
      .getComputedStyle(e, null)
      .getPropertyValue(a.replace(/([A-Z])/g, "-$1"));
  if (e.currentStyle) return e.currentStyle[a];
  return null;
}

/**
 * Makes sure the given element is within the viewport.
 *
 * @param {HTMLElement} e
 *      The element to bring into the viewport.
 */
function ensureVisible(e) {
  var viewport = YAHOO.util.Dom.getClientRegion();
  var pos = YAHOO.util.Dom.getRegion(e);

  var Y = viewport.top;
  var H = viewport.height;

  function handleStickers(name, f) {
    var e = document.getElementById(name);
    if (e) f(e);
    document.getElementsBySelector("." + name).forEach(TryEach(f));
  }

  // if there are any stickers around, subtract them from the viewport
  handleStickers("jenkins-breadcrumbs", function (t) {
    t = t.clientHeight;
    Y += t;
    H -= t;
  });

  handleStickers("bottom-sticker", function (b) {
    b = b.clientHeight;
    H -= b;
  });

  var y = pos.top;
  var h = pos.height;

  var d = y + h - (Y + H);
  if (d > 0) {
    document.body.scrollTop += d;
  } else {
    var d = Y - y;
    if (d > 0) document.body.scrollTop -= d;
  }
}

// set up logic behind the search box
function createSearchBox(searchURL) {
  var ds = new YAHOO.util.XHRDataSource(searchURL + "suggest");
  ds.responseType = YAHOO.util.XHRDataSource.TYPE_JSON;
  ds.responseSchema = {
    resultsList: "suggestions",
    fields: ["name"],
  };
  var ac = new YAHOO.widget.AutoComplete(
    "search-box",
    "search-box-completion",
    ds
  );
  ac.typeAhead = false;
  ac.autoHighlight = false;
  ac.formatResult = ac.formatEscapedResult;
  ac.maxResultsDisplayed = 25;

  var box = document.getElementById("search-box");
  var sizer = document.getElementById("search-box-sizer");
  var comp = document.getElementById("search-box-completion");

  Behaviour.addLoadEvent(function () {
    // copy font style of box to sizer
    var ds = sizer.style;
    ds.fontFamily = getStyle(box, "fontFamily");
    ds.fontSize = getStyle(box, "fontSize");
    ds.fontStyle = getStyle(box, "fontStyle");
    ds.fontWeight = getStyle(box, "fontWeight");
  });

  // update positions and sizes of the components relevant to search
  function updatePos() {
    sizer.innerHTML = escapeHTML(box.value);
    var cssWidth,
      offsetWidth = sizer.offsetWidth;
    if (offsetWidth > 0) {
      cssWidth = offsetWidth + "px";
    } else {
      // sizer hidden on small screen, make sure resizing looks OK
      cssWidth = getStyle(sizer, "minWidth");
    }
    box.style.width = comp.firstElementChild.style.minWidth =
      "calc(60px + " + cssWidth + ")";

    var pos = YAHOO.util.Dom.getXY(box);
    pos[1] += YAHOO.util.Dom.get(box).offsetHeight + 2;
    YAHOO.util.Dom.setXY(comp, pos);
  }

  updatePos();
  box.addEventListener("input", updatePos);
}

/**
 * Finds the DOM node of the given DOM node that acts as a parent in the form submission.
 *
 * @param {HTMLElement} e
 *      The node whose parent we are looking for.
 * @param {HTMLFormElement} form
 *      The form element that owns 'e'. Passed in as a performance improvement. Can be null.
 * @return null
 *      if the given element shouldn't be a part of the final submission.
 */
function findFormParent(e, form, isStatic) {
  isStatic = isStatic || false;

  if (form == null)
    // caller can pass in null to have this method compute the owning form
    form = findAncestor(e, "FORM");

  while (e != form) {
    // this is used to create a group where no single containing parent node exists,
    // like <optionalBlock>
    var nameRef = e.getAttribute("nameRef");
    if (nameRef != null) e = document.getElementById(nameRef);
    else e = e.parentNode;

    if (!isStatic && e.getAttribute("field-disabled") != null) return null; // this field shouldn't contribute to the final result

    var name = e.getAttribute("name");
    if (name != null && name.length > 0) {
      if (
        e.tagName == "INPUT" &&
        !isStatic &&
        !xor(e.checked, e.classList.contains("negative"))
      )
        return null; // field is not active

      return e;
    }
  }

  return form;
}

// compute the form field name from the control name
function shortenName(name) {
  // [abc.def.ghi] -> abc.def.ghi
  if (name.startsWith("[")) return name.substring(1, name.length - 1);

  // abc.def.ghi -> ghi
  var idx = name.lastIndexOf(".");
  if (idx >= 0) name = name.substring(idx + 1);
  return name;
}

//
// structured form submission handling
//   see https://www.jenkins.io/redirect/developer/structured-form-submission
function buildFormTree(form) {
  try {
    // I initially tried to use an associative array with DOM elements as keys
    // but that doesn't seem to work neither on IE nor Firefox.
    // so I switch back to adding a dynamic property on DOM.
    form.formDom = {}; // root object

    var doms = []; // DOMs that we added 'formDom' for.
    doms.push(form);

    function addProperty(parent, name, value) {
      name = shortenName(name);
      if (parent[name] != null) {
        if (parent[name].push == null)
          // is this array?
          parent[name] = [parent[name]];
        parent[name].push(value);
      } else {
        parent[name] = value;
      }
    }

    // find the grouping parent node, which will have @name.
    // then return the corresponding object in the map
    function findParent(e) {
      var p = findFormParent(e, form);
      if (p == null) return {};

      var m = p.formDom;
      if (m == null) {
        // this is a new grouping node
        doms.push(p);
        p.formDom = m = {};
        addProperty(findParent(p), p.getAttribute("name"), m);
      }
      return m;
    }

    var jsonElement = null;

    for (var i = 0; i < form.elements.length; i++) {
      var e = form.elements[i];
      if (e.name == "json") {
        jsonElement = e;
        continue;
      }
      if (e.tagName == "FIELDSET") continue;
      if (e.tagName == "SELECT" && e.multiple) {
        var values = [];
        for (var o = 0; o < e.options.length; o++) {
          var opt = e.options.item(o);
          if (opt.selected) values.push(opt.value);
        }
        addProperty(findParent(e), e.name, values);
        continue;
      }

      var p;
      var r;
      var type = e.getAttribute("type");
      if (type == null) type = "";
      switch (type.toLowerCase()) {
        case "button":
        case "submit":
          break;
        case "checkbox":
          p = findParent(e);
          var checked = xor(e.checked, e.classList.contains("negative"));
          if (!e.groupingNode) {
            v = e.getAttribute("json");
            if (v) {
              // if the special attribute is present, we'll either set the value or not. useful for an array of checkboxes
              // we can't use @value because IE6 sets the value to be "on" if it's left unspecified.
              if (checked) addProperty(p, e.name, v);
            } else {
              // otherwise it'll bind to boolean
              addProperty(p, e.name, checked);
            }
          } else {
            if (checked) addProperty(p, e.name, (e.formDom = {}));
          }
          break;
        case "file":
          // to support structured form submission with file uploads,
          // rename form field names to unique ones, and leave this name mapping information
          // in JSON. this behavior is backward incompatible, so only do
          // this when
          p = findParent(e);
          if (e.getAttribute("jsonAware") != null) {
            var on = e.getAttribute("originalName");
            if (on != null) {
              addProperty(p, on, e.name);
            } else {
              var uniqName = "file" + iota++;
              addProperty(p, e.name, uniqName);
              e.setAttribute("originalName", e.name);
              e.name = uniqName;
            }
          }
          // switch to multipart/form-data to support file submission
          // @enctype is the standard, but IE needs @encoding.
          form.enctype = form.encoding = "multipart/form-data";
          crumb.appendToForm(form);
          break;
        case "radio":
          if (!e.checked) break;
          r = 0;
          while (e.name.substring(r, r + 8) == "removeme")
            r = e.name.indexOf("_", r + 8) + 1;
          p = findParent(e);
          if (e.groupingNode) {
            addProperty(
              p,
              e.name.substring(r),
              (e.formDom = { value: e.value })
            );
          } else {
            addProperty(p, e.name.substring(r), e.value);
          }
          break;
        case "password":
          p = findParent(e);
          addProperty(p, e.name, e.value);
          // must be kept in sync with RedactSecretJsonForTraceSanitizer.REDACT_KEY
          addProperty(p, "$redact", shortenName(e.name));
          break;
        default:
          p = findParent(e);
          addProperty(p, e.name, e.value);
          if (e.classList.contains("complex-password-field")) {
            addProperty(p, "$redact", shortenName(e.name));
          }
          break;
      }
    }

    // TODO simplify when Prototype.js is removed
    if (Object.toJSON) {
      // Prototype.js
      jsonElement.value = Object.toJSON(form.formDom);
    } else {
      // Standard
      jsonElement.value = JSON.stringify(form.formDom);
    }

    // clean up
    for (i = 0; i < doms.length; i++) doms[i].formDom = null;

    return true;
  } catch (e) {
    alert(e + "\n(form not submitted)");
    return false;
  }
}

// Decrease vertical padding for checkboxes
window.addEventListener("load", function () {
  document.querySelectorAll(".jenkins-form-item").forEach(function (element) {
    if (
      element.querySelector(
        ".optionalBlock-container > .row-group-start input[type='checkbox'], .optional-block-start input[type='checkbox'], div > .jenkins-checkbox"
      ) != null
    ) {
      element.classList.add("jenkins-form-item--tight");
    }
  });
});

/**
 * Loads the script specified by the URL.
 *
 * @param href
 *      The URL of the script to load.
 * @param callback
 *      If specified, this function will be invoked after the script is loaded.
 * @see http://stackoverflow.com/questions/4845762/onload-handler-for-script-tag-in-internet-explorer
 */
function loadScript(href, callback) {
  var head =
    document.getElementsByTagName("head")[0] || document.documentElement;
  var script = document.createElement("script");
  script.src = href;

  if (callback) {
    // Handle Script loading
    var done = false;

    // Attach handlers for all browsers
    script.onload = script.onreadystatechange = function () {
      if (
        !done &&
        (!this.readyState ||
          this.readyState === "loaded" ||
          this.readyState === "complete")
      ) {
        done = true;
        callback();

        // Handle memory leak in IE
        script.onload = script.onreadystatechange = null;
        if (head && script.parentNode) {
          head.removeChild(script);
        }
      }
    };
  }

  // Use insertBefore instead of appendChild  to circumvent an IE6 bug.
  // This arises when a base node is used (#2709 and #4378).
  head.insertBefore(script, head.firstElementChild);
}

// logic behind <f:validateButton />
function safeValidateButton(button) {
  var descriptorUrl = button.getAttribute(
    "data-validate-button-descriptor-url"
  );
  var method = button.getAttribute("data-validate-button-method");
  var checkUrl = descriptorUrl + "/" + method;

  // optional, by default = empty string
  var paramList = button.getAttribute("data-validate-button-with") || "";

  validateButton(checkUrl, paramList, button);
}

// this method should not be called directly, only get called by safeValidateButton
// kept "public" for legacy compatibility
function validateButton(checkUrl, paramList, button) {
  var parameters = {};

  paramList.split(",").forEach(function (name) {
    var p = findPreviousFormItem(button, name);
    if (p != null) {
      if (p.type == "checkbox") parameters[name] = p.checked;
      else parameters[name] = p.value;
    }
  });

  var spinner = button.closest("DIV").children[0];
  var target = spinner.nextElementSibling.nextElementSibling;
  spinner.style.display = "block";

  fetch(checkUrl, {
    method: "post",
    body: objectToUrlFormEncoded(parameters),
    headers: crumb.wrap({
      "Content-Type": "application/x-www-form-urlencoded",
    }),
  }).then((rsp) => {
    rsp.text().then((responseText) => {
      spinner.style.display = "none";
      target.innerHTML = `<div class="validation-error-area" />`;
      updateValidationArea(target.children[0], responseText);
      layoutUpdateCallback.call();
      var s = rsp.headers.get("script");
      try {
        geval(s);
      } catch (e) {
        window.alert("failed to evaluate " + s + "\n" + e.message);
      }
    });
  });
}

// create a combobox.
// @param idOrField
//      ID of the <input type=text> element that becomes a combobox, or the field itself.
//      Passing an ID is @deprecated since 1.350; use <input class="combobox"/> instead.
// @param valueFunction
//      Function that returns all the candidates as an array
function createComboBox(idOrField, valueFunction) {
  var candidates = valueFunction();
  var creator = function () {
    if (typeof idOrField == "string")
      idOrField = document.getElementById(idOrField);
    if (!idOrField) return;
    new ComboBox(idOrField, function (value /*, comboBox*/) {
      var items = new Array();
      if (value.length > 0) {
        // if no value, we'll not provide anything
        value = value.toLowerCase();
        for (var i = 0; i < candidates.length; i++) {
          if (candidates[i].toLowerCase().indexOf(value) >= 0) {
            items.push(candidates[i]);
            if (items.length > 20) break; // 20 items in the list should be enough
          }
        }
      }
      return items; // equiv to: comboBox.setItems(items);
    });
  };
  // If an ID given, create when page has loaded (backward compatibility); otherwise now.
  if (typeof idOrField == "string") Behaviour.addLoadEvent(creator);
  else creator();
}

// Exception in code during the AJAX processing should be reported,
// so that our users can find them more easily.
// TODO remove when Prototype.js is removed
if (typeof Ajax === "object" && Ajax.Request) {
  Ajax.Request.prototype.dispatchException = function (e) {
    throw e;
  };
}

// event callback when layouts/visibility are updated and elements might have moved around
var layoutUpdateCallback = {
  callbacks: [],
  add: function (f) {
    this.callbacks.push(f);
  },
  call: function () {
    for (var i = 0, length = this.callbacks.length; i < length; i++)
      this.callbacks[i]();
  },
};<|MERGE_RESOLUTION|>--- conflicted
+++ resolved
@@ -229,17 +229,9 @@
   },
 
   sendRequest: function (url, params) {
-<<<<<<< HEAD
-    if (params.method !== "get") {
-      var idx = url.indexOf("?");
-      params.parameters = url.substring(idx + 1);
-      url = url.substring(0, idx);
-    }
-=======
     const idx = url.indexOf("?");
     params.parameters = url.substring(idx + 1);
     url = url.substring(0, idx);
->>>>>>> 3c890bd2
 
     fetch(url, {
       method: "post",
@@ -666,10 +658,6 @@
   var checker = function () {
     const validationArea = this.targetElement;
     FormChecker.sendRequest(this.targetUrl(), {
-<<<<<<< HEAD
-      method: method,
-=======
->>>>>>> 3c890bd2
       onComplete: function (response) {
         // TODO Add i18n support
         response.text().then((responseText) => {
@@ -855,13 +843,6 @@
   }
 }
 
-function escapeHTML(html) {
-  return html
-    .replace(/&/g, "&amp;")
-    .replace(/</g, "&lt;")
-    .replace(/>/g, "&gt;");
-}
-
 /**
  * Wraps a <button> into YUI button.
  *
@@ -882,7 +863,10 @@
   // similar to how the child nodes of a <button> are treated as HTML.
   // in standard HTML, we wouldn't expect the former case, yet here we are!
   if (e.tagName === "INPUT") {
-    attributes.label = escapeHTML(e.value);
+    attributes.label = e.value
+      .replace(/&/g, "&amp;")
+      .replace(/</g, "&lt;")
+      .replace(/>/g, "&gt;");
   }
   var btn = new YAHOO.widget.Button(e, attributes);
   if (onclick != null) btn.addListener("click", onclick);
@@ -1068,11 +1052,22 @@
   return false;
 }
 
-function isCommandKey(event) {
-  return event.key === "Meta";
+function isGeckoCommandKey() {
+  return Prototype.Browser.Gecko && event.keyCode == 224;
+}
+function isOperaCommandKey() {
+  return Prototype.Browser.Opera && event.keyCode == 17;
+}
+function isWebKitCommandKey() {
+  return (
+    Prototype.Browser.WebKit && (event.keyCode == 91 || event.keyCode == 93)
+  );
+}
+function isCommandKey() {
+  return isGeckoCommandKey() || isOperaCommandKey() || isWebKitCommandKey();
 }
 function isReturnKeyDown() {
-  return event.type == "keydown" && event.key === "Enter";
+  return event.type == "keydown" && event.keyCode == Event.KEY_RETURN;
 }
 function getParentForm(element) {
   if (element == null) throw "not found a parent form";
@@ -1314,10 +1309,10 @@
 
           // Mac (Command + Enter)
           if (navigator.userAgent.indexOf("Mac") > -1) {
-            if (event.type == "keydown" && isCommandKey(event)) {
+            if (event.type == "keydown" && isCommandKey()) {
               cmdKeyDown = true;
             }
-            if (event.type == "keyup" && isCommandKey(event)) {
+            if (event.type == "keyup" && isCommandKey()) {
               cmdKeyDown = false;
             }
             if (cmdKeyDown && isReturnKeyDown()) {
@@ -2275,7 +2270,10 @@
 
   // update positions and sizes of the components relevant to search
   function updatePos() {
-    sizer.innerHTML = escapeHTML(box.value);
+    sizer.innerHTML = box.value
+      .replace(/&/g, "&amp;")
+      .replace(/</g, "&lt;")
+      .replace(/>/g, "&gt;");
     var cssWidth,
       offsetWidth = sizer.offsetWidth;
     if (offsetWidth > 0) {
