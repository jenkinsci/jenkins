--- conflicted
+++ resolved
@@ -230,18 +230,11 @@
    * @param target
    *      HTML element whose innerHTML will be overwritten when the check is completed.
    */
-<<<<<<< HEAD
   delayedCheck: function (url, target) {
-    if (url == null || target == null) return; // don't know whether we should throw an exception or ignore this. some broken plugins have illegal parameters
+    if (url == null || target == null) {
+      return; // don't know whether we should throw an exception or ignore this. some broken plugins have illegal parameters
+    }
     this.queue.push({ url: url, target: target });
-=======
-  delayedCheck: function (url, method, target) {
-    if (url == null || method == null || target == null) {
-      // don't know whether we should throw an exception or ignore this. some broken plugins have illegal parameters
-      return;
-    }
-    this.queue.push({ url: url, method: method, target: target });
->>>>>>> 8c1dc2da
     this.schedule();
   },
 
@@ -262,17 +255,12 @@
   },
 
   schedule: function () {
-<<<<<<< HEAD
-    if (this.inProgress >= this.maxParallel) return;
-    if (this.queue.length === 0) return;
-=======
     if (this.inProgress >= this.maxParallel) {
       return;
     }
     if (this.queue.length == 0) {
       return;
     }
->>>>>>> 8c1dc2da
 
     var next = this.queue.shift();
     this.sendRequest(next.url, {
@@ -2141,7 +2129,6 @@
   var intervalID = null;
   var f = function () {
     if (isPageVisible()) {
-<<<<<<< HEAD
       fetch(url, {
         headers: crumb.wrap({}),
         method: "post",
@@ -2151,7 +2138,9 @@
             var hist = document.getElementById(id);
             if (hist == null) {
               console.log("There's no element that has ID of " + id);
-              if (intervalID !== null) window.clearInterval(intervalID);
+              if (intervalID !== null) {
+                window.clearInterval(intervalID);
+              }
               return;
             }
             if (!responseText) {
@@ -2163,27 +2152,6 @@
               return;
             }
             var p = hist.parentNode;
-=======
-      new Ajax.Request(url, {
-        onSuccess: function (rsp) {
-          var hist = document.getElementById(id);
-          if (hist == null) {
-            console.log("There's no element that has ID of " + id);
-            if (intervalID !== null) {
-              window.clearInterval(intervalID);
-            }
-            return;
-          }
-          if (!rsp.responseText) {
-            console.log(
-              "Failed to retrieve response for ID " +
-                id +
-                ", perhaps Jenkins is unavailable"
-            );
-            return;
-          }
-          var p = hist.parentNode;
->>>>>>> 8c1dc2da
 
             var div = document.createElement("div");
             div.innerHTML = responseText;
