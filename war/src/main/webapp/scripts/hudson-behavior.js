/*
 * The MIT License
 *
 * Copyright (c) 2004-2010, Sun Microsystems, Inc., Kohsuke Kawaguchi,
 * Daniel Dyer, Yahoo! Inc., Alan Harder, InfraDNA, Inc.
 *
 * Permission is hereby granted, free of charge, to any person obtaining a copy
 * of this software and associated documentation files (the "Software"), to deal
 * in the Software without restriction, including without limitation the rights
 * to use, copy, modify, merge, publish, distribute, sublicense, and/or sell
 * copies of the Software, and to permit persons to whom the Software is
 * furnished to do so, subject to the following conditions:
 *
 * The above copyright notice and this permission notice shall be included in
 * all copies or substantial portions of the Software.
 *
 * THE SOFTWARE IS PROVIDED "AS IS", WITHOUT WARRANTY OF ANY KIND, EXPRESS OR
 * IMPLIED, INCLUDING BUT NOT LIMITED TO THE WARRANTIES OF MERCHANTABILITY,
 * FITNESS FOR A PARTICULAR PURPOSE AND NONINFRINGEMENT. IN NO EVENT SHALL THE
 * AUTHORS OR COPYRIGHT HOLDERS BE LIABLE FOR ANY CLAIM, DAMAGES OR OTHER
 * LIABILITY, WHETHER IN AN ACTION OF CONTRACT, TORT OR OTHERWISE, ARISING FROM,
 * OUT OF OR IN CONNECTION WITH THE SOFTWARE OR THE USE OR OTHER DEALINGS IN
 * THE SOFTWARE.
 */
//
//
// JavaScript for Jenkins
//     See http://www.ibm.com/developerworks/web/library/wa-memleak/?ca=dgr-lnxw97JavascriptLeaks
//     for memory leak patterns and how to prevent them.
//

if (window.isRunAsTest) {
  // Disable postMessage when running in test mode (HtmlUnit).
  window.postMessage = false;
}

// create a new object whose prototype is the given object
// eslint-disable-next-line no-unused-vars
function object(o) {
  function F() {}
  F.prototype = o;
  return new F();
}

function TryEach(fn) {
  return function (name) {
    try {
      fn(name);
    } catch (e) {
      console.error(e);
    }
  };
}

/**
 * A function that returns false if the page is known to be invisible.
 */
var isPageVisible = (function () {
  // @see https://developer.mozilla.org/en/DOM/Using_the_Page_Visibility_API
  // Set the name of the hidden property and the change event for visibility
  var hidden, visibilityChange;
  if (typeof document.hidden !== "undefined") {
    hidden = "hidden";
    visibilityChange = "visibilitychange";
  } else if (typeof document.mozHidden !== "undefined") {
    hidden = "mozHidden";
    visibilityChange = "mozvisibilitychange";
  } else if (typeof document.msHidden !== "undefined") {
    hidden = "msHidden";
    visibilityChange = "msvisibilitychange";
  } else if (typeof document.webkitHidden !== "undefined") {
    hidden = "webkitHidden";
    visibilityChange = "webkitvisibilitychange";
  }

  // By default, visibility set to true
  var pageIsVisible = true;

  // If the page is hidden, prevent any polling
  // if the page is shown, restore pollings
  function onVisibilityChange() {
    pageIsVisible = !document[hidden];
  }

  // Warn if the browser doesn't support addEventListener or the Page Visibility API
  if (
    typeof document.addEventListener !== "undefined" &&
    typeof hidden !== "undefined"
  ) {
    // Init the value to the real state of the page
    pageIsVisible = !document[hidden];

    // Handle page visibility change
    document.addEventListener(visibilityChange, onVisibilityChange, false);
  }

  return function () {
    return pageIsVisible;
  };
})();

// id generator
var iota = 0;

// crumb information
var crumb = {
  fieldName: null,
  value: null,

  init: function (crumbField, crumbValue) {
    if (crumbField == "") {
      // layout.jelly passes in "" whereas it means null.
      return;
    }
    this.fieldName = crumbField;
    this.value = crumbValue;
  },

  /**
   * Adds the crumb value into the given hash or array and returns it.
   */
  wrap: function (headers) {
    if (this.fieldName != null) {
      if (headers instanceof Array) {
        // TODO prototype.js only seems to interpret object
        headers.push(this.fieldName, this.value);
      } else {
        headers[this.fieldName] = this.value;
      }
    }
    // TODO return value unused
    return headers;
  },

  /**
   * Puts a hidden input field to the form so that the form submission will have the crumb value
   */
  appendToForm: function (form) {
    if (this.fieldName == null) {
      // noop
      return;
    }
    var div = document.createElement("div");
    div.classList.add("jenkins-!-display-contents");
    div.innerHTML =
      "<input type=hidden name='" +
      this.fieldName +
      "' value='" +
      this.value +
      "'>";
    form.appendChild(div);
    if (form.enctype == "multipart/form-data") {
      if (form.action.indexOf("?") != -1) {
        form.action = form.action + "&" + this.fieldName + "=" + this.value;
      } else {
        form.action = form.action + "?" + this.fieldName + "=" + this.value;
      }
    }
  },
};

(function initializeCrumb() {
  var extensionsAvailable = document.head.getAttribute(
    "data-extensions-available",
  );
  if (extensionsAvailable === "true") {
    var crumbHeaderName = document.head.getAttribute("data-crumb-header");
    var crumbValue = document.head.getAttribute("data-crumb-value");
    if (crumbHeaderName && crumbValue) {
      crumb.init(crumbHeaderName, crumbValue);
    }
  }
  // else, the instance is starting, restarting, etc.
})();

var isRunAsTest = undefined;
// Be careful, this variable does not include the absolute root URL as in Java part of Jenkins,
// but the contextPath only, like /jenkins
var rootURL = "not-defined-yet"; // eslint-disable-line no-unused-vars
var resURL = "not-defined-yet"; // eslint-disable-line no-unused-vars

(function initializeUnitTestAndURLs() {
  var dataUnitTest = document.head.getAttribute("data-unit-test");
  if (dataUnitTest !== null) {
    isRunAsTest = dataUnitTest === "true";
  }
  var dataRootURL = document.head.getAttribute("data-rooturl");
  if (dataRootURL !== null) {
    rootURL = dataRootURL;
  }
  var dataResURL = document.head.getAttribute("data-resurl");
  if (dataResURL !== null) {
    resURL = dataResURL;
  }
})();

(function initializeYUIDebugLogReader() {
  Behaviour.addLoadEvent(function () {
    var logReaderElement = document.getElementById("yui-logreader");
    if (logReaderElement !== null) {
      var logReader = new YAHOO.widget.LogReader("yui-logreader");
      logReader.collapse();
    }
  });
})();

// Form check code
//========================================================
var FormChecker = {
  // pending requests
  queue: [],

  // conceptually boolean, but doing so create concurrency problem.
  // that is, during unit tests, the AJAX.send works synchronously, so
  // the onComplete happens before the send method returns. On a real environment,
  // more likely it's the other way around. So setting a boolean flag to true or false
  // won't work.
  inProgress: 0,

  // defines the maximum number of parallel checks to be run
  // should be '1' when http1.1 is used as browsers will usually throttle the number of connections
  // and having a higher value can even have a negative impact. But with http2 enabled, this can
  // be a great performance improvement
  maxParallel: 1,

  /**
   * Schedules a form field check. Executions are serialized to reduce the bandwidth impact.
   *
   * @param url
   *      Remote doXYZ URL that performs the check. Query string should include the field value.
   * @param method
   *      HTTP method. GET or POST. I haven't confirmed specifics, but some browsers seem to cache GET requests.
   * @param target
   *      HTML element whose innerHTML will be overwritten when the check is completed.
   */
  delayedCheck: function (url, method, target) {
    if (url == null || method == null || target == null) {
      // don't know whether we should throw an exception or ignore this. some broken plugins have illegal parameters
      return;
    }
    this.queue.push({ url: url, method: method, target: target });
    this.schedule();
  },

  sendRequest: function (url, params) {
    const method = params.method.toLowerCase();
    if (method !== "get") {
      var idx = url.indexOf("?");
      params.parameters = url.substring(idx + 1);
      url = url.substring(0, idx);
    }

    fetch(url, {
      method: params.method,
      headers: crumb.wrap({
        "Content-Type": "application/x-www-form-urlencoded",
      }),
      body: method !== "get" ? params.parameters : null,
    }).then((response) => {
      params.onComplete(response);
    });
  },

  schedule: function () {
    if (this.inProgress >= this.maxParallel) {
      return;
    }
    if (this.queue.length === 0) {
      return;
    }

    var next = this.queue.shift();
    this.sendRequest(next.url, {
      method: next.method,
      onComplete: function (x) {
        x.text().then((responseText) => {
          updateValidationArea(next.target, responseText);
          FormChecker.inProgress--;
          FormChecker.schedule();
          layoutUpdateCallback.call();
        });
      },
    });
    this.inProgress++;
  },
};

/**
 * Converts a JavaScript object to a URL form encoded string.
 */
function objectToUrlFormEncoded(parameters) {
  // https://stackoverflow.com/a/37562814/4951015
  // Code could be simplified if support for HTMLUnit is dropped
  // body: new URLSearchParams(parameters) is enough then, but it doesn't work in HTMLUnit currently
  let formBody = [];
  for (const property in parameters) {
    const encodedKey = encodeURIComponent(property);
    const encodedValue = encodeURIComponent(parameters[property]);
    formBody.push(encodedKey + "=" + encodedValue);
  }
  return formBody.join("&");
}

/**
 * Detects if http2 protocol is enabled.
 */
function isHttp2Enabled() {
  try {
    const p = performance.getEntriesByType("resource");
    if (p.length > 0) {
      if ("nextHopProtocol" in p[0] && p[0].nextHopProtocol === "h2") {
        return true;
      }
    }
  } catch (e) {
    console.error(e.stack || e);
  }
  return false;
}

// detect if we're using http2 and if yes increase the maxParallel connections
// of the FormChecker
if (isHttp2Enabled()) {
  FormChecker.maxParallel = 30;
}

/**
 * Find the sibling (in the sense of the structured form submission) form item of the given name,
 * and returns that DOM node.
 *
 * @param {HTMLElement} e
 * @param {string} name
 *      Name of the control to find. Can include "../../" etc in the prefix.
 *      See @RelativePath.
 *
 *      We assume that the name is normalized and doesn't contain any redundant component.
 *      That is, ".." can only appear as prefix, and "foo/../bar" is not OK (because it can be reduced to "bar")
 */
function findNearBy(e, name) {
  while (name.startsWith("../")) {
    name = name.substring(3);
    e = findFormParent(e, null, true);
  }

  // name="foo/bar/zot"  -> prefixes=["bar","foo"] & name="zot"
  var prefixes = name.split("/");
  name = prefixes.pop();
  prefixes = prefixes.reverse();

  // does 'e' itself match the criteria?
  // as some plugins use the field name as a parameter value, instead of 'value'
  var p = findFormItem(e, name, function (e, filter) {
    return filter(e) ? e : null;
  });
  if (p != null && prefixes.length == 0) {
    return p;
  }

  var owner = findFormParent(e, null, true);

  function locate(iterator, e) {
    // keep finding elements until we find the good match
    // eslint-disable-next-line no-constant-condition
    while (true) {
      e = iterator(e, name);
      if (e == null) {
        return null;
      }

      // make sure this candidate element 'e' is in the right point in the hierarchy
      var p = e;
      for (var i = 0; i < prefixes.length; i++) {
        p = findFormParent(p, null, true);
        if (p.getAttribute("name") != prefixes[i]) {
          return null;
        }
      }
      if (findFormParent(p, null, true) == owner) {
        return e;
      }
    }
  }

  return locate(findPreviousFormItem, e) || locate(findNextFormItem, e);
}

function controlValue(e) {
  if (e == null) {
    return null;
  }
  // compute the form validation value to be sent to the server
  var type = e.getAttribute("type");
  if (type != null && type.toLowerCase() == "checkbox") {
    return e.checked;
  }
  return e.value;
}

function toValue(e) {
  return encodeURIComponent(controlValue(e));
}

/**
 * Builds a query string in a fluent API pattern.
 * @param {HTMLElement} owner
 *      The 'this' control.
 */
function qs(owner) {
  return {
    params: "",

    append: function (s) {
      if (this.params.length == 0) {
        this.params += "?";
      } else {
        this.params += "&";
      }
      this.params += s;
      return this;
    },

    nearBy: function (name) {
      var e = findNearBy(owner, name);
      if (e == null) {
        // skip
        return this;
      }
      return this.append(Path.tail(name) + "=" + toValue(e));
    },

    addThis: function () {
      return this.append("value=" + toValue(owner));
    },

    toString: function () {
      return this.params;
    },
  };
}

// find the nearest ancestor node that has the given tag name
function findAncestor(e, tagName) {
  return e.closest(tagName);
}

function findAncestorClass(e, cssClass) {
  return e.closest("." + cssClass);
}

function isTR(tr, nodeClass) {
  return (
    tr.tagName == "TR" ||
    tr.classList.contains(nodeClass || "tr") ||
    tr.classList.contains("jenkins-form-item")
  );
}

function findFollowingTR(node, className, nodeClass) {
  // identify the parent TR
  var tr = node;
  while (!isTR(tr, nodeClass)) {
    tr = tr.parentNode;
    if (!(tr instanceof Element)) {
      return null;
    }
  }

  // then next TR that matches the CSS
  do {
    // Supports plugins with custom variants of <f:entry> that call
    // findFollowingTR(element, 'validation-error-area') and haven't migrated
    // to use querySelector
    if (className === "validation-error-area" || className === "help-area") {
      var queryChildren = tr.getElementsByClassName(className);
      if (
        queryChildren.length > 0 &&
        (isTR(queryChildren[0]) ||
          queryChildren[0].classList.contains(className))
      ) {
        return queryChildren[0];
      }
    }

    tr = tr.nextElementSibling;
  } while (tr != null && (!isTR(tr) || !tr.classList.contains(className)));

  return tr;
}

function findInFollowingTR(input, className) {
  var node = findFollowingTR(input, className);
  if (node.tagName == "TR") {
    node = node.firstElementChild.nextSibling;
  } else {
    node = node.firstElementChild;
  }
  return node;
}

function find(src, filter, traversalF) {
  while (src != null) {
    src = traversalF(src);
    if (src != null && filter(src)) {
      return src;
    }
  }
  return null;
}

/**
 * Traverses a form in the reverse document order starting from the given element (but excluding it),
 * until the given filter matches, or run out of an element.
 */
function findPrevious(src, filter) {
  return find(src, filter, function (e) {
    var p = e.previousSibling;
    if (p == null) {
      return e.parentNode;
    }
    while (p.lastElementChild != null) {
      p = p.lastElementChild;
    }
    return p;
  });
}

function findNext(src, filter) {
  return find(src, filter, function (e) {
    var n = e.nextSibling;
    if (n == null) {
      return e.parentNode;
    }
    while (n.firstElementChild != null) {
      n = n.firstElementChild;
    }
    return n;
  });
}

function findFormItem(src, name, directionF) {
  var name2 = "_." + name; // handles <textbox field="..." /> notation silently
  return directionF(src, function (e) {
    if (e.tagName == "INPUT" && e.type == "radio" && e.checked == true) {
      var r = 0;
      while (e.name.substring(r, r + 8) == "removeme") {
        //radio buttons have must be unique in repeatable blocks so name is prefixed
        r = e.name.indexOf("_", r + 8) + 1;
      }
      return name == e.name.substring(r);
    }
    return (
      (e.tagName == "INPUT" ||
        e.tagName == "TEXTAREA" ||
        e.tagName == "SELECT") &&
      (e.name == name || e.name == name2)
    );
  });
}

/**
 * Traverses a form in the reverse document order and finds an INPUT element that matches the given name.
 */
function findPreviousFormItem(src, name) {
  return findFormItem(src, name, findPrevious);
}

function findNextFormItem(src, name) {
  return findFormItem(src, name, findNext);
}

// This method seems unused in the ecosystem, only grails-plugin was using it but it's blacklisted now
/**
 * Parse HTML into DOM.
 */
// eslint-disable-next-line no-unused-vars
function parseHtml(html) {
  var c = document.createElement("div");
  c.innerHTML = html;
  return c.firstElementChild;
}

/**
 * Evaluates the script in global context.
 */
function geval(script) {
  // execScript chokes on "" but eval doesn't, so we need to reject it first.
  if (script == null || script == "") {
    return;
  }
  // see http://perfectionkills.com/global-eval-what-are-the-options/
  // note that execScript cannot return value
  (this.execScript || eval)(script);
}

/**
 * Emulate the firing of an event.
 *
 * @param {HTMLElement} element
 *      The element that will fire the event
 * @param {String} event
 *      like 'change', 'blur', etc.
 */
// eslint-disable-next-line no-unused-vars
function fireEvent(element, event) {
  if (document.createEvent) {
    // dispatch for firefox + others
    let evt = document.createEvent("HTMLEvents");
    evt.initEvent(event, true, true); // event type,bubbling,cancelable
    return !element.dispatchEvent(evt);
  } else {
    // dispatch for IE
    let evt = document.createEventObject();
    return element.fireEvent("on" + event, evt);
  }
}

// Behavior rules
//========================================================
// using tag names in CSS selector makes the processing faster

/**
 * Updates the validation area for a form element
 * @param {HTMLElement} validationArea The validation area for a given form element
 * @param {string} content The content to update the validation area with
 */
function updateValidationArea(validationArea, content) {
  validationArea.classList.add("validation-error-area--visible");

  if (content === "<div/>") {
    validationArea.classList.remove("validation-error-area--visible");
    validationArea.style.height = "0px";
    validationArea.innerHTML = content;
  } else {
    // Only change content if different, causes an unnecessary animation otherwise
    if (validationArea.innerHTML !== content) {
      validationArea.innerHTML = content;
      validationArea.style.height =
        validationArea.children[0].offsetHeight + "px";

      // Only include the notice in the validation-error-area, move all other elements out
      if (validationArea.children.length > 1) {
        Array.from(validationArea.children)
          .slice(1)
          .forEach((element) => {
            validationArea.after(element);
          });
      }

      Behaviour.applySubtree(validationArea);
      // For errors with additional details, apply the subtree to the expandable details pane
      if (validationArea.nextElementSibling) {
        Behaviour.applySubtree(validationArea.nextElementSibling);
      }
    }
  }
}

function registerValidator(e) {
  // Retrieve the validation error area
  var tr = e
    .closest(".jenkins-form-item")
    .querySelector(".validation-error-area");
  if (!tr) {
    console.warn(
      "Couldn't find the expected validation element (.validation-error-area) for element",
      e.closest(".jenkins-form-item"),
    );
    return;
  }
  // find the validation-error-area
  e.targetElement = tr;

  e.targetUrl = function () {
    var url = this.getAttribute("checkUrl");
    var depends = this.getAttribute("checkDependsOn");

    if (depends == null) {
      // legacy behaviour where checkUrl is a JavaScript
      try {
        return eval(url); // need access to 'this', so no 'geval'
      } catch (e) {
        if (window.console != null) {
          console.warn(
            "Legacy checkUrl '" + url + "' is not valid JavaScript: " + e,
          );
        }
        if (window.YUI != null) {
          YUI.log(
            "Legacy checkUrl '" + url + "' is not valid JavaScript: " + e,
            "warn",
          );
        }
        return url; // return plain url as fallback
      }
    } else {
      var q = qs(this).addThis();
      if (depends.length > 0) {
        depends.split(" ").forEach(
          TryEach(function (n) {
            q.nearBy(n);
          }),
        );
      }
      return url + q.toString();
    }
  };

  var method = e.getAttribute("checkMethod") || "post";

  var url = e.targetUrl();
  try {
    FormChecker.delayedCheck(url, method, e.targetElement);
  } catch (x) {
    // this happens if the checkUrl refers to a non-existing element.
    // don't let this kill off the entire JavaScript
    console.warn(
      "Failed to register validation method: " +
        e.getAttribute("checkUrl") +
        " : " +
        e,
    );
    return;
  }

  var checker = function () {
    const validationArea = this.targetElement;
    FormChecker.sendRequest(this.targetUrl(), {
      method: method,
      onComplete: function (response) {
        // TODO Add i18n support
        response.text().then((responseText) => {
          const errorMessage = `<div class="error">An internal error occurred during form field validation (HTTP ${response.status}). Please reload the page and if the problem persists, ask the administrator for help.</div>`;
          updateValidationArea(
            validationArea,
            response.status === 200 ? responseText : errorMessage,
          );
        });
      },
    });
  };
  var oldOnchange = e.onchange;
  if (typeof oldOnchange == "function") {
    e.onchange = function () {
      checker.call(this);
      oldOnchange.call(this);
    };
  } else {
    e.onchange = checker;
  }

  var v = e.getAttribute("checkDependsOn");
  if (v) {
    v.split(" ").forEach(
      TryEach(function (name) {
        var c = findNearBy(e, name);
        if (c == null) {
          if (window.console != null) {
            console.warn("Unable to find nearby " + name);
          }
          if (window.YUI != null) {
            YUI.log(
              "Unable to find a nearby control of the name " + name,
              "warn",
            );
          }
          return;
        }
        c.addEventListener("change", checker.bind(e));
      }),
    );
  }

  e = null; // avoid memory leak
}

function registerRegexpValidator(e, regexp, message) {
  var tr = e
    .closest(".jenkins-form-item")
    .querySelector(".validation-error-area");
  if (!tr) {
    console.warn(
      "Couldn't find the expected parent element (.setting-main) for element",
      e.closest(".jenkins-form-item"),
    );
    return;
  }
  // find the validation-error-area
  e.targetElement = tr;
  var checkMessage = e.getAttribute("checkMessage");
  if (checkMessage) {
    message = checkMessage;
  }
  var oldOnchange = e.onchange;
  e.onchange = function () {
    var set = oldOnchange != null ? oldOnchange.call(this) : false;
    if (this.value.match(regexp)) {
      if (!set) {
        updateValidationArea(this.targetElement, `<div/>`);
      }
    } else {
      updateValidationArea(
        this.targetElement,
        `<div class="error">${message}</div>`,
      );
      set = true;
    }
    return set;
  };
  e.onchange.call(e);
  e = null; // avoid memory leak
}

/**
 * Add a validator for number fields which contains 'min', 'max' attribute
 * @param e Input element
 */
function registerMinMaxValidator(e) {
  var tr = e
    .closest(".jenkins-form-item")
    .querySelector(".validation-error-area");
  if (!tr) {
    console.warn(
      "Couldn't find the expected parent element (.setting-main) for element",
      e.closest(".jenkins-form-item"),
    );
    return;
  }
  // find the validation-error-area
  e.targetElement = tr;
  var checkMessage = e.getAttribute("checkMessage");
  if (checkMessage) {
    // eslint-disable-next-line no-undef
    message = checkMessage;
  }
  var oldOnchange = e.onchange;
  e.onchange = function () {
    var set = oldOnchange != null ? oldOnchange.call(this) : false;

    const min = this.getAttribute("min");
    const max = this.getAttribute("max");

    function isInteger(str) {
      return str.match(/^-?\d*$/) !== null;
    }

    if (isInteger(this.value)) {
      // Ensure the value is an integer
      if (min !== null && isInteger(min) && max !== null && isInteger(max)) {
        // Both min and max attributes are available

        if (min <= max) {
          // Add the validator if min <= max
          if (
            parseInt(min) > parseInt(this.value) ||
            parseInt(this.value) > parseInt(max)
          ) {
            // The value is out of range
            updateValidationArea(
              this.targetElement,
              `<div class="error">This value should be between ${min} and ${max}</div>`,
            );
            set = true;
          } else {
            if (!set) {
              updateValidationArea(this.targetElement, `<div/>`);
            }
          }
        }
      } else if (
        min !== null &&
        isInteger(min) &&
        (max === null || !isInteger(max))
      ) {
        // There is only 'min' available

        if (parseInt(min) > parseInt(this.value)) {
          updateValidationArea(
            this.targetElement,
            `<div class="error">This value should be larger than ${min}</div>`,
          );
          set = true;
        } else {
          if (!set) {
            updateValidationArea(this.targetElement, `<div/>`);
          }
        }
      } else if (
        (min === null || !isInteger(min)) &&
        max !== null &&
        isInteger(max)
      ) {
        // There is only 'max' available

        if (parseInt(max) < parseInt(this.value)) {
          updateValidationArea(
            this.targetElement,
            `<div class="error">This value should be less than ${max}</div>`,
          );
          set = true;
        } else {
          if (!set) {
            updateValidationArea(this.targetElement, `<div/>`);
          }
        }
      }
    }
    return set;
  };
  e.onchange.call(e);
  e = null; // avoid memory leak
}

/**
 * Prevent user input 'e' or 'E' in <f:number>
 * @param event Input event
 */
function preventInputEe(event) {
  if (event.which === 69 || event.which === 101) {
    event.preventDefault();
  }
}

function escapeHTML(html) {
  return html
    .replace(/&/g, "&amp;")
    .replace(/</g, "&lt;")
    .replace(/>/g, "&gt;");
}

/**
 * Wraps a <button> into YUI button.
 *
 * @param e
 *      button element
 * @param onclick
 *      onclick handler
 * @return
 *      YUI Button widget.
 */
function makeButton(e, onclick) {
  var h = e.onclick;
  var clsName = e.className;
  var n = e.name;

  var attributes = {};
  // YUI Button class interprets value attribute of <input> as HTML
  // similar to how the child nodes of a <button> are treated as HTML.
  // in standard HTML, we wouldn't expect the former case, yet here we are!
  if (e.tagName === "INPUT") {
    attributes.label = escapeHTML(e.value);
  }
  var btn = new YAHOO.widget.Button(e, attributes);
  if (onclick != null) {
    btn.addListener("click", onclick);
  }
  if (h != null) {
    btn.addListener("click", h);
  }
  var be = btn.get("element");
  var classesSeparatedByWhitespace = clsName.split(" ");
  for (let i = 0; i < classesSeparatedByWhitespace.length; i++) {
    var singleClass = classesSeparatedByWhitespace[i];
    if (singleClass) {
      be.classList.add(singleClass);
    }
  }
  if (n) {
    // copy the name
    be.setAttribute("name", n);
  }

  // keep the data-* attributes from the source
  var length = e.attributes.length;
  for (let i = 0; i < length; i++) {
    var attribute = e.attributes[i];
    var attributeName = attribute.name;
    if (attributeName.startsWith("data-")) {
      btn._button.setAttribute(attributeName, attribute.value);
    }
  }
  return btn;
}

/*
    If we are inside 'to-be-removed' class, some HTML altering behaviors interact badly, because
    the behavior re-executes when the removed master copy gets reinserted later.
 */
function isInsideRemovable(e) {
  return !!e.closest(".to-be-removed");
}

/**
 * Render the template captured by &lt;l:renderOnDemand> at the element 'e' and replace 'e' by the content.
 *
 * @param {HTMLElement} e
 *      The place holder element to be lazy-rendered.
 * @param {boolean} noBehaviour
 *      if specified, skip the application of behaviour rule.
 */
function renderOnDemand(e, callback, noBehaviour) {
<<<<<<< HEAD
  if (!e || !Element.hasClassName(e, "render-on-demand")) return;

  let proxyMethod = e.getAttribute("data-proxy-method");
  let proxyUrl = e.getAttribute("data-proxy-url");
  let proxyCrumb = e.getAttribute("data-proxy-crumb");
  let proxyMethods = e.getAttribute("data-proxy-args").split(",");

  var proxy = window[proxyMethod](proxyUrl, proxyCrumb, proxyMethods);
=======
  if (!e || !e.classList.contains("render-on-demand")) {
    return;
  }
  var proxy = eval(e.getAttribute("proxy"));
>>>>>>> 2b8faf93
  proxy.render(function (t) {
    var contextTagName = e.parentNode.tagName;
    var c;
    if (contextTagName == "TBODY") {
      c = document.createElement("DIV");
      c.innerHTML = "<TABLE><TBODY>" + t.responseText + "</TBODY></TABLE>";
      c = c./*JENKINS-15494*/ lastElementChild.firstElementChild;
    } else {
      c = document.createElement(contextTagName);
      c.innerHTML = t.responseText;
    }

    var elements = [];
    while (c.firstElementChild != null) {
      var n = c.firstElementChild;
      e.parentNode.insertBefore(n, e);
      if (n.nodeType == 1 && !noBehaviour) {
        elements.push(n);
      }
    }
    e.remove();

    evalInnerHtmlScripts(t.responseText, function () {
      Behaviour.applySubtree(elements, true);
      if (callback) {
        callback(t);
      }
    });
  });
}

/**
 * Finds all the script tags
 */
function evalInnerHtmlScripts(text, callback) {
  var q = [];
  var matchAll = new RegExp("<script([^>]*)>([\\S\\s]*?)</script>", "img");
  var matchOne = new RegExp("<script([^>]*)>([\\S\\s]*?)</script>", "im");
  var srcAttr = new RegExp("src=['\"]([^'\"]+)['\"]", "i");
  (text.match(matchAll) || []).map(function (s) {
    var m = s.match(srcAttr);
    if (m) {
      q.push(function (cont) {
        loadScript(m[1], cont);
      });
    } else {
      q.push(function (cont) {
        geval(s.match(matchOne)[2]);
        cont();
      });
    }
  });
  q.push(callback);
  sequencer(q);
}

/**
 * Take an array of (typically async) functions and run them in a sequence.
 * Each of the function in the array takes one 'continuation' parameter, and upon the completion
 * of the function it needs to invoke "continuation()" to signal the execution of the next function.
 */
function sequencer(fs) {
  var nullFunction = function () {};
  function next() {
    if (fs.length > 0) {
      (fs.shift() || nullFunction)(next);
    }
  }
  return next();
}

function progressBarOnClick() {
  var href = this.getAttribute("href");
  if (href != null) {
    window.location = href;
  }
}

function labelAttachPreviousOnClick() {
  var e = this.previousElementSibling;
  while (e != null) {
    if (e.classList.contains("jenkins-radio")) {
      e = e.querySelector("input");
    }
    if (e.tagName == "INPUT") {
      e.click();
      break;
    }
    e = e.previousElementSibling;
  }
}

function helpButtonOnClick() {
  var tr =
    findFollowingTR(this, "help-area", "help-sibling") ||
    findFollowingTR(this, "help-area", "setting-help") ||
    findFollowingTR(this, "help-area");
  var div = tr.firstElementChild;
  if (!div.classList.contains("help")) {
    div = div.nextElementSibling.firstElementChild;
  }

  if (div.style.display != "block") {
    div.style.display = "block";
    // make it visible

    fetch(this.getAttribute("helpURL")).then((rsp) => {
      rsp.text().then((responseText) => {
        if (rsp.ok) {
          var from = rsp.headers.get("X-Plugin-From");
          // Which plugin is this from?
          div.innerHTML =
            responseText +
            (from ? "<div class='from-plugin'>" + from + "</div>" : "");

          // Ensure links open in new window unless explicitly specified otherwise
          var links = div.getElementsByTagName("a");
          for (var i = 0; i < links.length; i++) {
            var link = links[i];
            if (link.hasAttribute("href")) {
              // ignore document anchors
              if (!link.hasAttribute("target")) {
                link.setAttribute("target", "_blank");
              }
              if (!link.hasAttribute("rel")) {
                link.setAttribute("rel", "noopener noreferrer");
              }
            }
          }
        } else {
          div.innerHTML =
            "<b>ERROR</b>: Failed to load help file: " + rsp.statusText;
        }
        layoutUpdateCallback.call();
      });
    });
  } else {
    div.style.display = "none";
    layoutUpdateCallback.call();
  }

  return false;
}

function isCommandKey(event) {
  return event.key === "Meta";
}
function isReturnKeyDown() {
  return event.type == "keydown" && event.key === "Enter";
}
function getParentForm(element) {
  if (element == null) {
    throw "not found a parent form";
  }
  if (element instanceof HTMLFormElement) {
    return element;
  }

  return getParentForm(element.parentNode);
}

// figure out the corresponding end marker
function findEnd(e) {
  for (var depth = 0; ; e = e.nextElementSibling) {
    if (e.classList.contains("rowvg-start")) {
      depth++;
    }
    if (e.classList.contains("rowvg-end")) {
      depth--;
    }
    if (depth == 0) {
      return e;
    }
  }
}

function makeOuterVisible(b) {
  this.outerVisible = b;
  this.updateVisibility();
}

function makeInnerVisible(b) {
  this.innerVisible = b;
  this.updateVisibility();
}

function updateVisibility() {
  var display = this.outerVisible && this.innerVisible;
  for (var e = this.start; e != this.end; e = e.nextElementSibling) {
    if (e.rowVisibilityGroup && e != this.start) {
      e.rowVisibilityGroup.makeOuterVisible(this.innerVisible);
      e = e.rowVisibilityGroup.end; // the above call updates visibility up to e.rowVisibilityGroup.end inclusive
    } else {
      if (display) {
        e.style.display = "";
        e.classList.remove("form-container--hidden");
      } else {
        // TODO remove display once tab bar (ConfigTableMetaData) is able to handle hidden tabs via class and not just display
        e.style.display = "none";
        e.classList.add("form-container--hidden");
      }
    }
  }
  layoutUpdateCallback.call();
}

function rowvgStartEachRow(recursive, f) {
  if (recursive) {
    for (var e = this.start; e != this.end; e = e.nextElementSibling) {
      f(e);
    }
  } else {
    throw "not implemented yet";
  }
}

(function () {
  var p = 20;
  Behaviour.specify("TABLE.sortable", "table-sortable", ++p, function (e) {
    // sortable table
    e.sortable = new Sortable.Sortable(e);
  });

  Behaviour.specify(
    "TABLE.progress-bar",
    "table-progress-bar",
    ++p,
    function (e) {
      // progressBar.jelly
      e.onclick = progressBarOnClick;
    },
  );

  // <label> that doesn't use ID, so that it can be copied in <repeatable>
  Behaviour.specify(
    "LABEL.attach-previous",
    "label-attach-previous",
    ++p,
    function (e) {
      e.onclick = labelAttachPreviousOnClick;
    },
  );

  // form fields that are validated via AJAX call to the server
  // elements with this class should have two attributes 'checkUrl' that evaluates to the server URL.
  Behaviour.specify(
    "INPUT.validated",
    "input-validated",
    ++p,
    registerValidator,
  );
  Behaviour.specify(
    "SELECT.validated",
    "select-validated",
    ++p,
    registerValidator,
  );
  Behaviour.specify(
    "TEXTAREA.validated",
    "textarea-validated",
    ++p,
    registerValidator,
  );

  // validate required form values
  Behaviour.specify("INPUT.required", "input-required", ++p, function (e) {
    registerRegexpValidator(e, /./, "Field is required");
  });

  // validate form values to be an integer
  Behaviour.specify("INPUT.number", "input-number", ++p, function (e) {
    e.addEventListener("keypress", preventInputEe);
    registerMinMaxValidator(e);
    registerRegexpValidator(e, /^((-?\d+)|)$/, "Not an integer");
  });

  Behaviour.specify(
    "INPUT.number-required",
    "input-number-required",
    ++p,
    function (e) {
      e.addEventListener("keypress", preventInputEe);
      registerMinMaxValidator(e);
      registerRegexpValidator(e, /^-?(\d+)$/, "Not an integer");
    },
  );

  Behaviour.specify(
    "INPUT.non-negative-number-required",
    "input-non-negative-number-required",
    ++p,
    function (e) {
      e.addEventListener("keypress", preventInputEe);
      registerMinMaxValidator(e);
      registerRegexpValidator(e, /^\d+$/, "Not a non-negative integer");
    },
  );

  Behaviour.specify(
    "INPUT.positive-number",
    "input-positive-number",
    ++p,
    function (e) {
      e.addEventListener("keypress", preventInputEe);
      registerMinMaxValidator(e);
      registerRegexpValidator(e, /^(\d*[1-9]\d*|)$/, "Not a positive integer");
    },
  );

  Behaviour.specify(
    "INPUT.positive-number-required",
    "input-positive-number-required",
    ++p,
    function (e) {
      e.addEventListener("keypress", preventInputEe);
      registerMinMaxValidator(e);
      registerRegexpValidator(e, /^[1-9]\d*$/, "Not a positive integer");
    },
  );

  Behaviour.specify(
    "INPUT.auto-complete",
    "input-auto-complete",
    ++p,
    function (e) {
      // form field with auto-completion support
      // insert the auto-completion container
      var div = document.createElement("DIV");
      e.parentNode.insertBefore(div, e.nextElementSibling);
      e.style.position = "relative"; // or else by default it's absolutely positioned, making "width:100%" break

      var ds = new YAHOO.util.XHRDataSource(e.getAttribute("autoCompleteUrl"));
      ds.responseType = YAHOO.util.XHRDataSource.TYPE_JSON;
      ds.responseSchema = {
        resultsList: "suggestions",
        fields: ["name"],
      };

      // Instantiate the AutoComplete
      var ac = new YAHOO.widget.AutoComplete(e, div, ds);
      ac.generateRequest = function (query) {
        return "?value=" + query;
      };
      ac.autoHighlight = false;
      ac.prehighlightClassName = "yui-ac-prehighlight";
      ac.animSpeed = 0;
      ac.formatResult = ac.formatEscapedResult;
      ac.useShadow = true;
      ac.autoSnapContainer = true;
      ac.delimChar = e.getAttribute("autoCompleteDelimChar");
      ac.doBeforeExpandContainer = function (textbox, container) {
        // adjust the width every time we show it
        container.style.width = textbox.clientWidth + "px";
        var Dom = YAHOO.util.Dom;
        Dom.setXY(container, [
          Dom.getX(textbox),
          Dom.getY(textbox) + textbox.offsetHeight,
        ]);
        return true;
      };
    },
  );

  Behaviour.specify(
    "A.jenkins-help-button",
    "a-jenkins-help-button",
    ++p,
    function (e) {
      e.onclick = helpButtonOnClick;
      e.tabIndex = 9999; // make help link unnavigable from keyboard
      e.parentNode.parentNode.classList.add("has-help");
    },
  );

  // legacy class name
  Behaviour.specify("A.help-button", "a-help-button", ++p, function (e) {
    e.onclick = helpButtonOnClick;
    e.tabIndex = 9999; // make help link unnavigable from keyboard
    e.parentNode.parentNode.classList.add("has-help");
  });

  // Script Console : settings and shortcut key
  Behaviour.specify("TEXTAREA.script", "textarea-script", ++p, function (e) {
    (function () {
      var cmdKeyDown = false;
      var mode = e.getAttribute("script-mode") || "text/x-groovy";
      var readOnly = eval(e.getAttribute("script-readOnly")) || false;

      // eslint-disable-next-line no-unused-vars
      var w = CodeMirror.fromTextArea(e, {
        mode: mode,
        lineNumbers: true,
        matchBrackets: true,
        readOnly: readOnly,
        onKeyEvent: function (editor, event) {
          function saveAndSubmit() {
            editor.save();
            getParentForm(e).submit();
            event.stop();
          }

          // Mac (Command + Enter)
          if (navigator.userAgent.indexOf("Mac") > -1) {
            if (event.type == "keydown" && isCommandKey(event)) {
              cmdKeyDown = true;
            }
            if (event.type == "keyup" && isCommandKey(event)) {
              cmdKeyDown = false;
            }
            if (cmdKeyDown && isReturnKeyDown()) {
              saveAndSubmit();
              return true;
            }

            // Windows, Linux (Ctrl + Enter)
          } else {
            if (event.ctrlKey && isReturnKeyDown()) {
              saveAndSubmit();
              return true;
            }
          }
        },
      }).getWrapperElement();
    })();
  });

  // deferred client-side clickable map.
  // this is useful where the generation of <map> element is time consuming
  Behaviour.specify("IMG[lazymap]", "img-lazymap-", ++p, function (e) {
    fetch(e.getAttribute("lazymap")).then((rsp) => {
      if (rsp.ok) {
        rsp.text().then((responseText) => {
          var div = document.createElement("div");
          document.body.appendChild(div);
          div.innerHTML = responseText;
          var id = "map" + iota++;
          div.firstElementChild.setAttribute("name", id);
          e.setAttribute("usemap", "#" + id);
        });
      }
    });
  });

  // Native browser resizing doesn't work for CodeMirror textboxes so let's create our own
  Behaviour.specify(".CodeMirror", "codemirror", ++p, function (codemirror) {
    const MIN_HEIGHT = Math.min(200, codemirror.clientHeight);

    const resizer = document.createElement("div");
    resizer.className = "jenkins-codemirror-resizer";

    let start_x; // eslint-disable-line no-unused-vars
    let start_y;
    let start_h;

    function height_of($el) {
      return parseInt(window.getComputedStyle($el).height.replace(/px$/, ""));
    }

    function on_drag(e) {
      codemirror.CodeMirror.setSize(
        null,
        Math.max(MIN_HEIGHT, start_h + e.y - start_y) + "px",
      );
    }

    function on_release() {
      document.body.removeEventListener("mousemove", on_drag);
      window.removeEventListener("mouseup", on_release);
    }

    resizer.addEventListener("mousedown", function (e) {
      start_x = e.x;
      start_y = e.y;
      start_h = height_of(codemirror);

      document.body.addEventListener("mousemove", on_drag);
      window.addEventListener("mouseup", on_release);
    });

    codemirror.parentNode.insertBefore(resizer, codemirror.nextSibling);
  });

  // structured form submission
  Behaviour.specify("FORM", "form", ++p, function (form) {
    crumb.appendToForm(form);
    if (form.classList.contains("no-json")) {
      return;
    }
    // add the hidden 'json' input field, which receives the form structure in JSON
    var div = document.createElement("div");
    div.classList.add("jenkins-!-display-contents");
    div.innerHTML = "<input type=hidden name=json value=init>";
    form.appendChild(div);

    var oldOnsubmit = form.onsubmit;
    if (typeof oldOnsubmit == "function") {
      form.onsubmit = function () {
        return buildFormTree(this) && oldOnsubmit.call(this);
      };
    } else {
      form.onsubmit = function () {
        return buildFormTree(this);
      };
    }

    form = null; // memory leak prevention
  });

  Behaviour.specify(
    "INPUT.submit-button",
    "input-submit-button",
    ++p,
    function (e) {
      makeButton(e);
    },
  );

  Behaviour.specify("INPUT.yui-button", "input-yui-button", ++p, function (e) {
    makeButton(e);
  });

  Behaviour.specify(
    "TR.optional-block-start,DIV.tr.optional-block-start",
    "tr-optional-block-start-div-tr-optional-block-start",
    ++p,
    function (e) {
      // see optionalBlock.jelly
      // Get the `input` from the checkbox container
      var checkbox = e.querySelector("input[type='checkbox']");

      // Set start.ref to checkbox in preparation of row-set-end processing
      e.setAttribute("ref", (checkbox.id = "cb" + iota++));
    },
  );

  // see RowVisibilityGroupTest
  Behaviour.specify(
    "TR.rowvg-start,DIV.tr.rowvg-start",
    "tr-rowvg-start-div-tr-rowvg-start",
    ++p,
    function (e) {
      e.rowVisibilityGroup = {
        outerVisible: true,
        innerVisible: true,
        /**
         * TR that marks the beginning of this visibility group.
         */
        start: e,
        /**
         * TR that marks the end of this visibility group.
         */
        end: findEnd(e),

        /**
         * Considers the visibility of the row group from the point of view of outside.
         * If you think of a row group like a logical DOM node, this is akin to its .style.display.
         */
        makeOuterVisible: makeOuterVisible,

        /**
         * Considers the visibility of the rows in this row group. Since all the rows in a rowvg
         * shares the single visibility, this just needs to be one boolean, as opposed to many.
         *
         * If you think of a row group like a logical DOM node, this is akin to its children's .style.display.
         */
        makeInnerVisible: makeInnerVisible,

        /**
         * Based on innerVisible and outerVisible, update the relevant rows' actual CSS display attribute.
         */
        updateVisibility: updateVisibility,

        /**
         * Enumerate each row and pass that to the given function.
         *
         * @param {boolean} recursive
         *      If true, this visits all the rows from nested visibility groups.
         */
        eachRow: rowvgStartEachRow,
      };
    },
  );

  Behaviour.specify(
    "INPUT.optional-block-event-item",
    "input-optional-block-event-item",
    ++p,
    function (e) {
      e.addEventListener("click", function () {
        updateOptionalBlock(e);
      });
    },
  );

  Behaviour.specify(
    "TR.row-set-end,DIV.tr.row-set-end",
    "tr-row-set-end-div-tr-row-set-end",
    ++p,
    function (e) {
      // see rowSet.jelly and optionalBlock.jelly
      // figure out the corresponding start block
      var end = e;

      for (var depth = 0; ; e = e.previousElementSibling) {
        if (e.classList.contains("row-set-end")) {
          depth++;
        }
        if (e.classList.contains("row-set-start")) {
          depth--;
        }
        if (depth == 0) {
          break;
        }
      }
      var start = e;

      // @ref on start refers to the ID of the element that controls the JSON object created from these rows
      // if we don't find it, turn the start node into the governing node (thus the end result is that you
      // created an intermediate JSON object that's always on.)
      var ref = start.getAttribute("ref");
      if (ref == null) {
        start.id = ref = "rowSetStart" + iota++;
      }

      applyNameRef(start, end, ref);
    },
  );

  Behaviour.specify(
    "TR.optional-block-start,DIV.tr.optional-block-start",
    "tr-optional-block-start-div-tr-optional-block-start-2",
    ++p,
    function (e) {
      // see optionalBlock.jelly
      // this is suffixed by a pointless string so that two processing for optional-block-start
      // can sandwich row-set-end
      // this requires "TR.row-set-end" to mark rows
      // Get the `input` from the checkbox container
      var checkbox = e.querySelector("input[type='checkbox']");
      updateOptionalBlock(checkbox);
    },
  );

  // image that shows [+] or [-], with hover effect.
  // oncollapsed and onexpanded will be called when the button is triggered.
  Behaviour.specify("IMG.fold-control", "img-fold-control", ++p, function (e) {
    function changeTo(e, img) {
      var src = e.src;
      e.src =
        src.substring(0, src.lastIndexOf("/")) +
        "/" +
        e.getAttribute("state") +
        img;
    }
    e.onmouseover = function () {
      changeTo(this, "-hover.png");
    };
    e.onmouseout = function () {
      changeTo(this, ".png");
    };
    e.parentNode.onclick = function (event) {
      var e = this.firstElementChild;
      var s = e.getAttribute("state");
      if (s == "plus") {
        e.setAttribute("state", "minus");
        if (e.onexpanded) {
          e.onexpanded();
        }
      } else {
        e.setAttribute("state", "plus");
        if (e.oncollapsed) {
          e.oncollapsed();
        }
      }
      changeTo(e, "-hover.png");
      YAHOO.util.Event.stopEvent(event);
      return false;
    };
    e = null; // memory leak prevention
  });

  // editableComboBox.jelly
  Behaviour.specify("INPUT.combobox", "input-combobox", ++p, function (c) {
    // Next element after <input class="combobox"/> should be <div class="combobox-values">
    var vdiv = c.nextElementSibling;
    if (vdiv.classList.contains("combobox-values")) {
      createComboBox(c, function () {
        return Array.from(vdiv.children).map(function (value) {
          return value.getAttribute("value");
        });
      });
    }
  });

  // dropdownList.jelly
  Behaviour.specify(
    "SELECT.dropdownList",
    "select-dropdownlist",
    ++p,
    function (e) {
      if (isInsideRemovable(e)) {
        return;
      }

      var subForms = [];
      var start = findInFollowingTR(e, "dropdownList-container");

      do {
        start = start.firstElementChild;
      } while (start && !isTR(start));

      if (start && !start.classList.contains("dropdownList-start")) {
        start = findFollowingTR(start, "dropdownList-start");
      }
      while (start != null) {
        subForms.push(start);
        start = findFollowingTR(start, "dropdownList-start");
      }

      // control visibility
      function updateDropDownList() {
        for (var i = 0; i < subForms.length; i++) {
          var show = e.selectedIndex == i;
          var f = subForms[i];

          if (show) {
            renderOnDemand(f.nextElementSibling);
          }
          f.rowVisibilityGroup.makeInnerVisible(show);

          // TODO: this is actually incorrect in the general case if nested vg uses field-disabled
          // so far dropdownList doesn't create such a situation.
          f.rowVisibilityGroup.eachRow(
            true,
            show
              ? function (e) {
                  e.removeAttribute("field-disabled");
                }
              : function (e) {
                  e.setAttribute("field-disabled", "true");
                },
          );
        }
      }

      e.onchange = updateDropDownList;

      updateDropDownList();
    },
  );

  Behaviour.specify("A.showDetails", "a-showdetails", ++p, function (e) {
    e.onclick = function () {
      this.style.display = "none";
      this.nextElementSibling.style.display = "block";
      layoutUpdateCallback.call();
      return false;
    };
    e = null; // avoid memory leak
  });

  Behaviour.specify(
    "DIV.behavior-loading",
    "div-behavior-loading",
    ++p,
    function (e) {
      e.classList.add("behavior-loading--hidden");
    },
  );

  Behaviour.specify(
    ".button-with-dropdown",
    "-button-with-dropdown",
    ++p,
    function (e) {
      new YAHOO.widget.Button(e, { type: "menu", menu: e.nextElementSibling });
    },
  );

  Behaviour.specify(".track-mouse", "-track-mouse", ++p, function (element) {
    var DOM = YAHOO.util.Dom;

    element.addEventListener("mouseenter", function () {
      element.classList.add("mouseover");

      var mousemoveTracker = function (event) {
        var elementRegion = DOM.getRegion(element);
        if (
          event.x < elementRegion.left ||
          event.x > elementRegion.right ||
          event.y < elementRegion.top ||
          event.y > elementRegion.bottom
        ) {
          element.classList.remove("mouseover");
          document.removeEventListener("mousemove", mousemoveTracker);
        }
      };
      document.addEventListener("mousemove", mousemoveTracker);
    });
  });

  window.addEventListener("load", function () {
    // Add a class to the bottom bar when it's stuck to the bottom of the screen
    const el = document.querySelector("#bottom-sticker");
    if (el) {
      const observer = new IntersectionObserver(
        ([e]) =>
          e.target.classList.toggle(
            "bottom-sticker-inner--stuck",
            e.intersectionRatio < 1,
          ),
        { threshold: [1] },
      );

      observer.observe(el);
    }
  });

  /**
   * Function that provides compatibility to the checkboxes without title on an f:entry
   *
   * When a checkbox is generated by setting the title on the f:entry like
   *     <f:entry field="rebaseBeforePush" title="${%Rebase Before Push}">
   *         <f:checkbox />
   *     </f:entry>
   * This function will copy the title from the .setting-name field to the checkbox label.
   * It will also move the help button.
   *
   * @param {HTMLLabelElement} label
   */
  Behaviour.specify(
    "label.js-checkbox-label-empty",
    "form-fallbacks",
    1000,
    function (label) {
      var labelParent = label.parentElement.parentElement;

      if (!labelParent.classList.contains("setting-main")) {
        return;
      }

      function findSettingName(formGroup) {
        for (var i = 0; i < formGroup.childNodes.length; i++) {
          var child = formGroup.childNodes[i];
          if (
            child.classList.contains("jenkins-form-label") ||
            child.classList.contains("setting-name")
          ) {
            return child;
          }
        }
      }

      var settingName = findSettingName(labelParent.parentNode);
      if (settingName == undefined) {
        return;
      }
      var jenkinsHelpButton = settingName.querySelector(".jenkins-help-button");
      var helpLink =
        jenkinsHelpButton !== null
          ? jenkinsHelpButton
          : settingName.querySelector(".setting-help");

      if (helpLink) {
        labelParent.classList.add("help-sibling");
        labelParent.classList.add("jenkins-checkbox-help-wrapper");
        labelParent.appendChild(helpLink);
      }

      labelParent.parentNode.removeChild(settingName);

      // Copy setting-name text and append it to the checkbox label
      var labelText = settingName.innerText;

      var spanTag = document.createElement("span");
      spanTag.innerHTML = labelText;
      label.appendChild(spanTag);
    },
  );
})();

var hudsonRules = {}; // legacy name
// now empty, but plugins can stuff things in here later:
Behaviour.register(hudsonRules);

var Path = {
  tail: function (p) {
    var idx = p.lastIndexOf("/");
    if (idx < 0) {
      return p;
    }
    return p.substring(idx + 1);
  },
};

/**
 * Install change handlers based on the 'fillDependsOn' attribute.
 */
// eslint-disable-next-line no-unused-vars
function refillOnChange(e, onChange) {
  var deps = [];

  function h() {
    var params = {};
    deps.forEach(
      TryEach(function (d) {
        params[d.name] = controlValue(d.control);
      }),
    );
    onChange(params);
  }
  var v = e.getAttribute("fillDependsOn");
  if (v != null) {
    v.split(" ").forEach(
      TryEach(function (name) {
        var c = findNearBy(e, name);
        if (c == null) {
          if (window.console != null) {
            console.warn("Unable to find nearby " + name);
          }
          if (window.YUI != null) {
            YUI.log(
              "Unable to find a nearby control of the name " + name,
              "warn",
            );
          }
          return;
        }
        c.addEventListener("change", h);
        deps.push({ name: Path.tail(name), control: c });
      }),
    );
  }
  h(); // initial fill
}

function xor(a, b) {
  // convert both values to boolean by '!' and then do a!=b
  return !a != !b;
}

// used by editableDescription.jelly to replace the description field with a form
// eslint-disable-next-line no-unused-vars
function replaceDescription(initialDescription, submissionUrl) {
  var d = document.getElementById("description");
  d.firstElementChild.nextElementSibling.innerHTML =
    "<div class='jenkins-spinner'></div>";
  let parameters = {};
  if (initialDescription !== null && initialDescription !== "") {
    parameters["description"] = initialDescription;
  }
  if (submissionUrl !== null && submissionUrl !== "") {
    parameters["submissionUrl"] = submissionUrl;
  }
  fetch("./descriptionForm", {
    method: "post",
    headers: crumb.wrap({
      "Content-Type": "application/x-www-form-urlencoded",
    }),
    body: objectToUrlFormEncoded(parameters),
  }).then((rsp) => {
    rsp.text().then((responseText) => {
      d.innerHTML = responseText;
      evalInnerHtmlScripts(responseText, function () {
        Behaviour.applySubtree(d);
        d.getElementsByTagName("TEXTAREA")[0].focus();
      });
      layoutUpdateCallback.call();
      return false;
    });
  });
}

/**
 * Indicates that form fields from rows [s,e) should be grouped into a JSON object,
 * and attached under the element identified by the specified id.
 */
function applyNameRef(s, e, id) {
  document.getElementById(id).groupingNode = true;
  // s contains the node itself
  applyNameRefHelper(s, e, id);
}

function applyNameRefHelper(s, e, id) {
  if (s === null) {
    return;
  }
  for (var x = s.nextElementSibling; x != e; x = x.nextElementSibling) {
    // to handle nested <f:rowSet> correctly, don't overwrite the existing value
    if (x.getAttribute("nameRef") == null) {
      x.setAttribute("nameRef", id);
      if (x.classList.contains("tr")) {
        applyNameRefHelper(x.firstElementChild, null, id);
      }
    }
  }
}

// used by optionalBlock.jelly to update the form status
//   @param c     checkbox element
function updateOptionalBlock(c) {
  // find the start TR
  var s = c;
  while (!s.classList.contains("optional-block-start")) {
    s = s.parentNode;
  }

  // find the beginning of the rowvg
  var vg = s;
  while (!vg.classList.contains("rowvg-start")) {
    vg = vg.nextElementSibling;
  }

  var checked = xor(c.checked, c.classList.contains("negative"));

  vg.rowVisibilityGroup.makeInnerVisible(checked);

  if (c.name == "hudson-tools-InstallSourceProperty") {
    // Hack to hide tool home when "Install automatically" is checked.
    var homeField = findPreviousFormItem(c, "home");
    if (homeField != null && homeField.value == "") {
      var tr =
        findAncestor(homeField, "TR") || findAncestorClass(homeField, "tr");
      if (tr != null) {
        tr.style.display = c.checked ? "none" : "";
        layoutUpdateCallback.call();
      }
    }
  }
}

//
// Auto-scroll support for progressive log output.
//   See http://radio.javaranch.com/pascarello/2006/08/17/1155837038219.html
//
// eslint-disable-next-line no-unused-vars
function AutoScroller(scrollContainer) {
  // get the height of the viewport.
  // See http://www.howtocreate.co.uk/tutorials/javascript/browserwindow
  function getViewportHeight() {
    if (typeof window.innerWidth == "number") {
      //Non-IE
      return window.innerHeight;
    } else if (
      document.documentElement &&
      (document.documentElement.clientWidth ||
        document.documentElement.clientHeight)
    ) {
      //IE 6+ in 'standards compliant mode'
      return document.documentElement.clientHeight;
    } else if (
      document.body &&
      (document.body.clientWidth || document.body.clientHeight)
    ) {
      //IE 4 compatible
      return document.body.clientHeight;
    }
    return null;
  }

  return {
    bottomThreshold: 25,
    scrollContainer: scrollContainer,

    getCurrentHeight: function () {
      var scrollDiv = this.scrollContainer;

      if (scrollDiv.scrollHeight > 0) {
        return scrollDiv.scrollHeight;
      } else if (scrollDiv.offsetHeight > 0) {
        return scrollDiv.offsetHeight;
      }

      return null; // huh?
    },

    // return true if we are in the "stick to bottom" mode
    isSticking: function () {
      var scrollDiv = this.scrollContainer;
      var currentHeight = this.getCurrentHeight();

      // when used with the BODY tag, the height needs to be the viewport height, instead of
      // the element height.
      //var height = ((scrollDiv.style.pixelHeight) ? scrollDiv.style.pixelHeight : scrollDiv.offsetHeight);
      var height = getViewportHeight();
      var scrollPos = Math.max(
        scrollDiv.scrollTop,
        document.documentElement.scrollTop,
      );
      var diff = currentHeight - scrollPos - height;
      // window.alert("currentHeight=" + currentHeight + ",scrollTop=" + scrollDiv.scrollTop + ",height=" + height);

      return diff < this.bottomThreshold;
    },

    scrollToBottom: function () {
      var scrollDiv = this.scrollContainer;
      var currentHeight = this.getCurrentHeight();
      if (document.documentElement) {
        document.documentElement.scrollTop = currentHeight;
      }
      scrollDiv.scrollTop = currentHeight;
    },
  };
}

// refresh a part of the HTML specified by the given ID,
// by using the contents fetched from the given URL.
// eslint-disable-next-line no-unused-vars
function refreshPart(id, url) {
  var intervalID = null;
  var f = function () {
    if (isPageVisible()) {
      fetch(url, {
        headers: crumb.wrap({}),
        method: "post",
      }).then((rsp) => {
        if (rsp.ok) {
          rsp.text().then((responseText) => {
            var hist = document.getElementById(id);
            if (hist == null) {
              console.log("There's no element that has ID of " + id);
              if (intervalID !== null) {
                window.clearInterval(intervalID);
              }
              return;
            }
            if (!responseText) {
              console.log(
                "Failed to retrieve response for ID " +
                  id +
                  ", perhaps Jenkins is unavailable",
              );
              return;
            }
            var p = hist.parentNode;

            var div = document.createElement("div");
            div.innerHTML = responseText;

            var node = div.firstElementChild;
            p.replaceChild(node, hist);

            Behaviour.applySubtree(node);
            layoutUpdateCallback.call();
          });
        }
      });
    }
  };
  // if run as test, just do it once and do it now to make sure it's working,
  // but don't repeat.
  if (isRunAsTest) {
    f();
  } else {
    intervalID = window.setInterval(f, 5000);
  }
}

/*
    Perform URL encode.
    Taken from http://www.cresc.co.jp/tech/java/URLencoding/JavaScript_URLEncoding.htm
    @deprecated Use standard javascript method "encodeURIComponent" instead
*/
// eslint-disable-next-line no-unused-vars
function encode(str) {
  var s, u;
  var s0 = ""; // encoded str

  for (var i = 0; i < str.length; i++) {
    // scan the source
    s = str.charAt(i);
    u = str.charCodeAt(i); // get unicode of the char

    if (s == " ") {
      s0 += "+";
    } // SP should be converted to "+"
    else {
      if (
        u == 0x2a ||
        u == 0x2d ||
        u == 0x2e ||
        u == 0x5f ||
        (u >= 0x30 && u <= 0x39) ||
        (u >= 0x41 && u <= 0x5a) ||
        (u >= 0x61 && u <= 0x7a)
      ) {
        // check for escape
        s0 = s0 + s; // don't escape
      } else {
        // escape
        if (u >= 0x0 && u <= 0x7f) {
          // single byte format
          s = "0" + u.toString(16);
          s0 += "%" + s.substr(s.length - 2);
        } else if (u > 0x1fffff) {
          // quaternary byte format (extended)
          s0 += "%" + (0xf0 + ((u & 0x1c0000) >> 18)).toString(16);
          s0 += "%" + (0x80 + ((u & 0x3f000) >> 12)).toString(16);
          s0 += "%" + (0x80 + ((u & 0xfc0) >> 6)).toString(16);
          s0 += "%" + (0x80 + (u & 0x3f)).toString(16);
        } else if (u > 0x7ff) {
          // triple byte format
          s0 += "%" + (0xe0 + ((u & 0xf000) >> 12)).toString(16);
          s0 += "%" + (0x80 + ((u & 0xfc0) >> 6)).toString(16);
          s0 += "%" + (0x80 + (u & 0x3f)).toString(16);
        } else {
          // double byte format
          s0 += "%" + (0xc0 + ((u & 0x7c0) >> 6)).toString(16);
          s0 += "%" + (0x80 + (u & 0x3f)).toString(16);
        }
      }
    }
  }
  return s0;
}

// when there are multiple form elements of the same name,
// this method returns the input field of the given name that pairs up
// with the specified 'base' input element.
function findMatchingFormInput(base, name) {
  // find the FORM element that owns us
  var f = base.closest("form");

  var bases = f.querySelectorAll(
    'input[name="' +
      base.name +
      '"], textarea[name="' +
      base.name +
      '"], select[name="' +
      base.name +
      '"]',
  );
  var targets = f.querySelectorAll(
    'input[name="' +
      name +
      '"], textarea[name="' +
      name +
      '"], select[name="' +
      name +
      '"]',
  );

  for (var i = 0; i < bases.length; i++) {
    if (bases[i] == base) {
      return targets[i];
    }
  }

  return null; // not found
}

// TODO remove when Prototype.js is removed
if (typeof Form === "object") {
  /** @deprecated For backward compatibility only; use {@link findMatchingFormInput} instead. */
  Form.findMatchingInput = function (base, name) {
    console.warn(
      "Deprecated call to Form.findMatchingInput detected; use findMatchingFormInput instead.",
    );
    return findMatchingFormInput(base, name);
  };
}

// eslint-disable-next-line no-unused-vars
function toQueryString(params) {
  var query = "";
  if (params) {
    for (var paramName in params) {
      if (Object.prototype.hasOwnProperty.call(params, paramName)) {
        if (query === "") {
          query = "?";
        } else {
          query += "&";
        }
        query += paramName + "=" + encodeURIComponent(params[paramName]);
      }
    }
  }
  return query;
}

// eslint-disable-next-line no-unused-vars
function getElementOverflowParams(element) {
  // First we force it to wrap so we can get those dimension.
  // Then we force it to "nowrap", so we can get those dimension.
  // We can then compare the two sets, which will indicate if
  // wrapping is potentially happening, or not.

  // Force it to wrap.
  element.classList.add("force-wrap");
  var wrappedClientWidth = element.clientWidth;
  var wrappedClientHeight = element.clientHeight;
  element.classList.remove("force-wrap");

  // Force it to nowrap. Return the comparisons.
  element.classList.add("force-nowrap");
  var nowrapClientHeight = element.clientHeight;
  try {
    var overflowParams = {
      element: element,
      clientWidth: wrappedClientWidth,
      scrollWidth: element.scrollWidth,
      isOverflowed: wrappedClientHeight > nowrapClientHeight,
    };
    return overflowParams;
  } finally {
    element.classList.remove("force-nowrap");
  }
}

// get the cascaded computed style value. 'a' is the style name like 'backgroundColor'
function getStyle(e, a) {
  if (document.defaultView && document.defaultView.getComputedStyle) {
    return document.defaultView
      .getComputedStyle(e, null)
      .getPropertyValue(a.replace(/([A-Z])/g, "-$1"));
  }
  if (e.currentStyle) {
    return e.currentStyle[a];
  }
  return null;
}

/**
 * Makes sure the given element is within the viewport.
 *
 * @param {HTMLElement} e
 *      The element to bring into the viewport.
 */
// eslint-disable-next-line no-unused-vars
function ensureVisible(e) {
  var viewport = YAHOO.util.Dom.getClientRegion();
  var pos = YAHOO.util.Dom.getRegion(e);

  var Y = viewport.top;
  var H = viewport.height;

  function handleStickers(name, f) {
    var e = document.getElementById(name);
    if (e) {
      f(e);
    }
    document.getElementsBySelector("." + name).forEach(TryEach(f));
  }

  // if there are any stickers around, subtract them from the viewport
  handleStickers("jenkins-breadcrumbs", function (t) {
    t = t.clientHeight;
    Y += t;
    H -= t;
  });

  handleStickers("bottom-sticker", function (b) {
    b = b.clientHeight;
    H -= b;
  });

  var y = pos.top;
  var h = pos.height;

  var d = y + h - (Y + H);
  if (d > 0) {
    document.body.scrollTop += d;
  } else {
    d = Y - y;
    if (d > 0) {
      document.body.scrollTop -= d;
    }
  }
}

// set up logic behind the search box
// eslint-disable-next-line no-unused-vars
function createSearchBox(searchURL) {
  var ds = new YAHOO.util.XHRDataSource(searchURL + "suggest");
  ds.responseType = YAHOO.util.XHRDataSource.TYPE_JSON;
  ds.responseSchema = {
    resultsList: "suggestions",
    fields: ["name"],
  };
  var ac = new YAHOO.widget.AutoComplete(
    "search-box",
    "search-box-completion",
    ds,
  );
  ac.typeAhead = false;
  ac.autoHighlight = false;
  ac.formatResult = ac.formatEscapedResult;
  ac.maxResultsDisplayed = 25;

  var box = document.getElementById("search-box");
  var sizer = document.getElementById("search-box-sizer");
  var comp = document.getElementById("search-box-completion");

  Behaviour.addLoadEvent(function () {
    // copy font style of box to sizer
    var ds = sizer.style;
    ds.fontFamily = getStyle(box, "fontFamily");
    ds.fontSize = getStyle(box, "fontSize");
    ds.fontStyle = getStyle(box, "fontStyle");
    ds.fontWeight = getStyle(box, "fontWeight");
  });

  // update positions and sizes of the components relevant to search
  function updatePos() {
    sizer.innerHTML = escapeHTML(box.value);
    var cssWidth,
      offsetWidth = sizer.offsetWidth;
    if (offsetWidth > 0) {
      cssWidth = offsetWidth + "px";
    } else {
      // sizer hidden on small screen, make sure resizing looks OK
      cssWidth = getStyle(sizer, "minWidth");
    }
    box.style.width = comp.firstElementChild.style.minWidth =
      "calc(60px + " + cssWidth + ")";

    var pos = YAHOO.util.Dom.getXY(box);
    pos[1] += YAHOO.util.Dom.get(box).offsetHeight + 2;
    YAHOO.util.Dom.setXY(comp, pos);
  }

  updatePos();
  box.addEventListener("input", updatePos);
}

/**
 * Finds the DOM node of the given DOM node that acts as a parent in the form submission.
 *
 * @param {HTMLElement} e
 *      The node whose parent we are looking for.
 * @param {HTMLFormElement} form
 *      The form element that owns 'e'. Passed in as a performance improvement. Can be null.
 * @return null
 *      if the given element shouldn't be a part of the final submission.
 */
function findFormParent(e, form, isStatic) {
  isStatic = isStatic || false;

  if (form == null) {
    // caller can pass in null to have this method compute the owning form
    form = findAncestor(e, "FORM");
  }

  while (e != form) {
    // this is used to create a group where no single containing parent node exists,
    // like <optionalBlock>
    var nameRef = e.getAttribute("nameRef");
    if (nameRef != null) {
      e = document.getElementById(nameRef);
    } else {
      e = e.parentNode;
    }

    if (!isStatic && e.getAttribute("field-disabled") != null) {
      // this field shouldn't contribute to the final result
      return null;
    }

    var name = e.getAttribute("name");
    if (name != null && name.length > 0) {
      if (
        e.tagName == "INPUT" &&
        !isStatic &&
        !xor(e.checked, e.classList.contains("negative"))
      ) {
        // field is not active
        return null;
      }

      return e;
    }
  }

  return form;
}

// compute the form field name from the control name
function shortenName(name) {
  // [abc.def.ghi] -> abc.def.ghi
  if (name.startsWith("[")) {
    return name.substring(1, name.length - 1);
  }

  // abc.def.ghi -> ghi
  var idx = name.lastIndexOf(".");
  if (idx >= 0) {
    name = name.substring(idx + 1);
  }
  return name;
}

//
// structured form submission handling
//   see https://www.jenkins.io/redirect/developer/structured-form-submission
function buildFormTree(form) {
  try {
    // I initially tried to use an associative array with DOM elements as keys
    // but that doesn't seem to work neither on IE nor Firefox.
    // so I switch back to adding a dynamic property on DOM.
    form.formDom = {}; // root object

    var doms = []; // DOMs that we added 'formDom' for.
    doms.push(form);

    let addProperty = function (parent, name, value) {
      name = shortenName(name);
      if (parent[name] != null) {
        if (parent[name].push == null) {
          // is this array?
          parent[name] = [parent[name]];
        }
        parent[name].push(value);
      } else {
        parent[name] = value;
      }
    };

    // find the grouping parent node, which will have @name.
    // then return the corresponding object in the map
    let findParent = function (e) {
      var p = findFormParent(e, form);
      if (p == null) {
        return {};
      }

      var m = p.formDom;
      if (m == null) {
        // this is a new grouping node
        doms.push(p);
        p.formDom = m = {};
        addProperty(findParent(p), p.getAttribute("name"), m);
      }
      return m;
    };

    var jsonElement = null;

    for (var i = 0; i < form.elements.length; i++) {
      var e = form.elements[i];
      if (e.name == "json") {
        jsonElement = e;
        continue;
      }
      if (e.tagName == "FIELDSET") {
        continue;
      }
      if (e.tagName == "SELECT" && e.multiple) {
        var values = [];
        for (var o = 0; o < e.options.length; o++) {
          var opt = e.options.item(o);
          if (opt.selected) {
            values.push(opt.value);
          }
        }
        addProperty(findParent(e), e.name, values);
        continue;
      }

      var p;
      var r;
      var type = e.getAttribute("type");
      if (type == null) {
        type = "";
      }
      switch (type.toLowerCase()) {
        case "button":
        case "submit":
          break;
        case "checkbox":
          p = findParent(e);
          var checked = xor(e.checked, e.classList.contains("negative"));
          if (!e.groupingNode) {
            let v = e.getAttribute("json");
            if (v) {
              // if the special attribute is present, we'll either set the value or not. useful for an array of checkboxes
              // we can't use @value because IE6 sets the value to be "on" if it's left unspecified.
              if (checked) {
                addProperty(p, e.name, v);
              }
            } else {
              // otherwise it'll bind to boolean
              addProperty(p, e.name, checked);
            }
          } else {
            if (checked) {
              addProperty(p, e.name, (e.formDom = {}));
            }
          }
          break;
        case "file":
          // to support structured form submission with file uploads,
          // rename form field names to unique ones, and leave this name mapping information
          // in JSON. this behavior is backward incompatible, so only do
          // this when
          p = findParent(e);
          if (e.getAttribute("jsonAware") != null) {
            var on = e.getAttribute("originalName");
            if (on != null) {
              addProperty(p, on, e.name);
            } else {
              var uniqName = "file" + iota++;
              addProperty(p, e.name, uniqName);
              e.setAttribute("originalName", e.name);
              e.name = uniqName;
            }
          }
          // switch to multipart/form-data to support file submission
          // @enctype is the standard, but IE needs @encoding.
          form.enctype = form.encoding = "multipart/form-data";
          crumb.appendToForm(form);
          break;
        case "radio":
          if (!e.checked) {
            break;
          }
          r = 0;
          while (e.name.substring(r, r + 8) == "removeme") {
            r = e.name.indexOf("_", r + 8) + 1;
          }
          p = findParent(e);
          if (e.groupingNode) {
            addProperty(
              p,
              e.name.substring(r),
              (e.formDom = { value: e.value }),
            );
          } else {
            addProperty(p, e.name.substring(r), e.value);
          }
          break;
        case "password":
          p = findParent(e);
          addProperty(p, e.name, e.value);
          // must be kept in sync with RedactSecretJsonForTraceSanitizer.REDACT_KEY
          addProperty(p, "$redact", shortenName(e.name));
          break;
        default:
          p = findParent(e);
          addProperty(p, e.name, e.value);
          if (e.classList.contains("complex-password-field")) {
            addProperty(p, "$redact", shortenName(e.name));
          }
          break;
      }
    }

    // TODO simplify when Prototype.js is removed
    if (Object.toJSON) {
      // Prototype.js
      jsonElement.value = Object.toJSON(form.formDom);
    } else {
      // Standard
      jsonElement.value = JSON.stringify(form.formDom);
    }

    // clean up
    for (i = 0; i < doms.length; i++) {
      doms[i].formDom = null;
    }

    return true;
  } catch (e) {
    alert(e + "\n(form not submitted)");
    return false;
  }
}

// Decrease vertical padding for checkboxes
window.addEventListener("load", function () {
  document.querySelectorAll(".jenkins-form-item").forEach(function (element) {
    if (
      element.querySelector(
        ".optionalBlock-container > .row-group-start input[type='checkbox'], .optional-block-start input[type='checkbox'], div > .jenkins-checkbox",
      ) != null
    ) {
      element.classList.add("jenkins-form-item--tight");
    }
  });
});

/**
 * Loads the script specified by the URL.
 *
 * @param href
 *      The URL of the script to load.
 * @param callback
 *      If specified, this function will be invoked after the script is loaded.
 * @see http://stackoverflow.com/questions/4845762/onload-handler-for-script-tag-in-internet-explorer
 */
function loadScript(href, callback) {
  var head =
    document.getElementsByTagName("head")[0] || document.documentElement;
  var script = document.createElement("script");
  script.src = href;

  if (callback) {
    // Handle Script loading
    var done = false;

    // Attach handlers for all browsers
    script.onload = script.onreadystatechange = function () {
      if (
        !done &&
        (!this.readyState ||
          this.readyState === "loaded" ||
          this.readyState === "complete")
      ) {
        done = true;
        callback();

        // Handle memory leak in IE
        script.onload = script.onreadystatechange = null;
        if (head && script.parentNode) {
          head.removeChild(script);
        }
      }
    };
  }

  // Use insertBefore instead of appendChild  to circumvent an IE6 bug.
  // This arises when a base node is used (#2709 and #4378).
  head.insertBefore(script, head.firstElementChild);
}

// logic behind <f:validateButton />
// eslint-disable-next-line no-unused-vars
function safeValidateButton(button) {
  var descriptorUrl = button.getAttribute(
    "data-validate-button-descriptor-url",
  );
  var method = button.getAttribute("data-validate-button-method");
  var checkUrl = descriptorUrl + "/" + method;

  // optional, by default = empty string
  var paramList = button.getAttribute("data-validate-button-with") || "";

  validateButton(checkUrl, paramList, button);
}

// this method should not be called directly, only get called by safeValidateButton
// kept "public" for legacy compatibility
function validateButton(checkUrl, paramList, button) {
  var parameters = {};

  paramList.split(",").forEach(function (name) {
    var p = findPreviousFormItem(button, name);
    if (p != null) {
      if (p.type == "checkbox") {
        parameters[name] = p.checked;
      } else {
        parameters[name] = p.value;
      }
    }
  });

  var spinner = button.closest("DIV").children[0];
  var target = spinner.nextElementSibling.nextElementSibling;
  spinner.style.display = "block";

  fetch(checkUrl, {
    method: "post",
    body: objectToUrlFormEncoded(parameters),
    headers: crumb.wrap({
      "Content-Type": "application/x-www-form-urlencoded",
    }),
  }).then((rsp) => {
    rsp.text().then((responseText) => {
      spinner.style.display = "none";
      target.innerHTML = `<div class="validation-error-area" />`;
      updateValidationArea(target.children[0], responseText);
      layoutUpdateCallback.call();
      var s = rsp.headers.get("script");
      try {
        geval(s);
      } catch (e) {
        window.alert("failed to evaluate " + s + "\n" + e.message);
      }
    });
  });
}

// create a combobox.
// @param idOrField
//      ID of the <input type=text> element that becomes a combobox, or the field itself.
//      Passing an ID is @deprecated since 1.350; use <input class="combobox"/> instead.
// @param valueFunction
//      Function that returns all the candidates as an array
function createComboBox(idOrField, valueFunction) {
  var candidates = valueFunction();
  var creator = function () {
    if (typeof idOrField == "string") {
      idOrField = document.getElementById(idOrField);
    }
    if (!idOrField) {
      return;
    }
    new ComboBox(idOrField, function (value /*, comboBox*/) {
      var items = new Array();
      if (value.length > 0) {
        // if no value, we'll not provide anything
        value = value.toLowerCase();
        for (var i = 0; i < candidates.length; i++) {
          if (candidates[i].toLowerCase().indexOf(value) >= 0) {
            items.push(candidates[i]);
            if (items.length > 20) {
              // 20 items in the list should be enough
              break;
            }
          }
        }
      }
      return items; // equiv to: comboBox.setItems(items);
    });
  };
  // If an ID given, create when page has loaded (backward compatibility); otherwise now.
  if (typeof idOrField == "string") {
    Behaviour.addLoadEvent(creator);
  } else {
    creator();
  }
}

// Exception in code during the AJAX processing should be reported,
// so that our users can find them more easily.
// TODO remove when Prototype.js is removed
if (typeof Ajax === "object" && Ajax.Request) {
  Ajax.Request.prototype.dispatchException = function (e) {
    throw e;
  };
}

// event callback when layouts/visibility are updated and elements might have moved around
var layoutUpdateCallback = {
  callbacks: [],
  add: function (f) {
    this.callbacks.push(f);
  },
  call: function () {
    for (var i = 0, length = this.callbacks.length; i < length; i++) {
      this.callbacks[i]();
    }
  },
};<|MERGE_RESOLUTION|>--- conflicted
+++ resolved
@@ -998,8 +998,9 @@
  *      if specified, skip the application of behaviour rule.
  */
 function renderOnDemand(e, callback, noBehaviour) {
-<<<<<<< HEAD
-  if (!e || !Element.hasClassName(e, "render-on-demand")) return;
+  if (!e || !Element.hasClassName(e, "render-on-demand")) {
+    return;
+  }
 
   let proxyMethod = e.getAttribute("data-proxy-method");
   let proxyUrl = e.getAttribute("data-proxy-url");
@@ -1007,12 +1008,6 @@
   let proxyMethods = e.getAttribute("data-proxy-args").split(",");
 
   var proxy = window[proxyMethod](proxyUrl, proxyCrumb, proxyMethods);
-=======
-  if (!e || !e.classList.contains("render-on-demand")) {
-    return;
-  }
-  var proxy = eval(e.getAttribute("proxy"));
->>>>>>> 2b8faf93
   proxy.render(function (t) {
     var contextTagName = e.parentNode.tagName;
     var c;
