/*
 * The MIT License
 *
 * Copyright (c) 2004-2010, Sun Microsystems, Inc., Kohsuke Kawaguchi,
 * Daniel Dyer, Yahoo! Inc., Alan Harder, InfraDNA, Inc.
 *
 * Permission is hereby granted, free of charge, to any person obtaining a copy
 * of this software and associated documentation files (the "Software"), to deal
 * in the Software without restriction, including without limitation the rights
 * to use, copy, modify, merge, publish, distribute, sublicense, and/or sell
 * copies of the Software, and to permit persons to whom the Software is
 * furnished to do so, subject to the following conditions:
 *
 * The above copyright notice and this permission notice shall be included in
 * all copies or substantial portions of the Software.
 *
 * THE SOFTWARE IS PROVIDED "AS IS", WITHOUT WARRANTY OF ANY KIND, EXPRESS OR
 * IMPLIED, INCLUDING BUT NOT LIMITED TO THE WARRANTIES OF MERCHANTABILITY,
 * FITNESS FOR A PARTICULAR PURPOSE AND NONINFRINGEMENT. IN NO EVENT SHALL THE
 * AUTHORS OR COPYRIGHT HOLDERS BE LIABLE FOR ANY CLAIM, DAMAGES OR OTHER
 * LIABILITY, WHETHER IN AN ACTION OF CONTRACT, TORT OR OTHERWISE, ARISING FROM,
 * OUT OF OR IN CONNECTION WITH THE SOFTWARE OR THE USE OR OTHER DEALINGS IN
 * THE SOFTWARE.
 */
//
//
// JavaScript for Jenkins
//     See http://www.ibm.com/developerworks/web/library/wa-memleak/?ca=dgr-lnxw97JavascriptLeaks
//     for memory leak patterns and how to prevent them.
//

if (window.isRunAsTest) {
    // Disable postMessage when running in test mode (HtmlUnit).
    window.postMessage = false;
}

// create a new object whose prototype is the given object
function object(o) {
    function F() {}
    F.prototype = o;
    return new F();
}

function TryEach(fn) {
    return function(name) {
        try {
            fn(name);
        } catch (e) {
            console.error(e);
        }
    }
}

/**
 * A function that returns false if the page is known to be invisible.
 */
var isPageVisible = (function(){
    // @see https://developer.mozilla.org/en/DOM/Using_the_Page_Visibility_API
    // Set the name of the hidden property and the change event for visibility
    var hidden, visibilityChange;
    if (typeof document.hidden !== "undefined") {
        hidden = "hidden";
        visibilityChange = "visibilitychange";
    } else if (typeof document.mozHidden !== "undefined") {
        hidden = "mozHidden";
        visibilityChange = "mozvisibilitychange";
    } else if (typeof document.msHidden !== "undefined") {
        hidden = "msHidden";
        visibilityChange = "msvisibilitychange";
    } else if (typeof document.webkitHidden !== "undefined") {
        hidden = "webkitHidden";
        visibilityChange = "webkitvisibilitychange";
    }

    // By default, visibility set to true
    var pageIsVisible = true;

    // If the page is hidden, prevent any polling
    // if the page is shown, restore pollings
    function onVisibilityChange() {
        pageIsVisible = !document[hidden];
    }

    // Warn if the browser doesn't support addEventListener or the Page Visibility API
    if (typeof document.addEventListener !== "undefined" && typeof hidden !== "undefined") {
        // Init the value to the real state of the page
        pageIsVisible = !document[hidden];

        // Handle page visibility change
        document.addEventListener(visibilityChange, onVisibilityChange, false);
    }

    return function() {
        return pageIsVisible;
    }
})();

// id generator
var iota = 0;

// crumb information
var crumb = {
    fieldName: null,
    value: null,

    init: function(crumbField, crumbValue) {
        if (crumbField=="") return; // layout.jelly passes in "" whereas it means null.
        this.fieldName = crumbField;
        this.value = crumbValue;
    },

    /**
     * Adds the crumb value into the given hash or array and returns it.
     */
    wrap: function(headers) {
        if (this.fieldName!=null) {
            if (headers instanceof Array)
                // TODO prototype.js only seems to interpret object
                headers.push(this.fieldName, this.value);
            else
                headers[this.fieldName]=this.value;
        }
        // TODO return value unused
        return headers;
    },

    /**
     * Puts a hidden input field to the form so that the form submission will have the crumb value
     */
    appendToForm : function(form) {
        if(this.fieldName==null)    return; // noop
        var div = document.createElement("div");
        div.innerHTML = "<input type=hidden name='"+this.fieldName+"' value='"+this.value+"'>";
        form.appendChild(div);
        if (form.enctype == "multipart/form-data") {
            if (form.action.indexOf("?") != -1) {
                form.action = form.action+"&"+this.fieldName+"="+this.value;
            } else {
                form.action = form.action+"?"+this.fieldName+"="+this.value;
            }
        }
    }
};

(function initializeCrumb() {
    var extensionsAvailable = document.head.getAttribute('data-extensions-available');
    if (extensionsAvailable === 'true') {
        var crumbHeaderName = document.head.getAttribute('data-crumb-header');
        var crumbValue = document.head.getAttribute('data-crumb-value');
        if (crumbHeaderName && crumbValue) {
            crumb.init(crumbHeaderName, crumbValue);
        }
    }
    // else, the instance is starting, restarting, etc.
})();

var isRunAsTest = undefined;
// Be careful, this variable does not include the absolute root URL as in Java part of Jenkins,
// but the contextPath only, like /jenkins
var rootURL = 'not-defined-yet';
var resURL = 'not-defined-yet';

(function initializeUnitTestAndURLs() {
    var dataUnitTest = document.head.getAttribute('data-unit-test');
    if (dataUnitTest !== null) {
        isRunAsTest = dataUnitTest === 'true';
    }
    var dataRootURL = document.head.getAttribute('data-rooturl');
    if (dataRootURL !== null) {
        rootURL = dataRootURL;
    }
    var dataResURL = document.head.getAttribute('data-resurl');
    if (dataResURL !== null) {
        resURL = dataResURL;
    }
})();

(function initializeYUIDebugLogReader(){
    Behaviour.addLoadEvent(function(){
        var logReaderElement = document.getElementById('yui-logreader');
        if (logReaderElement !== null) {
            var logReader = new YAHOO.widget.LogReader('yui-logreader');
            logReader.collapse();
        }
    });
})();

// Form check code
//========================================================
var FormChecker = {
    // pending requests
    queue : [],

    // conceptually boolean, but doing so create concurrency problem.
    // that is, during unit tests, the AJAX.send works synchronously, so
    // the onComplete happens before the send method returns. On a real environment,
    // more likely it's the other way around. So setting a boolean flag to true or false
    // won't work.
    inProgress : 0,

    /**
     * Schedules a form field check. Executions are serialized to reduce the bandwidth impact.
     *
     * @param url
     *      Remote doXYZ URL that performs the check. Query string should include the field value.
     * @param method
     *      HTTP method. GET or POST. I haven't confirmed specifics, but some browsers seem to cache GET requests.
     * @param target
     *      HTML element whose innerHTML will be overwritten when the check is completed.
     */
    delayedCheck : function(url, method, target) {
        if(url==null || method==null || target==null)
            return; // don't know whether we should throw an exception or ignore this. some broken plugins have illegal parameters
        this.queue.push({url:url, method:method, target:target});
        this.schedule();
    },

    sendRequest : function(url, params) {
        if (params.method != "get") {
            var idx = url.indexOf('?');
            params.parameters = url.substring(idx + 1);
            url = url.substring(0, idx);
        }
        new Ajax.Request(url, params);
    },

    schedule : function() {
        if (this.inProgress>0)  return;
        if (this.queue.length == 0) return;

        var next = this.queue.shift();
        this.sendRequest(next.url, {
            method : next.method,
            onComplete : function(x) {
                applyErrorMessage(next.target, x);
                FormChecker.inProgress--;
                FormChecker.schedule();
                layoutUpdateCallback.call();
            }
        });
        this.inProgress++;
    }
}

/**
 * Find the sibling (in the sense of the structured form submission) form item of the given name,
 * and returns that DOM node.
 *
 * @param {HTMLElement} e
 * @param {string} name
 *      Name of the control to find. Can include "../../" etc in the prefix.
 *      See @RelativePath.
 *
 *      We assume that the name is normalized and doesn't contain any redundant component.
 *      That is, ".." can only appear as prefix, and "foo/../bar" is not OK (because it can be reduced to "bar")
 */
function findNearBy(e,name) {
    while (name.startsWith("../")) {
        name = name.substring(3);
        e = findFormParent(e,null,true);
    }

    // name="foo/bar/zot"  -> prefixes=["bar","foo"] & name="zot"
    var prefixes = name.split("/");
    name = prefixes.pop();
    prefixes = prefixes.reverse();

    // does 'e' itself match the criteria?
    // as some plugins use the field name as a parameter value, instead of 'value'
    var p = findFormItem(e,name,function(e,filter) {
        return filter(e) ? e : null;
    });
    if (p!=null && prefixes.length==0)    return p;

    var owner = findFormParent(e,null,true);

    function locate(iterator,e) {// keep finding elements until we find the good match
        while (true) {
            e = iterator(e,name);
            if (e==null)    return null;

            // make sure this candidate element 'e' is in the right point in the hierarchy
            var p = e;
            for (var i=0; i<prefixes.length; i++) {
                p = findFormParent(p,null,true);
                if (p.getAttribute("name")!=prefixes[i])
                    return null;
            }
            if (findFormParent(p,null,true)==owner)
                return e;
        }
    }

    return locate(findPreviousFormItem,e) || locate(findNextFormItem,e);
}

function controlValue(e) {
    if (e==null)    return null;
    // compute the form validation value to be sent to the server
    var type = e.getAttribute("type");
    if(type!=null && type.toLowerCase()=="checkbox")
        return e.checked;
    return e.value;
}

function toValue(e) {
    return encodeURIComponent(controlValue(e));
}

/**
 * Builds a query string in a fluent API pattern.
 * @param {HTMLElement} owner
 *      The 'this' control.
 */
function qs(owner) {
    return {
        params : "",

        append : function(s) {
            if (this.params.length==0)  this.params+='?';
            else                        this.params+='&';
            this.params += s;
            return this;
        },

        nearBy : function(name) {
            var e = findNearBy(owner,name);
            if (e==null)    return this;    // skip
            return this.append(Path.tail(name)+'='+toValue(e));
        },

        addThis : function() {
            return this.append("value="+toValue(owner));
        },

        toString : function() {
            return this.params;
        }
    };
}

// find the nearest ancestor node that has the given tag name
function findAncestor(e, tagName) {
    do {
        e = e.parentNode;
    } while (e != null && e.tagName != tagName);
    return e;
}

function findAncestorClass(e, cssClass) {
    do {
        e = e.parentNode;
    } while (e != null && !Element.hasClassName(e,cssClass));
    return e;
}

function isTR(tr, nodeClass) {
    return tr.tagName == 'TR' || tr.classList.contains(nodeClass || 'tr') || tr.classList.contains('jenkins-form-item');
}

function findFollowingTR(node, className, nodeClass) {
    // identify the parent TR
    var tr = node;
    while (!isTR(tr, nodeClass)) {
        tr = tr.parentNode;
        if (!(tr instanceof Element))
            return null;
    }

    // then next TR that matches the CSS
    do {
        // Supports plugins with custom variants of <f:entry> that call
        // findFollowingTR(element, 'validation-error-area') and haven't migrated
        // to use querySelector
        if (className === 'validation-error-area' || className === 'help-area') {
            var queryChildren = tr.getElementsByClassName(className);
            if (queryChildren.length > 0 && (isTR(queryChildren[0]) || Element.hasClassName(queryChildren[0], className) ))
                return queryChildren[0];
        }

        tr = $(tr).next();
    } while (tr != null && (!isTR(tr) || !Element.hasClassName(tr,className)));

    return tr;
}

function findInFollowingTR(input, className) {
    var node = findFollowingTR(input, className);
    if (node.tagName == 'TR') {
        node = node.firstElementChild.nextSibling;
    } else {
        node = node.firstElementChild;
    }
    return node;
}

function find(src,filter,traversalF) {
    while(src!=null) {
        src = traversalF(src);
        if(src!=null && filter(src))
            return src;
    }
    return null;
}

/**
 * Traverses a form in the reverse document order starting from the given element (but excluding it),
 * until the given filter matches, or run out of an element.
 */
function findPrevious(src,filter) {
    return find(src,filter,function (e) {
        var p = e.previousSibling;
        if(p==null) return e.parentNode;
        while(p.lastElementChild!=null)
            p = p.lastElementChild;
        return p;
    });
}

function findNext(src,filter) {
    return find(src,filter,function (e) {
        var n = e.nextSibling;
        if(n==null) return e.parentNode;
        while(n.firstElementChild!=null)
            n = n.firstElementChild;
        return n;
    });
}

function findFormItem(src,name,directionF) {
    var name2 = "_."+name; // handles <textbox field="..." /> notation silently
    return directionF(src,function(e){
        if (e.tagName == "INPUT" && e.type=="radio" && e.checked==true) {
            var r = 0;
            while (e.name.substring(r,r+8)=='removeme') //radio buttons have must be unique in repeatable blocks so name is prefixed
                r = e.name.indexOf('_',r+8)+1;
            return name == e.name.substring(r);
        }
        return (e.tagName=="INPUT" || e.tagName=="TEXTAREA" || e.tagName=="SELECT") && (e.name==name || e.name==name2); });
}

/**
 * Traverses a form in the reverse document order and finds an INPUT element that matches the given name.
 */
function findPreviousFormItem(src,name) {
    return findFormItem(src,name,findPrevious);
}

function findNextFormItem(src,name) {
    return findFormItem(src,name,findNext);
}

// This method seems unused in the ecosystem, only grails-plugin was using it but it's blacklisted now
/**
 * Parse HTML into DOM.
 */
function parseHtml(html) {
    var c = document.createElement("div");
    c.innerHTML = html;
    return c.firstElementChild;
}

/**
 * Evaluates the script in global context.
 */
function geval(script) {
    // execScript chokes on "" but eval doesn't, so we need to reject it first.
    if (script==null || script=="") return;
    // see http://perfectionkills.com/global-eval-what-are-the-options/
    // note that execScript cannot return value
    (this.execScript || eval)(script);
}

/**
 * Emulate the firing of an event.
 *
 * @param {HTMLElement} element
 *      The element that will fire the event
 * @param {String} event
 *      like 'change', 'blur', etc.
 */
function fireEvent(element,event){
    if (document.createEvent) {
        // dispatch for firefox + others
        var evt = document.createEvent("HTMLEvents");
        evt.initEvent(event, true, true ); // event type,bubbling,cancelable
        return !element.dispatchEvent(evt);
    } else {
        // dispatch for IE
        var evt = document.createEventObject();
        return element.fireEvent('on'+event,evt)
    }
}

// shared tooltip object
var tooltip;



// Behavior rules
//========================================================
// using tag names in CSS selector makes the processing faster
function registerValidator(e) {

    // Retrieve the validation error area
    var tr = findFollowingTR(e, "validation-error-area");
    if (!tr) {
        console.warn("Couldn't find the expected parent element (.setting-main) for element", e)
        return;
    }
    // find the validation-error-area
    e.targetElement = tr.firstElementChild.nextSibling;

    e.targetUrl = function() {
        var url = this.getAttribute("checkUrl");
        var depends = this.getAttribute("checkDependsOn");

        if (depends==null) {// legacy behaviour where checkUrl is a JavaScript
            try {
                return eval(url); // need access to 'this', so no 'geval'
            } catch (e) {
                if (window.console!=null)  console.warn("Legacy checkUrl '" + url + "' is not valid JavaScript: "+e);
                if (window.YUI!=null)      YUI.log("Legacy checkUrl '" + url + "' is not valid JavaScript: "+e,"warn");
                return url; // return plain url as fallback
            }
        } else {
            var q = qs(this).addThis();
            if (depends.length>0)
                depends.split(" ").each(TryEach(function (n) {
                    q.nearBy(n);
                }));
            return url+ q.toString();
        }
    };
    var method = e.getAttribute("checkMethod") || "post";

    var url = e.targetUrl();
    try {
      FormChecker.delayedCheck(url, method, e.targetElement);
    } catch (x) {
        // this happens if the checkUrl refers to a non-existing element.
        // don't let this kill off the entire JavaScript
        YAHOO.log("Failed to register validation method: "+e.getAttribute("checkUrl")+" : "+e);
        return;
    }

    var checker = function() {
        var target = this.targetElement;
        FormChecker.sendRequest(this.targetUrl(), {
            method : method,
            onComplete : function(x) {
                if (x.status == 200) {
                    // All FormValidation responses are 200
                    target.innerHTML = x.responseText;
                } else {
                    // Content is taken from FormValidation#_errorWithMarkup
                    // TODO Add i18n support
                    target.innerHTML = "<div class='error'>An internal error occurred during form field validation (HTTP " + x.status + "). Please reload the page and if the problem persists, ask the administrator for help.</div>";
                }
                Behaviour.applySubtree(target);
            }
        });
    }
    var oldOnchange = e.onchange;
    if(typeof oldOnchange=="function") {
        e.onchange = function() { checker.call(this); oldOnchange.call(this); }
    } else
        e.onchange = checker;

    var v = e.getAttribute("checkDependsOn");
    if (v) {
        v.split(" ").each(TryEach(function (name) {
            var c = findNearBy(e,name);
            if (c==null) {
                if (window.console!=null)  console.warn("Unable to find nearby "+name);
                if (window.YUI!=null)      YUI.log("Unable to find a nearby control of the name "+name,"warn")
                return;
            }
            $(c).observe("change",checker.bind(e));
        }));
    }

    e = null; // avoid memory leak
}

function registerRegexpValidator(e,regexp,message) {
    var tr = findFollowingTR(e, "validation-error-area");
    if (!tr) {
        console.warn("Couldn't find the expected parent element (.setting-main) for element", e)
        return;
    }
    // find the validation-error-area
    e.targetElement = tr.firstElementChild.nextSibling;
    var checkMessage = e.getAttribute('checkMessage');
    if (checkMessage) message = checkMessage;
    var oldOnchange = e.onchange;
    e.onchange = function() {
        var set = oldOnchange != null ? oldOnchange.call(this) : false;
        if (this.value.match(regexp)) {
            if (!set) this.targetElement.innerHTML = "<div/>";
        } else {
            this.targetElement.innerHTML = "<div class=error>" + message + "</div>";
            set = true;
        }
        return set;
    }
    e.onchange.call(e);
    e = null; // avoid memory leak
}

/**
 * Add a validator for number fields which contains 'min', 'max' attribute
 * @param e Input element
 */
function registerMinMaxValidator(e) {
    var tr = findFollowingTR(e, "validation-error-area");
    if (!tr) {
        console.warn("Couldn't find the expected parent element (.setting-main) for element", e)
        return;
    }
    // find the validation-error-area
    e.targetElement = tr.firstElementChild.nextSibling;
    var checkMessage = e.getAttribute('checkMessage');
    if (checkMessage) message = checkMessage;
    var oldOnchange = e.onchange;
    e.onchange = function() {
        var set = oldOnchange != null ? oldOnchange.call(this) : false;

        const min = this.getAttribute('min');
        const max = this.getAttribute('max');

        function isInteger(str) {
            return str.match(/^-?\d*$/) !== null;
        }

        if (isInteger(this.value)) {  // Ensure the value is an integer
            if ((min !== null && isInteger(min)) && (max !== null && isInteger(max))) {  // Both min and max attributes are available

                if (min <= max) {  // Add the validator if min <= max
                    if (parseInt(min) > parseInt(this.value) || parseInt(this.value) > parseInt(max)) {  // The value is out of range
                        this.targetElement.innerHTML = "<div class=error>This value should be between " + min + " and " + max + "</div>";
                        set = true;
                    } else {
                        if (!set) this.targetElement.innerHTML = "<div/>";  // The value is valid
                    }
                }

            } else if ((min !== null && isInteger(min)) && (max === null || !isInteger(max))) {  // There is only 'min' available

                if (parseInt(min) > parseInt(this.value)) {
                    this.targetElement.innerHTML = "<div class=error>This value should be larger than " + min + "</div>";
                    set = true;
                } else {
                    if (!set) this.targetElement.innerHTML = "<div/>";
                }

            } else if ((min === null || !isInteger(min)) && (max !== null && isInteger(max))) {  // There is only 'max' available

                if (parseInt(max) < parseInt(this.value)) {
                    this.targetElement.innerHTML = "<div class=error>This value should be less than " + max + "</div>";
                    set = true;
                } else {
                    if (!set) this.targetElement.innerHTML = "<div/>";
                }
            }
        }
        return set;
    }
    e.onchange.call(e);
    e = null; // avoid memory leak
}


/**
 * Prevent user input 'e' or 'E' in <f:number>
 * @param event Input event
 */
function preventInputEe(event) {
    if (event.which === 69 || event.which === 101) {
        event.preventDefault();
    }
}

/**
 * DEPRECATED: Wraps a <button> into YUI button.
 *
 * @deprecated Add the event listener to the button rather than call this method
 *
 * @param e
 *      button element
 * @param onclickEvent
 *      onclick handler
 * @return
 *      YUI Button widget.
 */
function makeButton(e, onclickEvent) {
    if (onclickEvent != null) {
        e.addEventListener('click', onclickEvent);
    }

    return e;
}

/*
    If we are inside 'to-be-removed' class, some HTML altering behaviors interact badly, because
    the behavior re-executes when the removed master copy gets reinserted later.
 */
function isInsideRemovable(e) {
    return Element.ancestors(e).find(function(f){return f.hasClassName("to-be-removed");});
}

/**
 * Render the template captured by &lt;l:renderOnDemand> at the element 'e' and replace 'e' by the content.
 *
 * @param {HTMLElement} e
 *      The place holder element to be lazy-rendered.
 * @param {boolean} noBehaviour
 *      if specified, skip the application of behaviour rule.
 */
function renderOnDemand(e,callback,noBehaviour) {
    if (!e || !Element.hasClassName(e,"render-on-demand")) return;
    var proxy = eval(e.getAttribute("proxy"));
    proxy.render(function (t) {
        var contextTagName = e.parentNode.tagName;
        var c;
        if (contextTagName=="TBODY") {
            c = document.createElement("DIV");
            c.innerHTML = "<TABLE><TBODY>"+t.responseText+"</TBODY></TABLE>";
            c = c./*JENKINS-15494*/lastElementChild.firstElementChild;
        } else {
            c = document.createElement(contextTagName);
            c.innerHTML = t.responseText;
        }

        var elements = [];
        while (c.firstElementChild!=null) {
            var n = c.firstElementChild;
            e.parentNode.insertBefore(n,e);
            if (n.nodeType==1 && !noBehaviour)
                elements.push(n);
        }
        Element.remove(e);

        evalInnerHtmlScripts(t.responseText,function() {
            Behaviour.applySubtree(elements,true);
            if (callback)   callback(t);
        });
    });
}

/**
 * Finds all the script tags
 */
function evalInnerHtmlScripts(text,callback) {
    var q = [];
    var matchAll = new RegExp('<script([^>]*)>([\\S\\s]*?)<\/script>', 'img');
    var matchOne = new RegExp('<script([^>]*)>([\\S\\s]*?)<\/script>', 'im');
    var srcAttr  = new RegExp('src=[\'\"]([^\'\"]+)[\'\"]','i');
    (text.match(matchAll)||[]).map(function(s) {
        var m = s.match(srcAttr);
        if (m) {
            q.push(function(cont) {
                loadScript(m[1],cont);
            });
        } else {
            q.push(function(cont) {
                geval(s.match(matchOne)[2]);
                cont();
            });
        }
    });
    q.push(callback);
    sequencer(q);
}

/**
 * Take an array of (typically async) functions and run them in a sequence.
 * Each of the function in the array takes one 'continuation' parameter, and upon the completion
 * of the function it needs to invoke "continuation()" to signal the execution of the next function.
 */
function sequencer(fs) {
    var nullFunction = function() {}
    function next() {
        if (fs.length>0) {
            (fs.shift()||nullFunction)(next);
        }
    }
    return next();
}

function progressBarOnClick() {
    var href = this.getAttribute("href");
    if(href!=null)      window.location = href;
}

function labelAttachPreviousOnClick() {
    var e = $(this).previous();
    while (e!=null) {
      if (e.classList.contains("jenkins-radio")) {
        e = e.querySelector("input");
      }
      if (e.tagName=="INPUT") {
        e.click();
        break;
      }
      e = e.previous();
    }
}

function helpButtonOnClick() {
    var tr = findFollowingTR(this, "help-area", "help-sibling") ||
             findFollowingTR(this, "help-area", "setting-help") ||
             findFollowingTR(this, "help-area");
    var div = $(tr).down();
    if (!div.hasClassName("help"))
        div = div.next().down();

    if (div.style.display != "block") {
        div.style.display = "block";
        // make it visible
        new Ajax.Request(this.getAttribute("helpURL"), {
            method : 'get',
            onSuccess : function(x) {
                // Which plugin is this from?
                var from = x.getResponseHeader("X-Plugin-From");
                div.innerHTML = x.responseText+(from?"<div class='from-plugin'>"+from+"</div>":"");

                // Ensure links open in new window unless explicitly specified otherwise
                var links = div.getElementsByTagName('a');
                for (var i = 0; i < links.length; i++) {
                  var link = links[i];
                  if (link.hasAttribute('href')) { // ignore document anchors
                    if (!link.hasAttribute('target')) {
                      link.setAttribute('target', '_blank');
                    }
                    if (!link.hasAttribute('rel')) {
                      link.setAttribute('rel', 'noopener noreferrer');
                    }
                  }
                }
                layoutUpdateCallback.call();
            },
            onFailure : function(x) {
                div.innerHTML = "<b>ERROR</b>: Failed to load help file: " + x.statusText;
                layoutUpdateCallback.call();
            }
        });
    } else {
        div.style.display = "none";
        layoutUpdateCallback.call();
    }

    return false;
}

function isGeckoCommandKey() {
    return Prototype.Browser.Gecko && event.keyCode == 224
}
function isOperaCommandKey() {
    return Prototype.Browser.Opera && event.keyCode == 17
}
function isWebKitCommandKey() {
    return Prototype.Browser.WebKit && (event.keyCode == 91 || event.keyCode == 93)
}
function isCommandKey() {
    return isGeckoCommandKey() || isOperaCommandKey() || isWebKitCommandKey();
}
function isReturnKeyDown() {
    return event.type == 'keydown' && event.keyCode == Event.KEY_RETURN;
}
function getParentForm(element) {
    if (element == null) throw 'not found a parent form';
    if (element instanceof HTMLFormElement) return element;

    return getParentForm(element.parentNode);
}

// figure out the corresponding end marker
function findEnd(e) {
    for( var depth=0; ; e=$(e).next()) {
        if(Element.hasClassName(e,"rowvg-start"))    depth++;
        if(Element.hasClassName(e,"rowvg-end"))      depth--;
        if(depth==0)    return e;
    }
}

function makeOuterVisible(b) {
    this.outerVisible = b;
    this.updateVisibility();
}

function makeInnerVisible(b) {
    this.innerVisible = b;
    this.updateVisibility();
}

function updateVisibility() {
    var display = (this.outerVisible && this.innerVisible);
    for (var e=this.start; e!=this.end; e=$(e).next()) {
        if (e.rowVisibilityGroup && e!=this.start) {
            e.rowVisibilityGroup.makeOuterVisible(this.innerVisible);
            e = e.rowVisibilityGroup.end; // the above call updates visibility up to e.rowVisibilityGroup.end inclusive
        } else {
            if (display) {
                e.style.display = ""
                e.classList.remove("form-container--hidden")
            } else {
                // TODO remove display once tab bar (ConfigTableMetaData) is able to handle hidden tabs via class and not just display
                e.style.display = "none"
                e.classList.add("form-container--hidden")
            }
        }
    }
    layoutUpdateCallback.call();
}

function rowvgStartEachRow(recursive,f) {
    if (recursive) {
        for (var e=this.start; e!=this.end; e=$(e).next())
            f(e);
    } else {
        throw "not implemented yet";
    }
}

(function () {
    var p = 20;
    Behaviour.specify("BODY", "body", ++p, function() {
        tooltip = new YAHOO.widget.Tooltip("tt", {context:[], zindex:999});
    });

    Behaviour.specify("TABLE.sortable", "table-sortable", ++p, function(e) {// sortable table
        e.sortable = new Sortable.Sortable(e);
    });

    Behaviour.specify("TABLE.progress-bar", "table-progress-bar", ++p, function(e) { // progressBar.jelly
        e.onclick = progressBarOnClick;
    });

    // <label> that doesn't use ID, so that it can be copied in <repeatable>
    Behaviour.specify("LABEL.attach-previous", "label-attach-previous", ++p, function(e) {
        e.onclick = labelAttachPreviousOnClick;
    });

    // form fields that are validated via AJAX call to the server
    // elements with this class should have two attributes 'checkUrl' that evaluates to the server URL.
    Behaviour.specify("INPUT.validated", "input-validated", ++p, registerValidator);
    Behaviour.specify("SELECT.validated", "select-validated", ++p, registerValidator);
    Behaviour.specify("TEXTAREA.validated", "textarea-validated", ++p, registerValidator);

    // validate required form values
    Behaviour.specify("INPUT.required", "input-required", ++p, function(e) { registerRegexpValidator(e,/./,"Field is required"); });

    // validate form values to be an integer
    Behaviour.specify("INPUT.number", "input-number", ++p, function(e) {
        e.addEventListener('keypress', preventInputEe)
        registerMinMaxValidator(e);
        registerRegexpValidator(e,/^((\-?\d+)|)$/,"Not an integer");
    });

    Behaviour.specify("INPUT.number-required", "input-number-required", ++p, function(e) {
        e.addEventListener('keypress', preventInputEe)
        registerMinMaxValidator(e);
        registerRegexpValidator(e,/^\-?(\d+)$/,"Not an integer");
    });

    Behaviour.specify("INPUT.non-negative-number-required", "input-non-negative-number-required", ++p, function(e) {
        e.addEventListener('keypress', preventInputEe)
        registerMinMaxValidator(e);
        registerRegexpValidator(e,/^\d+$/,"Not a non-negative integer");
    });

    Behaviour.specify("INPUT.positive-number", "input-positive-number", ++p, function(e) {
        e.addEventListener('keypress', preventInputEe)
        registerMinMaxValidator(e);
        registerRegexpValidator(e,/^(\d*[1-9]\d*|)$/,"Not a positive integer");
    });

    Behaviour.specify("INPUT.positive-number-required", "input-positive-number-required", ++p, function(e) {
        e.addEventListener('keypress', preventInputEe)
        registerMinMaxValidator(e);
        registerRegexpValidator(e,/^[1-9]\d*$/,"Not a positive integer");
    });

    Behaviour.specify("INPUT.auto-complete", "input-auto-complete", ++p, function(e) {// form field with auto-completion support
        // insert the auto-completion container
        var div = document.createElement("DIV");
        e.parentNode.insertBefore(div,$(e).next()||null);
        e.style.position = "relative"; // or else by default it's absolutely positioned, making "width:100%" break

        var ds = new YAHOO.util.XHRDataSource(e.getAttribute("autoCompleteUrl"));
        ds.responseType = YAHOO.util.XHRDataSource.TYPE_JSON;
        ds.responseSchema = {
            resultsList: "suggestions",
            fields: ["name"]
        };

        // Instantiate the AutoComplete
        var ac = new YAHOO.widget.AutoComplete(e, div, ds);
        ac.generateRequest = function(query) {
            return "?value=" + query;
        };
        ac.autoHighlight = false;
        ac.prehighlightClassName = "yui-ac-prehighlight";
        ac.animSpeed = 0;
        ac.formatResult = ac.formatEscapedResult;
        ac.useShadow = true;
        ac.autoSnapContainer = true;
        ac.delimChar = e.getAttribute("autoCompleteDelimChar");
        ac.doBeforeExpandContainer = function(textbox,container) {// adjust the width every time we show it
            container.style.width=textbox.clientWidth+"px";
            var Dom = YAHOO.util.Dom;
            Dom.setXY(container, [Dom.getX(textbox), Dom.getY(textbox) + textbox.offsetHeight] );
            return true;
        }
    });


    Behaviour.specify("A.jenkins-help-button", "a-jenkins-help-button", ++p, function(e) {
        e.onclick = helpButtonOnClick;
        e.tabIndex = 9999; // make help link unnavigable from keyboard
        e.parentNode.parentNode.addClassName('has-help');
    });

    // legacy class name
    Behaviour.specify("A.help-button", "a-help-button", ++p, function(e) {
        e.onclick = helpButtonOnClick;
        e.tabIndex = 9999; // make help link unnavigable from keyboard
        e.parentNode.parentNode.addClassName('has-help');
    });

    // Script Console : settings and shortcut key
    Behaviour.specify("TEXTAREA.script", "textarea-script", ++p, function(e) {
        (function() {
            var cmdKeyDown = false;
            var mode = e.getAttribute("script-mode") || "text/x-groovy";
            var readOnly = eval(e.getAttribute("script-readOnly")) || false;

            var w = CodeMirror.fromTextArea(e,{
              mode: mode,
              lineNumbers: true,
              matchBrackets: true,
              readOnly: readOnly,
              onKeyEvent: function (editor, event){
                function saveAndSubmit() {
                    editor.save();
                    getParentForm(e).submit();
                    event.stop();
                }

                // Mac (Command + Enter)
                if (navigator.userAgent.indexOf('Mac') > -1) {
                    if (event.type == 'keydown' && isCommandKey()) {
                        cmdKeyDown = true;
                    }
                    if (event.type == 'keyup' && isCommandKey()) {
                        cmdKeyDown = false;
                    }
                    if (cmdKeyDown && isReturnKeyDown()) {
                        saveAndSubmit();
                        return true;
                    }

                // Windows, Linux (Ctrl + Enter)
                } else {
                    if (event.ctrlKey && isReturnKeyDown()) {
                        saveAndSubmit();
                        return true;
                    }
                }
              }
            }).getWrapperElement();
            w.setAttribute("style","border:1px solid black; margin-top: 1em; margin-bottom: 1em")
        })();
    });

    // deferred client-side clickable map.
    // this is useful where the generation of <map> element is time consuming
    Behaviour.specify("IMG[lazymap]", "img-lazymap-", ++p, function(e) {
        new Ajax.Request(
            e.getAttribute("lazymap"),
            {
                method : 'get',
                onSuccess : function(x) {
                    var div = document.createElement("div");
                    document.body.appendChild(div);
                    div.innerHTML = x.responseText;
                    var id = "map" + (iota++);
                    div.firstElementChild.setAttribute("name", id);
                    e.setAttribute("usemap", "#" + id);
                }
            });
    });

    // resizable text area
    Behaviour.specify("TEXTAREA", "textarea", ++p, function(textarea) {
        if(Element.hasClassName(textarea,"rich-editor")) {
            // rich HTML editor
            try {
                var editor = new YAHOO.widget.Editor(textarea, {
                    dompath: true,
                    animate: true,
                    handleSubmit: true
                });
                // probably due to the timing issue, we need to let the editor know
                // that DOM is ready
                editor.DOMReady=true;
                editor.fireQueue();
                editor.render();
                layoutUpdateCallback.call();
            } catch(e) {
                alert(e);
            }
            return;
        }

        // CodeMirror inserts a wrapper element next to the textarea.
        // textarea.nextSibling may not be the handle.
        var handles = findElementsBySelector(textarea.parentNode, ".textarea-handle");
        if(handles.length != 1) return;
        var handle = handles[0];

        var Event = YAHOO.util.Event;

        function getCodemirrorScrollerOrTextarea(){
            return textarea.codemirrorObject ? textarea.codemirrorObject.getScrollerElement() : textarea;
        }
        handle.onmousedown = function(ev) {
            ev = Event.getEvent(ev);
            var s = getCodemirrorScrollerOrTextarea();
            var offset = s.offsetHeight-Event.getPageY(ev);
            s.style.opacity = 0.5;
            document.onmousemove = function(ev) {
                ev = Event.getEvent(ev);
                function max(a,b) { if(a<b) return b; else return a; }
                s.style.height = max(32, offset + Event.getPageY(ev)) + 'px';
                layoutUpdateCallback.call();
                return false;
            };
            document.onmouseup = function() {
                document.onmousemove = null;
                document.onmouseup = null;
                var s = getCodemirrorScrollerOrTextarea();
                s.style.opacity = 1;
            }
        };
        handle.ondblclick = function() {
            var s = getCodemirrorScrollerOrTextarea();
            s.style.height = "1px"; // To get actual height of the textbox, shrink it and show its scrollbar
            s.style.height = s.scrollHeight + 'px';
        }
    });

    // structured form submission
    Behaviour.specify("FORM", "form", ++p, function(form) {
        crumb.appendToForm(form);
        if(Element.hasClassName(form, "no-json"))
            return;
        // add the hidden 'json' input field, which receives the form structure in JSON
        var div = document.createElement("div");
        div.innerHTML = "<input type=hidden name=json value=init>";
        form.appendChild(div);

        var oldOnsubmit = form.onsubmit;
        if (typeof oldOnsubmit == "function") {
            form.onsubmit = function() { return buildFormTree(this) && oldOnsubmit.call(this); }
        } else {
            form.onsubmit = function() { return buildFormTree(this); };
        }

        form = null; // memory leak prevention
    });

    // hook up tooltip.
    //   add nodismiss="" if you'd like to display the tooltip forever as long as the mouse is on the element.
    Behaviour.specify("[tooltip]", "-tooltip-", ++p, function(e) {
        applyTooltip(e,e.getAttribute("tooltip"));
    });

    Behaviour.specify("TR.optional-block-start,DIV.tr.optional-block-start", "tr-optional-block-start-div-tr-optional-block-start", ++p, function(e) { // see optionalBlock.jelly
        // Get the `input` from the checkbox container
        var checkbox = e.querySelector("input[type='checkbox']")

        // Set start.ref to checkbox in preparation of row-set-end processing
        e.setAttribute("ref", checkbox.id = "cb"+(iota++));
    });

    // see RowVisibilityGroupTest
    Behaviour.specify("TR.rowvg-start,DIV.tr.rowvg-start", "tr-rowvg-start-div-tr-rowvg-start", ++p, function(e) {
        e.rowVisibilityGroup = {
            outerVisible: true,
            innerVisible: true,
            /**
             * TR that marks the beginning of this visibility group.
             */
            start: e,
            /**
             * TR that marks the end of this visibility group.
             */
            end: findEnd(e),

            /**
             * Considers the visibility of the row group from the point of view of outside.
             * If you think of a row group like a logical DOM node, this is akin to its .style.display.
             */
            makeOuterVisible: makeOuterVisible,

            /**
             * Considers the visibility of the rows in this row group. Since all the rows in a rowvg
             * shares the single visibility, this just needs to be one boolean, as opposed to many.
             *
             * If you think of a row group like a logical DOM node, this is akin to its children's .style.display.
             */
            makeInnerVisible: makeInnerVisible,

            /**
             * Based on innerVisible and outerVisible, update the relevant rows' actual CSS display attribute.
             */
            updateVisibility: updateVisibility,

            /**
             * Enumerate each row and pass that to the given function.
             *
             * @param {boolean} recursive
             *      If true, this visits all the rows from nested visibility groups.
             */
            eachRow: rowvgStartEachRow
        };
    });

    Behaviour.specify("TR.row-set-end,DIV.tr.row-set-end", "tr-row-set-end-div-tr-row-set-end", ++p, function(e) { // see rowSet.jelly and optionalBlock.jelly
        // figure out the corresponding start block
        e = $(e);
        var end = e;

        for( var depth=0; ; e=e.previous()) {
            if(e.hasClassName("row-set-end"))        depth++;
            if(e.hasClassName("row-set-start"))      depth--;
            if(depth==0)    break;
        }
        var start = e;

        // @ref on start refers to the ID of the element that controls the JSON object created from these rows
        // if we don't find it, turn the start node into the governing node (thus the end result is that you
        // created an intermediate JSON object that's always on.)
        var ref = start.getAttribute("ref");
        if(ref==null)
            start.id = ref = "rowSetStart"+(iota++);

        applyNameRef(start,end,ref);
    });

    Behaviour.specify("TR.optional-block-start,DIV.tr.optional-block-start", "tr-optional-block-start-div-tr-optional-block-start-2", ++p, function(e) { // see optionalBlock.jelly
        // this is suffixed by a pointless string so that two processing for optional-block-start
        // can sandwich row-set-end
        // this requires "TR.row-set-end" to mark rows
        // Get the `input` from the checkbox container
        var checkbox = e.querySelector("input[type='checkbox']")
        updateOptionalBlock(checkbox,false);
    });

    // image that shows [+] or [-], with hover effect.
    // oncollapsed and onexpanded will be called when the button is triggered.
    Behaviour.specify("IMG.fold-control", "img-fold-control", ++p, function(e) {
        function changeTo(e,img) {
            var src = e.src;
            e.src = src.substring(0,src.lastIndexOf('/'))+"/"+e.getAttribute("state")+img;
        }
        e.onmouseover = function() {
            changeTo(this,"-hover.png");
        };
        e.onmouseout = function() {
            changeTo(this,".png");
        };
        e.parentNode.onclick = function(event) {
            var e = this.firstElementChild;
            var s = e.getAttribute("state");
            if(s=="plus") {
                e.setAttribute("state","minus");
                if(e.onexpanded)    e.onexpanded();
            } else {
                e.setAttribute("state","plus");
                if(e.oncollapsed)    e.oncollapsed();
            }
            changeTo(e,"-hover.png");
            YAHOO.util.Event.stopEvent(event);
            return false;
        };
        e = null; // memory leak prevention
    });

    // editableComboBox.jelly
    Behaviour.specify("INPUT.combobox", "input-combobox", ++p, function(c) {
        // Next element after <input class="combobox"/> should be <div class="combobox-values">
        var vdiv = $(c).next();
        if (vdiv.hasClassName("combobox-values")) {
            createComboBox(c, function() {
                return vdiv.childElements().collect(function(value) {
                    return value.getAttribute('value');
                });
            });
        }
    });

    // dropdownList.jelly
    Behaviour.specify("SELECT.dropdownList", "select-dropdownlist", ++p, function(e) {
        if(isInsideRemovable(e))    return;

        var subForms = [];
        var start = findInFollowingTR(e, 'dropdownList-container'), end;

        do { start = start.firstElementChild; } while (start && !isTR(start));

        if (start && !Element.hasClassName(start,'dropdownList-start'))
            start = findFollowingTR(start, 'dropdownList-start');
        while (start != null) {
            subForms.push(start);
            start = findFollowingTR(start, 'dropdownList-start');
        }

        // control visibility
        function updateDropDownList() {
            for (var i = 0; i < subForms.length; i++) {
                var show = e.selectedIndex == i;
                var f = $(subForms[i]);

                if (show)   renderOnDemand(f.next());
                f.rowVisibilityGroup.makeInnerVisible(show);

                // TODO: this is actually incorrect in the general case if nested vg uses field-disabled
                // so far dropdownList doesn't create such a situation.
                f.rowVisibilityGroup.eachRow(true, show?function(e) {
                    e.removeAttribute("field-disabled");
                } : function(e) {
                    e.setAttribute("field-disabled","true");
                });
            }
        }

        e.onchange = updateDropDownList;

        updateDropDownList();
    });

    Behaviour.specify("A.showDetails", "a-showdetails", ++p, function(e) {
        e.onclick = function() {
            this.style.display = 'none';
            $(this).next().style.display = 'block';
            layoutUpdateCallback.call();
            return false;
        };
        e = null; // avoid memory leak
    });

    Behaviour.specify("DIV.behavior-loading", "div-behavior-loading", ++p, function(e) {
        e.style.display = 'none';
    });

    Behaviour.specify(".button-with-dropdown", "-button-with-dropdown", ++p, function (e) {
        new YAHOO.widget.Button(e, { type: "menu", menu: $(e).next() });
    });

    Behaviour.specify(".track-mouse", "-track-mouse", ++p, function (element) {
        var DOM = YAHOO.util.Dom;

        $(element).observe("mouseenter",function () {
            element.addClassName("mouseover");

            var mousemoveTracker = function (event) {
                var elementRegion = DOM.getRegion(element);
                if (event.x < elementRegion.left || event.x > elementRegion.right ||
                    event.y < elementRegion.top || event.y > elementRegion.bottom) {
                    element.removeClassName("mouseover");
                    Element.stopObserving(document, "mousemove", mousemoveTracker);
                }
            };
            Element.observe(document, "mousemove", mousemoveTracker);
        });
    });

    /*
        Use on div tag to make it sticky visible on the bottom of the page.
        When page scrolls it remains in the bottom of the page
        Convenient on "OK" button and etc for a long form page
     */
    Behaviour.specify("#bottom-sticker", "-bottom-sticker", ++p, function(sticker) {
        var DOM = YAHOO.util.Dom;

        var shadow = document.createElement("div");
        sticker.parentNode.insertBefore(shadow,sticker);

        var edge = document.createElement("div");
        edge.className = "bottom-sticker-edge";
        sticker.insertBefore(edge,sticker.firstElementChild);

        function adjustSticker() {
            shadow.style.height = sticker.offsetHeight + "px";

            var viewport = DOM.getClientRegion();
            var pos = DOM.getRegion(shadow);

            sticker.style.position = "fixed";

            var bottomPos = Math.max(0, viewport.bottom - pos.bottom);

            sticker.style.bottom = bottomPos + "px"
            sticker.style.left = Math.max(0,pos.left-viewport.left) + "px"
        }

        // react to layout change
        Element.observe(window,"scroll",adjustSticker);
        Element.observe(window,"resize",adjustSticker);
        // initial positioning
        Element.observe(window,"load",adjustSticker);
        Event.observe(window, 'jenkins:bottom-sticker-adjust', adjustSticker);
        adjustSticker();
        layoutUpdateCallback.add(adjustSticker);
    });

    Behaviour.specify("#top-sticker", "-top-sticker", ++p, function(sticker) {// legacy
        this[".top-sticker"](sticker);
    });

    /**
     * @param {HTMLElement} sticker
     */
    Behaviour.specify(".top-sticker", "-top-sticker-2", ++p, function(sticker) {
        var DOM = YAHOO.util.Dom;

        var shadow = document.createElement("div");
        sticker.parentNode.insertBefore(shadow,sticker);

        var edge = document.createElement("div");
        edge.className = "top-sticker-edge";
        sticker.insertBefore(edge,sticker.firstElementChild);

        var initialBreadcrumbPosition = DOM.getRegion(shadow);
        function adjustSticker() {
            shadow.style.height = sticker.offsetHeight + "px";

            var viewport = DOM.getClientRegion();
            var pos = DOM.getRegion(shadow);

            sticker.style.position = "fixed";
            if(pos.top <= initialBreadcrumbPosition.top) {
                sticker.style.top = Math.max(0, pos.top-viewport.top) + "px"
            }
            sticker.style.left = Math.max(0,pos.left-viewport.left) + "px"
        }

        // react to layout change
        Element.observe(window,"scroll",adjustSticker);
        Element.observe(window,"resize",adjustSticker);
        // initial positioning
        Element.observe(window,"load",adjustSticker);
        adjustSticker();
    });

    /**
     * Function that provides compatibility to the checkboxes without title on an f:entry
     *
     * When a checkbox is generated by setting the title on the f:entry like
     *     <f:entry field="rebaseBeforePush" title="${%Rebase Before Push}">
     *         <f:checkbox />
     *     </f:entry>
     * This function will copy the title from the .setting-name field to the checkbox label.
     * It will also move the help button.
     *
     * @param {HTMLLabelElement} label
     */
    Behaviour.specify('label.js-checkbox-label-empty', 'form-fallbacks', 1000, function(label) {
        var labelParent = label.parentElement.parentElement;

        if (!labelParent.classList.contains('setting-main')) return;

        function findSettingName(formGroup) {
            for (var i=0; i<formGroup.childNodes.length; i++) {
                var child = formGroup.childNodes[i];
                if (child.classList.contains('jenkins-form-label') || child.classList.contains('setting-name')) return child;
            }
        }

        var settingName = findSettingName(labelParent.parentNode);
        if (settingName == undefined) return
        var jenkinsHelpButton = settingName.querySelector('.jenkins-help-button');
        var helpLink = jenkinsHelpButton !== null ? jenkinsHelpButton : settingName.querySelector('.setting-help');

        if (helpLink) {
            labelParent.classList.add('help-sibling');
            labelParent.classList.add('jenkins-checkbox-help-wrapper');
            labelParent.appendChild(helpLink);
        }

        labelParent.parentNode.removeChild(settingName);

        // Copy setting-name text and append it to the checkbox label
        var labelText = settingName.innerText;

        var spanTag = document.createElement('span')
        spanTag.innerHTML = labelText
        label.appendChild(spanTag)
    });
})();

var hudsonRules = {}; // legacy name
// now empty, but plugins can stuff things in here later:
Behaviour.register(hudsonRules);

function applyTooltip(e,text) {
        // copied from YAHOO.widget.Tooltip.prototype.configContext to efficiently add a new element
        // event registration via YAHOO.util.Event.addListener leaks memory, so do it by ourselves here
        e.onmouseover = function(ev) {
            var delay = this.getAttribute("nodismiss")!=null ? 99999999 : 5000;
            tooltip.cfg.setProperty("autodismissdelay",delay);
            return tooltip.onContextMouseOver.call(this,YAHOO.util.Event.getEvent(ev),tooltip);
        }
        e.onmousemove = function(ev) { return tooltip.onContextMouseMove.call(this,YAHOO.util.Event.getEvent(ev),tooltip); }
        e.onmouseout  = function(ev) { return tooltip.onContextMouseOut .call(this,YAHOO.util.Event.getEvent(ev),tooltip); }
        e.title = text;
        e = null; // avoid memory leak
}

var Path = {
  tail : function(p) {
      var idx = p.lastIndexOf("/");
      if (idx<0)    return p;
      return p.substring(idx+1);
  }
};

/**
 * Install change handlers based on the 'fillDependsOn' attribute.
 */
function refillOnChange(e,onChange) {
    var deps = [];

    function h() {
        var params = {};
        deps.each(TryEach(function (d) {
            params[d.name] = controlValue(d.control);
        }));
        onChange(params);
    }
    var v = e.getAttribute("fillDependsOn");
    if (v!=null) {
        v.split(" ").each(TryEach(function (name) {
            var c = findNearBy(e,name);
            if (c==null) {
                if (window.console!=null)  console.warn("Unable to find nearby "+name);
                if (window.YUI!=null)      YUI.log("Unable to find a nearby control of the name "+name,"warn")
                return;
            }
            $(c).observe("change",h);
            deps.push({name:Path.tail(name),control:c});
        }));
    }
    h();   // initial fill
}

function xor(a,b) {
    // convert both values to boolean by '!' and then do a!=b
    return !a != !b;
}

// used by editableDescription.jelly to replace the description field with a form
function replaceDescription() {
    var d = document.getElementById("description");
    $(d).down().next().innerHTML = "<div class='jenkins-spinner'></div>";
    new Ajax.Request(
        "./descriptionForm",
        {
          onComplete : function(x) {
            d.innerHTML = x.responseText;
            evalInnerHtmlScripts(x.responseText,function() {
                Behaviour.applySubtree(d);
                d.getElementsByTagName("TEXTAREA")[0].focus();
            });
            layoutUpdateCallback.call();
          }
        }
    );
    return false;
}

/**
 * Indicates that form fields from rows [s,e) should be grouped into a JSON object,
 * and attached under the element identified by the specified id.
 */
function applyNameRef(s,e,id) {
    $(id).groupingNode = true;
    // s contains the node itself
    applyNameRefHelper(s,e,id);
}

function applyNameRefHelper(s,e,id) {
    if (s===null)
        return;
    for(var x=$(s).next(); x!=e; x=x.next()) {
        // to handle nested <f:rowSet> correctly, don't overwrite the existing value
        if(x.getAttribute("nameRef")==null) {
            x.setAttribute("nameRef",id);
            if (x.hasClassName('tr'))
                applyNameRefHelper(x.firstElementChild,null,id);
        }
    }
}


// used by optionalBlock.jelly to update the form status
//   @param c     checkbox element
function updateOptionalBlock(c,scroll) {
    // find the start TR
    var s = $(c);
    while(!s.hasClassName("optional-block-start"))
        s = s.up();

    // find the beginning of the rowvg
    var vg =s;
    while (!vg.hasClassName("rowvg-start"))
        vg = vg.next();

    var checked = xor(c.checked,Element.hasClassName(c,"negative"));

    vg.rowVisibilityGroup.makeInnerVisible(checked);

    if(checked && scroll) {
        var D = YAHOO.util.Dom;

        var r = D.getRegion(s);
        r = r.union(D.getRegion(vg.rowVisibilityGroup.end));
        scrollIntoView(r);
    }

    if (c.name == 'hudson-tools-InstallSourceProperty') {
        // Hack to hide tool home when "Install automatically" is checked.
        var homeField = findPreviousFormItem(c, 'home');
        if (homeField != null && homeField.value == '') {
            var tr = findAncestor(homeField, 'TR') || findAncestorClass(homeField, 'tr');
            if (tr != null) {
                tr.style.display = c.checked ? 'none' : '';
                layoutUpdateCallback.call();
            }
        }
    }
}


//
// Auto-scroll support for progressive log output.
//   See http://radio.javaranch.com/pascarello/2006/08/17/1155837038219.html
//
function AutoScroller(scrollContainer) {
    // get the height of the viewport.
    // See http://www.howtocreate.co.uk/tutorials/javascript/browserwindow
    function getViewportHeight() {
        if (typeof( window.innerWidth ) == 'number') {
            //Non-IE
            return window.innerHeight;
        } else if (document.documentElement && ( document.documentElement.clientWidth || document.documentElement.clientHeight )) {
            //IE 6+ in 'standards compliant mode'
            return document.documentElement.clientHeight;
        } else if (document.body && ( document.body.clientWidth || document.body.clientHeight )) {
            //IE 4 compatible
            return document.body.clientHeight;
        }
        return null;
    }

    return {
        bottomThreshold : 25,
        scrollContainer: scrollContainer,

        getCurrentHeight : function() {
            var scrollDiv = $(this.scrollContainer);

            if (scrollDiv.scrollHeight > 0)
                return scrollDiv.scrollHeight;
            else
                if (scrollDiv.offsetHeight > 0)
                    return scrollDiv.offsetHeight;

            return null; // huh?
        },

        // return true if we are in the "stick to bottom" mode
        isSticking : function() {
            var scrollDiv = $(this.scrollContainer);
            var currentHeight = this.getCurrentHeight();

            // when used with the BODY tag, the height needs to be the viewport height, instead of
            // the element height.
            //var height = ((scrollDiv.style.pixelHeight) ? scrollDiv.style.pixelHeight : scrollDiv.offsetHeight);
            var height = getViewportHeight();
            var scrollPos = Math.max(scrollDiv.scrollTop, document.documentElement.scrollTop);
            var diff = currentHeight - scrollPos - height;
            // window.alert("currentHeight=" + currentHeight + ",scrollTop=" + scrollDiv.scrollTop + ",height=" + height);

            return diff < this.bottomThreshold;
        },

        scrollToBottom : function() {
            var scrollDiv = $(this.scrollContainer);
            var currentHeight = this.getCurrentHeight();
            if(document.documentElement) document.documentElement.scrollTop = currentHeight
            scrollDiv.scrollTop = currentHeight;
        }
    };
}

// scroll the current window to display the given element or the region.
function scrollIntoView(e) {
    function calcDelta(ex1,ex2,vx1,vw) {
        var vx2=vx1+vw;
        var a;
        a = Math.min(vx1-ex1,vx2-ex2);
        if(a>0)     return -a;
        a = Math.min(ex1-vx1,ex2-vx2);
        if(a>0)     return a;
        return 0;
    }

    var D = YAHOO.util.Dom;

    var r;
    if(e.tagName!=null) r = D.getRegion(e);
    else                r = e;

    var dx = calcDelta(r.left,r.right, document.body.scrollLeft, D.getViewportWidth());
    var dy = calcDelta(r.top, r.bottom,document.body.scrollTop,  D.getViewportHeight());
    window.scrollBy(dx,dy);
}

// used in expandableTextbox.jelly to change a input field into a text area
function expandTextArea(button,id) {
    button.style.display="none";
    var field = button.parentNode.previousSibling.children[0];
    var value = field.value.replace(/ +/g,'\n');

    var n = button;
    while (!n.classList.contains("expanding-input") && n.tagName != "TABLE")
    {
        n = n.parentNode;
    }

    var parent = n.parentNode;
    parent.innerHTML = "<textarea rows=8 class='setting-input'></textarea>";
    var textArea = parent.childNodes[0];
    textArea.name = field.name;
    textArea.value = value;

    layoutUpdateCallback.call();
}

// refresh a part of the HTML specified by the given ID,
// by using the contents fetched from the given URL.
function refreshPart(id,url) {
    var intervalID = null;
    var f = function() {
        if(isPageVisible()) {
            new Ajax.Request(url, {
                onSuccess: function(rsp) {
                    var hist = $(id);
                    if (hist == null) {
                        console.log("There's no element that has ID of " + id);
                        if (intervalID !== null)
                            window.clearInterval(intervalID);
                        return;
                    }
                    if (!rsp.responseText) {
                        console.log("Failed to retrieve response for ID " + id + ", perhaps Jenkins is unavailable");
                        return;
                    }
                    var p = hist.up();

                    var div = document.createElement('div');
                    div.innerHTML = rsp.responseText;

                    var node = $(div).firstDescendant();
                    p.replaceChild(node, hist);

                    Behaviour.applySubtree(node);
                    layoutUpdateCallback.call();
                }
            });
        }
    };
    // if run as test, just do it once and do it now to make sure it's working,
    // but don't repeat.
    if(isRunAsTest) f();
    else intervalID = window.setInterval(f, 5000);
}


/*
    Perform URL encode.
    Taken from http://www.cresc.co.jp/tech/java/URLencoding/JavaScript_URLEncoding.htm
    @deprecated Use standard javascript method "encodeURIComponent" instead
*/
function encode(str){
    var s, u;
    var s0 = "";                // encoded str

    for (var i = 0; i < str.length; i++){   // scan the source
        s = str.charAt(i);
        u = str.charCodeAt(i);          // get unicode of the char

        if (s == " "){s0 += "+";}       // SP should be converted to "+"
        else {
            if ( u == 0x2a || u == 0x2d || u == 0x2e || u == 0x5f || ((u >= 0x30) && (u <= 0x39)) || ((u >= 0x41) && (u <= 0x5a)) || ((u >= 0x61) && (u <= 0x7a))){     // check for escape
                s0 = s0 + s;           // don't escape
            } else {                      // escape
                if ((u >= 0x0) && (u <= 0x7f)){     // single byte format
                    s = "0"+u.toString(16);
                    s0 += "%"+ s.substr(s.length-2);
                } else
                if (u > 0x1fffff){     // quaternary byte format (extended)
                    s0 += "%" + (0xF0 + ((u & 0x1c0000) >> 18)).toString(16);
                    s0 += "%" + (0x80 + ((u & 0x3f000) >> 12)).toString(16);
                    s0 += "%" + (0x80 + ((u & 0xfc0) >> 6)).toString(16);
                    s0 += "%" + (0x80 + (u & 0x3f)).toString(16);
                } else
                if (u > 0x7ff){        // triple byte format
                    s0 += "%" + (0xe0 + ((u & 0xf000) >> 12)).toString(16);
                    s0 += "%" + (0x80 + ((u & 0xfc0) >> 6)).toString(16);
                    s0 += "%" + (0x80 + (u & 0x3f)).toString(16);
                } else {                      // double byte format
                    s0 += "%" + (0xc0 + ((u & 0x7c0) >> 6)).toString(16);
                    s0 += "%" + (0x80 + (u & 0x3f)).toString(16);
                }
            }
        }
    }
    return s0;
}

// when there are multiple form elements of the same name,
// this method returns the input field of the given name that pairs up
// with the specified 'base' input element.
Form.findMatchingInput = function(base, name) {
    // find the FORM element that owns us
    var f = base;
    while (f.tagName != "FORM")
        f = f.parentNode;

    var bases = Form.getInputs(f, null, base.name);
    var targets = Form.getInputs(f, null, name);

    for (var i=0; i<bases.length; i++) {
        if (bases[i] == base)
            return targets[i];
    }

    return null;        // not found
}

function onBuildHistoryChange(handler) {
    Event.observe(window, 'jenkins:buildHistoryChanged', handler);
}
function fireBuildHistoryChanged() {
    Event.fire(window, 'jenkins:buildHistoryChanged');
}

function toQueryString(params) {
    var query = '';
    if (params) {
        for (var paramName in params) {
            if (params.hasOwnProperty(paramName)) {
                if (query === '') {
                    query = '?';
                } else {
                    query += '&';
                }
                query += paramName + '=' + encodeURIComponent(params[paramName]);
            }
        }
    }
    return query;
}

function getElementOverflowParams(element) {
    // First we force it to wrap so we can get those dimension.
    // Then we force it to "nowrap", so we can get those dimension.
    // We can then compare the two sets, which will indicate if
    // wrapping is potentially happening, or not.

    // Force it to wrap.
    element.classList.add('force-wrap');
    var wrappedClientWidth = element.clientWidth;
    var wrappedClientHeight = element.clientHeight;
    element.classList.remove('force-wrap');

    // Force it to nowrap. Return the comparisons.
    element.classList.add('force-nowrap');
    var nowrapClientHeight = element.clientHeight;
    try {
        var overflowParams = {
            element: element,
            clientWidth: wrappedClientWidth,
            scrollWidth: element.scrollWidth,
            isOverflowed: wrappedClientHeight > nowrapClientHeight
        };
        return  overflowParams;
    } finally {
        element.classList.remove('force-nowrap');
    }
}

// get the cascaded computed style value. 'a' is the style name like 'backgroundColor'
function getStyle(e,a){
  if(document.defaultView && document.defaultView.getComputedStyle)
    return document.defaultView.getComputedStyle(e,null).getPropertyValue(a.replace(/([A-Z])/g, "-$1"));
  if(e.currentStyle)
    return e.currentStyle[a];
  return null;
}

function ElementResizeTracker() {
    this.trackedElements = [];

    if(isRunAsTest) {
        return;
    }

    var thisTracker = this;
    function checkForResize() {
        for (var i = 0; i < thisTracker.trackedElements.length; i++) {
            var element = thisTracker.trackedElements[i];
            var currDims = Element.getDimensions(element);
            var lastDims = element.lastDimensions;
            if (currDims.width !== lastDims.width || currDims.height !== lastDims.height) {
                Event.fire(element, 'jenkins:resize');
            }
            element.lastDimensions = currDims;
        }
    }
    Event.observe(window, 'jenkins:resizeCheck', checkForResize);

    function checkForResizeLoop() {
        checkForResize();
        setTimeout(checkForResizeLoop, 200);
    }
    checkForResizeLoop();
}
ElementResizeTracker.prototype.addElement = function(element) {
    for (var i = 0; i < this.trackedElements.length; i++) {
        if (this.trackedElements[i] === element) {
            // we're already tracking it so no need to add it.
            return;
        }
    }
    this.trackedElements.push(element);
}
ElementResizeTracker.prototype.onResize = function(element, handler) {
    element.lastDimensions = Element.getDimensions(element);
    Event.observe(element, 'jenkins:resize', handler);
    this.addElement(element);
}
ElementResizeTracker.fireResizeCheck = function() {
    Event.fire(window, 'jenkins:resizeCheck');
}
var elementResizeTracker = new ElementResizeTracker();

/**
 * Makes sure the given element is within the viewport.
 *
 * @param {HTMLElement} e
 *      The element to bring into the viewport.
 */
function ensureVisible(e) {
    var viewport = YAHOO.util.Dom.getClientRegion();
    var pos      = YAHOO.util.Dom.getRegion(e);

    var Y = viewport.top;
    var H = viewport.height;

    function handleStickers(name,f) {
        var e = $(name);
        if (e) f(e);
        document.getElementsBySelector("."+name).each(TryEach(f));
    }

    // if there are any stickers around, subtract them from the viewport
    handleStickers("top-sticker",function (t) {
        t = t.clientHeight;
        Y+=t; H-=t;
    });

    handleStickers("bottom-sticker",function (b) {
        b = b.clientHeight;
        H-=b;
    });

    var y = pos.top;
    var h = pos.height;

    var d = (y+h)-(Y+H);
    if (d>0) {
        document.body.scrollTop += d;
    } else {
        var d = Y-y;
        if (d>0)    document.body.scrollTop -= d;
    }
}

// set up logic behind the search box
function createSearchBox(searchURL) {
    var ds = new YAHOO.util.XHRDataSource(searchURL+"suggest");
    ds.responseType = YAHOO.util.XHRDataSource.TYPE_JSON;
    ds.responseSchema = {
        resultsList: "suggestions",
        fields: ["name"]
    };
    var ac = new YAHOO.widget.AutoComplete("search-box","search-box-completion",ds);
    ac.typeAhead = false;
    ac.autoHighlight = false;
    ac.formatResult = ac.formatEscapedResult;
    ac.maxResultsDisplayed = 25;

    var box   = $("search-box");
    var sizer = $("search-box-sizer");
    var comp  = $("search-box-completion");

    Behaviour.addLoadEvent(function(){
        // copy font style of box to sizer
        var ds = sizer.style;
        ds.fontFamily = getStyle(box, "fontFamily");
        ds.fontSize = getStyle(box, "fontSize");
        ds.fontStyle = getStyle(box, "fontStyle");
        ds.fontWeight = getStyle(box, "fontWeight");
    });

    // update positions and sizes of the components relevant to search
    function updatePos() {
        sizer.innerHTML = box.value.escapeHTML();
        var cssWidth, offsetWidth = sizer.offsetWidth;
        if (offsetWidth > 0) {
            cssWidth = offsetWidth + "px";
        } else { // sizer hidden on small screen, make sure resizing looks OK
            cssWidth =  getStyle(sizer, "minWidth");
        }
        box.style.width =
        comp.firstElementChild.style.minWidth = "calc(60px + " + cssWidth + ")";

        var pos = YAHOO.util.Dom.getXY(box);
        pos[1] += YAHOO.util.Dom.get(box).offsetHeight + 2;
        YAHOO.util.Dom.setXY(comp, pos);
    }

    updatePos();
    box.addEventListener("input", updatePos);
}


/**
 * Finds the DOM node of the given DOM node that acts as a parent in the form submission.
 *
 * @param {HTMLElement} e
 *      The node whose parent we are looking for.
 * @param {HTMLFormElement} form
 *      The form element that owns 'e'. Passed in as a performance improvement. Can be null.
 * @return null
 *      if the given element shouldn't be a part of the final submission.
 */
function findFormParent(e,form,isStatic) {
    isStatic = isStatic || false;

    if (form==null) // caller can pass in null to have this method compute the owning form
        form = findAncestor(e,"FORM");

    while(e!=form) {
        // this is used to create a group where no single containing parent node exists,
        // like <optionalBlock>
        var nameRef = e.getAttribute("nameRef");
        if(nameRef!=null)
            e = $(nameRef);
        else
            e = e.parentNode;

        if(!isStatic && e.getAttribute("field-disabled")!=null)
            return null;  // this field shouldn't contribute to the final result

        var name = e.getAttribute("name");
        if(name!=null && name.length>0) {
            if(e.tagName=="INPUT" && !isStatic && !xor(e.checked,Element.hasClassName(e,"negative")))
                return null;  // field is not active

            return e;
        }
    }

    return form;
}

// compute the form field name from the control name
function shortenName(name) {
    // [abc.def.ghi] -> abc.def.ghi
    if(name.startsWith('['))
        return name.substring(1,name.length-1);

    // abc.def.ghi -> ghi
    var idx = name.lastIndexOf('.');
    if(idx>=0)  name = name.substring(idx+1);
    return name;
}



//
// structured form submission handling
//   see https://www.jenkins.io/redirect/developer/structured-form-submission
function buildFormTree(form) {
    try {
        // I initially tried to use an associative array with DOM elements as keys
        // but that doesn't seem to work neither on IE nor Firefox.
        // so I switch back to adding a dynamic property on DOM.
        form.formDom = {}; // root object

        var doms = []; // DOMs that we added 'formDom' for.
        doms.push(form);

        function addProperty(parent,name,value) {
            name = shortenName(name);
            if(parent[name]!=null) {
                if(parent[name].push==null) // is this array?
                    parent[name] = [ parent[name] ];
                parent[name].push(value);
            } else {
                parent[name] = value;
            }
        }

        // find the grouping parent node, which will have @name.
        // then return the corresponding object in the map
        function findParent(e) {
            var p = findFormParent(e,form);
            if (p==null)    return {};

            var m = p.formDom;
            if(m==null) {
                // this is a new grouping node
                doms.push(p);
                p.formDom = m = {};
                addProperty(findParent(p), p.getAttribute("name"), m);
            }
            return m;
        }

        var jsonElement = null;

        for( var i=0; i<form.elements.length; i++ ) {
            var e = form.elements[i];
            if(e.name=="json") {
                jsonElement = e;
                continue;
            }
            if(e.tagName=="FIELDSET")
                continue;
            if(e.tagName=="SELECT" && e.multiple) {
                var values = [];
                for( var o=0; o<e.options.length; o++ ) {
                    var opt = e.options.item(o);
                    if(opt.selected)
                        values.push(opt.value);
                }
                addProperty(findParent(e),e.name,values);
                continue;
            }

            var p;
            var r;
            var type = e.getAttribute("type");
            if(type==null)  type="";
            switch(type.toLowerCase()) {
            case "button":
            case "submit":
                break;
            case "checkbox":
                p = findParent(e);
                var checked = xor(e.checked,Element.hasClassName(e,"negative"));
                if(!e.groupingNode) {
                    v = e.getAttribute("json");
                    if (v) {
                        // if the special attribute is present, we'll either set the value or not. useful for an array of checkboxes
                        // we can't use @value because IE6 sets the value to be "on" if it's left unspecified.
                        if (checked)
                            addProperty(p, e.name, v);
                    } else {// otherwise it'll bind to boolean
                        addProperty(p, e.name, checked);
                    }
                } else {
                    if(checked)
                        addProperty(p, e.name, e.formDom = {});
                }
                break;
            case "file":
                // to support structured form submission with file uploads,
                // rename form field names to unique ones, and leave this name mapping information
                // in JSON. this behavior is backward incompatible, so only do
                // this when
                p = findParent(e);
                if(e.getAttribute("jsonAware")!=null) {
                    var on = e.getAttribute("originalName");
                    if(on!=null) {
                        addProperty(p,on,e.name);
                    } else {
                        var uniqName = "file"+(iota++);
                        addProperty(p,e.name,uniqName);
                        e.setAttribute("originalName",e.name);
                        e.name = uniqName;
                    }
                }
                // switch to multipart/form-data to support file submission
                // @enctype is the standard, but IE needs @encoding.
                form.enctype = form.encoding = "multipart/form-data";
                crumb.appendToForm(form);
                break;
            case "radio":
                if(!e.checked)  break;
                r=0;
                while (e.name.substring(r,r+8)=='removeme')
                    r = e.name.indexOf('_',r+8)+1;
                p = findParent(e);
                if(e.groupingNode) {
                    addProperty(p, e.name.substring(r), e.formDom = { value: e.value });
                } else {
                    addProperty(p, e.name.substring(r), e.value);
                }
                break;
            case "password":
                p = findParent(e);
                addProperty(p, e.name, e.value);
                // must be kept in sync with RedactSecretJsonForTraceSanitizer.REDACT_KEY
                addProperty(p, "$redact", shortenName(e.name));
                break;
            default:
                p = findParent(e);
                addProperty(p, e.name, e.value);
                if (e.hasClassName("complex-password-field")) {
                    addProperty(p, "$redact", shortenName(e.name));
                }
                break;
            }
        }

        jsonElement.value = Object.toJSON(form.formDom);

        // clean up
        for( i=0; i<doms.length; i++ )
            doms[i].formDom = null;

        return true;
    } catch(e) {
        alert(e+'\n(form not submitted)');
        return false;
    }
}

/**
 * @param {boolean} toggle
 *      When true, will check all checkboxes in the page. When false, unchecks them all.
 */
var toggleCheckboxes = function(toggle) {
    var inputs = document.getElementsByTagName("input");
    for(var i=0; i<inputs.length; i++) {
        if(inputs[i].type === "checkbox") {
            inputs[i].checked = toggle;
        }
    }
};

var hoverNotification = (function() {
    var msgBox;
    var body;

    // animation effect that automatically hide the message box
    var effect = function(overlay, dur) {
        var o = YAHOO.widget.ContainerEffect.FADE(overlay, dur);
        o.animateInCompleteEvent.subscribe(function() {
            window.setTimeout(function() {
                msgBox.hide()
            }, 1500);
        });
        return o;
    }

    function init() {
        if(msgBox!=null)  return;   // already initialized

        var div = document.createElement("DIV");
        document.body.appendChild(div);
        div.innerHTML = "<div id=hoverNotification class='jenkins-tooltip'><div class=bd></div></div>";
        body = $('hoverNotification');

        msgBox = new YAHOO.widget.Overlay(body, {
          visible:false,
          zIndex:1000,
          effect:{
            effect:effect,
            duration:0.25
          }
        });
        msgBox.render();
    }

    return function(title, anchor, offset) {
        if (typeof offset === 'undefined') {
            offset = 48;
        }
        init();
        body.innerHTML = title;
        var xy = YAHOO.util.Dom.getXY(anchor);
        xy[0] += offset;
        xy[1] += anchor.offsetHeight;
        msgBox.cfg.setProperty("xy",xy);
        msgBox.show();
    };
})();

// Decrease vertical padding for checkboxes
window.addEventListener('load', function () {
    document.querySelectorAll(".jenkins-form-item").forEach(function (element) {
        if (element.querySelector(".optionalBlock-container > .row-group-start input[type='checkbox'], .optional-block-start input[type='checkbox'], div > .jenkins-checkbox") != null) {
            element.classList.add("jenkins-form-item--tight")
        }
    });
})

/**
 * Loads the script specified by the URL.
 *
 * @param href
 *      The URL of the script to load.
 * @param callback
 *      If specified, this function will be invoked after the script is loaded.
 * @see http://stackoverflow.com/questions/4845762/onload-handler-for-script-tag-in-internet-explorer
 */
function loadScript(href,callback) {
    var head = document.getElementsByTagName("head")[0] || document.documentElement;
    var script = document.createElement("script");
    script.src = href;

    if (callback) {
        // Handle Script loading
        var done = false;

        // Attach handlers for all browsers
        script.onload = script.onreadystatechange = function() {
            if ( !done && (!this.readyState ||
                    this.readyState === "loaded" || this.readyState === "complete") ) {
                done = true;
                callback();

                // Handle memory leak in IE
                script.onload = script.onreadystatechange = null;
                if ( head && script.parentNode ) {
                    head.removeChild( script );
                }
            }
        };
    }

    // Use insertBefore instead of appendChild  to circumvent an IE6 bug.
    // This arises when a base node is used (#2709 and #4378).
    head.insertBefore( script, head.firstElementChild );
}

// logic behind <f:validateButton />
function safeValidateButton(button) {
    var descriptorUrl = button.getAttribute('data-validate-button-descriptor-url');
    var method = button.getAttribute('data-validate-button-method');
    var checkUrl = descriptorUrl + "/" + method;

    // optional, by default = empty string
    var paramList = button.getAttribute('data-validate-button-with') || '';
<<<<<<< HEAD
    
    validateButton(checkUrl, paramList, button);
=======

    validateButton(checkUrl, paramList, yuiButton);
>>>>>>> 0447d164
}

// this method should not be called directly, only get called by safeValidateButton
// kept "public" for legacy compatibility
function validateButton(checkUrl,paramList,button) {
  var parameters = {};

  paramList.split(',').each(function(name) {
      var p = findPreviousFormItem(button,name);
      if(p!=null) {
        if(p.type=="checkbox")  parameters[name] = p.checked;
        else                    parameters[name] = p.value;
      }
  });

  var spinner = $(button).up("DIV").next();
  var target = spinner.next();
  spinner.style.display="block";

  new Ajax.Request(checkUrl, {
      parameters: parameters,
      onComplete: function(rsp) {
          spinner.style.display="none";
          applyErrorMessage(target, rsp);
          layoutUpdateCallback.call();
          var s = rsp.getResponseHeader("script");
          try {
              geval(s);
          } catch(e) {
              window.alert("failed to evaluate "+s+"\n"+e.message);
          }
      }
  });
}

function applyErrorMessage(elt, rsp) {
    if (rsp.status == 200) {
        elt.innerHTML = rsp.responseText;
    } else {
        var id = 'valerr' + (iota++);
        elt.innerHTML = '<a href="" onclick="document.getElementById(\'' + id
        + '\').style.display=\'block\';return false">ERROR</a><div id="'
        + id + '" style="display:none">' + rsp.responseText + '</div>';
        var error = document.getElementById('error-description'); // cf. oops.jelly
        if (error) {
            var div = document.getElementById(id);
            while (div.firstElementChild) {
                div.removeChild(div.firstElementChild);
            }
            div.appendChild(error);
        }
    }
    Behaviour.applySubtree(elt);
}

// create a combobox.
// @param idOrField
//      ID of the <input type=text> element that becomes a combobox, or the field itself.
//      Passing an ID is @deprecated since 1.350; use <input class="combobox"/> instead.
// @param valueFunction
//      Function that returns all the candidates as an array
function createComboBox(idOrField,valueFunction) {
    var candidates = valueFunction();
    var creator = function() {
        if (typeof idOrField == "string")
          idOrField = document.getElementById(idOrField);
        if (!idOrField) return;
        new ComboBox(idOrField, function(value /*, comboBox*/) {
          var items = new Array();
          if (value.length > 0) { // if no value, we'll not provide anything
            value = value.toLowerCase();
            for (var i = 0; i<candidates.length; i++) {
              if (candidates[i].toLowerCase().indexOf(value) >= 0) {
                items.push(candidates[i]);
                if(items.length>20)
                  break; // 20 items in the list should be enough
              }
            }
          }
          return items; // equiv to: comboBox.setItems(items);
        });
    };
    // If an ID given, create when page has loaded (backward compatibility); otherwise now.
    if (typeof idOrField == "string") Behaviour.addLoadEvent(creator); else creator();
}


// Exception in code during the AJAX processing should be reported,
// so that our users can find them more easily.
Ajax.Request.prototype.dispatchException = function(e) {
    throw e;
}

// event callback when layouts/visibility are updated and elements might have moved around
var layoutUpdateCallback = {
    callbacks : [],
    add : function (f) {
        this.callbacks.push(f);
    },
    call : function() {
        for (var i = 0, length = this.callbacks.length; i < length; i++)
            this.callbacks[i]();
    }
}

// Notification bar
// ==============================
// this control displays a single line message at the top of the page, like StackOverflow does
// see ui-samples for more details
var notificationBar = {
    OPACITY : 1,
    DELAY : 3000,   // milliseconds to auto-close the notification
    div : null,     // the main 'notification-bar' DIV
    token : null,   // timer for cancelling auto-close
    defaultIcon: "svg-sprite-action-symbol.svg#ic_info_24px",
    defaultAlertClass: "notif-alert-default",

    OK : {// standard option values for typical OK notification
        icon: "svg-sprite-action-symbol.svg#ic_check_circle_24px",
        alertClass: "notif-alert-success",
    },
    WARNING : {// likewise, for warning
        icon: "svg-sprite-action-symbol.svg#ic_report_problem_24px",
        alertClass: "notif-alert-warn",
    },
    ERROR : {// likewise, for error
        icon: "svg-sprite-action-symbol.svg#ic_highlight_off_24px",
        alertClass: "notif-alert-err",
        sticky: true
    },

    init : function() {
        if (this.div==null) {
            this.div = document.createElement("div");
            YAHOO.util.Dom.setStyle(this.div,"opacity",0);
            this.div.id="notification-bar";
            document.body.insertBefore(this.div, document.body.firstElementChild);
            var self = this;
            this.div.onclick = function() {
                self.hide();
            };
        } else {
            this.div.innerHTML = "";
        }
    },
    // cancel pending auto-hide timeout
    clearTimeout : function() {
        if (this.token)
            window.clearTimeout(this.token);
        this.token = null;
    },
    // hide the current notification bar, if it's displayed
    hide : function () {
        this.clearTimeout();
        this.div.classList.remove("notif-alert-show");
        this.div.classList.add("notif-alert-clear");
    },
    // show a notification bar
    show : function (text,options) {
        options = options || {};
        this.init();
        var icon = this.div.appendChild(document.createElement("div"));
        icon.style.display = "inline-block";
        if (options.iconColor || this.defaultIconColor) {
            icon.style.color = options.iconColor || this.defaultIconColor;
        }
        var svg = icon.appendChild(document.createElementNS("http://www.w3.org/2000/svg", "svg"));
        svg.setAttribute("viewBox", "0 0 24 24");
        svg.setAttribute("focusable", "false");
        svg.setAttribute("class", "svg-icon");
        var use = svg.appendChild(document.createElementNS("http://www.w3.org/2000/svg","use"));
        use.setAttribute("href", rootURL + "/images/material-icons/" + (options.icon || this.defaultIcon));
        var message = this.div.appendChild(document.createElement("span"));
        message.appendChild(document.createTextNode(text));

        this.div.className=options.alertClass || this.defaultAlertClass;
        this.div.classList.add("notif-alert-show");

        this.clearTimeout();
        var self = this;
        if (!options.sticky)
            this.token = window.setTimeout(function(){self.hide();},this.DELAY);
    }
};<|MERGE_RESOLUTION|>--- conflicted
+++ resolved
@@ -2372,13 +2372,8 @@
 
     // optional, by default = empty string
     var paramList = button.getAttribute('data-validate-button-with') || '';
-<<<<<<< HEAD
-    
+
     validateButton(checkUrl, paramList, button);
-=======
-
-    validateButton(checkUrl, paramList, yuiButton);
->>>>>>> 0447d164
 }
 
 // this method should not be called directly, only get called by safeValidateButton
