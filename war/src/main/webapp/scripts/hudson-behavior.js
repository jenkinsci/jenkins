--- conflicted
+++ resolved
@@ -1853,34 +1853,18 @@
 }
 
 // used by editableDescription.jelly to replace the description field with a form
-<<<<<<< HEAD
 function replaceDescription(initialDescription, submissionUrl) {
-    var d = document.getElementById("description");
-    $(d).down().next().innerHTML = "<div class='jenkins-spinner'></div>";
-    let parameters = {};
-    if (initialDescription !== undefined && submissionUrl !== undefined) {
-      parameters = { 'description': initialDescription, 'submissionUrl': submissionUrl };
-    }
-    new Ajax.Request(
-        "./descriptionForm",
-        {
-          parameters: parameters,
-          onComplete : function(x) {
-            d.innerHTML = x.responseText;
-            evalInnerHtmlScripts(x.responseText,function() {
-                Behaviour.applySubtree(d);
-                d.getElementsByTagName("TEXTAREA")[0].focus();
-            });
-            layoutUpdateCallback.call();
-          }
-        }
-    );
-    return false;
-=======
-function replaceDescription() {
   var d = document.getElementById("description");
   $(d).down().next().innerHTML = "<div class='jenkins-spinner'></div>";
+  let parameters = {};
+  if (initialDescription !== undefined && submissionUrl !== undefined) {
+    parameters = {
+      description: initialDescription,
+      submissionUrl: submissionUrl,
+    };
+  }
   new Ajax.Request("./descriptionForm", {
+    parameters: parameters,
     onComplete: function (x) {
       d.innerHTML = x.responseText;
       evalInnerHtmlScripts(x.responseText, function () {
@@ -1891,7 +1875,6 @@
     },
   });
   return false;
->>>>>>> 04b46d1c
 }
 
 /**
