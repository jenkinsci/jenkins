/*
 * The MIT License
 *
 * Copyright (c) 2004-2010, Sun Microsystems, Inc., Kohsuke Kawaguchi,
 * Daniel Dyer, Yahoo! Inc., Alan Harder, InfraDNA, Inc.
 *
 * Permission is hereby granted, free of charge, to any person obtaining a copy
 * of this software and associated documentation files (the "Software"), to deal
 * in the Software without restriction, including without limitation the rights
 * to use, copy, modify, merge, publish, distribute, sublicense, and/or sell
 * copies of the Software, and to permit persons to whom the Software is
 * furnished to do so, subject to the following conditions:
 *
 * The above copyright notice and this permission notice shall be included in
 * all copies or substantial portions of the Software.
 *
 * THE SOFTWARE IS PROVIDED "AS IS", WITHOUT WARRANTY OF ANY KIND, EXPRESS OR
 * IMPLIED, INCLUDING BUT NOT LIMITED TO THE WARRANTIES OF MERCHANTABILITY,
 * FITNESS FOR A PARTICULAR PURPOSE AND NONINFRINGEMENT. IN NO EVENT SHALL THE
 * AUTHORS OR COPYRIGHT HOLDERS BE LIABLE FOR ANY CLAIM, DAMAGES OR OTHER
 * LIABILITY, WHETHER IN AN ACTION OF CONTRACT, TORT OR OTHERWISE, ARISING FROM,
 * OUT OF OR IN CONNECTION WITH THE SOFTWARE OR THE USE OR OTHER DEALINGS IN
 * THE SOFTWARE.
 */
//
//
// JavaScript for Jenkins
//     See http://www.ibm.com/developerworks/web/library/wa-memleak/?ca=dgr-lnxw97JavascriptLeaks
//     for memory leak patterns and how to prevent them.
//

if (window.isRunAsTest) {
    // Disable postMessage when running in test mode (HtmlUnit).
    window.postMessage = false;
}

// create a new object whose prototype is the given object
function object(o) {
    function F() {}
    F.prototype = o;
    return new F();
}

function TryEach(fn) {
    return function(name) {
        try {
            fn(name);
        } catch (e) {
            console.error(e);
        }
    }
}

/**
 * A function that returns false if the page is known to be invisible.
 */
var isPageVisible = (function(){
    // @see https://developer.mozilla.org/en/DOM/Using_the_Page_Visibility_API
    // Set the name of the hidden property and the change event for visibility
    var hidden, visibilityChange;
    if (typeof document.hidden !== "undefined") {
        hidden = "hidden";
        visibilityChange = "visibilitychange";
    } else if (typeof document.mozHidden !== "undefined") {
        hidden = "mozHidden";
        visibilityChange = "mozvisibilitychange";
    } else if (typeof document.msHidden !== "undefined") {
        hidden = "msHidden";
        visibilityChange = "msvisibilitychange";
    } else if (typeof document.webkitHidden !== "undefined") {
        hidden = "webkitHidden";
        visibilityChange = "webkitvisibilitychange";
    }

    // By default, visibility set to true
    var pageIsVisible = true;

    // If the page is hidden, prevent any polling
    // if the page is shown, restore pollings
    function onVisibilityChange() {
        pageIsVisible = !document[hidden];
    }

    // Warn if the browser doesn't support addEventListener or the Page Visibility API
    if (typeof document.addEventListener !== "undefined" && typeof hidden !== "undefined") {
        // Init the value to the real state of the page
        pageIsVisible = !document[hidden];

        // Handle page visibility change
        document.addEventListener(visibilityChange, onVisibilityChange, false);
    }

    return function() {
        return pageIsVisible;
    }
})();

// id generator
var iota = 0;

// crumb information
var crumb = {
    fieldName: null,
    value: null,

    init: function(crumbField, crumbValue) {
        if (crumbField=="") return; // layout.jelly passes in "" whereas it means null.
        this.fieldName = crumbField;
        this.value = crumbValue;
    },

    /**
     * Adds the crumb value into the given hash or array and returns it.
     */
    wrap: function(headers) {
        if (this.fieldName!=null) {
            if (headers instanceof Array)
                // TODO prototype.js only seems to interpret object
                headers.push(this.fieldName, this.value);
            else
                headers[this.fieldName]=this.value;
        }
        // TODO return value unused
        return headers;
    },

    /**
     * Puts a hidden input field to the form so that the form submission will have the crumb value
     */
    appendToForm : function(form) {
        if(this.fieldName==null)    return; // noop
        var div = document.createElement("div");
        div.innerHTML = "<input type=hidden name='"+this.fieldName+"' value='"+this.value+"'>";
        form.appendChild(div);
        if (form.enctype == "multipart/form-data") {
            if (form.action.indexOf("?") != -1) {
                form.action = form.action+"&"+this.fieldName+"="+this.value;
            } else {
                form.action = form.action+"?"+this.fieldName+"="+this.value;
            }
        }
    }
};

(function initializeCrumb() {
    var extensionsAvailable = document.head.getAttribute('data-extensions-available');
    if (extensionsAvailable === 'true') {
        var crumbHeaderName = document.head.getAttribute('data-crumb-header');
        var crumbValue = document.head.getAttribute('data-crumb-value');
        if (crumbHeaderName && crumbValue) {
            crumb.init(crumbHeaderName, crumbValue);
        }
    }
    // else, the instance is starting, restarting, etc.
})();

var isRunAsTest = undefined;
// Be careful, this variable does not include the absolute root URL as in Java part of Jenkins,
// but the contextPath only, like /jenkins
var rootURL = 'not-defined-yet';
var resURL = 'not-defined-yet';

(function initializeUnitTestAndURLs() {
    var dataUnitTest = document.head.getAttribute('data-unit-test');
    if (dataUnitTest !== null) {
        isRunAsTest = dataUnitTest === 'true';
    }
    var dataRootURL = document.head.getAttribute('data-rooturl');
    if (dataRootURL !== null) {
        rootURL = dataRootURL;
    }
    var dataResURL = document.head.getAttribute('data-resurl');
    if (dataResURL !== null) {
        resURL = dataResURL;
    }
})();

(function initializeYUIDebugLogReader(){
    Behaviour.addLoadEvent(function(){
        var logReaderElement = document.getElementById('yui-logreader');
        if (logReaderElement !== null) {
            var logReader = new YAHOO.widget.LogReader('yui-logreader');
            logReader.collapse();
        }
    });
})();

// Form check code
//========================================================
var FormChecker = {
    // pending requests
    queue : [],

    // conceptually boolean, but doing so create concurrency problem.
    // that is, during unit tests, the AJAX.send works synchronously, so
    // the onComplete happens before the send method returns. On a real environment,
    // more likely it's the other way around. So setting a boolean flag to true or false
    // won't work.
    inProgress : 0,

    /**
     * Schedules a form field check. Executions are serialized to reduce the bandwidth impact.
     *
     * @param url
     *      Remote doXYZ URL that performs the check. Query string should include the field value.
     * @param method
     *      HTTP method. GET or POST. I haven't confirmed specifics, but some browsers seem to cache GET requests.
     * @param target
     *      HTML element whose innerHTML will be overwritten when the check is completed.
     */
    delayedCheck : function(url, method, target) {
        if(url==null || method==null || target==null)
            return; // don't know whether we should throw an exception or ignore this. some broken plugins have illegal parameters
        this.queue.push({url:url, method:method, target:target});
        this.schedule();
    },

    sendRequest : function(url, params) {
        if (params.method != "get") {
            var idx = url.indexOf('?');
            params.parameters = url.substring(idx + 1);
            url = url.substring(0, idx);
        }
        new Ajax.Request(url, params);
    },

    schedule : function() {
        if (this.inProgress>0)  return;
        if (this.queue.length == 0) return;

        var next = this.queue.shift();
        this.sendRequest(next.url, {
            method : next.method,
            onComplete : function(x) {
                applyErrorMessage(next.target, x);
                FormChecker.inProgress--;
                FormChecker.schedule();
                layoutUpdateCallback.call();
            }
        });
        this.inProgress++;
    }
}

/**
 * Find the sibling (in the sense of the structured form submission) form item of the given name,
 * and returns that DOM node.
 *
 * @param {HTMLElement} e
 * @param {string} name
 *      Name of the control to find. Can include "../../" etc in the prefix.
 *      See @RelativePath.
 *
 *      We assume that the name is normalized and doesn't contain any redundant component.
 *      That is, ".." can only appear as prefix, and "foo/../bar" is not OK (because it can be reduced to "bar")
 */
function findNearBy(e,name) {
    while (name.startsWith("../")) {
        name = name.substring(3);
        e = findFormParent(e,null,true);
    }

    // name="foo/bar/zot"  -> prefixes=["bar","foo"] & name="zot"
    var prefixes = name.split("/");
    name = prefixes.pop();
    prefixes = prefixes.reverse();

    // does 'e' itself match the criteria?
    // as some plugins use the field name as a parameter value, instead of 'value'
    var p = findFormItem(e,name,function(e,filter) {
        return filter(e) ? e : null;
    });
    if (p!=null && prefixes.length==0)    return p;

    var owner = findFormParent(e,null,true);

    function locate(iterator,e) {// keep finding elements until we find the good match
        while (true) {
            e = iterator(e,name);
            if (e==null)    return null;

            // make sure this candidate element 'e' is in the right point in the hierarchy
            var p = e;
            for (var i=0; i<prefixes.length; i++) {
                p = findFormParent(p,null,true);
                if (p.getAttribute("name")!=prefixes[i])
                    return null;
            }
            if (findFormParent(p,null,true)==owner)
                return e;
        }
    }

    return locate(findPreviousFormItem,e) || locate(findNextFormItem,e);
}

function controlValue(e) {
    if (e==null)    return null;
    // compute the form validation value to be sent to the server
    var type = e.getAttribute("type");
    if(type!=null && type.toLowerCase()=="checkbox")
        return e.checked;
    return e.value;
}

function toValue(e) {
    return encodeURIComponent(controlValue(e));
}

/**
 * Builds a query string in a fluent API pattern.
 * @param {HTMLElement} owner
 *      The 'this' control.
 */
function qs(owner) {
    return {
        params : "",

        append : function(s) {
            if (this.params.length==0)  this.params+='?';
            else                        this.params+='&';
            this.params += s;
            return this;
        },

        nearBy : function(name) {
            var e = findNearBy(owner,name);
            if (e==null)    return this;    // skip
            return this.append(Path.tail(name)+'='+toValue(e));
        },

        addThis : function() {
            return this.append("value="+toValue(owner));
        },

        toString : function() {
            return this.params;
        }
    };
}

// find the nearest ancestor node that has the given tag name
function findAncestor(e, tagName) {
    do {
        e = e.parentNode;
    } while (e != null && e.tagName != tagName);
    return e;
}

function findAncestorClass(e, cssClass) {
    do {
        e = e.parentNode;
    } while (e != null && !Element.hasClassName(e,cssClass));
    return e;
}

function isTR(tr, nodeClass) {
    return tr.tagName == 'TR' || tr.classList.contains(nodeClass || 'tr') || tr.classList.contains('jenkins-form-item');
}

function findFollowingTR(node, className, nodeClass) {
    // identify the parent TR
    var tr = node;
    while (!isTR(tr, nodeClass)) {
        tr = tr.parentNode;
        if (!(tr instanceof Element))
            return null;
    }

    // then next TR that matches the CSS
    do {
        // Supports plugins with custom variants of <f:entry> that call
        // findFollowingTR(element, 'validation-error-area') and haven't migrated
        // to use querySelector
        if (className === 'validation-error-area' || className === 'help-area') {
            var queryChildren = tr.getElementsByClassName(className);
            if (queryChildren.length > 0 && (isTR(queryChildren[0]) || Element.hasClassName(queryChildren[0], className) ))
                return queryChildren[0];
        }

        tr = $(tr).next();
    } while (tr != null && (!isTR(tr) || !Element.hasClassName(tr,className)));

    return tr;
}

function findInFollowingTR(input, className) {
    var node = findFollowingTR(input, className);
    if (node.tagName == 'TR') {
        node = node.firstElementChild.nextSibling;
    } else {
        node = node.firstElementChild;
    }
    return node;
}

function find(src,filter,traversalF) {
    while(src!=null) {
        src = traversalF(src);
        if(src!=null && filter(src))
            return src;
    }
    return null;
}

/**
 * Traverses a form in the reverse document order starting from the given element (but excluding it),
 * until the given filter matches, or run out of an element.
 */
function findPrevious(src,filter) {
    return find(src,filter,function (e) {
        var p = e.previousSibling;
        if(p==null) return e.parentNode;
        while(p.lastElementChild!=null)
            p = p.lastElementChild;
        return p;
    });
}

function findNext(src,filter) {
    return find(src,filter,function (e) {
        var n = e.nextSibling;
        if(n==null) return e.parentNode;
        while(n.firstElementChild!=null)
            n = n.firstElementChild;
        return n;
    });
}

function findFormItem(src,name,directionF) {
    var name2 = "_."+name; // handles <textbox field="..." /> notation silently
    return directionF(src,function(e){
        if (e.tagName == "INPUT" && e.type=="radio" && e.checked==true) {
            var r = 0;
            while (e.name.substring(r,r+8)=='removeme') //radio buttons have must be unique in repeatable blocks so name is prefixed
                r = e.name.indexOf('_',r+8)+1;
            return name == e.name.substring(r);
        }
        return (e.tagName=="INPUT" || e.tagName=="TEXTAREA" || e.tagName=="SELECT") && (e.name==name || e.name==name2); });
}

/**
 * Traverses a form in the reverse document order and finds an INPUT element that matches the given name.
 */
function findPreviousFormItem(src,name) {
    return findFormItem(src,name,findPrevious);
}

function findNextFormItem(src,name) {
    return findFormItem(src,name,findNext);
}

// This method seems unused in the ecosystem, only grails-plugin was using it but it's blacklisted now
/**
 * Parse HTML into DOM.
 */
function parseHtml(html) {
    var c = document.createElement("div");
    c.innerHTML = html;
    return c.firstElementChild;
}

/**
 * Evaluates the script in global context.
 */
function geval(script) {
    // execScript chokes on "" but eval doesn't, so we need to reject it first.
    if (script==null || script=="") return;
    // see http://perfectionkills.com/global-eval-what-are-the-options/
    // note that execScript cannot return value
    (this.execScript || eval)(script);
}

/**
 * Emulate the firing of an event.
 *
 * @param {HTMLElement} element
 *      The element that will fire the event
 * @param {String} event
 *      like 'change', 'blur', etc.
 */
function fireEvent(element,event){
    if (document.createEvent) {
        // dispatch for firefox + others
        var evt = document.createEvent("HTMLEvents");
        evt.initEvent(event, true, true ); // event type,bubbling,cancelable
        return !element.dispatchEvent(evt);
    } else {
        // dispatch for IE
        var evt = document.createEventObject();
        return element.fireEvent('on'+event,evt)
    }
}

// shared tooltip object
var tooltip;



// Behavior rules
//========================================================
// using tag names in CSS selector makes the processing faster
function registerValidator(e) {

    // Retrieve the validation error area
    var tr = findFollowingTR(e, "validation-error-area");
    if (!tr) {
        console.warn("Couldn't find the expected parent element (.setting-main) for element", e)
        return;
    }
    // find the validation-error-area
    e.targetElement = tr.firstElementChild.nextSibling;

    e.targetUrl = function() {
        var url = this.getAttribute("checkUrl");
        var depends = this.getAttribute("checkDependsOn");

        if (depends==null) {// legacy behaviour where checkUrl is a JavaScript
            try {
                return eval(url); // need access to 'this', so no 'geval'
            } catch (e) {
                if (window.console!=null)  console.warn("Legacy checkUrl '" + url + "' is not valid JavaScript: "+e);
                if (window.YUI!=null)      YUI.log("Legacy checkUrl '" + url + "' is not valid JavaScript: "+e,"warn");
                return url; // return plain url as fallback
            }
        } else {
            var q = qs(this).addThis();
            if (depends.length>0)
                depends.split(" ").each(TryEach(function (n) {
                    q.nearBy(n);
                }));
            return url+ q.toString();
        }
    };
    var method = e.getAttribute("checkMethod") || "post";

    var url = e.targetUrl();
    try {
      FormChecker.delayedCheck(url, method, e.targetElement);
    } catch (x) {
        // this happens if the checkUrl refers to a non-existing element.
        // don't let this kill off the entire JavaScript
        YAHOO.log("Failed to register validation method: "+e.getAttribute("checkUrl")+" : "+e);
        return;
    }

    var checker = function() {
        var target = this.targetElement;
        FormChecker.sendRequest(this.targetUrl(), {
            method : method,
            onComplete : function(x) {
                if (x.status == 200) {
                    // All FormValidation responses are 200
                    target.innerHTML = x.responseText;
                } else {
                    // Content is taken from FormValidation#_errorWithMarkup
                    // TODO Add i18n support
                    target.innerHTML = "<div class='error'>An internal error occurred during form field validation (HTTP " + x.status + "). Please reload the page and if the problem persists, ask the administrator for help.</div>";
                }
                Behaviour.applySubtree(target);
            }
        });
    }
    var oldOnchange = e.onchange;
    if(typeof oldOnchange=="function") {
        e.onchange = function() { checker.call(this); oldOnchange.call(this); }
    } else
        e.onchange = checker;

    var v = e.getAttribute("checkDependsOn");
    if (v) {
        v.split(" ").each(TryEach(function (name) {
            var c = findNearBy(e,name);
            if (c==null) {
                if (window.console!=null)  console.warn("Unable to find nearby "+name);
                if (window.YUI!=null)      YUI.log("Unable to find a nearby control of the name "+name,"warn")
                return;
            }
            $(c).observe("change",checker.bind(e));
        }));
    }

    e = null; // avoid memory leak
}

function registerRegexpValidator(e,regexp,message) {
    var tr = findFollowingTR(e, "validation-error-area");
    if (!tr) {
        console.warn("Couldn't find the expected parent element (.setting-main) for element", e)
        return;
    }
    // find the validation-error-area
    e.targetElement = tr.firstElementChild.nextSibling;
    var checkMessage = e.getAttribute('checkMessage');
    if (checkMessage) message = checkMessage;
    var oldOnchange = e.onchange;
    e.onchange = function() {
        var set = oldOnchange != null ? oldOnchange.call(this) : false;
        if (this.value.match(regexp)) {
            if (!set) this.targetElement.innerHTML = "<div/>";
        } else {
            this.targetElement.innerHTML = "<div class=error>" + message + "</div>";
            set = true;
        }
        return set;
    }
    e.onchange.call(e);
    e = null; // avoid memory leak
}

/**
 * Add a validator for number fields which contains 'min', 'max' attribute
 * @param e Input element
 */
function registerMinMaxValidator(e) {
    var tr = findFollowingTR(e, "validation-error-area");
    if (!tr) {
        console.warn("Couldn't find the expected parent element (.setting-main) for element", e)
        return;
    }
    // find the validation-error-area
    e.targetElement = tr.firstElementChild.nextSibling;
    var checkMessage = e.getAttribute('checkMessage');
    if (checkMessage) message = checkMessage;
    var oldOnchange = e.onchange;
    e.onchange = function() {
        var set = oldOnchange != null ? oldOnchange.call(this) : false;

        const min = this.getAttribute('min');
        const max = this.getAttribute('max');

        function isInteger(str) {
            return str.match(/^-?\d*$/) !== null;
        }

        if (isInteger(this.value)) {  // Ensure the value is an integer
            if ((min !== null && isInteger(min)) && (max !== null && isInteger(max))) {  // Both min and max attributes are available

                if (min <= max) {  // Add the validator if min <= max
                    if (parseInt(min) > parseInt(this.value) || parseInt(this.value) > parseInt(max)) {  // The value is out of range
                        this.targetElement.innerHTML = "<div class=error>This value should be between " + min + " and " + max + "</div>";
                        set = true;
                    } else {
                        if (!set) this.targetElement.innerHTML = "<div/>";  // The value is valid
                    }
                }

            } else if ((min !== null && isInteger(min)) && (max === null || !isInteger(max))) {  // There is only 'min' available

                if (parseInt(min) > parseInt(this.value)) {
                    this.targetElement.innerHTML = "<div class=error>This value should be larger than " + min + "</div>";
                    set = true;
                } else {
                    if (!set) this.targetElement.innerHTML = "<div/>";
                }

            } else if ((min === null || !isInteger(min)) && (max !== null && isInteger(max))) {  // There is only 'max' available

                if (parseInt(max) < parseInt(this.value)) {
                    this.targetElement.innerHTML = "<div class=error>This value should be less than " + max + "</div>";
                    set = true;
                } else {
                    if (!set) this.targetElement.innerHTML = "<div/>";
                }
            }
        }
        return set;
    }
    e.onchange.call(e);
    e = null; // avoid memory leak
}


/**
 * Prevent user input 'e' or 'E' in <f:number>
 * @param event Input event
 */
function preventInputEe(event) {
    if (event.which === 69 || event.which === 101) {
        event.preventDefault();
    }
}

/**
 * Wraps a <button> into YUI button.
 *
 * @param e
 *      button element
 * @param onclick
 *      onclick handler
 * @return
 *      YUI Button widget.
 */
function makeButton(e,onclick) {
    var h = e.onclick;
    var clsName = e.className;
    var n = e.name;

    var attributes = {};
    // YUI Button class interprets value attribute of <input> as HTML
    // similar to how the child nodes of a <button> are treated as HTML.
    // in standard HTML, we wouldn't expect the former case, yet here we are!
    if (e.tagName === 'INPUT') {
        attributes.label = e.value.escapeHTML();
    }
    var btn = new YAHOO.widget.Button(e, attributes);
    if(onclick!=null)
        btn.addListener("click",onclick);
    if(h!=null)
        btn.addListener("click",h);
    var be = btn.get("element");
    var classesSeparatedByWhitespace = clsName.split(' ');
    for (var i = 0; i < classesSeparatedByWhitespace.length; i++) {
        var singleClass = classesSeparatedByWhitespace[i];
        if (singleClass) {
            be.classList.add(singleClass);
        }
    }
    if(n) // copy the name
        be.setAttribute("name",n);

    // keep the data-* attributes from the source
    var length = e.attributes.length;
    for (var i = 0; i < length; i++) {
        var attribute = e.attributes[i];
        var attributeName = attribute.name;
        if (attributeName.startsWith('data-')) {
            btn._button.setAttribute(attributeName, attribute.value);
        }
    }
    return btn;
}

/*
    If we are inside 'to-be-removed' class, some HTML altering behaviors interact badly, because
    the behavior re-executes when the removed master copy gets reinserted later.
 */
function isInsideRemovable(e) {
    return Element.ancestors(e).find(function(f){return f.hasClassName("to-be-removed");});
}

/**
 * Render the template captured by &lt;l:renderOnDemand> at the element 'e' and replace 'e' by the content.
 *
 * @param {HTMLElement} e
 *      The place holder element to be lazy-rendered.
 * @param {boolean} noBehaviour
 *      if specified, skip the application of behaviour rule.
 */
function renderOnDemand(e,callback,noBehaviour) {
    if (!e || !Element.hasClassName(e,"render-on-demand")) return;
    var proxy = eval(e.getAttribute("proxy"));
    proxy.render(function (t) {
        var contextTagName = e.parentNode.tagName;
        var c;
        if (contextTagName=="TBODY") {
            c = document.createElement("DIV");
            c.innerHTML = "<TABLE><TBODY>"+t.responseText+"</TBODY></TABLE>";
            c = c./*JENKINS-15494*/lastElementChild.firstElementChild;
        } else {
            c = document.createElement(contextTagName);
            c.innerHTML = t.responseText;
        }

        var elements = [];
        while (c.firstElementChild!=null) {
            var n = c.firstElementChild;
            e.parentNode.insertBefore(n,e);
            if (n.nodeType==1 && !noBehaviour)
                elements.push(n);
        }
        Element.remove(e);

        evalInnerHtmlScripts(t.responseText,function() {
            Behaviour.applySubtree(elements,true);
            if (callback)   callback(t);
        });
    });
}

/**
 * Finds all the script tags
 */
function evalInnerHtmlScripts(text,callback) {
    var q = [];
    var matchAll = new RegExp('<script([^>]*)>([\\S\\s]*?)<\/script>', 'img');
    var matchOne = new RegExp('<script([^>]*)>([\\S\\s]*?)<\/script>', 'im');
    var srcAttr  = new RegExp('src=[\'\"]([^\'\"]+)[\'\"]','i');
    (text.match(matchAll)||[]).map(function(s) {
        var m = s.match(srcAttr);
        if (m) {
            q.push(function(cont) {
                loadScript(m[1],cont);
            });
        } else {
            q.push(function(cont) {
                geval(s.match(matchOne)[2]);
                cont();
            });
        }
    });
    q.push(callback);
    sequencer(q);
}

/**
 * Take an array of (typically async) functions and run them in a sequence.
 * Each of the function in the array takes one 'continuation' parameter, and upon the completion
 * of the function it needs to invoke "continuation()" to signal the execution of the next function.
 */
function sequencer(fs) {
    var nullFunction = function() {}
    function next() {
        if (fs.length>0) {
            (fs.shift()||nullFunction)(next);
        }
    }
    return next();
}

function progressBarOnClick() {
    var href = this.getAttribute("href");
    if(href!=null)      window.location = href;
}

function expandButton(e) {
    var link = e.target;
    while(!Element.hasClassName(link,"advancedLink"))
        link = link.parentNode;
    link.style.display = "none";
    $(link).next().style.display="block";
    layoutUpdateCallback.call();
}

function labelAttachPreviousOnClick() {
    var e = $(this).previous();
    while (e!=null) {
      if (e.classList.contains("jenkins-radio")) {
        e = e.querySelector("input");
      }
      if (e.tagName=="INPUT") {
        e.click();
        break;
      }
      e = e.previous();
    }
}

function helpButtonOnClick() {
    var tr = findFollowingTR(this, "help-area", "help-sibling") ||
             findFollowingTR(this, "help-area", "setting-help") ||
             findFollowingTR(this, "help-area");
    var div = $(tr).down();
    if (!div.hasClassName("help"))
        div = div.next().down();

    if (div.style.display != "block") {
        div.style.display = "block";
        // make it visible
        new Ajax.Request(this.getAttribute("helpURL"), {
            method : 'get',
            onSuccess : function(x) {
                // Which plugin is this from?
                var from = x.getResponseHeader("X-Plugin-From");
                div.innerHTML = x.responseText+(from?"<div class='from-plugin'>"+from+"</div>":"");

                // Ensure links open in new window unless explicitly specified otherwise
                var links = div.getElementsByTagName('a');
                for (var i = 0; i < links.length; i++) {
                  var link = links[i];
                  if (link.hasAttribute('href')) { // ignore document anchors
                    if (!link.hasAttribute('target')) {
                      link.setAttribute('target', '_blank');
                    }
                    if (!link.hasAttribute('rel')) {
                      link.setAttribute('rel', 'noopener noreferrer');
                    }
                  }
                }
                layoutUpdateCallback.call();
            },
            onFailure : function(x) {
                div.innerHTML = "<b>ERROR</b>: Failed to load help file: " + x.statusText;
                layoutUpdateCallback.call();
            }
        });
    } else {
        div.style.display = "none";
        layoutUpdateCallback.call();
    }

    return false;
}

function isGeckoCommandKey() {
    return Prototype.Browser.Gecko && event.keyCode == 224
}
function isOperaCommandKey() {
    return Prototype.Browser.Opera && event.keyCode == 17
}
function isWebKitCommandKey() {
    return Prototype.Browser.WebKit && (event.keyCode == 91 || event.keyCode == 93)
}
function isCommandKey() {
    return isGeckoCommandKey() || isOperaCommandKey() || isWebKitCommandKey();
}
function isReturnKeyDown() {
    return event.type == 'keydown' && event.keyCode == Event.KEY_RETURN;
}
function getParentForm(element) {
    if (element == null) throw 'not found a parent form';
    if (element instanceof HTMLFormElement) return element;

    return getParentForm(element.parentNode);
}

// figure out the corresponding end marker
function findEnd(e) {
    for( var depth=0; ; e=$(e).next()) {
        if(Element.hasClassName(e,"rowvg-start"))    depth++;
        if(Element.hasClassName(e,"rowvg-end"))      depth--;
        if(depth==0)    return e;
    }
}

function makeOuterVisible(b) {
    this.outerVisible = b;
    this.updateVisibility();
}

function makeInnerVisible(b) {
    this.innerVisible = b;
    this.updateVisibility();
}

function updateVisibility() {
    var display = (this.outerVisible && this.innerVisible);
    for (var e=this.start; e!=this.end; e=$(e).next()) {
        if (e.rowVisibilityGroup && e!=this.start) {
            e.rowVisibilityGroup.makeOuterVisible(this.innerVisible);
            e = e.rowVisibilityGroup.end; // the above call updates visibility up to e.rowVisibilityGroup.end inclusive
        } else {
            if (display) {
                e.style.display = ""
                e.classList.remove("form-container--hidden")
            } else {
                // TODO remove display once tab bar (ConfigTableMetaData) is able to handle hidden tabs via class and not just display
                e.style.display = "none"
                e.classList.add("form-container--hidden")
            }
        }
    }
    layoutUpdateCallback.call();
}

function rowvgStartEachRow(recursive,f) {
    if (recursive) {
        for (var e=this.start; e!=this.end; e=$(e).next())
            f(e);
    } else {
        throw "not implemented yet";
    }
}

(function () {
    var p = 20;
    Behaviour.specify("BODY", "body", ++p, function() {
        tooltip = new YAHOO.widget.Tooltip("tt", {context:[], zindex:999});
    });

    Behaviour.specify("TABLE.sortable", "table-sortable", ++p, function(e) {// sortable table
        e.sortable = new Sortable.Sortable(e);
    });

    Behaviour.specify("TABLE.progress-bar", "table-progress-bar", ++p, function(e) { // progressBar.jelly
        e.onclick = progressBarOnClick;
    });

    Behaviour.specify("INPUT.expand-button", "input-expand-button", ++p, function(e) {
        makeButton(e, expandButton);
    });

    // <label> that doesn't use ID, so that it can be copied in <repeatable>
    Behaviour.specify("LABEL.attach-previous", "label-attach-previous", ++p, function(e) {
        e.onclick = labelAttachPreviousOnClick;
    });

    // form fields that are validated via AJAX call to the server
    // elements with this class should have two attributes 'checkUrl' that evaluates to the server URL.
    Behaviour.specify("INPUT.validated", "input-validated", ++p, registerValidator);
    Behaviour.specify("SELECT.validated", "select-validated", ++p, registerValidator);
    Behaviour.specify("TEXTAREA.validated", "textarea-validated", ++p, registerValidator);

    // validate required form values
    Behaviour.specify("INPUT.required", "input-required", ++p, function(e) { registerRegexpValidator(e,/./,"Field is required"); });

    // validate form values to be an integer
    Behaviour.specify("INPUT.number", "input-number", ++p, function(e) {
        e.addEventListener('keypress', preventInputEe)
        registerMinMaxValidator(e);
        registerRegexpValidator(e,/^((\-?\d+)|)$/,"Not an integer");
    });

    Behaviour.specify("INPUT.number-required", "input-number-required", ++p, function(e) {
        e.addEventListener('keypress', preventInputEe)
        registerMinMaxValidator(e);
        registerRegexpValidator(e,/^\-?(\d+)$/,"Not an integer");
    });

    Behaviour.specify("INPUT.non-negative-number-required", "input-non-negative-number-required", ++p, function(e) {
        e.addEventListener('keypress', preventInputEe)
        registerMinMaxValidator(e);
        registerRegexpValidator(e,/^\d+$/,"Not a non-negative integer");
    });

    Behaviour.specify("INPUT.positive-number", "input-positive-number", ++p, function(e) {
        e.addEventListener('keypress', preventInputEe)
        registerMinMaxValidator(e);
        registerRegexpValidator(e,/^(\d*[1-9]\d*|)$/,"Not a positive integer");
    });

    Behaviour.specify("INPUT.positive-number-required", "input-positive-number-required", ++p, function(e) {
        e.addEventListener('keypress', preventInputEe)
        registerMinMaxValidator(e);
        registerRegexpValidator(e,/^[1-9]\d*$/,"Not a positive integer");
    });

    Behaviour.specify("INPUT.auto-complete", "input-auto-complete", ++p, function(e) {// form field with auto-completion support
        // insert the auto-completion container
        var div = document.createElement("DIV");
        e.parentNode.insertBefore(div,$(e).next()||null);
        e.style.position = "relative"; // or else by default it's absolutely positioned, making "width:100%" break

        var ds = new YAHOO.util.XHRDataSource(e.getAttribute("autoCompleteUrl"));
        ds.responseType = YAHOO.util.XHRDataSource.TYPE_JSON;
        ds.responseSchema = {
            resultsList: "suggestions",
            fields: ["name"]
        };

        // Instantiate the AutoComplete
        var ac = new YAHOO.widget.AutoComplete(e, div, ds);
        ac.generateRequest = function(query) {
            return "?value=" + query;
        };
        ac.autoHighlight = false;
        ac.prehighlightClassName = "yui-ac-prehighlight";
        ac.animSpeed = 0;
        ac.formatResult = ac.formatEscapedResult;
        ac.useShadow = true;
        ac.autoSnapContainer = true;
        ac.delimChar = e.getAttribute("autoCompleteDelimChar");
        ac.doBeforeExpandContainer = function(textbox,container) {// adjust the width every time we show it
            container.style.width=textbox.clientWidth+"px";
            var Dom = YAHOO.util.Dom;
            Dom.setXY(container, [Dom.getX(textbox), Dom.getY(textbox) + textbox.offsetHeight] );
            return true;
        }
    });


    Behaviour.specify("A.jenkins-help-button", "a-jenkins-help-button", ++p, function(e) {
        e.onclick = helpButtonOnClick;
        e.tabIndex = 9999; // make help link unnavigable from keyboard
        e.parentNode.parentNode.addClassName('has-help');
    });

    // legacy class name
    Behaviour.specify("A.help-button", "a-help-button", ++p, function(e) {
        e.onclick = helpButtonOnClick;
        e.tabIndex = 9999; // make help link unnavigable from keyboard
        e.parentNode.parentNode.addClassName('has-help');
    });

    // Script Console : settings and shortcut key
    Behaviour.specify("TEXTAREA.script", "textarea-script", ++p, function(e) {
        (function() {
            var cmdKeyDown = false;
            var mode = e.getAttribute("script-mode") || "text/x-groovy";
            var readOnly = eval(e.getAttribute("script-readOnly")) || false;

            var w = CodeMirror.fromTextArea(e,{
              mode: mode,
              lineNumbers: true,
              matchBrackets: true,
              readOnly: readOnly,
              onKeyEvent: function (editor, event){
                function saveAndSubmit() {
                    editor.save();
                    getParentForm(e).submit();
                    event.stop();
                }

                // Mac (Command + Enter)
                if (navigator.userAgent.indexOf('Mac') > -1) {
                    if (event.type == 'keydown' && isCommandKey()) {
                        cmdKeyDown = true;
                    }
                    if (event.type == 'keyup' && isCommandKey()) {
                        cmdKeyDown = false;
                    }
                    if (cmdKeyDown && isReturnKeyDown()) {
                        saveAndSubmit();
                        return true;
                    }

                // Windows, Linux (Ctrl + Enter)
                } else {
                    if (event.ctrlKey && isReturnKeyDown()) {
                        saveAndSubmit();
                        return true;
                    }
                }
              }
            }).getWrapperElement();
        })();
    });

    // deferred client-side clickable map.
    // this is useful where the generation of <map> element is time consuming
    Behaviour.specify("IMG[lazymap]", "img-lazymap-", ++p, function(e) {
        new Ajax.Request(
            e.getAttribute("lazymap"),
            {
                method : 'get',
                onSuccess : function(x) {
                    var div = document.createElement("div");
                    document.body.appendChild(div);
                    div.innerHTML = x.responseText;
                    var id = "map" + (iota++);
                    div.firstElementChild.setAttribute("name", id);
                    e.setAttribute("usemap", "#" + id);
                }
            });
    });

    // resizable text area
    Behaviour.specify("TEXTAREA", "textarea", ++p, function(textarea) {
        if(Element.hasClassName(textarea,"rich-editor")) {
            // rich HTML editor
            try {
                var editor = new YAHOO.widget.Editor(textarea, {
                    dompath: true,
                    animate: true,
                    handleSubmit: true
                });
                // probably due to the timing issue, we need to let the editor know
                // that DOM is ready
                editor.DOMReady=true;
                editor.fireQueue();
                editor.render();
                layoutUpdateCallback.call();
            } catch(e) {
                alert(e);
            }
            return;
        }

        // CodeMirror inserts a wrapper element next to the textarea.
        // textarea.nextSibling may not be the handle.
        var handles = findElementsBySelector(textarea.parentNode, ".textarea-handle");
        if(handles.length != 1) return;
        var handle = handles[0];

        var Event = YAHOO.util.Event;

        function getCodemirrorScrollerOrTextarea(){
            return textarea.codemirrorObject ? textarea.codemirrorObject.getScrollerElement() : textarea;
        }
        handle.onmousedown = function(ev) {
            ev = Event.getEvent(ev);
            var s = getCodemirrorScrollerOrTextarea();
            var offset = s.offsetHeight-Event.getPageY(ev);
            s.style.opacity = 0.5;
            document.onmousemove = function(ev) {
                ev = Event.getEvent(ev);
                function max(a,b) { if(a<b) return b; else return a; }
                s.style.height = max(32, offset + Event.getPageY(ev)) + 'px';
                layoutUpdateCallback.call();
                return false;
            };
            document.onmouseup = function() {
                document.onmousemove = null;
                document.onmouseup = null;
                var s = getCodemirrorScrollerOrTextarea();
                s.style.opacity = 1;
            }
        };
        handle.ondblclick = function() {
            var s = getCodemirrorScrollerOrTextarea();
            s.style.height = "1px"; // To get actual height of the textbox, shrink it and show its scrollbar
            s.style.height = s.scrollHeight + 'px';
        }
    });

    // structured form submission
    Behaviour.specify("FORM", "form", ++p, function(form) {
        crumb.appendToForm(form);
        if(Element.hasClassName(form, "no-json"))
            return;
        // add the hidden 'json' input field, which receives the form structure in JSON
        var div = document.createElement("div");
        div.innerHTML = "<input type=hidden name=json value=init>";
        form.appendChild(div);

        var oldOnsubmit = form.onsubmit;
        if (typeof oldOnsubmit == "function") {
            form.onsubmit = function() { return buildFormTree(this) && oldOnsubmit.call(this); }
        } else {
            form.onsubmit = function() { return buildFormTree(this); };
        }

        form = null; // memory leak prevention
    });

    // hook up tooltip.
    //   add nodismiss="" if you'd like to display the tooltip forever as long as the mouse is on the element.
    Behaviour.specify("[tooltip]", "-tooltip-", ++p, function(e) {
        applyTooltip(e,e.getAttribute("tooltip"));
    });

    Behaviour.specify("INPUT.submit-button", "input-submit-button", ++p, function(e) {
        makeButton(e);
    });

    Behaviour.specify("INPUT.yui-button", "input-yui-button", ++p, function(e) {
        makeButton(e);
    });

    Behaviour.specify("TR.optional-block-start,DIV.tr.optional-block-start", "tr-optional-block-start-div-tr-optional-block-start", ++p, function(e) { // see optionalBlock.jelly
        // Get the `input` from the checkbox container
        var checkbox = e.querySelector("input[type='checkbox']")

        // Set start.ref to checkbox in preparation of row-set-end processing
        e.setAttribute("ref", checkbox.id = "cb"+(iota++));
    });

    // see RowVisibilityGroupTest
    Behaviour.specify("TR.rowvg-start,DIV.tr.rowvg-start", "tr-rowvg-start-div-tr-rowvg-start", ++p, function(e) {
        e.rowVisibilityGroup = {
            outerVisible: true,
            innerVisible: true,
            /**
             * TR that marks the beginning of this visibility group.
             */
            start: e,
            /**
             * TR that marks the end of this visibility group.
             */
            end: findEnd(e),

            /**
             * Considers the visibility of the row group from the point of view of outside.
             * If you think of a row group like a logical DOM node, this is akin to its .style.display.
             */
            makeOuterVisible: makeOuterVisible,

            /**
             * Considers the visibility of the rows in this row group. Since all the rows in a rowvg
             * shares the single visibility, this just needs to be one boolean, as opposed to many.
             *
             * If you think of a row group like a logical DOM node, this is akin to its children's .style.display.
             */
            makeInnerVisible: makeInnerVisible,

            /**
             * Based on innerVisible and outerVisible, update the relevant rows' actual CSS display attribute.
             */
            updateVisibility: updateVisibility,

            /**
             * Enumerate each row and pass that to the given function.
             *
             * @param {boolean} recursive
             *      If true, this visits all the rows from nested visibility groups.
             */
            eachRow: rowvgStartEachRow
        };
    });

    Behaviour.specify("TR.row-set-end,DIV.tr.row-set-end", "tr-row-set-end-div-tr-row-set-end", ++p, function(e) { // see rowSet.jelly and optionalBlock.jelly
        // figure out the corresponding start block
        e = $(e);
        var end = e;

        for( var depth=0; ; e=e.previous()) {
            if(e.hasClassName("row-set-end"))        depth++;
            if(e.hasClassName("row-set-start"))      depth--;
            if(depth==0)    break;
        }
        var start = e;

        // @ref on start refers to the ID of the element that controls the JSON object created from these rows
        // if we don't find it, turn the start node into the governing node (thus the end result is that you
        // created an intermediate JSON object that's always on.)
        var ref = start.getAttribute("ref");
        if(ref==null)
            start.id = ref = "rowSetStart"+(iota++);

        applyNameRef(start,end,ref);
    });

    Behaviour.specify("TR.optional-block-start,DIV.tr.optional-block-start", "tr-optional-block-start-div-tr-optional-block-start-2", ++p, function(e) { // see optionalBlock.jelly
        // this is suffixed by a pointless string so that two processing for optional-block-start
        // can sandwich row-set-end
        // this requires "TR.row-set-end" to mark rows
        // Get the `input` from the checkbox container
        var checkbox = e.querySelector("input[type='checkbox']")
        updateOptionalBlock(checkbox,false);
    });

    // image that shows [+] or [-], with hover effect.
    // oncollapsed and onexpanded will be called when the button is triggered.
    Behaviour.specify("IMG.fold-control", "img-fold-control", ++p, function(e) {
        function changeTo(e,img) {
            var src = e.src;
            e.src = src.substring(0,src.lastIndexOf('/'))+"/"+e.getAttribute("state")+img;
        }
        e.onmouseover = function() {
            changeTo(this,"-hover.png");
        };
        e.onmouseout = function() {
            changeTo(this,".png");
        };
        e.parentNode.onclick = function(event) {
            var e = this.firstElementChild;
            var s = e.getAttribute("state");
            if(s=="plus") {
                e.setAttribute("state","minus");
                if(e.onexpanded)    e.onexpanded();
            } else {
                e.setAttribute("state","plus");
                if(e.oncollapsed)    e.oncollapsed();
            }
            changeTo(e,"-hover.png");
            YAHOO.util.Event.stopEvent(event);
            return false;
        };
        e = null; // memory leak prevention
    });

    // editableComboBox.jelly
    Behaviour.specify("INPUT.combobox", "input-combobox", ++p, function(c) {
        // Next element after <input class="combobox"/> should be <div class="combobox-values">
        var vdiv = $(c).next();
        if (vdiv.hasClassName("combobox-values")) {
            createComboBox(c, function() {
                return vdiv.childElements().collect(function(value) {
                    return value.getAttribute('value');
                });
            });
        }
    });

    // dropdownList.jelly
    Behaviour.specify("SELECT.dropdownList", "select-dropdownlist", ++p, function(e) {
        if(isInsideRemovable(e))    return;

        var subForms = [];
        var start = findInFollowingTR(e, 'dropdownList-container'), end;

        do { start = start.firstElementChild; } while (start && !isTR(start));

        if (start && !Element.hasClassName(start,'dropdownList-start'))
            start = findFollowingTR(start, 'dropdownList-start');
        while (start != null) {
            subForms.push(start);
            start = findFollowingTR(start, 'dropdownList-start');
        }

        // control visibility
        function updateDropDownList() {
            for (var i = 0; i < subForms.length; i++) {
                var show = e.selectedIndex == i;
                var f = $(subForms[i]);

                if (show)   renderOnDemand(f.next());
                f.rowVisibilityGroup.makeInnerVisible(show);

                // TODO: this is actually incorrect in the general case if nested vg uses field-disabled
                // so far dropdownList doesn't create such a situation.
                f.rowVisibilityGroup.eachRow(true, show?function(e) {
                    e.removeAttribute("field-disabled");
                } : function(e) {
                    e.setAttribute("field-disabled","true");
                });
            }
        }

        e.onchange = updateDropDownList;

        updateDropDownList();
    });

    Behaviour.specify("A.showDetails", "a-showdetails", ++p, function(e) {
        e.onclick = function() {
            this.style.display = 'none';
            $(this).next().style.display = 'block';
            layoutUpdateCallback.call();
            return false;
        };
        e = null; // avoid memory leak
    });

    Behaviour.specify("DIV.behavior-loading", "div-behavior-loading", ++p, function(e) {
        e.style.display = 'none';
    });

    Behaviour.specify(".button-with-dropdown", "-button-with-dropdown", ++p, function (e) {
        new YAHOO.widget.Button(e, { type: "menu", menu: $(e).next() });
    });

    Behaviour.specify(".track-mouse", "-track-mouse", ++p, function (element) {
        var DOM = YAHOO.util.Dom;

        $(element).observe("mouseenter",function () {
            element.addClassName("mouseover");

            var mousemoveTracker = function (event) {
                var elementRegion = DOM.getRegion(element);
                if (event.x < elementRegion.left || event.x > elementRegion.right ||
                    event.y < elementRegion.top || event.y > elementRegion.bottom) {
                    element.removeClassName("mouseover");
                    Element.stopObserving(document, "mousemove", mousemoveTracker);
                }
            };
            Element.observe(document, "mousemove", mousemoveTracker);
        });
    });

<<<<<<< HEAD
    /*
        Use on div tag to make it sticky visible on the bottom of the page.
        When page scrolls it remains in the bottom of the page
        Convenient on "OK" button and etc for a long form page
     */
    Behaviour.specify("#bottom-sticker", "-bottom-sticker", ++p, function(sticker) {
        var DOM = YAHOO.util.Dom;

        var shadow = document.createElement("div");
        sticker.parentNode.insertBefore(shadow,sticker);

        var edge = document.createElement("div");
        edge.className = "bottom-sticker-edge";
        sticker.insertBefore(edge,sticker.firstElementChild);

        function adjustSticker() {
            shadow.style.height = sticker.offsetHeight + "px";

            var viewport = DOM.getClientRegion();
            var pos = DOM.getRegion(shadow);

            sticker.style.position = "fixed";

            var bottomPos = Math.max(0, viewport.bottom - pos.bottom);

            sticker.style.bottom = bottomPos + "px"
            sticker.style.left = Math.max(0,pos.left-viewport.left) + "px"
        }

        // react to layout change
        Element.observe(window,"scroll",adjustSticker);
        Element.observe(window,"resize",adjustSticker);
        // initial positioning
        Element.observe(window,"load",adjustSticker);
        Event.observe(window, 'jenkins:bottom-sticker-adjust', adjustSticker);
        adjustSticker();
        layoutUpdateCallback.add(adjustSticker);
    });

    Behaviour.specify("#top-sticker", "-top-sticker", ++p, function(sticker) {// legacy
        this[".top-sticker"](sticker);
    });

    /**
     * @param {HTMLElement} sticker
     */
    Behaviour.specify(".top-sticker", "-top-sticker-2", ++p, function(sticker) {
        // If the browser is Internet Explorer, use a fallback for stickying the breadcrumb bar
        var userAgent = window.navigator.userAgent;
        var isIE = /MSIE|Trident/.test(userAgent);

        if (isIE) {
            var DOM = YAHOO.util.Dom;

            var shadow = document.createElement("div");
            sticker.parentNode.insertBefore(shadow, sticker);

            var edge = document.createElement("div");
            edge.className = "top-sticker-edge";
            sticker.insertBefore(edge, sticker.firstElementChild);

            var initialBreadcrumbPosition = DOM.getRegion(shadow);

            function adjustSticker() {
                shadow.style.height = sticker.offsetHeight + "px";

                var viewport = DOM.getClientRegion();
                var pos = DOM.getRegion(shadow);

                sticker.style.position = "fixed";
                if (pos.top <= initialBreadcrumbPosition.top) {
                    sticker.style.top = Math.max(0, pos.top - viewport.top) + "px"
                }
                sticker.style.left = Math.max(0, pos.left - viewport.left) + "px"
            }

            // react to layout change
            Element.observe(window, "scroll", adjustSticker);
            Element.observe(window, "resize", adjustSticker);
            // initial positioning
            Element.observe(window, "load", adjustSticker);
            adjustSticker();
        }
    });
=======
  window.addEventListener('load', function () {
    // Add a class to the bottom bar when it's stuck to the bottom of the screen
    const el = document.querySelector("#bottom-sticker")
    if (el) {
      const observer = new IntersectionObserver(
        ([e]) => e.target.classList.toggle("bottom-sticker-inner--stuck", e.intersectionRatio < 1),
        {threshold: [1]}
      );

      observer.observe(el);
    }
  })
>>>>>>> 9de15cf1

    /**
     * Function that provides compatibility to the checkboxes without title on an f:entry
     *
     * When a checkbox is generated by setting the title on the f:entry like
     *     <f:entry field="rebaseBeforePush" title="${%Rebase Before Push}">
     *         <f:checkbox />
     *     </f:entry>
     * This function will copy the title from the .setting-name field to the checkbox label.
     * It will also move the help button.
     *
     * @param {HTMLLabelElement} label
     */
    Behaviour.specify('label.js-checkbox-label-empty', 'form-fallbacks', 1000, function(label) {
        var labelParent = label.parentElement.parentElement;

        if (!labelParent.classList.contains('setting-main')) return;

        function findSettingName(formGroup) {
            for (var i=0; i<formGroup.childNodes.length; i++) {
                var child = formGroup.childNodes[i];
                if (child.classList.contains('jenkins-form-label') || child.classList.contains('setting-name')) return child;
            }
        }

        var settingName = findSettingName(labelParent.parentNode);
        if (settingName == undefined) return
        var jenkinsHelpButton = settingName.querySelector('.jenkins-help-button');
        var helpLink = jenkinsHelpButton !== null ? jenkinsHelpButton : settingName.querySelector('.setting-help');

        if (helpLink) {
            labelParent.classList.add('help-sibling');
            labelParent.classList.add('jenkins-checkbox-help-wrapper');
            labelParent.appendChild(helpLink);
        }

        labelParent.parentNode.removeChild(settingName);

        // Copy setting-name text and append it to the checkbox label
        var labelText = settingName.innerText;

        var spanTag = document.createElement('span')
        spanTag.innerHTML = labelText
        label.appendChild(spanTag)
    });
})();

var hudsonRules = {}; // legacy name
// now empty, but plugins can stuff things in here later:
Behaviour.register(hudsonRules);

function applyTooltip(e,text) {
        // copied from YAHOO.widget.Tooltip.prototype.configContext to efficiently add a new element
        // event registration via YAHOO.util.Event.addListener leaks memory, so do it by ourselves here
        e.onmouseover = function(ev) {
            var delay = this.getAttribute("nodismiss")!=null ? 99999999 : 5000;
            tooltip.cfg.setProperty("autodismissdelay",delay);
            return tooltip.onContextMouseOver.call(this,YAHOO.util.Event.getEvent(ev),tooltip);
        }
        e.onmousemove = function(ev) { return tooltip.onContextMouseMove.call(this,YAHOO.util.Event.getEvent(ev),tooltip); }
        e.onmouseout  = function(ev) { return tooltip.onContextMouseOut .call(this,YAHOO.util.Event.getEvent(ev),tooltip); }
        e.title = text;
        e = null; // avoid memory leak
}

var Path = {
  tail : function(p) {
      var idx = p.lastIndexOf("/");
      if (idx<0)    return p;
      return p.substring(idx+1);
  }
};

/**
 * Install change handlers based on the 'fillDependsOn' attribute.
 */
function refillOnChange(e,onChange) {
    var deps = [];

    function h() {
        var params = {};
        deps.each(TryEach(function (d) {
            params[d.name] = controlValue(d.control);
        }));
        onChange(params);
    }
    var v = e.getAttribute("fillDependsOn");
    if (v!=null) {
        v.split(" ").each(TryEach(function (name) {
            var c = findNearBy(e,name);
            if (c==null) {
                if (window.console!=null)  console.warn("Unable to find nearby "+name);
                if (window.YUI!=null)      YUI.log("Unable to find a nearby control of the name "+name,"warn")
                return;
            }
            $(c).observe("change",h);
            deps.push({name:Path.tail(name),control:c});
        }));
    }
    h();   // initial fill
}

function xor(a,b) {
    // convert both values to boolean by '!' and then do a!=b
    return !a != !b;
}

// used by editableDescription.jelly to replace the description field with a form
function replaceDescription() {
    var d = document.getElementById("description");
    $(d).down().next().innerHTML = "<div class='jenkins-spinner'></div>";
    new Ajax.Request(
        "./descriptionForm",
        {
          onComplete : function(x) {
            d.innerHTML = x.responseText;
            evalInnerHtmlScripts(x.responseText,function() {
                Behaviour.applySubtree(d);
                d.getElementsByTagName("TEXTAREA")[0].focus();
            });
            layoutUpdateCallback.call();
          }
        }
    );
    return false;
}

/**
 * Indicates that form fields from rows [s,e) should be grouped into a JSON object,
 * and attached under the element identified by the specified id.
 */
function applyNameRef(s,e,id) {
    $(id).groupingNode = true;
    // s contains the node itself
    applyNameRefHelper(s,e,id);
}

function applyNameRefHelper(s,e,id) {
    if (s===null)
        return;
    for(var x=$(s).next(); x!=e; x=x.next()) {
        // to handle nested <f:rowSet> correctly, don't overwrite the existing value
        if(x.getAttribute("nameRef")==null) {
            x.setAttribute("nameRef",id);
            if (x.hasClassName('tr'))
                applyNameRefHelper(x.firstElementChild,null,id);
        }
    }
}


// used by optionalBlock.jelly to update the form status
//   @param c     checkbox element
function updateOptionalBlock(c,scroll) {
    // find the start TR
    var s = $(c);
    while(!s.hasClassName("optional-block-start"))
        s = s.up();

    // find the beginning of the rowvg
    var vg =s;
    while (!vg.hasClassName("rowvg-start"))
        vg = vg.next();

    var checked = xor(c.checked,Element.hasClassName(c,"negative"));

    vg.rowVisibilityGroup.makeInnerVisible(checked);

    if(checked && scroll) {
        var D = YAHOO.util.Dom;

        var r = D.getRegion(s);
        r = r.union(D.getRegion(vg.rowVisibilityGroup.end));
        scrollIntoView(r);
    }

    if (c.name == 'hudson-tools-InstallSourceProperty') {
        // Hack to hide tool home when "Install automatically" is checked.
        var homeField = findPreviousFormItem(c, 'home');
        if (homeField != null && homeField.value == '') {
            var tr = findAncestor(homeField, 'TR') || findAncestorClass(homeField, 'tr');
            if (tr != null) {
                tr.style.display = c.checked ? 'none' : '';
                layoutUpdateCallback.call();
            }
        }
    }
}


//
// Auto-scroll support for progressive log output.
//   See http://radio.javaranch.com/pascarello/2006/08/17/1155837038219.html
//
function AutoScroller(scrollContainer) {
    // get the height of the viewport.
    // See http://www.howtocreate.co.uk/tutorials/javascript/browserwindow
    function getViewportHeight() {
        if (typeof( window.innerWidth ) == 'number') {
            //Non-IE
            return window.innerHeight;
        } else if (document.documentElement && ( document.documentElement.clientWidth || document.documentElement.clientHeight )) {
            //IE 6+ in 'standards compliant mode'
            return document.documentElement.clientHeight;
        } else if (document.body && ( document.body.clientWidth || document.body.clientHeight )) {
            //IE 4 compatible
            return document.body.clientHeight;
        }
        return null;
    }

    return {
        bottomThreshold : 25,
        scrollContainer: scrollContainer,

        getCurrentHeight : function() {
            var scrollDiv = $(this.scrollContainer);

            if (scrollDiv.scrollHeight > 0)
                return scrollDiv.scrollHeight;
            else
                if (scrollDiv.offsetHeight > 0)
                    return scrollDiv.offsetHeight;

            return null; // huh?
        },

        // return true if we are in the "stick to bottom" mode
        isSticking : function() {
            var scrollDiv = $(this.scrollContainer);
            var currentHeight = this.getCurrentHeight();

            // when used with the BODY tag, the height needs to be the viewport height, instead of
            // the element height.
            //var height = ((scrollDiv.style.pixelHeight) ? scrollDiv.style.pixelHeight : scrollDiv.offsetHeight);
            var height = getViewportHeight();
            var scrollPos = Math.max(scrollDiv.scrollTop, document.documentElement.scrollTop);
            var diff = currentHeight - scrollPos - height;
            // window.alert("currentHeight=" + currentHeight + ",scrollTop=" + scrollDiv.scrollTop + ",height=" + height);

            return diff < this.bottomThreshold;
        },

        scrollToBottom : function() {
            var scrollDiv = $(this.scrollContainer);
            var currentHeight = this.getCurrentHeight();
            if(document.documentElement) document.documentElement.scrollTop = currentHeight
            scrollDiv.scrollTop = currentHeight;
        }
    };
}

// scroll the current window to display the given element or the region.
function scrollIntoView(e) {
    function calcDelta(ex1,ex2,vx1,vw) {
        var vx2=vx1+vw;
        var a;
        a = Math.min(vx1-ex1,vx2-ex2);
        if(a>0)     return -a;
        a = Math.min(ex1-vx1,ex2-vx2);
        if(a>0)     return a;
        return 0;
    }

    var D = YAHOO.util.Dom;

    var r;
    if(e.tagName!=null) r = D.getRegion(e);
    else                r = e;

    var dx = calcDelta(r.left,r.right, document.body.scrollLeft, D.getViewportWidth());
    var dy = calcDelta(r.top, r.bottom,document.body.scrollTop,  D.getViewportHeight());
    window.scrollBy(dx,dy);
}

// used in expandableTextbox.jelly to change a input field into a text area
function expandTextArea(button,id) {
    button.style.display="none";
    var field = button.parentNode.previousSibling.children[0];
    var value = field.value.replace(/ +/g,'\n');

    var n = button;
    while (!n.classList.contains("expanding-input") && n.tagName != "TABLE")
    {
        n = n.parentNode;
    }

    var parent = n.parentNode;
    parent.innerHTML = "<textarea rows=8 class='setting-input'></textarea>";
    var textArea = parent.childNodes[0];
    textArea.name = field.name;
    textArea.value = value;

    layoutUpdateCallback.call();
}

// refresh a part of the HTML specified by the given ID,
// by using the contents fetched from the given URL.
function refreshPart(id,url) {
    var intervalID = null;
    var f = function() {
        if(isPageVisible()) {
            new Ajax.Request(url, {
                onSuccess: function(rsp) {
                    var hist = $(id);
                    if (hist == null) {
                        console.log("There's no element that has ID of " + id);
                        if (intervalID !== null)
                            window.clearInterval(intervalID);
                        return;
                    }
                    if (!rsp.responseText) {
                        console.log("Failed to retrieve response for ID " + id + ", perhaps Jenkins is unavailable");
                        return;
                    }
                    var p = hist.up();

                    var div = document.createElement('div');
                    div.innerHTML = rsp.responseText;

                    var node = $(div).firstDescendant();
                    p.replaceChild(node, hist);

                    Behaviour.applySubtree(node);
                    layoutUpdateCallback.call();
                }
            });
        }
    };
    // if run as test, just do it once and do it now to make sure it's working,
    // but don't repeat.
    if(isRunAsTest) f();
    else intervalID = window.setInterval(f, 5000);
}


/*
    Perform URL encode.
    Taken from http://www.cresc.co.jp/tech/java/URLencoding/JavaScript_URLEncoding.htm
    @deprecated Use standard javascript method "encodeURIComponent" instead
*/
function encode(str){
    var s, u;
    var s0 = "";                // encoded str

    for (var i = 0; i < str.length; i++){   // scan the source
        s = str.charAt(i);
        u = str.charCodeAt(i);          // get unicode of the char

        if (s == " "){s0 += "+";}       // SP should be converted to "+"
        else {
            if ( u == 0x2a || u == 0x2d || u == 0x2e || u == 0x5f || ((u >= 0x30) && (u <= 0x39)) || ((u >= 0x41) && (u <= 0x5a)) || ((u >= 0x61) && (u <= 0x7a))){     // check for escape
                s0 = s0 + s;           // don't escape
            } else {                      // escape
                if ((u >= 0x0) && (u <= 0x7f)){     // single byte format
                    s = "0"+u.toString(16);
                    s0 += "%"+ s.substr(s.length-2);
                } else
                if (u > 0x1fffff){     // quaternary byte format (extended)
                    s0 += "%" + (0xF0 + ((u & 0x1c0000) >> 18)).toString(16);
                    s0 += "%" + (0x80 + ((u & 0x3f000) >> 12)).toString(16);
                    s0 += "%" + (0x80 + ((u & 0xfc0) >> 6)).toString(16);
                    s0 += "%" + (0x80 + (u & 0x3f)).toString(16);
                } else
                if (u > 0x7ff){        // triple byte format
                    s0 += "%" + (0xe0 + ((u & 0xf000) >> 12)).toString(16);
                    s0 += "%" + (0x80 + ((u & 0xfc0) >> 6)).toString(16);
                    s0 += "%" + (0x80 + (u & 0x3f)).toString(16);
                } else {                      // double byte format
                    s0 += "%" + (0xc0 + ((u & 0x7c0) >> 6)).toString(16);
                    s0 += "%" + (0x80 + (u & 0x3f)).toString(16);
                }
            }
        }
    }
    return s0;
}

// when there are multiple form elements of the same name,
// this method returns the input field of the given name that pairs up
// with the specified 'base' input element.
Form.findMatchingInput = function(base, name) {
    // find the FORM element that owns us
    var f = base;
    while (f.tagName != "FORM")
        f = f.parentNode;

    var bases = Form.getInputs(f, null, base.name);
    var targets = Form.getInputs(f, null, name);

    for (var i=0; i<bases.length; i++) {
        if (bases[i] == base)
            return targets[i];
    }

    return null;        // not found
}

function onBuildHistoryChange(handler) {
    Event.observe(window, 'jenkins:buildHistoryChanged', handler);
}
function fireBuildHistoryChanged() {
    Event.fire(window, 'jenkins:buildHistoryChanged');
}

function toQueryString(params) {
    var query = '';
    if (params) {
        for (var paramName in params) {
            if (params.hasOwnProperty(paramName)) {
                if (query === '') {
                    query = '?';
                } else {
                    query += '&';
                }
                query += paramName + '=' + encodeURIComponent(params[paramName]);
            }
        }
    }
    return query;
}

function getElementOverflowParams(element) {
    // First we force it to wrap so we can get those dimension.
    // Then we force it to "nowrap", so we can get those dimension.
    // We can then compare the two sets, which will indicate if
    // wrapping is potentially happening, or not.

    // Force it to wrap.
    element.classList.add('force-wrap');
    var wrappedClientWidth = element.clientWidth;
    var wrappedClientHeight = element.clientHeight;
    element.classList.remove('force-wrap');

    // Force it to nowrap. Return the comparisons.
    element.classList.add('force-nowrap');
    var nowrapClientHeight = element.clientHeight;
    try {
        var overflowParams = {
            element: element,
            clientWidth: wrappedClientWidth,
            scrollWidth: element.scrollWidth,
            isOverflowed: wrappedClientHeight > nowrapClientHeight
        };
        return  overflowParams;
    } finally {
        element.classList.remove('force-nowrap');
    }
}

// get the cascaded computed style value. 'a' is the style name like 'backgroundColor'
function getStyle(e,a){
  if(document.defaultView && document.defaultView.getComputedStyle)
    return document.defaultView.getComputedStyle(e,null).getPropertyValue(a.replace(/([A-Z])/g, "-$1"));
  if(e.currentStyle)
    return e.currentStyle[a];
  return null;
}

function ElementResizeTracker() {
    this.trackedElements = [];

    if(isRunAsTest) {
        return;
    }

    var thisTracker = this;
    function checkForResize() {
        for (var i = 0; i < thisTracker.trackedElements.length; i++) {
            var element = thisTracker.trackedElements[i];
            var currDims = Element.getDimensions(element);
            var lastDims = element.lastDimensions;
            if (currDims.width !== lastDims.width || currDims.height !== lastDims.height) {
                Event.fire(element, 'jenkins:resize');
            }
            element.lastDimensions = currDims;
        }
    }
    Event.observe(window, 'jenkins:resizeCheck', checkForResize);

    function checkForResizeLoop() {
        checkForResize();
        setTimeout(checkForResizeLoop, 200);
    }
    checkForResizeLoop();
}
ElementResizeTracker.prototype.addElement = function(element) {
    for (var i = 0; i < this.trackedElements.length; i++) {
        if (this.trackedElements[i] === element) {
            // we're already tracking it so no need to add it.
            return;
        }
    }
    this.trackedElements.push(element);
}
ElementResizeTracker.prototype.onResize = function(element, handler) {
    element.lastDimensions = Element.getDimensions(element);
    Event.observe(element, 'jenkins:resize', handler);
    this.addElement(element);
}
ElementResizeTracker.fireResizeCheck = function() {
    Event.fire(window, 'jenkins:resizeCheck');
}
var elementResizeTracker = new ElementResizeTracker();

/**
 * Makes sure the given element is within the viewport.
 *
 * @param {HTMLElement} e
 *      The element to bring into the viewport.
 */
function ensureVisible(e) {
    var viewport = YAHOO.util.Dom.getClientRegion();
    var pos      = YAHOO.util.Dom.getRegion(e);

    var Y = viewport.top;
    var H = viewport.height;

    function handleStickers(name,f) {
        var e = $(name);
        if (e) f(e);
        document.getElementsBySelector("."+name).each(TryEach(f));
    }

    // if there are any stickers around, subtract them from the viewport
    handleStickers("top-sticker",function (t) {
        t = t.clientHeight;
        Y+=t; H-=t;
    });

    handleStickers("bottom-sticker",function (b) {
        b = b.clientHeight;
        H-=b;
    });

    var y = pos.top;
    var h = pos.height;

    var d = (y+h)-(Y+H);
    if (d>0) {
        document.body.scrollTop += d;
    } else {
        var d = Y-y;
        if (d>0)    document.body.scrollTop -= d;
    }
}

// set up logic behind the search box
function createSearchBox(searchURL) {
    var ds = new YAHOO.util.XHRDataSource(searchURL+"suggest");
    ds.responseType = YAHOO.util.XHRDataSource.TYPE_JSON;
    ds.responseSchema = {
        resultsList: "suggestions",
        fields: ["name"]
    };
    var ac = new YAHOO.widget.AutoComplete("search-box","search-box-completion",ds);
    ac.typeAhead = false;
    ac.autoHighlight = false;
    ac.formatResult = ac.formatEscapedResult;
    ac.maxResultsDisplayed = 25;

    var box   = $("search-box");
    var sizer = $("search-box-sizer");
    var comp  = $("search-box-completion");

    Behaviour.addLoadEvent(function(){
        // copy font style of box to sizer
        var ds = sizer.style;
        ds.fontFamily = getStyle(box, "fontFamily");
        ds.fontSize = getStyle(box, "fontSize");
        ds.fontStyle = getStyle(box, "fontStyle");
        ds.fontWeight = getStyle(box, "fontWeight");
    });

    // update positions and sizes of the components relevant to search
    function updatePos() {
        sizer.innerHTML = box.value.escapeHTML();
        var cssWidth, offsetWidth = sizer.offsetWidth;
        if (offsetWidth > 0) {
            cssWidth = offsetWidth + "px";
        } else { // sizer hidden on small screen, make sure resizing looks OK
            cssWidth =  getStyle(sizer, "minWidth");
        }
        box.style.width =
        comp.firstElementChild.style.minWidth = "calc(60px + " + cssWidth + ")";

        var pos = YAHOO.util.Dom.getXY(box);
        pos[1] += YAHOO.util.Dom.get(box).offsetHeight + 2;
        YAHOO.util.Dom.setXY(comp, pos);
    }

    updatePos();
    box.addEventListener("input", updatePos);
}


/**
 * Finds the DOM node of the given DOM node that acts as a parent in the form submission.
 *
 * @param {HTMLElement} e
 *      The node whose parent we are looking for.
 * @param {HTMLFormElement} form
 *      The form element that owns 'e'. Passed in as a performance improvement. Can be null.
 * @return null
 *      if the given element shouldn't be a part of the final submission.
 */
function findFormParent(e,form,isStatic) {
    isStatic = isStatic || false;

    if (form==null) // caller can pass in null to have this method compute the owning form
        form = findAncestor(e,"FORM");

    while(e!=form) {
        // this is used to create a group where no single containing parent node exists,
        // like <optionalBlock>
        var nameRef = e.getAttribute("nameRef");
        if(nameRef!=null)
            e = $(nameRef);
        else
            e = e.parentNode;

        if(!isStatic && e.getAttribute("field-disabled")!=null)
            return null;  // this field shouldn't contribute to the final result

        var name = e.getAttribute("name");
        if(name!=null && name.length>0) {
            if(e.tagName=="INPUT" && !isStatic && !xor(e.checked,Element.hasClassName(e,"negative")))
                return null;  // field is not active

            return e;
        }
    }

    return form;
}

// compute the form field name from the control name
function shortenName(name) {
    // [abc.def.ghi] -> abc.def.ghi
    if(name.startsWith('['))
        return name.substring(1,name.length-1);

    // abc.def.ghi -> ghi
    var idx = name.lastIndexOf('.');
    if(idx>=0)  name = name.substring(idx+1);
    return name;
}



//
// structured form submission handling
//   see https://www.jenkins.io/redirect/developer/structured-form-submission
function buildFormTree(form) {
    try {
        // I initially tried to use an associative array with DOM elements as keys
        // but that doesn't seem to work neither on IE nor Firefox.
        // so I switch back to adding a dynamic property on DOM.
        form.formDom = {}; // root object

        var doms = []; // DOMs that we added 'formDom' for.
        doms.push(form);

        function addProperty(parent,name,value) {
            name = shortenName(name);
            if(parent[name]!=null) {
                if(parent[name].push==null) // is this array?
                    parent[name] = [ parent[name] ];
                parent[name].push(value);
            } else {
                parent[name] = value;
            }
        }

        // find the grouping parent node, which will have @name.
        // then return the corresponding object in the map
        function findParent(e) {
            var p = findFormParent(e,form);
            if (p==null)    return {};

            var m = p.formDom;
            if(m==null) {
                // this is a new grouping node
                doms.push(p);
                p.formDom = m = {};
                addProperty(findParent(p), p.getAttribute("name"), m);
            }
            return m;
        }

        var jsonElement = null;

        for( var i=0; i<form.elements.length; i++ ) {
            var e = form.elements[i];
            if(e.name=="json") {
                jsonElement = e;
                continue;
            }
            if(e.tagName=="FIELDSET")
                continue;
            if(e.tagName=="SELECT" && e.multiple) {
                var values = [];
                for( var o=0; o<e.options.length; o++ ) {
                    var opt = e.options.item(o);
                    if(opt.selected)
                        values.push(opt.value);
                }
                addProperty(findParent(e),e.name,values);
                continue;
            }

            var p;
            var r;
            var type = e.getAttribute("type");
            if(type==null)  type="";
            switch(type.toLowerCase()) {
            case "button":
            case "submit":
                break;
            case "checkbox":
                p = findParent(e);
                var checked = xor(e.checked,Element.hasClassName(e,"negative"));
                if(!e.groupingNode) {
                    v = e.getAttribute("json");
                    if (v) {
                        // if the special attribute is present, we'll either set the value or not. useful for an array of checkboxes
                        // we can't use @value because IE6 sets the value to be "on" if it's left unspecified.
                        if (checked)
                            addProperty(p, e.name, v);
                    } else {// otherwise it'll bind to boolean
                        addProperty(p, e.name, checked);
                    }
                } else {
                    if(checked)
                        addProperty(p, e.name, e.formDom = {});
                }
                break;
            case "file":
                // to support structured form submission with file uploads,
                // rename form field names to unique ones, and leave this name mapping information
                // in JSON. this behavior is backward incompatible, so only do
                // this when
                p = findParent(e);
                if(e.getAttribute("jsonAware")!=null) {
                    var on = e.getAttribute("originalName");
                    if(on!=null) {
                        addProperty(p,on,e.name);
                    } else {
                        var uniqName = "file"+(iota++);
                        addProperty(p,e.name,uniqName);
                        e.setAttribute("originalName",e.name);
                        e.name = uniqName;
                    }
                }
                // switch to multipart/form-data to support file submission
                // @enctype is the standard, but IE needs @encoding.
                form.enctype = form.encoding = "multipart/form-data";
                crumb.appendToForm(form);
                break;
            case "radio":
                if(!e.checked)  break;
                r=0;
                while (e.name.substring(r,r+8)=='removeme')
                    r = e.name.indexOf('_',r+8)+1;
                p = findParent(e);
                if(e.groupingNode) {
                    addProperty(p, e.name.substring(r), e.formDom = { value: e.value });
                } else {
                    addProperty(p, e.name.substring(r), e.value);
                }
                break;
            case "password":
                p = findParent(e);
                addProperty(p, e.name, e.value);
                // must be kept in sync with RedactSecretJsonForTraceSanitizer.REDACT_KEY
                addProperty(p, "$redact", shortenName(e.name));
                break;
            default:
                p = findParent(e);
                addProperty(p, e.name, e.value);
                if (e.hasClassName("complex-password-field")) {
                    addProperty(p, "$redact", shortenName(e.name));
                }
                break;
            }
        }

        jsonElement.value = Object.toJSON(form.formDom);

        // clean up
        for( i=0; i<doms.length; i++ )
            doms[i].formDom = null;

        return true;
    } catch(e) {
        alert(e+'\n(form not submitted)');
        return false;
    }
}

/**
 * @param {boolean} toggle
 *      When true, will check all checkboxes in the page. When false, unchecks them all.
 */
var toggleCheckboxes = function(toggle) {
    var inputs = document.getElementsByTagName("input");
    for(var i=0; i<inputs.length; i++) {
        if(inputs[i].type === "checkbox") {
            inputs[i].checked = toggle;
        }
    }
};

var hoverNotification = (function() {
    var msgBox;
    var body;

    // animation effect that automatically hide the message box
    var effect = function(overlay, dur) {
        var o = YAHOO.widget.ContainerEffect.FADE(overlay, dur);
        o.animateInCompleteEvent.subscribe(function() {
            window.setTimeout(function() {
                msgBox.hide()
            }, 1500);
        });
        return o;
    }

    function init() {
        if(msgBox!=null)  return;   // already initialized

        var div = document.createElement("DIV");
        document.body.appendChild(div);
        div.innerHTML = "<div id=hoverNotification class='jenkins-tooltip'><div class=bd></div></div>";
        body = $('hoverNotification');

        msgBox = new YAHOO.widget.Overlay(body, {
          visible:false,
          zIndex:1000,
          effect:{
            effect:effect,
            duration:0.25
          }
        });
        msgBox.render();
    }

    return function(title, anchor, offset) {
        if (typeof offset === 'undefined') {
            offset = 48;
        }
        init();
        body.innerHTML = title;
        var xy = YAHOO.util.Dom.getXY(anchor);
        xy[0] += offset;
        xy[1] += anchor.offsetHeight;
        msgBox.cfg.setProperty("xy",xy);
        msgBox.show();
    };
})();

// Decrease vertical padding for checkboxes
window.addEventListener('load', function () {
    document.querySelectorAll(".jenkins-form-item").forEach(function (element) {
        if (element.querySelector(".optionalBlock-container > .row-group-start input[type='checkbox'], .optional-block-start input[type='checkbox'], div > .jenkins-checkbox") != null) {
            element.classList.add("jenkins-form-item--tight")
        }
    });
})

/**
 * Loads the script specified by the URL.
 *
 * @param href
 *      The URL of the script to load.
 * @param callback
 *      If specified, this function will be invoked after the script is loaded.
 * @see http://stackoverflow.com/questions/4845762/onload-handler-for-script-tag-in-internet-explorer
 */
function loadScript(href,callback) {
    var head = document.getElementsByTagName("head")[0] || document.documentElement;
    var script = document.createElement("script");
    script.src = href;

    if (callback) {
        // Handle Script loading
        var done = false;

        // Attach handlers for all browsers
        script.onload = script.onreadystatechange = function() {
            if ( !done && (!this.readyState ||
                    this.readyState === "loaded" || this.readyState === "complete") ) {
                done = true;
                callback();

                // Handle memory leak in IE
                script.onload = script.onreadystatechange = null;
                if ( head && script.parentNode ) {
                    head.removeChild( script );
                }
            }
        };
    }

    // Use insertBefore instead of appendChild  to circumvent an IE6 bug.
    // This arises when a base node is used (#2709 and #4378).
    head.insertBefore( script, head.firstElementChild );
}

// logic behind <f:validateButton />
function safeValidateButton(yuiButton) {
    var button = yuiButton._button;
    var descriptorUrl = button.getAttribute('data-validate-button-descriptor-url');
    var method = button.getAttribute('data-validate-button-method');
    var checkUrl = descriptorUrl + "/" + method;

    // optional, by default = empty string
    var paramList = button.getAttribute('data-validate-button-with') || '';

    validateButton(checkUrl, paramList, yuiButton);
}

// this method should not be called directly, only get called by safeValidateButton
// kept "public" for legacy compatibility
function validateButton(checkUrl,paramList,button) {
  button = button._button;

  var parameters = {};

  paramList.split(',').each(function(name) {
      var p = findPreviousFormItem(button,name);
      if(p!=null) {
        if(p.type=="checkbox")  parameters[name] = p.checked;
        else                    parameters[name] = p.value;
      }
  });

  var spinner = $(button).up("DIV").next();
  var target = spinner.next();
  spinner.style.display="block";

  new Ajax.Request(checkUrl, {
      parameters: parameters,
      onComplete: function(rsp) {
          spinner.style.display="none";
          applyErrorMessage(target, rsp);
          layoutUpdateCallback.call();
          var s = rsp.getResponseHeader("script");
          try {
              geval(s);
          } catch(e) {
              window.alert("failed to evaluate "+s+"\n"+e.message);
          }
      }
  });
}

function applyErrorMessage(elt, rsp) {
    if (rsp.status == 200) {
        elt.innerHTML = rsp.responseText;
    } else {
        var id = 'valerr' + (iota++);
        elt.innerHTML = '<a href="" onclick="document.getElementById(\'' + id
        + '\').style.display=\'block\';return false">ERROR</a><div id="'
        + id + '" style="display:none">' + rsp.responseText + '</div>';
        var error = document.getElementById('error-description'); // cf. oops.jelly
        if (error) {
            var div = document.getElementById(id);
            while (div.firstElementChild) {
                div.removeChild(div.firstElementChild);
            }
            div.appendChild(error);
        }
    }
    Behaviour.applySubtree(elt);
}

// create a combobox.
// @param idOrField
//      ID of the <input type=text> element that becomes a combobox, or the field itself.
//      Passing an ID is @deprecated since 1.350; use <input class="combobox"/> instead.
// @param valueFunction
//      Function that returns all the candidates as an array
function createComboBox(idOrField,valueFunction) {
    var candidates = valueFunction();
    var creator = function() {
        if (typeof idOrField == "string")
          idOrField = document.getElementById(idOrField);
        if (!idOrField) return;
        new ComboBox(idOrField, function(value /*, comboBox*/) {
          var items = new Array();
          if (value.length > 0) { // if no value, we'll not provide anything
            value = value.toLowerCase();
            for (var i = 0; i<candidates.length; i++) {
              if (candidates[i].toLowerCase().indexOf(value) >= 0) {
                items.push(candidates[i]);
                if(items.length>20)
                  break; // 20 items in the list should be enough
              }
            }
          }
          return items; // equiv to: comboBox.setItems(items);
        });
    };
    // If an ID given, create when page has loaded (backward compatibility); otherwise now.
    if (typeof idOrField == "string") Behaviour.addLoadEvent(creator); else creator();
}


// Exception in code during the AJAX processing should be reported,
// so that our users can find them more easily.
Ajax.Request.prototype.dispatchException = function(e) {
    throw e;
}

// event callback when layouts/visibility are updated and elements might have moved around
var layoutUpdateCallback = {
    callbacks : [],
    add : function (f) {
        this.callbacks.push(f);
    },
    call : function() {
        for (var i = 0, length = this.callbacks.length; i < length; i++)
            this.callbacks[i]();
    }
}

// Notification bar
// ==============================
// this control displays a single line message at the top of the page, like StackOverflow does
// see ui-samples for more details
var notificationBar = {
    OPACITY : 1,
    DELAY : 3000,   // milliseconds to auto-close the notification
    div : null,     // the main 'notification-bar' DIV
    token : null,   // timer for cancelling auto-close
    defaultIcon: "svg-sprite-action-symbol.svg#ic_info_24px",
    defaultAlertClass: "notif-alert-default",

    OK : {// standard option values for typical OK notification
        icon: "svg-sprite-action-symbol.svg#ic_check_circle_24px",
        alertClass: "notif-alert-success",
    },
    WARNING : {// likewise, for warning
        icon: "svg-sprite-action-symbol.svg#ic_report_problem_24px",
        alertClass: "notif-alert-warn",
    },
    ERROR : {// likewise, for error
        icon: "svg-sprite-action-symbol.svg#ic_highlight_off_24px",
        alertClass: "notif-alert-err",
        sticky: true
    },

    init : function() {
        if (this.div==null) {
            this.div = document.createElement("div");
            YAHOO.util.Dom.setStyle(this.div,"opacity",0);
            this.div.id="notification-bar";
            document.body.insertBefore(this.div, document.body.firstElementChild);
            var self = this;
            this.div.onclick = function() {
                self.hide();
            };
        } else {
            this.div.innerHTML = "";
        }
    },
    // cancel pending auto-hide timeout
    clearTimeout : function() {
        if (this.token)
            window.clearTimeout(this.token);
        this.token = null;
    },
    // hide the current notification bar, if it's displayed
    hide : function () {
        this.clearTimeout();
        this.div.classList.remove("notif-alert-show");
        this.div.classList.add("notif-alert-clear");
    },
    // show a notification bar
    show : function (text,options) {
        options = options || {};
        this.init();
        var icon = this.div.appendChild(document.createElement("div"));
        icon.style.display = "inline-block";
        if (options.iconColor || this.defaultIconColor) {
            icon.style.color = options.iconColor || this.defaultIconColor;
        }
        var svg = icon.appendChild(document.createElementNS("http://www.w3.org/2000/svg", "svg"));
        svg.setAttribute("viewBox", "0 0 24 24");
        svg.setAttribute("focusable", "false");
        svg.setAttribute("class", "svg-icon");
        var use = svg.appendChild(document.createElementNS("http://www.w3.org/2000/svg","use"));
        use.setAttribute("href", rootURL + "/images/material-icons/" + (options.icon || this.defaultIcon));
        var message = this.div.appendChild(document.createElement("span"));
        message.appendChild(document.createTextNode(text));

        this.div.className=options.alertClass || this.defaultAlertClass;
        this.div.classList.add("notif-alert-show");

        this.clearTimeout();
        var self = this;
        if (!options.sticky)
            this.token = window.setTimeout(function(){self.hide();},this.DELAY);
    }
};<|MERGE_RESOLUTION|>--- conflicted
+++ resolved
@@ -1428,92 +1428,6 @@
         });
     });
 
-<<<<<<< HEAD
-    /*
-        Use on div tag to make it sticky visible on the bottom of the page.
-        When page scrolls it remains in the bottom of the page
-        Convenient on "OK" button and etc for a long form page
-     */
-    Behaviour.specify("#bottom-sticker", "-bottom-sticker", ++p, function(sticker) {
-        var DOM = YAHOO.util.Dom;
-
-        var shadow = document.createElement("div");
-        sticker.parentNode.insertBefore(shadow,sticker);
-
-        var edge = document.createElement("div");
-        edge.className = "bottom-sticker-edge";
-        sticker.insertBefore(edge,sticker.firstElementChild);
-
-        function adjustSticker() {
-            shadow.style.height = sticker.offsetHeight + "px";
-
-            var viewport = DOM.getClientRegion();
-            var pos = DOM.getRegion(shadow);
-
-            sticker.style.position = "fixed";
-
-            var bottomPos = Math.max(0, viewport.bottom - pos.bottom);
-
-            sticker.style.bottom = bottomPos + "px"
-            sticker.style.left = Math.max(0,pos.left-viewport.left) + "px"
-        }
-
-        // react to layout change
-        Element.observe(window,"scroll",adjustSticker);
-        Element.observe(window,"resize",adjustSticker);
-        // initial positioning
-        Element.observe(window,"load",adjustSticker);
-        Event.observe(window, 'jenkins:bottom-sticker-adjust', adjustSticker);
-        adjustSticker();
-        layoutUpdateCallback.add(adjustSticker);
-    });
-
-    Behaviour.specify("#top-sticker", "-top-sticker", ++p, function(sticker) {// legacy
-        this[".top-sticker"](sticker);
-    });
-
-    /**
-     * @param {HTMLElement} sticker
-     */
-    Behaviour.specify(".top-sticker", "-top-sticker-2", ++p, function(sticker) {
-        // If the browser is Internet Explorer, use a fallback for stickying the breadcrumb bar
-        var userAgent = window.navigator.userAgent;
-        var isIE = /MSIE|Trident/.test(userAgent);
-
-        if (isIE) {
-            var DOM = YAHOO.util.Dom;
-
-            var shadow = document.createElement("div");
-            sticker.parentNode.insertBefore(shadow, sticker);
-
-            var edge = document.createElement("div");
-            edge.className = "top-sticker-edge";
-            sticker.insertBefore(edge, sticker.firstElementChild);
-
-            var initialBreadcrumbPosition = DOM.getRegion(shadow);
-
-            function adjustSticker() {
-                shadow.style.height = sticker.offsetHeight + "px";
-
-                var viewport = DOM.getClientRegion();
-                var pos = DOM.getRegion(shadow);
-
-                sticker.style.position = "fixed";
-                if (pos.top <= initialBreadcrumbPosition.top) {
-                    sticker.style.top = Math.max(0, pos.top - viewport.top) + "px"
-                }
-                sticker.style.left = Math.max(0, pos.left - viewport.left) + "px"
-            }
-
-            // react to layout change
-            Element.observe(window, "scroll", adjustSticker);
-            Element.observe(window, "resize", adjustSticker);
-            // initial positioning
-            Element.observe(window, "load", adjustSticker);
-            adjustSticker();
-        }
-    });
-=======
   window.addEventListener('load', function () {
     // Add a class to the bottom bar when it's stuck to the bottom of the screen
     const el = document.querySelector("#bottom-sticker")
@@ -1526,7 +1440,6 @@
       observer.observe(el);
     }
   })
->>>>>>> 9de15cf1
 
     /**
      * Function that provides compatibility to the checkboxes without title on an f:entry
