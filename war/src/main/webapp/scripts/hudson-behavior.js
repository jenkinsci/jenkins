--- conflicted
+++ resolved
@@ -1086,18 +1086,11 @@
 }
 
 (function () {
-<<<<<<< HEAD
-    var p = 20;
-    Behaviour.specify("TABLE.sortable", "table-sortable", ++p, function(e) {// sortable table
-        e.sortable = new Sortable.Sortable(e);
-    });
-=======
   var p = 20;
   Behaviour.specify("TABLE.sortable", "table-sortable", ++p, function (e) {
     // sortable table
     e.sortable = new Sortable.Sortable(e);
   });
->>>>>>> c51d1a66
 
   Behaviour.specify(
     "TABLE.progress-bar",
@@ -1388,72 +1381,6 @@
     form = null; // memory leak prevention
   });
 
-<<<<<<< HEAD
-      let start_x;
-      let start_y;
-      let start_h;
-
-      function height_of($el) {
-        return parseInt(window.getComputedStyle($el).height.replace(/px$/, ""));
-      }
-
-      function on_drag(e) {
-        codemirror.CodeMirror.setSize(null, Math.max(MIN_HEIGHT, (start_h + e.y - start_y)) + "px");
-      }
-
-      function on_release() {
-        document.body.removeEventListener("mousemove", on_drag);
-        window.removeEventListener("mouseup", on_release);
-      }
-
-      resizer.addEventListener("mousedown", function (e) {
-        start_x = e.x;
-        start_y = e.y;
-        start_h = height_of(codemirror);
-
-        document.body.addEventListener("mousemove", on_drag);
-        window.addEventListener("mouseup", on_release);
-      });
-
-      codemirror.parentNode.insertBefore(resizer, codemirror.nextSibling);
-    });
-
-    // structured form submission
-    Behaviour.specify("FORM", "form", ++p, function(form) {
-        crumb.appendToForm(form);
-        if(Element.hasClassName(form, "no-json"))
-            return;
-        // add the hidden 'json' input field, which receives the form structure in JSON
-        var div = document.createElement("div");
-        div.innerHTML = "<input type=hidden name=json value=init>";
-        form.appendChild(div);
-
-        var oldOnsubmit = form.onsubmit;
-        if (typeof oldOnsubmit == "function") {
-            form.onsubmit = function() { return buildFormTree(this) && oldOnsubmit.call(this); }
-        } else {
-            form.onsubmit = function() { return buildFormTree(this); };
-        }
-
-        form = null; // memory leak prevention
-    });
-
-    Behaviour.specify("INPUT.submit-button", "input-submit-button", ++p, function(e) {
-        makeButton(e);
-    });
-
-    Behaviour.specify("INPUT.yui-button", "input-yui-button", ++p, function(e) {
-        makeButton(e);
-    });
-
-    Behaviour.specify("TR.optional-block-start,DIV.tr.optional-block-start", "tr-optional-block-start-div-tr-optional-block-start", ++p, function(e) { // see optionalBlock.jelly
-        // Get the `input` from the checkbox container
-        var checkbox = e.querySelector("input[type='checkbox']")
-
-        // Set start.ref to checkbox in preparation of row-set-end processing
-        e.setAttribute("ref", checkbox.id = "cb"+(iota++));
-    });
-=======
   Behaviour.specify(
     "INPUT.submit-button",
     "input-submit-button",
@@ -1462,7 +1389,6 @@
       makeButton(e);
     }
   );
->>>>>>> c51d1a66
 
   Behaviour.specify("INPUT.yui-button", "input-yui-button", ++p, function (e) {
     makeButton(e);
@@ -2084,45 +2010,6 @@
 
 // refresh a part of the HTML specified by the given ID,
 // by using the contents fetched from the given URL.
-<<<<<<< HEAD
-function refreshPart(id,url) {
-    var intervalID = null;
-    var f = function() {
-        if(isPageVisible()) {
-            new Ajax.Request(url, {
-                onSuccess: function(rsp) {
-                    var hist = $(id);
-                    if (hist == null) {
-                        console.log("There's no element that has ID of " + id);
-                        if (intervalID !== null)
-                            window.clearInterval(intervalID);
-                        return;
-                    }
-                    if (!rsp.responseText) {
-                        console.log("Failed to retrieve response for ID " + id + ", perhaps Jenkins is unavailable");
-                        return;
-                    }
-                    var p = hist.up();
-
-                    var div = document.createElement('div');
-                    div.innerHTML = rsp.responseText;
-
-                    var node = $(div).firstDescendant();
-                    p.replaceChild(node, hist);
-
-                    Behaviour.applySubtree(node);
-                    layoutUpdateCallback.call();
-                    registerTooltips(node)
-                }
-            });
-        }
-    };
-    // if run as test, just do it once and do it now to make sure it's working,
-    // but don't repeat.
-    if(isRunAsTest) f();
-    else intervalID = window.setInterval(f, 5000);
-}
-=======
 function refreshPart(id, url) {
   var intervalID = null;
   var f = function () {
@@ -2144,7 +2031,6 @@
             return;
           }
           var p = hist.up();
->>>>>>> c51d1a66
 
           var div = document.createElement("div");
           div.innerHTML = rsp.responseText;
@@ -2505,19 +2391,6 @@
         continue;
       }
 
-<<<<<<< HEAD
-        jsonElement.value = Object.toJSON(form.formDom);
-
-        // clean up
-        for( i=0; i<doms.length; i++ )
-            doms[i].formDom = null;
-
-        return true;
-    } catch(e) {
-        alert(e+'\n(form not submitted)');
-        return false;
-    }
-=======
       var p;
       var r;
       var type = e.getAttribute("type");
@@ -2607,7 +2480,6 @@
     alert(e + "\n(form not submitted)");
     return false;
   }
->>>>>>> c51d1a66
 }
 
 // Decrease vertical padding for checkboxes
