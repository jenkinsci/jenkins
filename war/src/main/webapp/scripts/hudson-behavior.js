/*
 * The MIT License
 *
 * Copyright (c) 2004-2010, Sun Microsystems, Inc., Kohsuke Kawaguchi,
 * Daniel Dyer, Yahoo! Inc., Alan Harder, InfraDNA, Inc.
 *
 * Permission is hereby granted, free of charge, to any person obtaining a copy
 * of this software and associated documentation files (the "Software"), to deal
 * in the Software without restriction, including without limitation the rights
 * to use, copy, modify, merge, publish, distribute, sublicense, and/or sell
 * copies of the Software, and to permit persons to whom the Software is
 * furnished to do so, subject to the following conditions:
 *
 * The above copyright notice and this permission notice shall be included in
 * all copies or substantial portions of the Software.
 *
 * THE SOFTWARE IS PROVIDED "AS IS", WITHOUT WARRANTY OF ANY KIND, EXPRESS OR
 * IMPLIED, INCLUDING BUT NOT LIMITED TO THE WARRANTIES OF MERCHANTABILITY,
 * FITNESS FOR A PARTICULAR PURPOSE AND NONINFRINGEMENT. IN NO EVENT SHALL THE
 * AUTHORS OR COPYRIGHT HOLDERS BE LIABLE FOR ANY CLAIM, DAMAGES OR OTHER
 * LIABILITY, WHETHER IN AN ACTION OF CONTRACT, TORT OR OTHERWISE, ARISING FROM,
 * OUT OF OR IN CONNECTION WITH THE SOFTWARE OR THE USE OR OTHER DEALINGS IN
 * THE SOFTWARE.
 */
//
//
// JavaScript for Jenkins
//     See http://www.ibm.com/developerworks/web/library/wa-memleak/?ca=dgr-lnxw97JavascriptLeaks
//     for memory leak patterns and how to prevent them.
//

if (window.isRunAsTest) {
  // Disable postMessage when running in test mode (HtmlUnit).
  window.postMessage = false;
}

// create a new object whose prototype is the given object
function object(o) {
  function F() {}
  F.prototype = o;
  return new F();
}

function TryEach(fn) {
  return function (name) {
    try {
      fn(name);
    } catch (e) {
      console.error(e);
    }
  };
}

/**
 * A function that returns false if the page is known to be invisible.
 */
var isPageVisible = (function () {
  // @see https://developer.mozilla.org/en/DOM/Using_the_Page_Visibility_API
  // Set the name of the hidden property and the change event for visibility
  var hidden, visibilityChange;
  if (typeof document.hidden !== "undefined") {
    hidden = "hidden";
    visibilityChange = "visibilitychange";
  } else if (typeof document.mozHidden !== "undefined") {
    hidden = "mozHidden";
    visibilityChange = "mozvisibilitychange";
  } else if (typeof document.msHidden !== "undefined") {
    hidden = "msHidden";
    visibilityChange = "msvisibilitychange";
  } else if (typeof document.webkitHidden !== "undefined") {
    hidden = "webkitHidden";
    visibilityChange = "webkitvisibilitychange";
  }

  // By default, visibility set to true
  var pageIsVisible = true;

  // If the page is hidden, prevent any polling
  // if the page is shown, restore pollings
  function onVisibilityChange() {
    pageIsVisible = !document[hidden];
  }

  // Warn if the browser doesn't support addEventListener or the Page Visibility API
  if (
    typeof document.addEventListener !== "undefined" &&
    typeof hidden !== "undefined"
  ) {
    // Init the value to the real state of the page
    pageIsVisible = !document[hidden];

    // Handle page visibility change
    document.addEventListener(visibilityChange, onVisibilityChange, false);
  }

  return function () {
    return pageIsVisible;
  };
})();

// id generator
var iota = 0;

// crumb information
var crumb = {
  fieldName: null,
  value: null,

  init: function (crumbField, crumbValue) {
    if (crumbField == "") return; // layout.jelly passes in "" whereas it means null.
    this.fieldName = crumbField;
    this.value = crumbValue;
  },

  /**
   * Adds the crumb value into the given hash or array and returns it.
   */
  wrap: function (headers) {
    if (this.fieldName != null) {
      if (headers instanceof Array)
        // TODO prototype.js only seems to interpret object
        headers.push(this.fieldName, this.value);
      else headers[this.fieldName] = this.value;
    }
    // TODO return value unused
    return headers;
  },

  /**
   * Puts a hidden input field to the form so that the form submission will have the crumb value
   */
  appendToForm: function (form) {
    if (this.fieldName == null) return; // noop
    var div = document.createElement("div");
    div.innerHTML =
      "<input type=hidden name='" +
      this.fieldName +
      "' value='" +
      this.value +
      "'>";
    form.appendChild(div);
    if (form.enctype == "multipart/form-data") {
      if (form.action.indexOf("?") != -1) {
        form.action = form.action + "&" + this.fieldName + "=" + this.value;
      } else {
        form.action = form.action + "?" + this.fieldName + "=" + this.value;
      }
    }
  },
};

(function initializeCrumb() {
  var extensionsAvailable = document.head.getAttribute(
    "data-extensions-available"
  );
  if (extensionsAvailable === "true") {
    var crumbHeaderName = document.head.getAttribute("data-crumb-header");
    var crumbValue = document.head.getAttribute("data-crumb-value");
    if (crumbHeaderName && crumbValue) {
      crumb.init(crumbHeaderName, crumbValue);
    }
  }
  // else, the instance is starting, restarting, etc.
})();

var isRunAsTest = undefined;
// Be careful, this variable does not include the absolute root URL as in Java part of Jenkins,
// but the contextPath only, like /jenkins
var rootURL = "not-defined-yet";
var resURL = "not-defined-yet";

(function initializeUnitTestAndURLs() {
  var dataUnitTest = document.head.getAttribute("data-unit-test");
  if (dataUnitTest !== null) {
    isRunAsTest = dataUnitTest === "true";
  }
  var dataRootURL = document.head.getAttribute("data-rooturl");
  if (dataRootURL !== null) {
    rootURL = dataRootURL;
  }
  var dataResURL = document.head.getAttribute("data-resurl");
  if (dataResURL !== null) {
    resURL = dataResURL;
  }
})();

(function initializeYUIDebugLogReader() {
  Behaviour.addLoadEvent(function () {
    var logReaderElement = document.getElementById("yui-logreader");
    if (logReaderElement !== null) {
      var logReader = new YAHOO.widget.LogReader("yui-logreader");
      logReader.collapse();
    }
  });
})();

// Form check code
//========================================================
var FormChecker = {
  // pending requests
  queue: [],

  // conceptually boolean, but doing so create concurrency problem.
  // that is, during unit tests, the AJAX.send works synchronously, so
  // the onComplete happens before the send method returns. On a real environment,
  // more likely it's the other way around. So setting a boolean flag to true or false
  // won't work.
  inProgress: 0,

  /**
   * Schedules a form field check. Executions are serialized to reduce the bandwidth impact.
   *
   * @param url
   *      Remote doXYZ URL that performs the check. Query string should include the field value.
   * @param method
   *      HTTP method. GET or POST. I haven't confirmed specifics, but some browsers seem to cache GET requests.
   * @param target
   *      HTML element whose innerHTML will be overwritten when the check is completed.
   */
  delayedCheck: function (url, method, target) {
    if (url == null || method == null || target == null) return; // don't know whether we should throw an exception or ignore this. some broken plugins have illegal parameters
    this.queue.push({ url: url, method: method, target: target });
    this.schedule();
  },

  sendRequest: function (url, params) {
    if (params.method != "get") {
      var idx = url.indexOf("?");
      params.parameters = url.substring(idx + 1);
      url = url.substring(0, idx);
    }
    new Ajax.Request(url, params);
  },

  schedule: function () {
    if (this.inProgress > 0) return;
    if (this.queue.length == 0) return;

    var next = this.queue.shift();
    this.sendRequest(next.url, {
      method: next.method,
      onComplete: function (x) {
        updateValidationArea(next.target, x.responseText);
        FormChecker.inProgress--;
        FormChecker.schedule();
        layoutUpdateCallback.call();
      },
    });
    this.inProgress++;
  },
};

/**
 * Find the sibling (in the sense of the structured form submission) form item of the given name,
 * and returns that DOM node.
 *
 * @param {HTMLElement} e
 * @param {string} name
 *      Name of the control to find. Can include "../../" etc in the prefix.
 *      See @RelativePath.
 *
 *      We assume that the name is normalized and doesn't contain any redundant component.
 *      That is, ".." can only appear as prefix, and "foo/../bar" is not OK (because it can be reduced to "bar")
 */
function findNearBy(e, name) {
  while (name.startsWith("../")) {
    name = name.substring(3);
    e = findFormParent(e, null, true);
  }

  // name="foo/bar/zot"  -> prefixes=["bar","foo"] & name="zot"
  var prefixes = name.split("/");
  name = prefixes.pop();
  prefixes = prefixes.reverse();

  // does 'e' itself match the criteria?
  // as some plugins use the field name as a parameter value, instead of 'value'
  var p = findFormItem(e, name, function (e, filter) {
    return filter(e) ? e : null;
  });
  if (p != null && prefixes.length == 0) return p;

  var owner = findFormParent(e, null, true);

  function locate(iterator, e) {
    // keep finding elements until we find the good match
    while (true) {
      e = iterator(e, name);
      if (e == null) return null;

      // make sure this candidate element 'e' is in the right point in the hierarchy
      var p = e;
      for (var i = 0; i < prefixes.length; i++) {
        p = findFormParent(p, null, true);
        if (p.getAttribute("name") != prefixes[i]) return null;
      }
      if (findFormParent(p, null, true) == owner) return e;
    }
  }

  return locate(findPreviousFormItem, e) || locate(findNextFormItem, e);
}

function controlValue(e) {
  if (e == null) return null;
  // compute the form validation value to be sent to the server
  var type = e.getAttribute("type");
  if (type != null && type.toLowerCase() == "checkbox") return e.checked;
  return e.value;
}

function toValue(e) {
  return encodeURIComponent(controlValue(e));
}

/**
 * Builds a query string in a fluent API pattern.
 * @param {HTMLElement} owner
 *      The 'this' control.
 */
function qs(owner) {
  return {
    params: "",

    append: function (s) {
      if (this.params.length == 0) this.params += "?";
      else this.params += "&";
      this.params += s;
      return this;
    },

    nearBy: function (name) {
      var e = findNearBy(owner, name);
      if (e == null) return this; // skip
      return this.append(Path.tail(name) + "=" + toValue(e));
    },

    addThis: function () {
      return this.append("value=" + toValue(owner));
    },

    toString: function () {
      return this.params;
    },
  };
}

// find the nearest ancestor node that has the given tag name
function findAncestor(e, tagName) {
  do {
    e = e.parentNode;
  } while (e != null && e.tagName != tagName);
  return e;
}

function findAncestorClass(e, cssClass) {
  do {
    e = e.parentNode;
  } while (e != null && !Element.hasClassName(e, cssClass));
  return e;
}

function isTR(tr, nodeClass) {
  return (
    tr.tagName == "TR" ||
    tr.classList.contains(nodeClass || "tr") ||
    tr.classList.contains("jenkins-form-item")
  );
}

function findFollowingTR(node, className, nodeClass) {
  // identify the parent TR
  var tr = node;
  while (!isTR(tr, nodeClass)) {
    tr = tr.parentNode;
    if (!(tr instanceof Element)) return null;
  }

  // then next TR that matches the CSS
  do {
    // Supports plugins with custom variants of <f:entry> that call
    // findFollowingTR(element, 'validation-error-area') and haven't migrated
    // to use querySelector
    if (className === "validation-error-area" || className === "help-area") {
      var queryChildren = tr.getElementsByClassName(className);
      if (
        queryChildren.length > 0 &&
        (isTR(queryChildren[0]) ||
          Element.hasClassName(queryChildren[0], className))
      )
        return queryChildren[0];
    }

    tr = $(tr).next();
  } while (tr != null && (!isTR(tr) || !Element.hasClassName(tr, className)));

  return tr;
}

function findInFollowingTR(input, className) {
  var node = findFollowingTR(input, className);
  if (node.tagName == "TR") {
    node = node.firstElementChild.nextSibling;
  } else {
    node = node.firstElementChild;
  }
  return node;
}

function find(src, filter, traversalF) {
  while (src != null) {
    src = traversalF(src);
    if (src != null && filter(src)) return src;
  }
  return null;
}

/**
 * Traverses a form in the reverse document order starting from the given element (but excluding it),
 * until the given filter matches, or run out of an element.
 */
function findPrevious(src, filter) {
  return find(src, filter, function (e) {
    var p = e.previousSibling;
    if (p == null) return e.parentNode;
    while (p.lastElementChild != null) p = p.lastElementChild;
    return p;
  });
}

function findNext(src, filter) {
  return find(src, filter, function (e) {
    var n = e.nextSibling;
    if (n == null) return e.parentNode;
    while (n.firstElementChild != null) n = n.firstElementChild;
    return n;
  });
}

function findFormItem(src, name, directionF) {
  var name2 = "_." + name; // handles <textbox field="..." /> notation silently
  return directionF(src, function (e) {
    if (e.tagName == "INPUT" && e.type == "radio" && e.checked == true) {
      var r = 0;
      while (e.name.substring(r, r + 8) == "removeme")
        //radio buttons have must be unique in repeatable blocks so name is prefixed
        r = e.name.indexOf("_", r + 8) + 1;
      return name == e.name.substring(r);
    }
    return (
      (e.tagName == "INPUT" ||
        e.tagName == "TEXTAREA" ||
        e.tagName == "SELECT") &&
      (e.name == name || e.name == name2)
    );
  });
}

/**
 * Traverses a form in the reverse document order and finds an INPUT element that matches the given name.
 */
function findPreviousFormItem(src, name) {
  return findFormItem(src, name, findPrevious);
}

function findNextFormItem(src, name) {
  return findFormItem(src, name, findNext);
}

// This method seems unused in the ecosystem, only grails-plugin was using it but it's blacklisted now
/**
 * Parse HTML into DOM.
 */
function parseHtml(html) {
  var c = document.createElement("div");
  c.innerHTML = html;
  return c.firstElementChild;
}

/**
 * Evaluates the script in global context.
 */
function geval(script) {
  // execScript chokes on "" but eval doesn't, so we need to reject it first.
  if (script == null || script == "") return;
  // see http://perfectionkills.com/global-eval-what-are-the-options/
  // note that execScript cannot return value
  (this.execScript || eval)(script);
}

/**
 * Emulate the firing of an event.
 *
 * @param {HTMLElement} element
 *      The element that will fire the event
 * @param {String} event
 *      like 'change', 'blur', etc.
 */
function fireEvent(element, event) {
  if (document.createEvent) {
    // dispatch for firefox + others
    var evt = document.createEvent("HTMLEvents");
    evt.initEvent(event, true, true); // event type,bubbling,cancelable
    return !element.dispatchEvent(evt);
  } else {
    // dispatch for IE
    var evt = document.createEventObject();
    return element.fireEvent("on" + event, evt);
  }
}

// shared tooltip object
var tooltip;

// Behavior rules
//========================================================
// using tag names in CSS selector makes the processing faster

/**
 * Updates the validation area for a form element
 * @param {HTMLElement} validationArea The validation area for a given form element
 * @param {string} content The content to update the validation area with
 */
function updateValidationArea(validationArea, content) {
  validationArea.classList.add("validation-error-area--visible");

  if (content === "<div/>") {
    validationArea.classList.remove("validation-error-area--visible");
    validationArea.style.height = "0px";
    validationArea.innerHTML = content;
  } else {
    // Only change content if different, causes an unnecessary animation otherwise
    if (validationArea.innerHTML !== content) {
      validationArea.innerHTML = content;
      validationArea.style.height =
        validationArea.children[0].offsetHeight + "px";

      // Only include the notice in the validation-error-area, move all other elements out
      if (validationArea.children.length > 1) {
        Array.from(validationArea.children)
          .slice(1)
          .forEach((element) => {
            validationArea.after(element);
          });
      }

      Behaviour.applySubtree(validationArea);
      // For errors with additional details, apply the subtree to the expandable details pane
      if (validationArea.nextElementSibling) {
        Behaviour.applySubtree(validationArea.nextElementSibling);
      }
    }
  }
}

function registerValidator(e) {
  // Retrieve the validation error area
  var tr = e
    .closest(".jenkins-form-item")
    .querySelector(".validation-error-area");
  if (!tr) {
    console.warn(
      "Couldn't find the expected validation element (.validation-error-area) for element",
      e.closest(".jenkins-form-item")
    );
    return;
  }
  // find the validation-error-area
  e.targetElement = tr;

  e.targetUrl = function () {
    var url = this.getAttribute("checkUrl");
    var depends = this.getAttribute("checkDependsOn");

    if (depends == null) {
      // legacy behaviour where checkUrl is a JavaScript
      try {
        return eval(url); // need access to 'this', so no 'geval'
      } catch (e) {
        if (window.console != null)
          console.warn(
            "Legacy checkUrl '" + url + "' is not valid JavaScript: " + e
          );
        if (window.YUI != null)
          YUI.log(
            "Legacy checkUrl '" + url + "' is not valid JavaScript: " + e,
            "warn"
          );
        return url; // return plain url as fallback
      }
    } else {
      var q = qs(this).addThis();
      if (depends.length > 0)
        depends.split(" ").each(
          TryEach(function (n) {
            q.nearBy(n);
          })
        );
      return url + q.toString();
    }
  };
  var method = e.getAttribute("checkMethod") || "post";

  var url = e.targetUrl();
  try {
    FormChecker.delayedCheck(url, method, e.targetElement);
  } catch (x) {
    // this happens if the checkUrl refers to a non-existing element.
    // don't let this kill off the entire JavaScript
    YAHOO.log(
      "Failed to register validation method: " +
        e.getAttribute("checkUrl") +
        " : " +
        e
    );
    return;
  }

  var checker = function () {
    const validationArea = this.targetElement;
    FormChecker.sendRequest(this.targetUrl(), {
      method: method,
      onComplete: function ({ status, responseText }) {
        // TODO Add i18n support
        const errorMessage = `<div class="error">An internal error occurred during form field validation (HTTP ${status}). Please reload the page and if the problem persists, ask the administrator for help.</div>`;
        updateValidationArea(
          validationArea,
          status === 200 ? responseText : errorMessage
        );
      },
    });
  };
  var oldOnchange = e.onchange;
  if (typeof oldOnchange == "function") {
    e.onchange = function () {
      checker.call(this);
      oldOnchange.call(this);
    };
  } else e.onchange = checker;

  var v = e.getAttribute("checkDependsOn");
  if (v) {
    v.split(" ").each(
      TryEach(function (name) {
        var c = findNearBy(e, name);
        if (c == null) {
          if (window.console != null)
            console.warn("Unable to find nearby " + name);
          if (window.YUI != null)
            YUI.log(
              "Unable to find a nearby control of the name " + name,
              "warn"
            );
          return;
        }
        $(c).observe("change", checker.bind(e));
      })
    );
  }

  e = null; // avoid memory leak
}

function registerRegexpValidator(e, regexp, message) {
  var tr = e
    .closest(".jenkins-form-item")
    .querySelector(".validation-error-area");
  if (!tr) {
    console.warn(
      "Couldn't find the expected parent element (.setting-main) for element",
      e.closest(".jenkins-form-item")
    );
    return;
  }
  // find the validation-error-area
  e.targetElement = tr;
  var checkMessage = e.getAttribute("checkMessage");
  if (checkMessage) message = checkMessage;
  var oldOnchange = e.onchange;
  e.onchange = function () {
    var set = oldOnchange != null ? oldOnchange.call(this) : false;
    if (this.value.match(regexp)) {
      if (!set) {
        updateValidationArea(this.targetElement, `<div/>`);
      }
    } else {
      updateValidationArea(
        this.targetElement,
        `<div class="error">${message}</div>`
      );
      set = true;
    }
    return set;
  };
  e.onchange.call(e);
  e = null; // avoid memory leak
}

/**
 * Add a validator for number fields which contains 'min', 'max' attribute
 * @param e Input element
 */
function registerMinMaxValidator(e) {
  var tr = e
    .closest(".jenkins-form-item")
    .querySelector(".validation-error-area");
  if (!tr) {
    console.warn(
      "Couldn't find the expected parent element (.setting-main) for element",
      e.closest(".jenkins-form-item")
    );
    return;
  }
  // find the validation-error-area
  e.targetElement = tr;
  var checkMessage = e.getAttribute("checkMessage");
  if (checkMessage) message = checkMessage;
  var oldOnchange = e.onchange;
  e.onchange = function () {
    var set = oldOnchange != null ? oldOnchange.call(this) : false;

    const min = this.getAttribute("min");
    const max = this.getAttribute("max");

    function isInteger(str) {
      return str.match(/^-?\d*$/) !== null;
    }

    if (isInteger(this.value)) {
      // Ensure the value is an integer
      if (min !== null && isInteger(min) && max !== null && isInteger(max)) {
        // Both min and max attributes are available

        if (min <= max) {
          // Add the validator if min <= max
          if (
            parseInt(min) > parseInt(this.value) ||
            parseInt(this.value) > parseInt(max)
          ) {
            // The value is out of range
            updateValidationArea(
              this.targetElement,
              `<div class="error">This value should be between ${min} and ${max}</div>`
            );
            set = true;
          } else {
            if (!set) {
              updateValidationArea(this.targetElement, `<div/>`);
            }
          }
        }
      } else if (
        min !== null &&
        isInteger(min) &&
        (max === null || !isInteger(max))
      ) {
        // There is only 'min' available

        if (parseInt(min) > parseInt(this.value)) {
          updateValidationArea(
            this.targetElement,
            `<div class="error">This value should be larger than ${min}</div>`
          );
          set = true;
        } else {
          if (!set) {
            updateValidationArea(this.targetElement, `<div/>`);
          }
        }
      } else if (
        (min === null || !isInteger(min)) &&
        max !== null &&
        isInteger(max)
      ) {
        // There is only 'max' available

        if (parseInt(max) < parseInt(this.value)) {
          updateValidationArea(
            this.targetElement,
            `<div class="error">This value should be less than ${max}</div>`
          );
          set = true;
        } else {
          if (!set) {
            updateValidationArea(this.targetElement, `<div/>`);
          }
        }
      }
    }
    return set;
  };
  e.onchange.call(e);
  e = null; // avoid memory leak
}

/**
 * Prevent user input 'e' or 'E' in <f:number>
 * @param event Input event
 */
function preventInputEe(event) {
  if (event.which === 69 || event.which === 101) {
    event.preventDefault();
  }
}

/**
 * Wraps a <button> into YUI button.
 *
 * @param e
 *      button element
 * @param onclick
 *      onclick handler
 * @return
 *      YUI Button widget.
 */
function makeButton(e, onclick) {
  var h = e.onclick;
  var clsName = e.className;
  var n = e.name;

  var attributes = {};
  // YUI Button class interprets value attribute of <input> as HTML
  // similar to how the child nodes of a <button> are treated as HTML.
  // in standard HTML, we wouldn't expect the former case, yet here we are!
  if (e.tagName === "INPUT") {
    attributes.label = e.value.escapeHTML();
  }
  var btn = new YAHOO.widget.Button(e, attributes);
  if (onclick != null) btn.addListener("click", onclick);
  if (h != null) btn.addListener("click", h);
  var be = btn.get("element");
  var classesSeparatedByWhitespace = clsName.split(" ");
  for (var i = 0; i < classesSeparatedByWhitespace.length; i++) {
    var singleClass = classesSeparatedByWhitespace[i];
    if (singleClass) {
      be.classList.add(singleClass);
    }
  }
  if (n)
    // copy the name
    be.setAttribute("name", n);

  // keep the data-* attributes from the source
  var length = e.attributes.length;
  for (var i = 0; i < length; i++) {
    var attribute = e.attributes[i];
    var attributeName = attribute.name;
    if (attributeName.startsWith("data-")) {
      btn._button.setAttribute(attributeName, attribute.value);
    }
  }
  return btn;
}

/*
    If we are inside 'to-be-removed' class, some HTML altering behaviors interact badly, because
    the behavior re-executes when the removed master copy gets reinserted later.
 */
function isInsideRemovable(e) {
  return Element.ancestors(e).find(function (f) {
    return f.hasClassName("to-be-removed");
  });
}

/**
 * Render the template captured by &lt;l:renderOnDemand> at the element 'e' and replace 'e' by the content.
 *
 * @param {HTMLElement} e
 *      The place holder element to be lazy-rendered.
 * @param {boolean} noBehaviour
 *      if specified, skip the application of behaviour rule.
 */
<<<<<<< HEAD
function renderOnDemand(e,callback,noBehaviour) {
    if (!e || !Element.hasClassName(e,"render-on-demand")) return;

    let proxyMethod = e.getAttribute('data-proxy-method');
    let proxyUrl = e.getAttribute('data-proxy-url');
    let proxyCrumb = e.getAttribute('data-proxy-crumb');
    let proxyMethods = e.getAttribute('data-proxy-args').split(",");

    var proxy = window[proxyMethod](proxyUrl, proxyCrumb, proxyMethods);
    proxy.render(function (t) {
        var contextTagName = e.parentNode.tagName;
        var c;
        if (contextTagName=="TBODY") {
            c = document.createElement("DIV");
            c.innerHTML = "<TABLE><TBODY>"+t.responseText+"</TBODY></TABLE>";
            c = c./*JENKINS-15494*/lastElementChild.firstElementChild;
        } else {
            c = document.createElement(contextTagName);
            c.innerHTML = t.responseText;
        }
=======
function renderOnDemand(e, callback, noBehaviour) {
  if (!e || !Element.hasClassName(e, "render-on-demand")) return;
  var proxy = eval(e.getAttribute("proxy"));
  proxy.render(function (t) {
    var contextTagName = e.parentNode.tagName;
    var c;
    if (contextTagName == "TBODY") {
      c = document.createElement("DIV");
      c.innerHTML = "<TABLE><TBODY>" + t.responseText + "</TBODY></TABLE>";
      c = c./*JENKINS-15494*/ lastElementChild.firstElementChild;
    } else {
      c = document.createElement(contextTagName);
      c.innerHTML = t.responseText;
    }
>>>>>>> 61ed0ffe

    var elements = [];
    while (c.firstElementChild != null) {
      var n = c.firstElementChild;
      e.parentNode.insertBefore(n, e);
      if (n.nodeType == 1 && !noBehaviour) elements.push(n);
    }
    Element.remove(e);

    evalInnerHtmlScripts(t.responseText, function () {
      Behaviour.applySubtree(elements, true);
      if (callback) callback(t);
    });
  });
}

/**
 * Finds all the script tags
 */
function evalInnerHtmlScripts(text, callback) {
  var q = [];
  var matchAll = new RegExp("<script([^>]*)>([\\S\\s]*?)</script>", "img");
  var matchOne = new RegExp("<script([^>]*)>([\\S\\s]*?)</script>", "im");
  var srcAttr = new RegExp("src=['\"]([^'\"]+)['\"]", "i");
  (text.match(matchAll) || []).map(function (s) {
    var m = s.match(srcAttr);
    if (m) {
      q.push(function (cont) {
        loadScript(m[1], cont);
      });
    } else {
      q.push(function (cont) {
        geval(s.match(matchOne)[2]);
        cont();
      });
    }
  });
  q.push(callback);
  sequencer(q);
}

/**
 * Take an array of (typically async) functions and run them in a sequence.
 * Each of the function in the array takes one 'continuation' parameter, and upon the completion
 * of the function it needs to invoke "continuation()" to signal the execution of the next function.
 */
function sequencer(fs) {
  var nullFunction = function () {};
  function next() {
    if (fs.length > 0) {
      (fs.shift() || nullFunction)(next);
    }
  }
  return next();
}

function progressBarOnClick() {
  var href = this.getAttribute("href");
  if (href != null) window.location = href;
}

function expandButton(e) {
  var link = e.target;
  while (!Element.hasClassName(link, "advancedLink")) link = link.parentNode;
  link.style.display = "none";
  $(link).next().style.display = "block";
  layoutUpdateCallback.call();
}

function labelAttachPreviousOnClick() {
  var e = $(this).previous();
  while (e != null) {
    if (e.classList.contains("jenkins-radio")) {
      e = e.querySelector("input");
    }
    if (e.tagName == "INPUT") {
      e.click();
      break;
    }
    e = e.previous();
  }
}

function helpButtonOnClick() {
  var tr =
    findFollowingTR(this, "help-area", "help-sibling") ||
    findFollowingTR(this, "help-area", "setting-help") ||
    findFollowingTR(this, "help-area");
  var div = $(tr).down();
  if (!div.hasClassName("help")) div = div.next().down();

  if (div.style.display != "block") {
    div.style.display = "block";
    // make it visible
    new Ajax.Request(this.getAttribute("helpURL"), {
      method: "get",
      onSuccess: function (x) {
        // Which plugin is this from?
        var from = x.getResponseHeader("X-Plugin-From");
        div.innerHTML =
          x.responseText +
          (from ? "<div class='from-plugin'>" + from + "</div>" : "");

        // Ensure links open in new window unless explicitly specified otherwise
        var links = div.getElementsByTagName("a");
        for (var i = 0; i < links.length; i++) {
          var link = links[i];
          if (link.hasAttribute("href")) {
            // ignore document anchors
            if (!link.hasAttribute("target")) {
              link.setAttribute("target", "_blank");
            }
            if (!link.hasAttribute("rel")) {
              link.setAttribute("rel", "noopener noreferrer");
            }
          }
        }
        layoutUpdateCallback.call();
      },
      onFailure: function (x) {
        div.innerHTML =
          "<b>ERROR</b>: Failed to load help file: " + x.statusText;
        layoutUpdateCallback.call();
      },
    });
  } else {
    div.style.display = "none";
    layoutUpdateCallback.call();
  }

  return false;
}

function isGeckoCommandKey() {
  return Prototype.Browser.Gecko && event.keyCode == 224;
}
function isOperaCommandKey() {
  return Prototype.Browser.Opera && event.keyCode == 17;
}
function isWebKitCommandKey() {
  return (
    Prototype.Browser.WebKit && (event.keyCode == 91 || event.keyCode == 93)
  );
}
function isCommandKey() {
  return isGeckoCommandKey() || isOperaCommandKey() || isWebKitCommandKey();
}
function isReturnKeyDown() {
  return event.type == "keydown" && event.keyCode == Event.KEY_RETURN;
}
function getParentForm(element) {
  if (element == null) throw "not found a parent form";
  if (element instanceof HTMLFormElement) return element;

  return getParentForm(element.parentNode);
}

// figure out the corresponding end marker
function findEnd(e) {
  for (var depth = 0; ; e = $(e).next()) {
    if (Element.hasClassName(e, "rowvg-start")) depth++;
    if (Element.hasClassName(e, "rowvg-end")) depth--;
    if (depth == 0) return e;
  }
}

function makeOuterVisible(b) {
  this.outerVisible = b;
  this.updateVisibility();
}

function makeInnerVisible(b) {
  this.innerVisible = b;
  this.updateVisibility();
}

function updateVisibility() {
  var display = this.outerVisible && this.innerVisible;
  for (var e = this.start; e != this.end; e = $(e).next()) {
    if (e.rowVisibilityGroup && e != this.start) {
      e.rowVisibilityGroup.makeOuterVisible(this.innerVisible);
      e = e.rowVisibilityGroup.end; // the above call updates visibility up to e.rowVisibilityGroup.end inclusive
    } else {
      if (display) {
        e.style.display = "";
        e.classList.remove("form-container--hidden");
      } else {
        // TODO remove display once tab bar (ConfigTableMetaData) is able to handle hidden tabs via class and not just display
        e.style.display = "none";
        e.classList.add("form-container--hidden");
      }
    }
  }
  layoutUpdateCallback.call();
}

function rowvgStartEachRow(recursive, f) {
  if (recursive) {
    for (var e = this.start; e != this.end; e = $(e).next()) f(e);
  } else {
    throw "not implemented yet";
  }
}

(function () {
  var p = 20;
  Behaviour.specify("BODY", "body", ++p, function () {
    tooltip = new YAHOO.widget.Tooltip("tt", { context: [], zindex: 999 });
  });

  Behaviour.specify("TABLE.sortable", "table-sortable", ++p, function (e) {
    // sortable table
    e.sortable = new Sortable.Sortable(e);
  });

  Behaviour.specify(
    "TABLE.progress-bar",
    "table-progress-bar",
    ++p,
    function (e) {
      // progressBar.jelly
      e.onclick = progressBarOnClick;
    }
  );

  Behaviour.specify(
    "INPUT.expand-button",
    "input-expand-button",
    ++p,
    function (e) {
      makeButton(e, expandButton);
    }
  );

  // <label> that doesn't use ID, so that it can be copied in <repeatable>
  Behaviour.specify(
    "LABEL.attach-previous",
    "label-attach-previous",
    ++p,
    function (e) {
      e.onclick = labelAttachPreviousOnClick;
    }
  );

  // form fields that are validated via AJAX call to the server
  // elements with this class should have two attributes 'checkUrl' that evaluates to the server URL.
  Behaviour.specify(
    "INPUT.validated",
    "input-validated",
    ++p,
    registerValidator
  );
  Behaviour.specify(
    "SELECT.validated",
    "select-validated",
    ++p,
    registerValidator
  );
  Behaviour.specify(
    "TEXTAREA.validated",
    "textarea-validated",
    ++p,
    registerValidator
  );

  // validate required form values
  Behaviour.specify("INPUT.required", "input-required", ++p, function (e) {
    registerRegexpValidator(e, /./, "Field is required");
  });

  // validate form values to be an integer
  Behaviour.specify("INPUT.number", "input-number", ++p, function (e) {
    e.addEventListener("keypress", preventInputEe);
    registerMinMaxValidator(e);
    registerRegexpValidator(e, /^((\-?\d+)|)$/, "Not an integer");
  });

  Behaviour.specify(
    "INPUT.number-required",
    "input-number-required",
    ++p,
    function (e) {
      e.addEventListener("keypress", preventInputEe);
      registerMinMaxValidator(e);
      registerRegexpValidator(e, /^\-?(\d+)$/, "Not an integer");
    }
  );

  Behaviour.specify(
    "INPUT.non-negative-number-required",
    "input-non-negative-number-required",
    ++p,
    function (e) {
      e.addEventListener("keypress", preventInputEe);
      registerMinMaxValidator(e);
      registerRegexpValidator(e, /^\d+$/, "Not a non-negative integer");
    }
  );

  Behaviour.specify(
    "INPUT.positive-number",
    "input-positive-number",
    ++p,
    function (e) {
      e.addEventListener("keypress", preventInputEe);
      registerMinMaxValidator(e);
      registerRegexpValidator(e, /^(\d*[1-9]\d*|)$/, "Not a positive integer");
    }
  );

  Behaviour.specify(
    "INPUT.positive-number-required",
    "input-positive-number-required",
    ++p,
    function (e) {
      e.addEventListener("keypress", preventInputEe);
      registerMinMaxValidator(e);
      registerRegexpValidator(e, /^[1-9]\d*$/, "Not a positive integer");
    }
  );

  Behaviour.specify(
    "INPUT.auto-complete",
    "input-auto-complete",
    ++p,
    function (e) {
      // form field with auto-completion support
      // insert the auto-completion container
      var div = document.createElement("DIV");
      e.parentNode.insertBefore(div, $(e).next() || null);
      e.style.position = "relative"; // or else by default it's absolutely positioned, making "width:100%" break

      var ds = new YAHOO.util.XHRDataSource(e.getAttribute("autoCompleteUrl"));
      ds.responseType = YAHOO.util.XHRDataSource.TYPE_JSON;
      ds.responseSchema = {
        resultsList: "suggestions",
        fields: ["name"],
      };

      // Instantiate the AutoComplete
      var ac = new YAHOO.widget.AutoComplete(e, div, ds);
      ac.generateRequest = function (query) {
        return "?value=" + query;
      };
      ac.autoHighlight = false;
      ac.prehighlightClassName = "yui-ac-prehighlight";
      ac.animSpeed = 0;
      ac.formatResult = ac.formatEscapedResult;
      ac.useShadow = true;
      ac.autoSnapContainer = true;
      ac.delimChar = e.getAttribute("autoCompleteDelimChar");
      ac.doBeforeExpandContainer = function (textbox, container) {
        // adjust the width every time we show it
        container.style.width = textbox.clientWidth + "px";
        var Dom = YAHOO.util.Dom;
        Dom.setXY(container, [
          Dom.getX(textbox),
          Dom.getY(textbox) + textbox.offsetHeight,
        ]);
        return true;
      };
    }
  );

  Behaviour.specify(
    "A.jenkins-help-button",
    "a-jenkins-help-button",
    ++p,
    function (e) {
      e.onclick = helpButtonOnClick;
      e.tabIndex = 9999; // make help link unnavigable from keyboard
      e.parentNode.parentNode.addClassName("has-help");
    }
  );

  // legacy class name
  Behaviour.specify("A.help-button", "a-help-button", ++p, function (e) {
    e.onclick = helpButtonOnClick;
    e.tabIndex = 9999; // make help link unnavigable from keyboard
    e.parentNode.parentNode.addClassName("has-help");
  });

  // Script Console : settings and shortcut key
  Behaviour.specify("TEXTAREA.script", "textarea-script", ++p, function (e) {
    (function () {
      var cmdKeyDown = false;
      var mode = e.getAttribute("script-mode") || "text/x-groovy";
      var readOnly = eval(e.getAttribute("script-readOnly")) || false;

      var w = CodeMirror.fromTextArea(e, {
        mode: mode,
        lineNumbers: true,
        matchBrackets: true,
        readOnly: readOnly,
        onKeyEvent: function (editor, event) {
          function saveAndSubmit() {
            editor.save();
            getParentForm(e).submit();
            event.stop();
          }

          // Mac (Command + Enter)
          if (navigator.userAgent.indexOf("Mac") > -1) {
            if (event.type == "keydown" && isCommandKey()) {
              cmdKeyDown = true;
            }
            if (event.type == "keyup" && isCommandKey()) {
              cmdKeyDown = false;
            }
            if (cmdKeyDown && isReturnKeyDown()) {
              saveAndSubmit();
              return true;
            }

            // Windows, Linux (Ctrl + Enter)
          } else {
            if (event.ctrlKey && isReturnKeyDown()) {
              saveAndSubmit();
              return true;
            }
          }
        },
      }).getWrapperElement();
    })();
  });

  // deferred client-side clickable map.
  // this is useful where the generation of <map> element is time consuming
  Behaviour.specify("IMG[lazymap]", "img-lazymap-", ++p, function (e) {
    new Ajax.Request(e.getAttribute("lazymap"), {
      method: "get",
      onSuccess: function (x) {
        var div = document.createElement("div");
        document.body.appendChild(div);
        div.innerHTML = x.responseText;
        var id = "map" + iota++;
        div.firstElementChild.setAttribute("name", id);
        e.setAttribute("usemap", "#" + id);
      },
    });
  });

  // Native browser resizing doesn't work for CodeMirror textboxes so let's create our own
  Behaviour.specify(".CodeMirror", "codemirror", ++p, function (codemirror) {
    const MIN_HEIGHT = Math.min(200, codemirror.clientHeight);

    const resizer = document.createElement("div");
    resizer.className = "jenkins-codemirror-resizer";

    let start_x;
    let start_y;
    let start_h;

    function height_of($el) {
      return parseInt(window.getComputedStyle($el).height.replace(/px$/, ""));
    }

    function on_drag(e) {
      codemirror.CodeMirror.setSize(
        null,
        Math.max(MIN_HEIGHT, start_h + e.y - start_y) + "px"
      );
    }

    function on_release() {
      document.body.removeEventListener("mousemove", on_drag);
      window.removeEventListener("mouseup", on_release);
    }

    resizer.addEventListener("mousedown", function (e) {
      start_x = e.x;
      start_y = e.y;
      start_h = height_of(codemirror);

      document.body.addEventListener("mousemove", on_drag);
      window.addEventListener("mouseup", on_release);
    });

    codemirror.parentNode.insertBefore(resizer, codemirror.nextSibling);
  });

  // structured form submission
  Behaviour.specify("FORM", "form", ++p, function (form) {
    crumb.appendToForm(form);
    if (Element.hasClassName(form, "no-json")) return;
    // add the hidden 'json' input field, which receives the form structure in JSON
    var div = document.createElement("div");
    div.innerHTML = "<input type=hidden name=json value=init>";
    form.appendChild(div);

    var oldOnsubmit = form.onsubmit;
    if (typeof oldOnsubmit == "function") {
      form.onsubmit = function () {
        return buildFormTree(this) && oldOnsubmit.call(this);
      };
    } else {
      form.onsubmit = function () {
        return buildFormTree(this);
      };
    }

    form = null; // memory leak prevention
  });

  // hook up tooltip.
  //   add nodismiss="" if you'd like to display the tooltip forever as long as the mouse is on the element.
  Behaviour.specify("[tooltip]", "-tooltip-", ++p, function (e) {
    applyTooltip(e, e.getAttribute("tooltip"));
  });

  Behaviour.specify(
    "INPUT.submit-button",
    "input-submit-button",
    ++p,
    function (e) {
      makeButton(e);
    }
  );

  Behaviour.specify("INPUT.yui-button", "input-yui-button", ++p, function (e) {
    makeButton(e);
  });

  Behaviour.specify(
    "TR.optional-block-start,DIV.tr.optional-block-start",
    "tr-optional-block-start-div-tr-optional-block-start",
    ++p,
    function (e) {
      // see optionalBlock.jelly
      // Get the `input` from the checkbox container
      var checkbox = e.querySelector("input[type='checkbox']");

      // Set start.ref to checkbox in preparation of row-set-end processing
      e.setAttribute("ref", (checkbox.id = "cb" + iota++));
    }
  );

  // see RowVisibilityGroupTest
  Behaviour.specify(
    "TR.rowvg-start,DIV.tr.rowvg-start",
    "tr-rowvg-start-div-tr-rowvg-start",
    ++p,
    function (e) {
      e.rowVisibilityGroup = {
        outerVisible: true,
        innerVisible: true,
        /**
         * TR that marks the beginning of this visibility group.
         */
        start: e,
        /**
         * TR that marks the end of this visibility group.
         */
        end: findEnd(e),

        /**
         * Considers the visibility of the row group from the point of view of outside.
         * If you think of a row group like a logical DOM node, this is akin to its .style.display.
         */
        makeOuterVisible: makeOuterVisible,

        /**
         * Considers the visibility of the rows in this row group. Since all the rows in a rowvg
         * shares the single visibility, this just needs to be one boolean, as opposed to many.
         *
         * If you think of a row group like a logical DOM node, this is akin to its children's .style.display.
         */
        makeInnerVisible: makeInnerVisible,

        /**
         * Based on innerVisible and outerVisible, update the relevant rows' actual CSS display attribute.
         */
        updateVisibility: updateVisibility,

        /**
         * Enumerate each row and pass that to the given function.
         *
         * @param {boolean} recursive
         *      If true, this visits all the rows from nested visibility groups.
         */
        eachRow: rowvgStartEachRow,
      };
    }
  );

  Behaviour.specify(
    "INPUT.optional-block-event-item",
    "input-optional-block-event-item",
    ++p,
    function (e) {
      e.addEventListener("click", function () {
        updateOptionalBlock(e, true);
      });
    }
  );

  Behaviour.specify(
    "TR.row-set-end,DIV.tr.row-set-end",
    "tr-row-set-end-div-tr-row-set-end",
    ++p,
    function (e) {
      // see rowSet.jelly and optionalBlock.jelly
      // figure out the corresponding start block
      e = $(e);
      var end = e;

      for (var depth = 0; ; e = e.previous()) {
        if (e.hasClassName("row-set-end")) depth++;
        if (e.hasClassName("row-set-start")) depth--;
        if (depth == 0) break;
      }
      var start = e;

      // @ref on start refers to the ID of the element that controls the JSON object created from these rows
      // if we don't find it, turn the start node into the governing node (thus the end result is that you
      // created an intermediate JSON object that's always on.)
      var ref = start.getAttribute("ref");
      if (ref == null) start.id = ref = "rowSetStart" + iota++;

      applyNameRef(start, end, ref);
    }
  );

  Behaviour.specify(
    "TR.optional-block-start,DIV.tr.optional-block-start",
    "tr-optional-block-start-div-tr-optional-block-start-2",
    ++p,
    function (e) {
      // see optionalBlock.jelly
      // this is suffixed by a pointless string so that two processing for optional-block-start
      // can sandwich row-set-end
      // this requires "TR.row-set-end" to mark rows
      // Get the `input` from the checkbox container
      var checkbox = e.querySelector("input[type='checkbox']");
      updateOptionalBlock(checkbox, false);
    }
  );

  // image that shows [+] or [-], with hover effect.
  // oncollapsed and onexpanded will be called when the button is triggered.
  Behaviour.specify("IMG.fold-control", "img-fold-control", ++p, function (e) {
    function changeTo(e, img) {
      var src = e.src;
      e.src =
        src.substring(0, src.lastIndexOf("/")) +
        "/" +
        e.getAttribute("state") +
        img;
    }
    e.onmouseover = function () {
      changeTo(this, "-hover.png");
    };
    e.onmouseout = function () {
      changeTo(this, ".png");
    };
    e.parentNode.onclick = function (event) {
      var e = this.firstElementChild;
      var s = e.getAttribute("state");
      if (s == "plus") {
        e.setAttribute("state", "minus");
        if (e.onexpanded) e.onexpanded();
      } else {
        e.setAttribute("state", "plus");
        if (e.oncollapsed) e.oncollapsed();
      }
      changeTo(e, "-hover.png");
      YAHOO.util.Event.stopEvent(event);
      return false;
    };
    e = null; // memory leak prevention
  });

  // editableComboBox.jelly
  Behaviour.specify("INPUT.combobox", "input-combobox", ++p, function (c) {
    // Next element after <input class="combobox"/> should be <div class="combobox-values">
    var vdiv = $(c).next();
    if (vdiv.hasClassName("combobox-values")) {
      createComboBox(c, function () {
        return vdiv.childElements().collect(function (value) {
          return value.getAttribute("value");
        });
      });
    }
  });

  // dropdownList.jelly
  Behaviour.specify(
    "SELECT.dropdownList",
    "select-dropdownlist",
    ++p,
    function (e) {
      if (isInsideRemovable(e)) return;

      var subForms = [];
      var start = findInFollowingTR(e, "dropdownList-container"),
        end;

      do {
        start = start.firstElementChild;
      } while (start && !isTR(start));

      if (start && !Element.hasClassName(start, "dropdownList-start"))
        start = findFollowingTR(start, "dropdownList-start");
      while (start != null) {
        subForms.push(start);
        start = findFollowingTR(start, "dropdownList-start");
      }

      // control visibility
      function updateDropDownList() {
        for (var i = 0; i < subForms.length; i++) {
          var show = e.selectedIndex == i;
          var f = $(subForms[i]);

          if (show) renderOnDemand(f.next());
          f.rowVisibilityGroup.makeInnerVisible(show);

          // TODO: this is actually incorrect in the general case if nested vg uses field-disabled
          // so far dropdownList doesn't create such a situation.
          f.rowVisibilityGroup.eachRow(
            true,
            show
              ? function (e) {
                  e.removeAttribute("field-disabled");
                }
              : function (e) {
                  e.setAttribute("field-disabled", "true");
                }
          );
        }
      }

      e.onchange = updateDropDownList;

      updateDropDownList();
    }
  );

  Behaviour.specify("A.showDetails", "a-showdetails", ++p, function (e) {
    e.onclick = function () {
      this.style.display = "none";
      $(this).next().style.display = "block";
      layoutUpdateCallback.call();
      return false;
    };
    e = null; // avoid memory leak
  });

  Behaviour.specify(
    "DIV.behavior-loading",
    "div-behavior-loading",
    ++p,
    function (e) {
      e.classList.add("behavior-loading--hidden");
    }
  );

  Behaviour.specify(
    ".button-with-dropdown",
    "-button-with-dropdown",
    ++p,
    function (e) {
      new YAHOO.widget.Button(e, { type: "menu", menu: $(e).next() });
    }
  );

  Behaviour.specify(".track-mouse", "-track-mouse", ++p, function (element) {
    var DOM = YAHOO.util.Dom;

    $(element).observe("mouseenter", function () {
      element.addClassName("mouseover");

      var mousemoveTracker = function (event) {
        var elementRegion = DOM.getRegion(element);
        if (
          event.x < elementRegion.left ||
          event.x > elementRegion.right ||
          event.y < elementRegion.top ||
          event.y > elementRegion.bottom
        ) {
          element.removeClassName("mouseover");
          Element.stopObserving(document, "mousemove", mousemoveTracker);
        }
      };
      Element.observe(document, "mousemove", mousemoveTracker);
    });
  });

  window.addEventListener("load", function () {
    // Add a class to the bottom bar when it's stuck to the bottom of the screen
    const el = document.querySelector("#bottom-sticker");
    if (el) {
      const observer = new IntersectionObserver(
        ([e]) =>
          e.target.classList.toggle(
            "bottom-sticker-inner--stuck",
            e.intersectionRatio < 1
          ),
        { threshold: [1] }
      );

      observer.observe(el);
    }
  });

  /**
   * Function that provides compatibility to the checkboxes without title on an f:entry
   *
   * When a checkbox is generated by setting the title on the f:entry like
   *     <f:entry field="rebaseBeforePush" title="${%Rebase Before Push}">
   *         <f:checkbox />
   *     </f:entry>
   * This function will copy the title from the .setting-name field to the checkbox label.
   * It will also move the help button.
   *
   * @param {HTMLLabelElement} label
   */
  Behaviour.specify(
    "label.js-checkbox-label-empty",
    "form-fallbacks",
    1000,
    function (label) {
      var labelParent = label.parentElement.parentElement;

      if (!labelParent.classList.contains("setting-main")) return;

      function findSettingName(formGroup) {
        for (var i = 0; i < formGroup.childNodes.length; i++) {
          var child = formGroup.childNodes[i];
          if (
            child.classList.contains("jenkins-form-label") ||
            child.classList.contains("setting-name")
          )
            return child;
        }
      }

      var settingName = findSettingName(labelParent.parentNode);
      if (settingName == undefined) return;
      var jenkinsHelpButton = settingName.querySelector(".jenkins-help-button");
      var helpLink =
        jenkinsHelpButton !== null
          ? jenkinsHelpButton
          : settingName.querySelector(".setting-help");

      if (helpLink) {
        labelParent.classList.add("help-sibling");
        labelParent.classList.add("jenkins-checkbox-help-wrapper");
        labelParent.appendChild(helpLink);
      }

      labelParent.parentNode.removeChild(settingName);

      // Copy setting-name text and append it to the checkbox label
      var labelText = settingName.innerText;

      var spanTag = document.createElement("span");
      spanTag.innerHTML = labelText;
      label.appendChild(spanTag);
    }
  );

  // stop button JS cannot be done as adjunct, as it can be inside an Ajax response
  Behaviour.specify(
    ".stop-button-link",
    "stop-button-link",
    0,
    function (link) {
      let question = link.getAttribute("data-confirm");
      let url = link.getAttribute("href");
      link.addEventListener("click", function (e) {
        e.preventDefault();
        if (question !== null) {
          if (!confirm(question)) {
            return;
          }
        }
        new Ajax.Request(url);
      });
    }
  );
})();

var hudsonRules = {}; // legacy name
// now empty, but plugins can stuff things in here later:
Behaviour.register(hudsonRules);

function applyTooltip(e, text) {
  // copied from YAHOO.widget.Tooltip.prototype.configContext to efficiently add a new element
  // event registration via YAHOO.util.Event.addListener leaks memory, so do it by ourselves here
  e.onmouseover = function (ev) {
    var delay = this.getAttribute("nodismiss") != null ? 99999999 : 5000;
    tooltip.cfg.setProperty("autodismissdelay", delay);
    return tooltip.onContextMouseOver.call(
      this,
      YAHOO.util.Event.getEvent(ev),
      tooltip
    );
  };
  e.onmousemove = function (ev) {
    return tooltip.onContextMouseMove.call(
      this,
      YAHOO.util.Event.getEvent(ev),
      tooltip
    );
  };
  e.onmouseout = function (ev) {
    return tooltip.onContextMouseOut.call(
      this,
      YAHOO.util.Event.getEvent(ev),
      tooltip
    );
  };
  e.title = text;
  e = null; // avoid memory leak
}

var Path = {
  tail: function (p) {
    var idx = p.lastIndexOf("/");
    if (idx < 0) return p;
    return p.substring(idx + 1);
  },
};

/**
 * Install change handlers based on the 'fillDependsOn' attribute.
 */
function refillOnChange(e, onChange) {
  var deps = [];

  function h() {
    var params = {};
    deps.each(
      TryEach(function (d) {
        params[d.name] = controlValue(d.control);
      })
    );
    onChange(params);
  }
  var v = e.getAttribute("fillDependsOn");
  if (v != null) {
    v.split(" ").each(
      TryEach(function (name) {
        var c = findNearBy(e, name);
        if (c == null) {
          if (window.console != null)
            console.warn("Unable to find nearby " + name);
          if (window.YUI != null)
            YUI.log(
              "Unable to find a nearby control of the name " + name,
              "warn"
            );
          return;
        }
        $(c).observe("change", h);
        deps.push({ name: Path.tail(name), control: c });
      })
    );
  }
  h(); // initial fill
}

function xor(a, b) {
  // convert both values to boolean by '!' and then do a!=b
  return !a != !b;
}

// used by editableDescription.jelly to replace the description field with a form
function replaceDescription() {
  var d = document.getElementById("description");
  $(d).down().next().innerHTML = "<div class='jenkins-spinner'></div>";
  new Ajax.Request("./descriptionForm", {
    onComplete: function (x) {
      d.innerHTML = x.responseText;
      evalInnerHtmlScripts(x.responseText, function () {
        Behaviour.applySubtree(d);
        d.getElementsByTagName("TEXTAREA")[0].focus();
      });
      layoutUpdateCallback.call();
    },
  });
  return false;
}

/**
 * Indicates that form fields from rows [s,e) should be grouped into a JSON object,
 * and attached under the element identified by the specified id.
 */
function applyNameRef(s, e, id) {
  $(id).groupingNode = true;
  // s contains the node itself
  applyNameRefHelper(s, e, id);
}

function applyNameRefHelper(s, e, id) {
  if (s === null) return;
  for (var x = $(s).next(); x != e; x = x.next()) {
    // to handle nested <f:rowSet> correctly, don't overwrite the existing value
    if (x.getAttribute("nameRef") == null) {
      x.setAttribute("nameRef", id);
      if (x.hasClassName("tr"))
        applyNameRefHelper(x.firstElementChild, null, id);
    }
  }
}

// used by optionalBlock.jelly to update the form status
//   @param c     checkbox element
function updateOptionalBlock(c, scroll) {
  // find the start TR
  var s = $(c);
  while (!s.hasClassName("optional-block-start")) s = s.up();

  // find the beginning of the rowvg
  var vg = s;
  while (!vg.hasClassName("rowvg-start")) vg = vg.next();

  var checked = xor(c.checked, Element.hasClassName(c, "negative"));

  vg.rowVisibilityGroup.makeInnerVisible(checked);

  if (checked && scroll) {
    var D = YAHOO.util.Dom;

    var r = D.getRegion(s);
    r = r.union(D.getRegion(vg.rowVisibilityGroup.end));
    scrollIntoView(r);
  }

  if (c.name == "hudson-tools-InstallSourceProperty") {
    // Hack to hide tool home when "Install automatically" is checked.
    var homeField = findPreviousFormItem(c, "home");
    if (homeField != null && homeField.value == "") {
      var tr =
        findAncestor(homeField, "TR") || findAncestorClass(homeField, "tr");
      if (tr != null) {
        tr.style.display = c.checked ? "none" : "";
        layoutUpdateCallback.call();
      }
    }
  }
}

//
// Auto-scroll support for progressive log output.
//   See http://radio.javaranch.com/pascarello/2006/08/17/1155837038219.html
//
function AutoScroller(scrollContainer) {
  // get the height of the viewport.
  // See http://www.howtocreate.co.uk/tutorials/javascript/browserwindow
  function getViewportHeight() {
    if (typeof window.innerWidth == "number") {
      //Non-IE
      return window.innerHeight;
    } else if (
      document.documentElement &&
      (document.documentElement.clientWidth ||
        document.documentElement.clientHeight)
    ) {
      //IE 6+ in 'standards compliant mode'
      return document.documentElement.clientHeight;
    } else if (
      document.body &&
      (document.body.clientWidth || document.body.clientHeight)
    ) {
      //IE 4 compatible
      return document.body.clientHeight;
    }
    return null;
  }

  return {
    bottomThreshold: 25,
    scrollContainer: scrollContainer,

    getCurrentHeight: function () {
      var scrollDiv = $(this.scrollContainer);

      if (scrollDiv.scrollHeight > 0) return scrollDiv.scrollHeight;
      else if (scrollDiv.offsetHeight > 0) return scrollDiv.offsetHeight;

      return null; // huh?
    },

    // return true if we are in the "stick to bottom" mode
    isSticking: function () {
      var scrollDiv = $(this.scrollContainer);
      var currentHeight = this.getCurrentHeight();

      // when used with the BODY tag, the height needs to be the viewport height, instead of
      // the element height.
      //var height = ((scrollDiv.style.pixelHeight) ? scrollDiv.style.pixelHeight : scrollDiv.offsetHeight);
      var height = getViewportHeight();
      var scrollPos = Math.max(
        scrollDiv.scrollTop,
        document.documentElement.scrollTop
      );
      var diff = currentHeight - scrollPos - height;
      // window.alert("currentHeight=" + currentHeight + ",scrollTop=" + scrollDiv.scrollTop + ",height=" + height);

      return diff < this.bottomThreshold;
    },

    scrollToBottom: function () {
      var scrollDiv = $(this.scrollContainer);
      var currentHeight = this.getCurrentHeight();
      if (document.documentElement)
        document.documentElement.scrollTop = currentHeight;
      scrollDiv.scrollTop = currentHeight;
    },
  };
}

// scroll the current window to display the given element or the region.
function scrollIntoView(e) {
  function calcDelta(ex1, ex2, vx1, vw) {
    var vx2 = vx1 + vw;
    var a;
    a = Math.min(vx1 - ex1, vx2 - ex2);
    if (a > 0) return -a;
    a = Math.min(ex1 - vx1, ex2 - vx2);
    if (a > 0) return a;
    return 0;
  }

  var D = YAHOO.util.Dom;

  var r;
  if (e.tagName != null) r = D.getRegion(e);
  else r = e;

  var dx = calcDelta(
    r.left,
    r.right,
    document.body.scrollLeft,
    D.getViewportWidth()
  );
  var dy = calcDelta(
    r.top,
    r.bottom,
    document.body.scrollTop,
    D.getViewportHeight()
  );
  window.scrollBy(dx, dy);
}

// used in expandableTextbox.jelly to change a input field into a text area
function expandTextArea(button, id) {
  button.style.display = "none";
  var field = button.parentNode.previousSibling.children[0];
  var value = field.value.replace(/ +/g, "\n");

  var n = button;
  while (!n.classList.contains("expanding-input") && n.tagName != "TABLE") {
    n = n.parentNode;
  }

  var parent = n.parentNode;
  parent.innerHTML = "<textarea rows=8 class='jenkins-input'></textarea>";
  var textArea = parent.childNodes[0];
  textArea.name = field.name;
  textArea.value = value;

  layoutUpdateCallback.call();
}

// refresh a part of the HTML specified by the given ID,
// by using the contents fetched from the given URL.
function refreshPart(id, url) {
  var intervalID = null;
  var f = function () {
    if (isPageVisible()) {
      new Ajax.Request(url, {
        onSuccess: function (rsp) {
          var hist = $(id);
          if (hist == null) {
            console.log("There's no element that has ID of " + id);
            if (intervalID !== null) window.clearInterval(intervalID);
            return;
          }
          if (!rsp.responseText) {
            console.log(
              "Failed to retrieve response for ID " +
                id +
                ", perhaps Jenkins is unavailable"
            );
            return;
          }
          var p = hist.up();

          var div = document.createElement("div");
          div.innerHTML = rsp.responseText;

          var node = $(div).firstDescendant();
          p.replaceChild(node, hist);

          Behaviour.applySubtree(node);
          layoutUpdateCallback.call();
        },
      });
    }
  };
  // if run as test, just do it once and do it now to make sure it's working,
  // but don't repeat.
  if (isRunAsTest) f();
  else intervalID = window.setInterval(f, 5000);
}

/*
    Perform URL encode.
    Taken from http://www.cresc.co.jp/tech/java/URLencoding/JavaScript_URLEncoding.htm
    @deprecated Use standard javascript method "encodeURIComponent" instead
*/
function encode(str) {
  var s, u;
  var s0 = ""; // encoded str

  for (var i = 0; i < str.length; i++) {
    // scan the source
    s = str.charAt(i);
    u = str.charCodeAt(i); // get unicode of the char

    if (s == " ") {
      s0 += "+";
    } // SP should be converted to "+"
    else {
      if (
        u == 0x2a ||
        u == 0x2d ||
        u == 0x2e ||
        u == 0x5f ||
        (u >= 0x30 && u <= 0x39) ||
        (u >= 0x41 && u <= 0x5a) ||
        (u >= 0x61 && u <= 0x7a)
      ) {
        // check for escape
        s0 = s0 + s; // don't escape
      } else {
        // escape
        if (u >= 0x0 && u <= 0x7f) {
          // single byte format
          s = "0" + u.toString(16);
          s0 += "%" + s.substr(s.length - 2);
        } else if (u > 0x1fffff) {
          // quaternary byte format (extended)
          s0 += "%" + (0xf0 + ((u & 0x1c0000) >> 18)).toString(16);
          s0 += "%" + (0x80 + ((u & 0x3f000) >> 12)).toString(16);
          s0 += "%" + (0x80 + ((u & 0xfc0) >> 6)).toString(16);
          s0 += "%" + (0x80 + (u & 0x3f)).toString(16);
        } else if (u > 0x7ff) {
          // triple byte format
          s0 += "%" + (0xe0 + ((u & 0xf000) >> 12)).toString(16);
          s0 += "%" + (0x80 + ((u & 0xfc0) >> 6)).toString(16);
          s0 += "%" + (0x80 + (u & 0x3f)).toString(16);
        } else {
          // double byte format
          s0 += "%" + (0xc0 + ((u & 0x7c0) >> 6)).toString(16);
          s0 += "%" + (0x80 + (u & 0x3f)).toString(16);
        }
      }
    }
  }
  return s0;
}

// when there are multiple form elements of the same name,
// this method returns the input field of the given name that pairs up
// with the specified 'base' input element.
Form.findMatchingInput = function (base, name) {
  // find the FORM element that owns us
  var f = base;
  while (f.tagName != "FORM") f = f.parentNode;

  var bases = Form.getInputs(f, null, base.name);
  var targets = Form.getInputs(f, null, name);

  for (var i = 0; i < bases.length; i++) {
    if (bases[i] == base) return targets[i];
  }

  return null; // not found
};

function toQueryString(params) {
  var query = "";
  if (params) {
    for (var paramName in params) {
      if (params.hasOwnProperty(paramName)) {
        if (query === "") {
          query = "?";
        } else {
          query += "&";
        }
        query += paramName + "=" + encodeURIComponent(params[paramName]);
      }
    }
  }
  return query;
}

function getElementOverflowParams(element) {
  // First we force it to wrap so we can get those dimension.
  // Then we force it to "nowrap", so we can get those dimension.
  // We can then compare the two sets, which will indicate if
  // wrapping is potentially happening, or not.

  // Force it to wrap.
  element.classList.add("force-wrap");
  var wrappedClientWidth = element.clientWidth;
  var wrappedClientHeight = element.clientHeight;
  element.classList.remove("force-wrap");

  // Force it to nowrap. Return the comparisons.
  element.classList.add("force-nowrap");
  var nowrapClientHeight = element.clientHeight;
  try {
    var overflowParams = {
      element: element,
      clientWidth: wrappedClientWidth,
      scrollWidth: element.scrollWidth,
      isOverflowed: wrappedClientHeight > nowrapClientHeight,
    };
    return overflowParams;
  } finally {
    element.classList.remove("force-nowrap");
  }
}

// get the cascaded computed style value. 'a' is the style name like 'backgroundColor'
function getStyle(e, a) {
  if (document.defaultView && document.defaultView.getComputedStyle)
    return document.defaultView
      .getComputedStyle(e, null)
      .getPropertyValue(a.replace(/([A-Z])/g, "-$1"));
  if (e.currentStyle) return e.currentStyle[a];
  return null;
}

/**
 * Makes sure the given element is within the viewport.
 *
 * @param {HTMLElement} e
 *      The element to bring into the viewport.
 */
function ensureVisible(e) {
  var viewport = YAHOO.util.Dom.getClientRegion();
  var pos = YAHOO.util.Dom.getRegion(e);

  var Y = viewport.top;
  var H = viewport.height;

  function handleStickers(name, f) {
    var e = $(name);
    if (e) f(e);
    document.getElementsBySelector("." + name).each(TryEach(f));
  }

  // if there are any stickers around, subtract them from the viewport
  handleStickers("top-sticker", function (t) {
    t = t.clientHeight;
    Y += t;
    H -= t;
  });

  handleStickers("bottom-sticker", function (b) {
    b = b.clientHeight;
    H -= b;
  });

  var y = pos.top;
  var h = pos.height;

  var d = y + h - (Y + H);
  if (d > 0) {
    document.body.scrollTop += d;
  } else {
    var d = Y - y;
    if (d > 0) document.body.scrollTop -= d;
  }
}

// set up logic behind the search box
function createSearchBox(searchURL) {
  var ds = new YAHOO.util.XHRDataSource(searchURL + "suggest");
  ds.responseType = YAHOO.util.XHRDataSource.TYPE_JSON;
  ds.responseSchema = {
    resultsList: "suggestions",
    fields: ["name"],
  };
  var ac = new YAHOO.widget.AutoComplete(
    "search-box",
    "search-box-completion",
    ds
  );
  ac.typeAhead = false;
  ac.autoHighlight = false;
  ac.formatResult = ac.formatEscapedResult;
  ac.maxResultsDisplayed = 25;

  var box = $("search-box");
  var sizer = $("search-box-sizer");
  var comp = $("search-box-completion");

  Behaviour.addLoadEvent(function () {
    // copy font style of box to sizer
    var ds = sizer.style;
    ds.fontFamily = getStyle(box, "fontFamily");
    ds.fontSize = getStyle(box, "fontSize");
    ds.fontStyle = getStyle(box, "fontStyle");
    ds.fontWeight = getStyle(box, "fontWeight");
  });

  // update positions and sizes of the components relevant to search
  function updatePos() {
    sizer.innerHTML = box.value.escapeHTML();
    var cssWidth,
      offsetWidth = sizer.offsetWidth;
    if (offsetWidth > 0) {
      cssWidth = offsetWidth + "px";
    } else {
      // sizer hidden on small screen, make sure resizing looks OK
      cssWidth = getStyle(sizer, "minWidth");
    }
    box.style.width = comp.firstElementChild.style.minWidth =
      "calc(60px + " + cssWidth + ")";

    var pos = YAHOO.util.Dom.getXY(box);
    pos[1] += YAHOO.util.Dom.get(box).offsetHeight + 2;
    YAHOO.util.Dom.setXY(comp, pos);
  }

  updatePos();
  box.addEventListener("input", updatePos);
}

/**
 * Finds the DOM node of the given DOM node that acts as a parent in the form submission.
 *
 * @param {HTMLElement} e
 *      The node whose parent we are looking for.
 * @param {HTMLFormElement} form
 *      The form element that owns 'e'. Passed in as a performance improvement. Can be null.
 * @return null
 *      if the given element shouldn't be a part of the final submission.
 */
function findFormParent(e, form, isStatic) {
  isStatic = isStatic || false;

  if (form == null)
    // caller can pass in null to have this method compute the owning form
    form = findAncestor(e, "FORM");

  while (e != form) {
    // this is used to create a group where no single containing parent node exists,
    // like <optionalBlock>
    var nameRef = e.getAttribute("nameRef");
    if (nameRef != null) e = $(nameRef);
    else e = e.parentNode;

    if (!isStatic && e.getAttribute("field-disabled") != null) return null; // this field shouldn't contribute to the final result

    var name = e.getAttribute("name");
    if (name != null && name.length > 0) {
      if (
        e.tagName == "INPUT" &&
        !isStatic &&
        !xor(e.checked, Element.hasClassName(e, "negative"))
      )
        return null; // field is not active

      return e;
    }
  }

  return form;
}

// compute the form field name from the control name
function shortenName(name) {
  // [abc.def.ghi] -> abc.def.ghi
  if (name.startsWith("[")) return name.substring(1, name.length - 1);

  // abc.def.ghi -> ghi
  var idx = name.lastIndexOf(".");
  if (idx >= 0) name = name.substring(idx + 1);
  return name;
}

//
// structured form submission handling
//   see https://www.jenkins.io/redirect/developer/structured-form-submission
function buildFormTree(form) {
  try {
    // I initially tried to use an associative array with DOM elements as keys
    // but that doesn't seem to work neither on IE nor Firefox.
    // so I switch back to adding a dynamic property on DOM.
    form.formDom = {}; // root object

    var doms = []; // DOMs that we added 'formDom' for.
    doms.push(form);

    function addProperty(parent, name, value) {
      name = shortenName(name);
      if (parent[name] != null) {
        if (parent[name].push == null)
          // is this array?
          parent[name] = [parent[name]];
        parent[name].push(value);
      } else {
        parent[name] = value;
      }
    }

    // find the grouping parent node, which will have @name.
    // then return the corresponding object in the map
    function findParent(e) {
      var p = findFormParent(e, form);
      if (p == null) return {};

      var m = p.formDom;
      if (m == null) {
        // this is a new grouping node
        doms.push(p);
        p.formDom = m = {};
        addProperty(findParent(p), p.getAttribute("name"), m);
      }
      return m;
    }

    var jsonElement = null;

    for (var i = 0; i < form.elements.length; i++) {
      var e = form.elements[i];
      if (e.name == "json") {
        jsonElement = e;
        continue;
      }
      if (e.tagName == "FIELDSET") continue;
      if (e.tagName == "SELECT" && e.multiple) {
        var values = [];
        for (var o = 0; o < e.options.length; o++) {
          var opt = e.options.item(o);
          if (opt.selected) values.push(opt.value);
        }
        addProperty(findParent(e), e.name, values);
        continue;
      }

      var p;
      var r;
      var type = e.getAttribute("type");
      if (type == null) type = "";
      switch (type.toLowerCase()) {
        case "button":
        case "submit":
          break;
        case "checkbox":
          p = findParent(e);
          var checked = xor(e.checked, Element.hasClassName(e, "negative"));
          if (!e.groupingNode) {
            v = e.getAttribute("json");
            if (v) {
              // if the special attribute is present, we'll either set the value or not. useful for an array of checkboxes
              // we can't use @value because IE6 sets the value to be "on" if it's left unspecified.
              if (checked) addProperty(p, e.name, v);
            } else {
              // otherwise it'll bind to boolean
              addProperty(p, e.name, checked);
            }
          } else {
            if (checked) addProperty(p, e.name, (e.formDom = {}));
          }
          break;
        case "file":
          // to support structured form submission with file uploads,
          // rename form field names to unique ones, and leave this name mapping information
          // in JSON. this behavior is backward incompatible, so only do
          // this when
          p = findParent(e);
          if (e.getAttribute("jsonAware") != null) {
            var on = e.getAttribute("originalName");
            if (on != null) {
              addProperty(p, on, e.name);
            } else {
              var uniqName = "file" + iota++;
              addProperty(p, e.name, uniqName);
              e.setAttribute("originalName", e.name);
              e.name = uniqName;
            }
          }
          // switch to multipart/form-data to support file submission
          // @enctype is the standard, but IE needs @encoding.
          form.enctype = form.encoding = "multipart/form-data";
          crumb.appendToForm(form);
          break;
        case "radio":
          if (!e.checked) break;
          r = 0;
          while (e.name.substring(r, r + 8) == "removeme")
            r = e.name.indexOf("_", r + 8) + 1;
          p = findParent(e);
          if (e.groupingNode) {
            addProperty(
              p,
              e.name.substring(r),
              (e.formDom = { value: e.value })
            );
          } else {
            addProperty(p, e.name.substring(r), e.value);
          }
          break;
        case "password":
          p = findParent(e);
          addProperty(p, e.name, e.value);
          // must be kept in sync with RedactSecretJsonForTraceSanitizer.REDACT_KEY
          addProperty(p, "$redact", shortenName(e.name));
          break;
        default:
          p = findParent(e);
          addProperty(p, e.name, e.value);
          if (e.hasClassName("complex-password-field")) {
            addProperty(p, "$redact", shortenName(e.name));
          }
          break;
      }
    }

    jsonElement.value = Object.toJSON(form.formDom);

    // clean up
    for (i = 0; i < doms.length; i++) doms[i].formDom = null;

    return true;
  } catch (e) {
    alert(e + "\n(form not submitted)");
    return false;
  }
}

var hoverNotification = (function () {
  var msgBox;
  var body;

  // animation effect that automatically hide the message box
  var effect = function (overlay, dur) {
    var o = YAHOO.widget.ContainerEffect.FADE(overlay, dur);
    o.animateInCompleteEvent.subscribe(function () {
      window.setTimeout(function () {
        msgBox.hide();
      }, 1500);
    });
    return o;
  };

  function init() {
    if (msgBox != null) return; // already initialized

    var div = document.createElement("DIV");
    document.body.appendChild(div);
    div.innerHTML =
      "<div id=hoverNotification class='jenkins-tooltip'><div class=bd></div></div>";
    body = $("hoverNotification");

    msgBox = new YAHOO.widget.Overlay(body, {
      visible: false,
      zIndex: 1000,
      effect: {
        effect: effect,
        duration: 0.25,
      },
    });
    msgBox.render();
  }

  return function (title, anchor, offset) {
    if (typeof offset === "undefined") {
      offset = 48;
    }
    init();
    body.innerHTML = title;
    var xy = YAHOO.util.Dom.getXY(anchor);
    xy[0] += offset;
    xy[1] += anchor.offsetHeight;
    msgBox.cfg.setProperty("xy", xy);
    msgBox.show();
  };
})();

// Decrease vertical padding for checkboxes
window.addEventListener("load", function () {
  document.querySelectorAll(".jenkins-form-item").forEach(function (element) {
    if (
      element.querySelector(
        ".optionalBlock-container > .row-group-start input[type='checkbox'], .optional-block-start input[type='checkbox'], div > .jenkins-checkbox"
      ) != null
    ) {
      element.classList.add("jenkins-form-item--tight");
    }
  });
});

/**
 * Loads the script specified by the URL.
 *
 * @param href
 *      The URL of the script to load.
 * @param callback
 *      If specified, this function will be invoked after the script is loaded.
 * @see http://stackoverflow.com/questions/4845762/onload-handler-for-script-tag-in-internet-explorer
 */
function loadScript(href, callback) {
  var head =
    document.getElementsByTagName("head")[0] || document.documentElement;
  var script = document.createElement("script");
  script.src = href;

  if (callback) {
    // Handle Script loading
    var done = false;

    // Attach handlers for all browsers
    script.onload = script.onreadystatechange = function () {
      if (
        !done &&
        (!this.readyState ||
          this.readyState === "loaded" ||
          this.readyState === "complete")
      ) {
        done = true;
        callback();

        // Handle memory leak in IE
        script.onload = script.onreadystatechange = null;
        if (head && script.parentNode) {
          head.removeChild(script);
        }
      }
    };
  }

  // Use insertBefore instead of appendChild  to circumvent an IE6 bug.
  // This arises when a base node is used (#2709 and #4378).
  head.insertBefore(script, head.firstElementChild);
}

// logic behind <f:validateButton />
function safeValidateButton(yuiButton) {
  var button = yuiButton._button;
  var descriptorUrl = button.getAttribute(
    "data-validate-button-descriptor-url"
  );
  var method = button.getAttribute("data-validate-button-method");
  var checkUrl = descriptorUrl + "/" + method;

  // optional, by default = empty string
  var paramList = button.getAttribute("data-validate-button-with") || "";

  validateButton(checkUrl, paramList, yuiButton);
}

// this method should not be called directly, only get called by safeValidateButton
// kept "public" for legacy compatibility
function validateButton(checkUrl, paramList, button) {
  button = button._button;

  var parameters = {};

  paramList.split(",").each(function (name) {
    var p = findPreviousFormItem(button, name);
    if (p != null) {
      if (p.type == "checkbox") parameters[name] = p.checked;
      else parameters[name] = p.value;
    }
  });

  var spinner = button.up("DIV").children[0];
  var target = spinner.next().next();
  spinner.style.display = "block";

  new Ajax.Request(checkUrl, {
    parameters: parameters,
    onComplete: function (rsp) {
      spinner.style.display = "none";
      target.innerHTML = `<div class="validation-error-area" />`;
      updateValidationArea(target.children[0], rsp.responseText);
      layoutUpdateCallback.call();
      var s = rsp.getResponseHeader("script");
      try {
        geval(s);
      } catch (e) {
        window.alert("failed to evaluate " + s + "\n" + e.message);
      }
    },
  });
}

// create a combobox.
// @param idOrField
//      ID of the <input type=text> element that becomes a combobox, or the field itself.
//      Passing an ID is @deprecated since 1.350; use <input class="combobox"/> instead.
// @param valueFunction
//      Function that returns all the candidates as an array
function createComboBox(idOrField, valueFunction) {
  var candidates = valueFunction();
  var creator = function () {
    if (typeof idOrField == "string")
      idOrField = document.getElementById(idOrField);
    if (!idOrField) return;
    new ComboBox(idOrField, function (value /*, comboBox*/) {
      var items = new Array();
      if (value.length > 0) {
        // if no value, we'll not provide anything
        value = value.toLowerCase();
        for (var i = 0; i < candidates.length; i++) {
          if (candidates[i].toLowerCase().indexOf(value) >= 0) {
            items.push(candidates[i]);
            if (items.length > 20) break; // 20 items in the list should be enough
          }
        }
      }
      return items; // equiv to: comboBox.setItems(items);
    });
  };
  // If an ID given, create when page has loaded (backward compatibility); otherwise now.
  if (typeof idOrField == "string") Behaviour.addLoadEvent(creator);
  else creator();
}

// Exception in code during the AJAX processing should be reported,
// so that our users can find them more easily.
Ajax.Request.prototype.dispatchException = function (e) {
  throw e;
};

// event callback when layouts/visibility are updated and elements might have moved around
var layoutUpdateCallback = {
  callbacks: [],
  add: function (f) {
    this.callbacks.push(f);
  },
  call: function () {
    for (var i = 0, length = this.callbacks.length; i < length; i++)
      this.callbacks[i]();
  },
};

// Notification bar
// ==============================
// this control displays a single line message at the top of the page, like StackOverflow does
// see ui-samples for more details
var notificationBar = {
  OPACITY: 1,
  DELAY: 3000, // milliseconds to auto-close the notification
  div: null, // the main 'notification-bar' DIV
  token: null, // timer for cancelling auto-close
  defaultIcon: "svg-sprite-action-symbol.svg#ic_info_24px",
  defaultAlertClass: "notif-alert-default",

  OK: {
    // standard option values for typical OK notification
    icon: "svg-sprite-action-symbol.svg#ic_check_circle_24px",
    alertClass: "notif-alert-success",
  },
  WARNING: {
    // likewise, for warning
    icon: "svg-sprite-action-symbol.svg#ic_report_problem_24px",
    alertClass: "notif-alert-warn",
  },
  ERROR: {
    // likewise, for error
    icon: "svg-sprite-action-symbol.svg#ic_highlight_off_24px",
    alertClass: "notif-alert-err",
    sticky: true,
  },

  init: function () {
    if (this.div == null) {
      this.div = document.createElement("div");
      YAHOO.util.Dom.setStyle(this.div, "opacity", 0);
      this.div.id = "notification-bar";
      document.body.insertBefore(this.div, document.body.firstElementChild);
      var self = this;
      this.div.onclick = function () {
        self.hide();
      };
    } else {
      this.div.innerHTML = "";
    }
  },
  // cancel pending auto-hide timeout
  clearTimeout: function () {
    if (this.token) window.clearTimeout(this.token);
    this.token = null;
  },
  // hide the current notification bar, if it's displayed
  hide: function () {
    this.clearTimeout();
    this.div.classList.remove("notif-alert-show");
    this.div.classList.add("notif-alert-clear");
  },
  // show a notification bar
  show: function (text, options) {
    options = options || {};
    this.init();
    var icon = this.div.appendChild(document.createElement("div"));
    icon.style.display = "inline-block";
    if (options.iconColor || this.defaultIconColor) {
      icon.style.color = options.iconColor || this.defaultIconColor;
    }
    var svg = icon.appendChild(
      document.createElementNS("http://www.w3.org/2000/svg", "svg")
    );
    svg.setAttribute("viewBox", "0 0 24 24");
    svg.setAttribute("focusable", "false");
    svg.setAttribute("class", "svg-icon");
    var use = svg.appendChild(
      document.createElementNS("http://www.w3.org/2000/svg", "use")
    );
    use.setAttribute(
      "href",
      rootURL + "/images/material-icons/" + (options.icon || this.defaultIcon)
    );
    var message = this.div.appendChild(document.createElement("span"));
    message.appendChild(document.createTextNode(text));

    this.div.className = options.alertClass || this.defaultAlertClass;
    this.div.classList.add("notif-alert-show");

    this.clearTimeout();
    var self = this;
    if (!options.sticky)
      this.token = window.setTimeout(function () {
        self.hide();
      }, this.DELAY);
  },
};<|MERGE_RESOLUTION|>--- conflicted
+++ resolved
@@ -870,31 +870,15 @@
  * @param {boolean} noBehaviour
  *      if specified, skip the application of behaviour rule.
  */
-<<<<<<< HEAD
-function renderOnDemand(e,callback,noBehaviour) {
-    if (!e || !Element.hasClassName(e,"render-on-demand")) return;
-
-    let proxyMethod = e.getAttribute('data-proxy-method');
-    let proxyUrl = e.getAttribute('data-proxy-url');
-    let proxyCrumb = e.getAttribute('data-proxy-crumb');
-    let proxyMethods = e.getAttribute('data-proxy-args').split(",");
-
-    var proxy = window[proxyMethod](proxyUrl, proxyCrumb, proxyMethods);
-    proxy.render(function (t) {
-        var contextTagName = e.parentNode.tagName;
-        var c;
-        if (contextTagName=="TBODY") {
-            c = document.createElement("DIV");
-            c.innerHTML = "<TABLE><TBODY>"+t.responseText+"</TBODY></TABLE>";
-            c = c./*JENKINS-15494*/lastElementChild.firstElementChild;
-        } else {
-            c = document.createElement(contextTagName);
-            c.innerHTML = t.responseText;
-        }
-=======
 function renderOnDemand(e, callback, noBehaviour) {
   if (!e || !Element.hasClassName(e, "render-on-demand")) return;
-  var proxy = eval(e.getAttribute("proxy"));
+
+  let proxyMethod = e.getAttribute("data-proxy-method");
+  let proxyUrl = e.getAttribute("data-proxy-url");
+  let proxyCrumb = e.getAttribute("data-proxy-crumb");
+  let proxyMethods = e.getAttribute("data-proxy-args").split(",");
+
+  var proxy = window[proxyMethod](proxyUrl, proxyCrumb, proxyMethods);
   proxy.render(function (t) {
     var contextTagName = e.parentNode.tagName;
     var c;
@@ -906,7 +890,6 @@
       c = document.createElement(contextTagName);
       c.innerHTML = t.responseText;
     }
->>>>>>> 61ed0ffe
 
     var elements = [];
     while (c.firstElementChild != null) {
