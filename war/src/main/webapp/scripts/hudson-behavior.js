/*
 * The MIT License
 *
 * Copyright (c) 2004-2010, Sun Microsystems, Inc., Kohsuke Kawaguchi,
 * Daniel Dyer, Yahoo! Inc., Alan Harder, InfraDNA, Inc.
 *
 * Permission is hereby granted, free of charge, to any person obtaining a copy
 * of this software and associated documentation files (the "Software"), to deal
 * in the Software without restriction, including without limitation the rights
 * to use, copy, modify, merge, publish, distribute, sublicense, and/or sell
 * copies of the Software, and to permit persons to whom the Software is
 * furnished to do so, subject to the following conditions:
 *
 * The above copyright notice and this permission notice shall be included in
 * all copies or substantial portions of the Software.
 *
 * THE SOFTWARE IS PROVIDED "AS IS", WITHOUT WARRANTY OF ANY KIND, EXPRESS OR
 * IMPLIED, INCLUDING BUT NOT LIMITED TO THE WARRANTIES OF MERCHANTABILITY,
 * FITNESS FOR A PARTICULAR PURPOSE AND NONINFRINGEMENT. IN NO EVENT SHALL THE
 * AUTHORS OR COPYRIGHT HOLDERS BE LIABLE FOR ANY CLAIM, DAMAGES OR OTHER
 * LIABILITY, WHETHER IN AN ACTION OF CONTRACT, TORT OR OTHERWISE, ARISING FROM,
 * OUT OF OR IN CONNECTION WITH THE SOFTWARE OR THE USE OR OTHER DEALINGS IN
 * THE SOFTWARE.
 */
//
//
// JavaScript for Jenkins
//     See http://www.ibm.com/developerworks/web/library/wa-memleak/?ca=dgr-lnxw97JavascriptLeaks
//     for memory leak patterns and how to prevent them.
//

if (window.isRunAsTest) {
  // Disable postMessage when running in test mode (HtmlUnit).
  window.postMessage = false;
}

// create a new object whose prototype is the given object
function object(o) {
  function F() {}
  F.prototype = o;
  return new F();
}

function TryEach(fn) {
  return function (name) {
    try {
      fn(name);
    } catch (e) {
      console.error(e);
    }
  };
}

/**
 * A function that returns false if the page is known to be invisible.
 */
var isPageVisible = (function () {
  // @see https://developer.mozilla.org/en/DOM/Using_the_Page_Visibility_API
  // Set the name of the hidden property and the change event for visibility
  var hidden, visibilityChange;
  if (typeof document.hidden !== "undefined") {
    hidden = "hidden";
    visibilityChange = "visibilitychange";
  } else if (typeof document.mozHidden !== "undefined") {
    hidden = "mozHidden";
    visibilityChange = "mozvisibilitychange";
  } else if (typeof document.msHidden !== "undefined") {
    hidden = "msHidden";
    visibilityChange = "msvisibilitychange";
  } else if (typeof document.webkitHidden !== "undefined") {
    hidden = "webkitHidden";
    visibilityChange = "webkitvisibilitychange";
  }

  // By default, visibility set to true
  var pageIsVisible = true;

  // If the page is hidden, prevent any polling
  // if the page is shown, restore pollings
  function onVisibilityChange() {
    pageIsVisible = !document[hidden];
  }

  // Warn if the browser doesn't support addEventListener or the Page Visibility API
  if (
    typeof document.addEventListener !== "undefined" &&
    typeof hidden !== "undefined"
  ) {
    // Init the value to the real state of the page
    pageIsVisible = !document[hidden];

    // Handle page visibility change
    document.addEventListener(visibilityChange, onVisibilityChange, false);
  }

  return function () {
    return pageIsVisible;
  };
})();

// id generator
var iota = 0;

// crumb information
var crumb = {
  fieldName: null,
  value: null,

  init: function (crumbField, crumbValue) {
    if (crumbField == "") {
      // layout.jelly passes in "" whereas it means null.
      return;
    }
    this.fieldName = crumbField;
    this.value = crumbValue;
  },

  /**
   * Adds the crumb value into the given hash or array and returns it.
   */
  wrap: function (headers) {
    if (this.fieldName != null) {
      if (headers instanceof Array) {
        // TODO prototype.js only seems to interpret object
        headers.push(this.fieldName, this.value);
      } else {
        headers[this.fieldName] = this.value;
      }
    }
    // TODO return value unused
    return headers;
  },

  /**
   * Puts a hidden input field to the form so that the form submission will have the crumb value
   */
  appendToForm: function (form) {
    if (this.fieldName == null) {
      // noop
      return;
    }
    var div = document.createElement("div");
    div.classList.add("jenkins-!-display-contents");
    div.innerHTML =
      "<input type=hidden name='" +
      this.fieldName +
      "' value='" +
      this.value +
      "'>";
    form.appendChild(div);
    if (form.enctype == "multipart/form-data") {
      if (form.action.indexOf("?") != -1) {
        form.action = form.action + "&" + this.fieldName + "=" + this.value;
      } else {
        form.action = form.action + "?" + this.fieldName + "=" + this.value;
      }
    }
  },
};

(function initializeCrumb() {
  var extensionsAvailable = document.head.getAttribute(
    "data-extensions-available"
  );
  if (extensionsAvailable === "true") {
    var crumbHeaderName = document.head.getAttribute("data-crumb-header");
    var crumbValue = document.head.getAttribute("data-crumb-value");
    if (crumbHeaderName && crumbValue) {
      crumb.init(crumbHeaderName, crumbValue);
    }
  }
  // else, the instance is starting, restarting, etc.
})();

var isRunAsTest = undefined;
// Be careful, this variable does not include the absolute root URL as in Java part of Jenkins,
// but the contextPath only, like /jenkins
var rootURL = "not-defined-yet";
var resURL = "not-defined-yet";

(function initializeUnitTestAndURLs() {
  var dataUnitTest = document.head.getAttribute("data-unit-test");
  if (dataUnitTest !== null) {
    isRunAsTest = dataUnitTest === "true";
  }
  var dataRootURL = document.head.getAttribute("data-rooturl");
  if (dataRootURL !== null) {
    rootURL = dataRootURL;
  }
  var dataResURL = document.head.getAttribute("data-resurl");
  if (dataResURL !== null) {
    resURL = dataResURL;
  }
})();

(function initializeYUIDebugLogReader() {
  Behaviour.addLoadEvent(function () {
    var logReaderElement = document.getElementById("yui-logreader");
    if (logReaderElement !== null) {
      var logReader = new YAHOO.widget.LogReader("yui-logreader");
      logReader.collapse();
    }
  });
})();

// Form check code
//========================================================
var FormChecker = {
  // pending requests
  queue: [],

  // conceptually boolean, but doing so create concurrency problem.
  // that is, during unit tests, the AJAX.send works synchronously, so
  // the onComplete happens before the send method returns. On a real environment,
  // more likely it's the other way around. So setting a boolean flag to true or false
  // won't work.
  inProgress: 0,

  // defines the maximum number of parallel checks to be run
  // should be '1' when http1.1 is used as browsers will usually throttle the number of connections
  // and having a higher value can even have a negative impact. But with http2 enabled, this can
  // be a great performance improvement
  maxParallel: 1,

  /**
   * Schedules a form field check. Executions are serialized to reduce the bandwidth impact.
   *
   * @param url
   *      Remote doXYZ URL that performs the check. Query string should include the field value.
   * @param method
   *      HTTP method. GET or POST. I haven't confirmed specifics, but some browsers seem to cache GET requests.
   * @param target
   *      HTML element whose innerHTML will be overwritten when the check is completed.
   */
  delayedCheck: function (url, method, target) {
    if (url == null || method == null || target == null) {
      // don't know whether we should throw an exception or ignore this. some broken plugins have illegal parameters
      return;
    }
    this.queue.push({ url: url, method: method, target: target });
    this.schedule();
  },

  sendRequest: function (url, params) {
    if (params.method != "get") {
      var idx = url.indexOf("?");
      params.parameters = url.substring(idx + 1);
      url = url.substring(0, idx);
    }
    new Ajax.Request(url, params);
  },

  schedule: function () {
    if (this.inProgress >= this.maxParallel) {
      return;
    }
    if (this.queue.length == 0) {
      return;
    }

    var next = this.queue.shift();
    this.sendRequest(next.url, {
      method: next.method,
      onComplete: function (x) {
        updateValidationArea(next.target, x.responseText);
        FormChecker.inProgress--;
        FormChecker.schedule();
        layoutUpdateCallback.call();
      },
    });
    this.inProgress++;
  },
};

/**
 * Detects if http2 protocol is enabled.
 */
function isHttp2Enabled() {
  try {
    const p = performance.getEntriesByType("resource");
    if (p.length > 0) {
      if ("nextHopProtocol" in p[0] && p[0].nextHopProtocol === "h2") {
        return true;
      }
    }
  } catch (e) {
    console.error(e.stack || e);
  }
  return false;
}

// detect if we're using http2 and if yes increase the maxParallel connections
// of the FormChecker
if (isHttp2Enabled()) {
  FormChecker.maxParallel = 30;
}

/**
 * Find the sibling (in the sense of the structured form submission) form item of the given name,
 * and returns that DOM node.
 *
 * @param {HTMLElement} e
 * @param {string} name
 *      Name of the control to find. Can include "../../" etc in the prefix.
 *      See @RelativePath.
 *
 *      We assume that the name is normalized and doesn't contain any redundant component.
 *      That is, ".." can only appear as prefix, and "foo/../bar" is not OK (because it can be reduced to "bar")
 */
function findNearBy(e, name) {
  while (name.startsWith("../")) {
    name = name.substring(3);
    e = findFormParent(e, null, true);
  }

  // name="foo/bar/zot"  -> prefixes=["bar","foo"] & name="zot"
  var prefixes = name.split("/");
  name = prefixes.pop();
  prefixes = prefixes.reverse();

  // does 'e' itself match the criteria?
  // as some plugins use the field name as a parameter value, instead of 'value'
  var p = findFormItem(e, name, function (e, filter) {
    return filter(e) ? e : null;
  });
  if (p != null && prefixes.length == 0) {
    return p;
  }

  var owner = findFormParent(e, null, true);

  function locate(iterator, e) {
    // keep finding elements until we find the good match
    while (true) {
      e = iterator(e, name);
      if (e == null) {
        return null;
      }

      // make sure this candidate element 'e' is in the right point in the hierarchy
      var p = e;
      for (var i = 0; i < prefixes.length; i++) {
        p = findFormParent(p, null, true);
        if (p.getAttribute("name") != prefixes[i]) {
          return null;
        }
      }
      if (findFormParent(p, null, true) == owner) {
        return e;
      }
    }
  }

  return locate(findPreviousFormItem, e) || locate(findNextFormItem, e);
}

function controlValue(e) {
  if (e == null) {
    return null;
  }
  // compute the form validation value to be sent to the server
  var type = e.getAttribute("type");
  if (type != null && type.toLowerCase() == "checkbox") {
    return e.checked;
  }
  return e.value;
}

function toValue(e) {
  return encodeURIComponent(controlValue(e));
}

/**
 * Builds a query string in a fluent API pattern.
 * @param {HTMLElement} owner
 *      The 'this' control.
 */
function qs(owner) {
  return {
    params: "",

    append: function (s) {
      if (this.params.length == 0) {
        this.params += "?";
      } else {
        this.params += "&";
      }
      this.params += s;
      return this;
    },

    nearBy: function (name) {
      var e = findNearBy(owner, name);
      if (e == null) {
        // skip
        return this;
      }
      return this.append(Path.tail(name) + "=" + toValue(e));
    },

    addThis: function () {
      return this.append("value=" + toValue(owner));
    },

    toString: function () {
      return this.params;
    },
  };
}

// find the nearest ancestor node that has the given tag name
function findAncestor(e, tagName) {
  return e.closest(tagName);
}

function findAncestorClass(e, cssClass) {
  return e.closest("." + cssClass);
}

function isTR(tr, nodeClass) {
  return (
    tr.tagName == "TR" ||
    tr.classList.contains(nodeClass || "tr") ||
    tr.classList.contains("jenkins-form-item")
  );
}

function findFollowingTR(node, className, nodeClass) {
  // identify the parent TR
  var tr = node;
  while (!isTR(tr, nodeClass)) {
    tr = tr.parentNode;
    if (!(tr instanceof Element)) {
      return null;
    }
  }

  // then next TR that matches the CSS
  do {
    // Supports plugins with custom variants of <f:entry> that call
    // findFollowingTR(element, 'validation-error-area') and haven't migrated
    // to use querySelector
    if (className === "validation-error-area" || className === "help-area") {
      var queryChildren = tr.getElementsByClassName(className);
      if (
        queryChildren.length > 0 &&
        (isTR(queryChildren[0]) ||
          queryChildren[0].classList.contains(className))
      ) {
        return queryChildren[0];
      }
    }

    tr = tr.nextElementSibling;
  } while (tr != null && (!isTR(tr) || !tr.classList.contains(className)));

  return tr;
}

function findInFollowingTR(input, className) {
  var node = findFollowingTR(input, className);
  if (node.tagName == "TR") {
    node = node.firstElementChild.nextSibling;
  } else {
    node = node.firstElementChild;
  }
  return node;
}

function find(src, filter, traversalF) {
  while (src != null) {
    src = traversalF(src);
    if (src != null && filter(src)) {
      return src;
    }
  }
  return null;
}

/**
 * Traverses a form in the reverse document order starting from the given element (but excluding it),
 * until the given filter matches, or run out of an element.
 */
function findPrevious(src, filter) {
  return find(src, filter, function (e) {
    var p = e.previousSibling;
    if (p == null) {
      return e.parentNode;
    }
    while (p.lastElementChild != null) {
      p = p.lastElementChild;
    }
    return p;
  });
}

function findNext(src, filter) {
  return find(src, filter, function (e) {
    var n = e.nextSibling;
    if (n == null) {
      return e.parentNode;
    }
    while (n.firstElementChild != null) {
      n = n.firstElementChild;
    }
    return n;
  });
}

function findFormItem(src, name, directionF) {
  var name2 = "_." + name; // handles <textbox field="..." /> notation silently
  return directionF(src, function (e) {
    if (e.tagName == "INPUT" && e.type == "radio" && e.checked == true) {
      var r = 0;
      while (e.name.substring(r, r + 8) == "removeme") {
        //radio buttons have must be unique in repeatable blocks so name is prefixed
        r = e.name.indexOf("_", r + 8) + 1;
      }
      return name == e.name.substring(r);
    }
    return (
      (e.tagName == "INPUT" ||
        e.tagName == "TEXTAREA" ||
        e.tagName == "SELECT") &&
      (e.name == name || e.name == name2)
    );
  });
}

/**
 * Traverses a form in the reverse document order and finds an INPUT element that matches the given name.
 */
function findPreviousFormItem(src, name) {
  return findFormItem(src, name, findPrevious);
}

function findNextFormItem(src, name) {
  return findFormItem(src, name, findNext);
}

// This method seems unused in the ecosystem, only grails-plugin was using it but it's blacklisted now
/**
 * Parse HTML into DOM.
 */
function parseHtml(html) {
  var c = document.createElement("div");
  c.innerHTML = html;
  return c.firstElementChild;
}

/**
 * Evaluates the script in global context.
 */
function geval(script) {
  // execScript chokes on "" but eval doesn't, so we need to reject it first.
  if (script == null || script == "") {
    return;
  }
  // see http://perfectionkills.com/global-eval-what-are-the-options/
  // note that execScript cannot return value
  (this.execScript || eval)(script);
}

/**
 * Emulate the firing of an event.
 *
 * @param {HTMLElement} element
 *      The element that will fire the event
 * @param {String} event
 *      like 'change', 'blur', etc.
 */
function fireEvent(element, event) {
  if (document.createEvent) {
    // dispatch for firefox + others
    var evt = document.createEvent("HTMLEvents");
    evt.initEvent(event, true, true); // event type,bubbling,cancelable
    return !element.dispatchEvent(evt);
  } else {
    // dispatch for IE
    var evt = document.createEventObject();
    return element.fireEvent("on" + event, evt);
  }
}

// Behavior rules
//========================================================
// using tag names in CSS selector makes the processing faster

/**
 * Updates the validation area for a form element
 * @param {HTMLElement} validationArea The validation area for a given form element
 * @param {string} content The content to update the validation area with
 */
function updateValidationArea(validationArea, content) {
  validationArea.classList.add("validation-error-area--visible");

  if (content === "<div/>") {
    validationArea.classList.remove("validation-error-area--visible");
    validationArea.style.height = "0px";
    validationArea.innerHTML = content;
  } else {
    // Only change content if different, causes an unnecessary animation otherwise
    if (validationArea.innerHTML !== content) {
      validationArea.innerHTML = content;
      validationArea.style.height =
        validationArea.children[0].offsetHeight + "px";

      // Only include the notice in the validation-error-area, move all other elements out
      if (validationArea.children.length > 1) {
        Array.from(validationArea.children)
          .slice(1)
          .forEach((element) => {
            validationArea.after(element);
          });
      }

      Behaviour.applySubtree(validationArea);
      // For errors with additional details, apply the subtree to the expandable details pane
      if (validationArea.nextElementSibling) {
        Behaviour.applySubtree(validationArea.nextElementSibling);
      }
    }
  }
}

function registerValidator(e) {
  // Retrieve the validation error area
  var tr = e
    .closest(".jenkins-form-item")
    .querySelector(".validation-error-area");
  if (!tr) {
    console.warn(
      "Couldn't find the expected validation element (.validation-error-area) for element",
      e.closest(".jenkins-form-item")
    );
    return;
  }
  // find the validation-error-area
  e.targetElement = tr;

  e.targetUrl = function () {
    var url = this.getAttribute("checkUrl");
    var depends = this.getAttribute("checkDependsOn");
    if (depends === null) {
      depends = "";
    }

    try {
      // legacy behaviour where checkUrl is a JavaScript
<<<<<<< HEAD
      return eval(url); // need access to 'this', so no 'geval'
    } catch (e) {
      if (url.includes("?")) {
        // this is a non-JS URL that includes query parameters, likely invalid legacy URL
        if (window.console != null)
=======
      try {
        return eval(url); // need access to 'this', so no 'geval'
      } catch (e) {
        if (window.console != null) {
>>>>>>> 8c1dc2da
          console.warn(
            "Legacy checkUrl '" + url + "' is not valid JavaScript: " + e
          );
        }
        if (window.YUI != null) {
          YUI.log(
            "Legacy checkUrl '" + url + "' is not valid JavaScript: " + e,
            "warn"
          );
        }
        return url; // return plain url as fallback
      }
      var q = qs(this).addThis();
      if (depends.length > 0) {
        depends.split(" ").forEach(
          TryEach(function (n) {
            q.nearBy(n);
          })
        );
      }
      return url + q.toString();
    }
  };
  var method = e.getAttribute("checkMethod") || "post";

  var url = e.targetUrl();
  try {
    FormChecker.delayedCheck(url, method, e.targetElement);
  } catch (x) {
    // this happens if the checkUrl refers to a non-existing element.
    // don't let this kill off the entire JavaScript
    YAHOO.log(
      "Failed to register validation method: " +
        e.getAttribute("checkUrl") +
        " : " +
        e
    );
    return;
  }

  var checker = function () {
    const validationArea = this.targetElement;
    FormChecker.sendRequest(this.targetUrl(), {
      method: method,
      onComplete: function ({ status, responseText }) {
        // TODO Add i18n support
        const errorMessage = `<div class="error">An internal error occurred during form field validation (HTTP ${status}). Please reload the page and if the problem persists, ask the administrator for help.</div>`;
        updateValidationArea(
          validationArea,
          status === 200 ? responseText : errorMessage
        );
      },
    });
  };
  var oldOnchange = e.onchange;
  if (typeof oldOnchange == "function") {
    e.onchange = function () {
      checker.call(this);
      oldOnchange.call(this);
    };
  } else {
    e.onchange = checker;
  }

  var v = e.getAttribute("checkDependsOn");
  if (v) {
    v.split(" ").forEach(
      TryEach(function (name) {
        var c = findNearBy(e, name);
        if (c == null) {
          if (window.console != null) {
            console.warn("Unable to find nearby " + name);
          }
          if (window.YUI != null) {
            YUI.log(
              "Unable to find a nearby control of the name " + name,
              "warn"
            );
          }
          return;
        }
        c.addEventListener("change", checker.bind(e));
      })
    );
  }

  e = null; // avoid memory leak
}

function registerRegexpValidator(e, regexp, message) {
  var tr = e
    .closest(".jenkins-form-item")
    .querySelector(".validation-error-area");
  if (!tr) {
    console.warn(
      "Couldn't find the expected parent element (.setting-main) for element",
      e.closest(".jenkins-form-item")
    );
    return;
  }
  // find the validation-error-area
  e.targetElement = tr;
  var checkMessage = e.getAttribute("checkMessage");
  if (checkMessage) {
    message = checkMessage;
  }
  var oldOnchange = e.onchange;
  e.onchange = function () {
    var set = oldOnchange != null ? oldOnchange.call(this) : false;
    if (this.value.match(regexp)) {
      if (!set) {
        updateValidationArea(this.targetElement, `<div/>`);
      }
    } else {
      updateValidationArea(
        this.targetElement,
        `<div class="error">${message}</div>`
      );
      set = true;
    }
    return set;
  };
  e.onchange.call(e);
  e = null; // avoid memory leak
}

/**
 * Add a validator for number fields which contains 'min', 'max' attribute
 * @param e Input element
 */
function registerMinMaxValidator(e) {
  var tr = e
    .closest(".jenkins-form-item")
    .querySelector(".validation-error-area");
  if (!tr) {
    console.warn(
      "Couldn't find the expected parent element (.setting-main) for element",
      e.closest(".jenkins-form-item")
    );
    return;
  }
  // find the validation-error-area
  e.targetElement = tr;
  var checkMessage = e.getAttribute("checkMessage");
  if (checkMessage) {
    message = checkMessage;
  }
  var oldOnchange = e.onchange;
  e.onchange = function () {
    var set = oldOnchange != null ? oldOnchange.call(this) : false;

    const min = this.getAttribute("min");
    const max = this.getAttribute("max");

    function isInteger(str) {
      return str.match(/^-?\d*$/) !== null;
    }

    if (isInteger(this.value)) {
      // Ensure the value is an integer
      if (min !== null && isInteger(min) && max !== null && isInteger(max)) {
        // Both min and max attributes are available

        if (min <= max) {
          // Add the validator if min <= max
          if (
            parseInt(min) > parseInt(this.value) ||
            parseInt(this.value) > parseInt(max)
          ) {
            // The value is out of range
            updateValidationArea(
              this.targetElement,
              `<div class="error">This value should be between ${min} and ${max}</div>`
            );
            set = true;
          } else {
            if (!set) {
              updateValidationArea(this.targetElement, `<div/>`);
            }
          }
        }
      } else if (
        min !== null &&
        isInteger(min) &&
        (max === null || !isInteger(max))
      ) {
        // There is only 'min' available

        if (parseInt(min) > parseInt(this.value)) {
          updateValidationArea(
            this.targetElement,
            `<div class="error">This value should be larger than ${min}</div>`
          );
          set = true;
        } else {
          if (!set) {
            updateValidationArea(this.targetElement, `<div/>`);
          }
        }
      } else if (
        (min === null || !isInteger(min)) &&
        max !== null &&
        isInteger(max)
      ) {
        // There is only 'max' available

        if (parseInt(max) < parseInt(this.value)) {
          updateValidationArea(
            this.targetElement,
            `<div class="error">This value should be less than ${max}</div>`
          );
          set = true;
        } else {
          if (!set) {
            updateValidationArea(this.targetElement, `<div/>`);
          }
        }
      }
    }
    return set;
  };
  e.onchange.call(e);
  e = null; // avoid memory leak
}

/**
 * Prevent user input 'e' or 'E' in <f:number>
 * @param event Input event
 */
function preventInputEe(event) {
  if (event.which === 69 || event.which === 101) {
    event.preventDefault();
  }
}

function escapeHTML(html) {
  return html
    .replace(/&/g, "&amp;")
    .replace(/</g, "&lt;")
    .replace(/>/g, "&gt;");
}

/**
 * Wraps a <button> into YUI button.
 *
 * @param e
 *      button element
 * @param onclick
 *      onclick handler
 * @return
 *      YUI Button widget.
 */
function makeButton(e, onclick) {
  var h = e.onclick;
  var clsName = e.className;
  var n = e.name;

  var attributes = {};
  // YUI Button class interprets value attribute of <input> as HTML
  // similar to how the child nodes of a <button> are treated as HTML.
  // in standard HTML, we wouldn't expect the former case, yet here we are!
  if (e.tagName === "INPUT") {
    attributes.label = escapeHTML(e.value);
  }
  var btn = new YAHOO.widget.Button(e, attributes);
  if (onclick != null) {
    btn.addListener("click", onclick);
  }
  if (h != null) {
    btn.addListener("click", h);
  }
  var be = btn.get("element");
  var classesSeparatedByWhitespace = clsName.split(" ");
  for (var i = 0; i < classesSeparatedByWhitespace.length; i++) {
    var singleClass = classesSeparatedByWhitespace[i];
    if (singleClass) {
      be.classList.add(singleClass);
    }
  }
  if (n) {
    // copy the name
    be.setAttribute("name", n);
  }

  // keep the data-* attributes from the source
  var length = e.attributes.length;
  for (var i = 0; i < length; i++) {
    var attribute = e.attributes[i];
    var attributeName = attribute.name;
    if (attributeName.startsWith("data-")) {
      btn._button.setAttribute(attributeName, attribute.value);
    }
  }
  return btn;
}

/*
    If we are inside 'to-be-removed' class, some HTML altering behaviors interact badly, because
    the behavior re-executes when the removed master copy gets reinserted later.
 */
function isInsideRemovable(e) {
  return !!e.closest(".to-be-removed");
}

/**
 * Render the template captured by &lt;l:renderOnDemand> at the element 'e' and replace 'e' by the content.
 *
 * @param {HTMLElement} e
 *      The place holder element to be lazy-rendered.
 * @param {boolean} noBehaviour
 *      if specified, skip the application of behaviour rule.
 */
function renderOnDemand(e, callback, noBehaviour) {
  if (!e || !e.classList.contains("render-on-demand")) {
    return;
  }
  var proxy = eval(e.getAttribute("proxy"));
  proxy.render(function (t) {
    var contextTagName = e.parentNode.tagName;
    var c;
    if (contextTagName == "TBODY") {
      c = document.createElement("DIV");
      c.innerHTML = "<TABLE><TBODY>" + t.responseText + "</TBODY></TABLE>";
      c = c./*JENKINS-15494*/ lastElementChild.firstElementChild;
    } else {
      c = document.createElement(contextTagName);
      c.innerHTML = t.responseText;
    }

    var elements = [];
    while (c.firstElementChild != null) {
      var n = c.firstElementChild;
      e.parentNode.insertBefore(n, e);
      if (n.nodeType == 1 && !noBehaviour) {
        elements.push(n);
      }
    }
    e.remove();

    evalInnerHtmlScripts(t.responseText, function () {
      Behaviour.applySubtree(elements, true);
      if (callback) {
        callback(t);
      }
    });
  });
}

/**
 * Finds all the script tags
 */
function evalInnerHtmlScripts(text, callback) {
  var q = [];
  var matchAll = new RegExp("<script([^>]*)>([\\S\\s]*?)</script>", "img");
  var matchOne = new RegExp("<script([^>]*)>([\\S\\s]*?)</script>", "im");
  var srcAttr = new RegExp("src=['\"]([^'\"]+)['\"]", "i");
  (text.match(matchAll) || []).map(function (s) {
    var m = s.match(srcAttr);
    if (m) {
      q.push(function (cont) {
        loadScript(m[1], cont);
      });
    } else {
      q.push(function (cont) {
        geval(s.match(matchOne)[2]);
        cont();
      });
    }
  });
  q.push(callback);
  sequencer(q);
}

/**
 * Take an array of (typically async) functions and run them in a sequence.
 * Each of the function in the array takes one 'continuation' parameter, and upon the completion
 * of the function it needs to invoke "continuation()" to signal the execution of the next function.
 */
function sequencer(fs) {
  var nullFunction = function () {};
  function next() {
    if (fs.length > 0) {
      (fs.shift() || nullFunction)(next);
    }
  }
  return next();
}

function progressBarOnClick() {
  var href = this.getAttribute("href");
  if (href != null) {
    window.location = href;
  }
}

function labelAttachPreviousOnClick() {
  var e = this.previousElementSibling;
  while (e != null) {
    if (e.classList.contains("jenkins-radio")) {
      e = e.querySelector("input");
    }
    if (e.tagName == "INPUT") {
      e.click();
      break;
    }
    e = e.previousElementSibling;
  }
}

function helpButtonOnClick() {
  var tr =
    findFollowingTR(this, "help-area", "help-sibling") ||
    findFollowingTR(this, "help-area", "setting-help") ||
    findFollowingTR(this, "help-area");
  var div = tr.firstElementChild;
  if (!div.classList.contains("help")) {
    div = div.nextElementSibling.firstElementChild;
  }

  if (div.style.display != "block") {
    div.style.display = "block";
    // make it visible
    new Ajax.Request(this.getAttribute("helpURL"), {
      method: "get",
      onSuccess: function (x) {
        // Which plugin is this from?
        var from = x.getResponseHeader("X-Plugin-From");
        div.innerHTML =
          x.responseText +
          (from ? "<div class='from-plugin'>" + from + "</div>" : "");

        // Ensure links open in new window unless explicitly specified otherwise
        var links = div.getElementsByTagName("a");
        for (var i = 0; i < links.length; i++) {
          var link = links[i];
          if (link.hasAttribute("href")) {
            // ignore document anchors
            if (!link.hasAttribute("target")) {
              link.setAttribute("target", "_blank");
            }
            if (!link.hasAttribute("rel")) {
              link.setAttribute("rel", "noopener noreferrer");
            }
          }
        }
        layoutUpdateCallback.call();
      },
      onFailure: function (x) {
        div.innerHTML =
          "<b>ERROR</b>: Failed to load help file: " + x.statusText;
        layoutUpdateCallback.call();
      },
    });
  } else {
    div.style.display = "none";
    layoutUpdateCallback.call();
  }

  return false;
}

function isCommandKey(event) {
  return event.key === "Meta";
}
function isReturnKeyDown() {
  return event.type == "keydown" && event.key === "Enter";
}
function getParentForm(element) {
  if (element == null) {
    throw "not found a parent form";
  }
  if (element instanceof HTMLFormElement) {
    return element;
  }

  return getParentForm(element.parentNode);
}

// figure out the corresponding end marker
function findEnd(e) {
  for (var depth = 0; ; e = e.nextElementSibling) {
    if (e.classList.contains("rowvg-start")) {
      depth++;
    }
    if (e.classList.contains("rowvg-end")) {
      depth--;
    }
    if (depth == 0) {
      return e;
    }
  }
}

function makeOuterVisible(b) {
  this.outerVisible = b;
  this.updateVisibility();
}

function makeInnerVisible(b) {
  this.innerVisible = b;
  this.updateVisibility();
}

function updateVisibility() {
  var display = this.outerVisible && this.innerVisible;
  for (var e = this.start; e != this.end; e = e.nextElementSibling) {
    if (e.rowVisibilityGroup && e != this.start) {
      e.rowVisibilityGroup.makeOuterVisible(this.innerVisible);
      e = e.rowVisibilityGroup.end; // the above call updates visibility up to e.rowVisibilityGroup.end inclusive
    } else {
      if (display) {
        e.style.display = "";
        e.classList.remove("form-container--hidden");
      } else {
        // TODO remove display once tab bar (ConfigTableMetaData) is able to handle hidden tabs via class and not just display
        e.style.display = "none";
        e.classList.add("form-container--hidden");
      }
    }
  }
  layoutUpdateCallback.call();
}

function rowvgStartEachRow(recursive, f) {
  if (recursive) {
    for (var e = this.start; e != this.end; e = e.nextElementSibling) {
      f(e);
    }
  } else {
    throw "not implemented yet";
  }
}

(function () {
  var p = 20;
  Behaviour.specify("TABLE.sortable", "table-sortable", ++p, function (e) {
    // sortable table
    e.sortable = new Sortable.Sortable(e);
  });

  Behaviour.specify(
    "TABLE.progress-bar",
    "table-progress-bar",
    ++p,
    function (e) {
      // progressBar.jelly
      e.onclick = progressBarOnClick;
    }
  );

  // <label> that doesn't use ID, so that it can be copied in <repeatable>
  Behaviour.specify(
    "LABEL.attach-previous",
    "label-attach-previous",
    ++p,
    function (e) {
      e.onclick = labelAttachPreviousOnClick;
    }
  );

  // form fields that are validated via AJAX call to the server
  // elements with this class should have two attributes 'checkUrl' that evaluates to the server URL.
  Behaviour.specify(
    "INPUT.validated",
    "input-validated",
    ++p,
    registerValidator
  );
  Behaviour.specify(
    "SELECT.validated",
    "select-validated",
    ++p,
    registerValidator
  );
  Behaviour.specify(
    "TEXTAREA.validated",
    "textarea-validated",
    ++p,
    registerValidator
  );

  // validate required form values
  Behaviour.specify("INPUT.required", "input-required", ++p, function (e) {
    registerRegexpValidator(e, /./, "Field is required");
  });

  // validate form values to be an integer
  Behaviour.specify("INPUT.number", "input-number", ++p, function (e) {
    e.addEventListener("keypress", preventInputEe);
    registerMinMaxValidator(e);
    registerRegexpValidator(e, /^((\-?\d+)|)$/, "Not an integer");
  });

  Behaviour.specify(
    "INPUT.number-required",
    "input-number-required",
    ++p,
    function (e) {
      e.addEventListener("keypress", preventInputEe);
      registerMinMaxValidator(e);
      registerRegexpValidator(e, /^\-?(\d+)$/, "Not an integer");
    }
  );

  Behaviour.specify(
    "INPUT.non-negative-number-required",
    "input-non-negative-number-required",
    ++p,
    function (e) {
      e.addEventListener("keypress", preventInputEe);
      registerMinMaxValidator(e);
      registerRegexpValidator(e, /^\d+$/, "Not a non-negative integer");
    }
  );

  Behaviour.specify(
    "INPUT.positive-number",
    "input-positive-number",
    ++p,
    function (e) {
      e.addEventListener("keypress", preventInputEe);
      registerMinMaxValidator(e);
      registerRegexpValidator(e, /^(\d*[1-9]\d*|)$/, "Not a positive integer");
    }
  );

  Behaviour.specify(
    "INPUT.positive-number-required",
    "input-positive-number-required",
    ++p,
    function (e) {
      e.addEventListener("keypress", preventInputEe);
      registerMinMaxValidator(e);
      registerRegexpValidator(e, /^[1-9]\d*$/, "Not a positive integer");
    }
  );

  Behaviour.specify(
    "INPUT.auto-complete",
    "input-auto-complete",
    ++p,
    function (e) {
      // form field with auto-completion support
      // insert the auto-completion container
      var div = document.createElement("DIV");
      e.parentNode.insertBefore(div, e.nextElementSibling);
      e.style.position = "relative"; // or else by default it's absolutely positioned, making "width:100%" break

      var ds = new YAHOO.util.XHRDataSource(e.getAttribute("autoCompleteUrl"));
      ds.responseType = YAHOO.util.XHRDataSource.TYPE_JSON;
      ds.responseSchema = {
        resultsList: "suggestions",
        fields: ["name"],
      };

      // Instantiate the AutoComplete
      var ac = new YAHOO.widget.AutoComplete(e, div, ds);
      ac.generateRequest = function (query) {
        return "?value=" + query;
      };
      ac.autoHighlight = false;
      ac.prehighlightClassName = "yui-ac-prehighlight";
      ac.animSpeed = 0;
      ac.formatResult = ac.formatEscapedResult;
      ac.useShadow = true;
      ac.autoSnapContainer = true;
      ac.delimChar = e.getAttribute("autoCompleteDelimChar");
      ac.doBeforeExpandContainer = function (textbox, container) {
        // adjust the width every time we show it
        container.style.width = textbox.clientWidth + "px";
        var Dom = YAHOO.util.Dom;
        Dom.setXY(container, [
          Dom.getX(textbox),
          Dom.getY(textbox) + textbox.offsetHeight,
        ]);
        return true;
      };
    }
  );

  Behaviour.specify(
    "A.jenkins-help-button",
    "a-jenkins-help-button",
    ++p,
    function (e) {
      e.onclick = helpButtonOnClick;
      e.tabIndex = 9999; // make help link unnavigable from keyboard
      e.parentNode.parentNode.classList.add("has-help");
    }
  );

  // legacy class name
  Behaviour.specify("A.help-button", "a-help-button", ++p, function (e) {
    e.onclick = helpButtonOnClick;
    e.tabIndex = 9999; // make help link unnavigable from keyboard
    e.parentNode.parentNode.classList.add("has-help");
  });

  // Script Console : settings and shortcut key
  Behaviour.specify("TEXTAREA.script", "textarea-script", ++p, function (e) {
    (function () {
      var cmdKeyDown = false;
      var mode = e.getAttribute("script-mode") || "text/x-groovy";
      var readOnly = eval(e.getAttribute("script-readOnly")) || false;

      var w = CodeMirror.fromTextArea(e, {
        mode: mode,
        lineNumbers: true,
        matchBrackets: true,
        readOnly: readOnly,
        onKeyEvent: function (editor, event) {
          function saveAndSubmit() {
            editor.save();
            getParentForm(e).submit();
            event.stop();
          }

          // Mac (Command + Enter)
          if (navigator.userAgent.indexOf("Mac") > -1) {
            if (event.type == "keydown" && isCommandKey(event)) {
              cmdKeyDown = true;
            }
            if (event.type == "keyup" && isCommandKey(event)) {
              cmdKeyDown = false;
            }
            if (cmdKeyDown && isReturnKeyDown()) {
              saveAndSubmit();
              return true;
            }

            // Windows, Linux (Ctrl + Enter)
          } else {
            if (event.ctrlKey && isReturnKeyDown()) {
              saveAndSubmit();
              return true;
            }
          }
        },
      }).getWrapperElement();
    })();
  });

  // deferred client-side clickable map.
  // this is useful where the generation of <map> element is time consuming
  Behaviour.specify("IMG[lazymap]", "img-lazymap-", ++p, function (e) {
    new Ajax.Request(e.getAttribute("lazymap"), {
      method: "get",
      onSuccess: function (x) {
        var div = document.createElement("div");
        document.body.appendChild(div);
        div.innerHTML = x.responseText;
        var id = "map" + iota++;
        div.firstElementChild.setAttribute("name", id);
        e.setAttribute("usemap", "#" + id);
      },
    });
  });

  // Native browser resizing doesn't work for CodeMirror textboxes so let's create our own
  Behaviour.specify(".CodeMirror", "codemirror", ++p, function (codemirror) {
    const MIN_HEIGHT = Math.min(200, codemirror.clientHeight);

    const resizer = document.createElement("div");
    resizer.className = "jenkins-codemirror-resizer";

    let start_x;
    let start_y;
    let start_h;

    function height_of($el) {
      return parseInt(window.getComputedStyle($el).height.replace(/px$/, ""));
    }

    function on_drag(e) {
      codemirror.CodeMirror.setSize(
        null,
        Math.max(MIN_HEIGHT, start_h + e.y - start_y) + "px"
      );
    }

    function on_release() {
      document.body.removeEventListener("mousemove", on_drag);
      window.removeEventListener("mouseup", on_release);
    }

    resizer.addEventListener("mousedown", function (e) {
      start_x = e.x;
      start_y = e.y;
      start_h = height_of(codemirror);

      document.body.addEventListener("mousemove", on_drag);
      window.addEventListener("mouseup", on_release);
    });

    codemirror.parentNode.insertBefore(resizer, codemirror.nextSibling);
  });

  // structured form submission
  Behaviour.specify("FORM", "form", ++p, function (form) {
    crumb.appendToForm(form);
    if (form.classList.contains("no-json")) {
      return;
    }
    // add the hidden 'json' input field, which receives the form structure in JSON
    var div = document.createElement("div");
    div.classList.add("jenkins-!-display-contents");
    div.innerHTML = "<input type=hidden name=json value=init>";
    form.appendChild(div);

    var oldOnsubmit = form.onsubmit;
    if (typeof oldOnsubmit == "function") {
      form.onsubmit = function () {
        return buildFormTree(this) && oldOnsubmit.call(this);
      };
    } else {
      form.onsubmit = function () {
        return buildFormTree(this);
      };
    }

    form = null; // memory leak prevention
  });

  Behaviour.specify(
    "INPUT.submit-button",
    "input-submit-button",
    ++p,
    function (e) {
      makeButton(e);
    }
  );

  Behaviour.specify("INPUT.yui-button", "input-yui-button", ++p, function (e) {
    makeButton(e);
  });

  Behaviour.specify(
    "TR.optional-block-start,DIV.tr.optional-block-start",
    "tr-optional-block-start-div-tr-optional-block-start",
    ++p,
    function (e) {
      // see optionalBlock.jelly
      // Get the `input` from the checkbox container
      var checkbox = e.querySelector("input[type='checkbox']");

      // Set start.ref to checkbox in preparation of row-set-end processing
      e.setAttribute("ref", (checkbox.id = "cb" + iota++));
    }
  );

  // see RowVisibilityGroupTest
  Behaviour.specify(
    "TR.rowvg-start,DIV.tr.rowvg-start",
    "tr-rowvg-start-div-tr-rowvg-start",
    ++p,
    function (e) {
      e.rowVisibilityGroup = {
        outerVisible: true,
        innerVisible: true,
        /**
         * TR that marks the beginning of this visibility group.
         */
        start: e,
        /**
         * TR that marks the end of this visibility group.
         */
        end: findEnd(e),

        /**
         * Considers the visibility of the row group from the point of view of outside.
         * If you think of a row group like a logical DOM node, this is akin to its .style.display.
         */
        makeOuterVisible: makeOuterVisible,

        /**
         * Considers the visibility of the rows in this row group. Since all the rows in a rowvg
         * shares the single visibility, this just needs to be one boolean, as opposed to many.
         *
         * If you think of a row group like a logical DOM node, this is akin to its children's .style.display.
         */
        makeInnerVisible: makeInnerVisible,

        /**
         * Based on innerVisible and outerVisible, update the relevant rows' actual CSS display attribute.
         */
        updateVisibility: updateVisibility,

        /**
         * Enumerate each row and pass that to the given function.
         *
         * @param {boolean} recursive
         *      If true, this visits all the rows from nested visibility groups.
         */
        eachRow: rowvgStartEachRow,
      };
    }
  );

  Behaviour.specify(
    "INPUT.optional-block-event-item",
    "input-optional-block-event-item",
    ++p,
    function (e) {
      e.addEventListener("click", function () {
        updateOptionalBlock(e);
      });
    }
  );

  Behaviour.specify(
    "TR.row-set-end,DIV.tr.row-set-end",
    "tr-row-set-end-div-tr-row-set-end",
    ++p,
    function (e) {
      // see rowSet.jelly and optionalBlock.jelly
      // figure out the corresponding start block
      var end = e;

      for (var depth = 0; ; e = e.previousElementSibling) {
        if (e.classList.contains("row-set-end")) {
          depth++;
        }
        if (e.classList.contains("row-set-start")) {
          depth--;
        }
        if (depth == 0) {
          break;
        }
      }
      var start = e;

      // @ref on start refers to the ID of the element that controls the JSON object created from these rows
      // if we don't find it, turn the start node into the governing node (thus the end result is that you
      // created an intermediate JSON object that's always on.)
      var ref = start.getAttribute("ref");
      if (ref == null) {
        start.id = ref = "rowSetStart" + iota++;
      }

      applyNameRef(start, end, ref);
    }
  );

  Behaviour.specify(
    "TR.optional-block-start,DIV.tr.optional-block-start",
    "tr-optional-block-start-div-tr-optional-block-start-2",
    ++p,
    function (e) {
      // see optionalBlock.jelly
      // this is suffixed by a pointless string so that two processing for optional-block-start
      // can sandwich row-set-end
      // this requires "TR.row-set-end" to mark rows
      // Get the `input` from the checkbox container
      var checkbox = e.querySelector("input[type='checkbox']");
      updateOptionalBlock(checkbox);
    }
  );

  // image that shows [+] or [-], with hover effect.
  // oncollapsed and onexpanded will be called when the button is triggered.
  Behaviour.specify("IMG.fold-control", "img-fold-control", ++p, function (e) {
    function changeTo(e, img) {
      var src = e.src;
      e.src =
        src.substring(0, src.lastIndexOf("/")) +
        "/" +
        e.getAttribute("state") +
        img;
    }
    e.onmouseover = function () {
      changeTo(this, "-hover.png");
    };
    e.onmouseout = function () {
      changeTo(this, ".png");
    };
    e.parentNode.onclick = function (event) {
      var e = this.firstElementChild;
      var s = e.getAttribute("state");
      if (s == "plus") {
        e.setAttribute("state", "minus");
        if (e.onexpanded) {
          e.onexpanded();
        }
      } else {
        e.setAttribute("state", "plus");
        if (e.oncollapsed) {
          e.oncollapsed();
        }
      }
      changeTo(e, "-hover.png");
      YAHOO.util.Event.stopEvent(event);
      return false;
    };
    e = null; // memory leak prevention
  });

  // editableComboBox.jelly
  Behaviour.specify("INPUT.combobox", "input-combobox", ++p, function (c) {
    // Next element after <input class="combobox"/> should be <div class="combobox-values">
    var vdiv = c.nextElementSibling;
    if (vdiv.classList.contains("combobox-values")) {
      createComboBox(c, function () {
        return Array.from(vdiv.children).map(function (value) {
          return value.getAttribute("value");
        });
      });
    }
  });

  // dropdownList.jelly
  Behaviour.specify(
    "SELECT.dropdownList",
    "select-dropdownlist",
    ++p,
    function (e) {
      if (isInsideRemovable(e)) {
        return;
      }

      var subForms = [];
      var start = findInFollowingTR(e, "dropdownList-container"),
        end;

      do {
        start = start.firstElementChild;
      } while (start && !isTR(start));

      if (start && !start.classList.contains("dropdownList-start")) {
        start = findFollowingTR(start, "dropdownList-start");
      }
      while (start != null) {
        subForms.push(start);
        start = findFollowingTR(start, "dropdownList-start");
      }

      // control visibility
      function updateDropDownList() {
        for (var i = 0; i < subForms.length; i++) {
          var show = e.selectedIndex == i;
          var f = subForms[i];

          if (show) {
            renderOnDemand(f.nextElementSibling);
          }
          f.rowVisibilityGroup.makeInnerVisible(show);

          // TODO: this is actually incorrect in the general case if nested vg uses field-disabled
          // so far dropdownList doesn't create such a situation.
          f.rowVisibilityGroup.eachRow(
            true,
            show
              ? function (e) {
                  e.removeAttribute("field-disabled");
                }
              : function (e) {
                  e.setAttribute("field-disabled", "true");
                }
          );
        }
      }

      e.onchange = updateDropDownList;

      updateDropDownList();
    }
  );

  Behaviour.specify("A.showDetails", "a-showdetails", ++p, function (e) {
    e.onclick = function () {
      this.style.display = "none";
      this.nextElementSibling.style.display = "block";
      layoutUpdateCallback.call();
      return false;
    };
    e = null; // avoid memory leak
  });

  Behaviour.specify(
    "DIV.behavior-loading",
    "div-behavior-loading",
    ++p,
    function (e) {
      e.classList.add("behavior-loading--hidden");
    }
  );

  Behaviour.specify(
    ".button-with-dropdown",
    "-button-with-dropdown",
    ++p,
    function (e) {
      new YAHOO.widget.Button(e, { type: "menu", menu: e.nextElementSibling });
    }
  );

  Behaviour.specify(".track-mouse", "-track-mouse", ++p, function (element) {
    var DOM = YAHOO.util.Dom;

    element.addEventListener("mouseenter", function () {
      element.classList.add("mouseover");

      var mousemoveTracker = function (event) {
        var elementRegion = DOM.getRegion(element);
        if (
          event.x < elementRegion.left ||
          event.x > elementRegion.right ||
          event.y < elementRegion.top ||
          event.y > elementRegion.bottom
        ) {
          element.classList.remove("mouseover");
          document.removeEventListener("mousemove", mousemoveTracker);
        }
      };
      document.addEventListener("mousemove", mousemoveTracker);
    });
  });

  window.addEventListener("load", function () {
    // Add a class to the bottom bar when it's stuck to the bottom of the screen
    const el = document.querySelector("#bottom-sticker");
    if (el) {
      const observer = new IntersectionObserver(
        ([e]) =>
          e.target.classList.toggle(
            "bottom-sticker-inner--stuck",
            e.intersectionRatio < 1
          ),
        { threshold: [1] }
      );

      observer.observe(el);
    }
  });

  /**
   * Function that provides compatibility to the checkboxes without title on an f:entry
   *
   * When a checkbox is generated by setting the title on the f:entry like
   *     <f:entry field="rebaseBeforePush" title="${%Rebase Before Push}">
   *         <f:checkbox />
   *     </f:entry>
   * This function will copy the title from the .setting-name field to the checkbox label.
   * It will also move the help button.
   *
   * @param {HTMLLabelElement} label
   */
  Behaviour.specify(
    "label.js-checkbox-label-empty",
    "form-fallbacks",
    1000,
    function (label) {
      var labelParent = label.parentElement.parentElement;

      if (!labelParent.classList.contains("setting-main")) {
        return;
      }

      function findSettingName(formGroup) {
        for (var i = 0; i < formGroup.childNodes.length; i++) {
          var child = formGroup.childNodes[i];
          if (
            child.classList.contains("jenkins-form-label") ||
            child.classList.contains("setting-name")
          ) {
            return child;
          }
        }
      }

      var settingName = findSettingName(labelParent.parentNode);
      if (settingName == undefined) {
        return;
      }
      var jenkinsHelpButton = settingName.querySelector(".jenkins-help-button");
      var helpLink =
        jenkinsHelpButton !== null
          ? jenkinsHelpButton
          : settingName.querySelector(".setting-help");

      if (helpLink) {
        labelParent.classList.add("help-sibling");
        labelParent.classList.add("jenkins-checkbox-help-wrapper");
        labelParent.appendChild(helpLink);
      }

      labelParent.parentNode.removeChild(settingName);

      // Copy setting-name text and append it to the checkbox label
      var labelText = settingName.innerText;

      var spanTag = document.createElement("span");
      spanTag.innerHTML = labelText;
      label.appendChild(spanTag);
    }
  );

  // stop button JS cannot be done as adjunct, as it can be inside an Ajax response
  Behaviour.specify(
    ".stop-button-link",
    "stop-button-link",
    0,
    function (link) {
      let question = link.getAttribute("data-confirm");
      let url = link.getAttribute("href");
      link.addEventListener("click", function (e) {
        e.preventDefault();
        if (question !== null) {
          if (!confirm(question)) {
            return;
          }
        }
        new Ajax.Request(url);
      });
    }
  );
})();

var hudsonRules = {}; // legacy name
// now empty, but plugins can stuff things in here later:
Behaviour.register(hudsonRules);

var Path = {
  tail: function (p) {
    var idx = p.lastIndexOf("/");
    if (idx < 0) {
      return p;
    }
    return p.substring(idx + 1);
  },
};

/**
 * Install change handlers based on the 'fillDependsOn' attribute.
 */
function refillOnChange(e, onChange) {
  var deps = [];

  function h() {
    var params = {};
    deps.forEach(
      TryEach(function (d) {
        params[d.name] = controlValue(d.control);
      })
    );
    onChange(params);
  }
  var v = e.getAttribute("fillDependsOn");
  if (v != null) {
    v.split(" ").forEach(
      TryEach(function (name) {
        var c = findNearBy(e, name);
        if (c == null) {
          if (window.console != null) {
            console.warn("Unable to find nearby " + name);
          }
          if (window.YUI != null) {
            YUI.log(
              "Unable to find a nearby control of the name " + name,
              "warn"
            );
          }
          return;
        }
        c.addEventListener("change", h);
        deps.push({ name: Path.tail(name), control: c });
      })
    );
  }
  h(); // initial fill
}

function xor(a, b) {
  // convert both values to boolean by '!' and then do a!=b
  return !a != !b;
}

// used by editableDescription.jelly to replace the description field with a form
function replaceDescription(initialDescription, submissionUrl) {
  var d = document.getElementById("description");
  d.firstElementChild.nextElementSibling.innerHTML =
    "<div class='jenkins-spinner'></div>";
  let parameters = {};
  if (initialDescription !== undefined && submissionUrl !== undefined) {
    parameters = {
      description: initialDescription,
      submissionUrl: submissionUrl,
    };
  }
  new Ajax.Request("./descriptionForm", {
    parameters: parameters,
    onComplete: function (x) {
      d.innerHTML = x.responseText;
      evalInnerHtmlScripts(x.responseText, function () {
        Behaviour.applySubtree(d);
        d.getElementsByTagName("TEXTAREA")[0].focus();
      });
      layoutUpdateCallback.call();
    },
  });
  return false;
}

/**
 * Indicates that form fields from rows [s,e) should be grouped into a JSON object,
 * and attached under the element identified by the specified id.
 */
function applyNameRef(s, e, id) {
  document.getElementById(id).groupingNode = true;
  // s contains the node itself
  applyNameRefHelper(s, e, id);
}

function applyNameRefHelper(s, e, id) {
  if (s === null) {
    return;
  }
  for (var x = s.nextElementSibling; x != e; x = x.nextElementSibling) {
    // to handle nested <f:rowSet> correctly, don't overwrite the existing value
    if (x.getAttribute("nameRef") == null) {
      x.setAttribute("nameRef", id);
      if (x.classList.contains("tr")) {
        applyNameRefHelper(x.firstElementChild, null, id);
      }
    }
  }
}

// used by optionalBlock.jelly to update the form status
//   @param c     checkbox element
function updateOptionalBlock(c) {
  // find the start TR
  var s = c;
  while (!s.classList.contains("optional-block-start")) {
    s = s.parentNode;
  }

  // find the beginning of the rowvg
  var vg = s;
  while (!vg.classList.contains("rowvg-start")) {
    vg = vg.nextElementSibling;
  }

  var checked = xor(c.checked, c.classList.contains("negative"));

  vg.rowVisibilityGroup.makeInnerVisible(checked);

  if (c.name == "hudson-tools-InstallSourceProperty") {
    // Hack to hide tool home when "Install automatically" is checked.
    var homeField = findPreviousFormItem(c, "home");
    if (homeField != null && homeField.value == "") {
      var tr =
        findAncestor(homeField, "TR") || findAncestorClass(homeField, "tr");
      if (tr != null) {
        tr.style.display = c.checked ? "none" : "";
        layoutUpdateCallback.call();
      }
    }
  }
}

//
// Auto-scroll support for progressive log output.
//   See http://radio.javaranch.com/pascarello/2006/08/17/1155837038219.html
//
function AutoScroller(scrollContainer) {
  // get the height of the viewport.
  // See http://www.howtocreate.co.uk/tutorials/javascript/browserwindow
  function getViewportHeight() {
    if (typeof window.innerWidth == "number") {
      //Non-IE
      return window.innerHeight;
    } else if (
      document.documentElement &&
      (document.documentElement.clientWidth ||
        document.documentElement.clientHeight)
    ) {
      //IE 6+ in 'standards compliant mode'
      return document.documentElement.clientHeight;
    } else if (
      document.body &&
      (document.body.clientWidth || document.body.clientHeight)
    ) {
      //IE 4 compatible
      return document.body.clientHeight;
    }
    return null;
  }

  return {
    bottomThreshold: 25,
    scrollContainer: scrollContainer,

    getCurrentHeight: function () {
      var scrollDiv = this.scrollContainer;

      if (scrollDiv.scrollHeight > 0) {
        return scrollDiv.scrollHeight;
      } else if (scrollDiv.offsetHeight > 0) {
        return scrollDiv.offsetHeight;
      }

      return null; // huh?
    },

    // return true if we are in the "stick to bottom" mode
    isSticking: function () {
      var scrollDiv = this.scrollContainer;
      var currentHeight = this.getCurrentHeight();

      // when used with the BODY tag, the height needs to be the viewport height, instead of
      // the element height.
      //var height = ((scrollDiv.style.pixelHeight) ? scrollDiv.style.pixelHeight : scrollDiv.offsetHeight);
      var height = getViewportHeight();
      var scrollPos = Math.max(
        scrollDiv.scrollTop,
        document.documentElement.scrollTop
      );
      var diff = currentHeight - scrollPos - height;
      // window.alert("currentHeight=" + currentHeight + ",scrollTop=" + scrollDiv.scrollTop + ",height=" + height);

      return diff < this.bottomThreshold;
    },

    scrollToBottom: function () {
      var scrollDiv = this.scrollContainer;
      var currentHeight = this.getCurrentHeight();
      if (document.documentElement) {
        document.documentElement.scrollTop = currentHeight;
      }
      scrollDiv.scrollTop = currentHeight;
    },
  };
}

// used in expandableTextbox.jelly to change a input field into a text area
function expandTextArea(button, id) {
  button.style.display = "none";
  var field = button.parentNode.previousSibling.children[0];
  var value = field.value.replace(/ +/g, "\n");

  var n = button;
  while (!n.classList.contains("expanding-input") && n.tagName != "TABLE") {
    n = n.parentNode;
  }

  var parent = n.parentNode;
  parent.innerHTML = "<textarea rows=8 class='jenkins-input'></textarea>";
  var textArea = parent.childNodes[0];
  textArea.name = field.name;
  textArea.value = value;

  layoutUpdateCallback.call();
}

// refresh a part of the HTML specified by the given ID,
// by using the contents fetched from the given URL.
function refreshPart(id, url) {
  var intervalID = null;
  var f = function () {
    if (isPageVisible()) {
      new Ajax.Request(url, {
        onSuccess: function (rsp) {
          var hist = document.getElementById(id);
          if (hist == null) {
            console.log("There's no element that has ID of " + id);
            if (intervalID !== null) {
              window.clearInterval(intervalID);
            }
            return;
          }
          if (!rsp.responseText) {
            console.log(
              "Failed to retrieve response for ID " +
                id +
                ", perhaps Jenkins is unavailable"
            );
            return;
          }
          var p = hist.parentNode;

          var div = document.createElement("div");
          div.innerHTML = rsp.responseText;

          var node = div.firstElementChild;
          p.replaceChild(node, hist);

          Behaviour.applySubtree(node);
          layoutUpdateCallback.call();
        },
      });
    }
  };
  // if run as test, just do it once and do it now to make sure it's working,
  // but don't repeat.
  if (isRunAsTest) {
    f();
  } else {
    intervalID = window.setInterval(f, 5000);
  }
}

/*
    Perform URL encode.
    Taken from http://www.cresc.co.jp/tech/java/URLencoding/JavaScript_URLEncoding.htm
    @deprecated Use standard javascript method "encodeURIComponent" instead
*/
function encode(str) {
  var s, u;
  var s0 = ""; // encoded str

  for (var i = 0; i < str.length; i++) {
    // scan the source
    s = str.charAt(i);
    u = str.charCodeAt(i); // get unicode of the char

    if (s == " ") {
      s0 += "+";
    } // SP should be converted to "+"
    else {
      if (
        u == 0x2a ||
        u == 0x2d ||
        u == 0x2e ||
        u == 0x5f ||
        (u >= 0x30 && u <= 0x39) ||
        (u >= 0x41 && u <= 0x5a) ||
        (u >= 0x61 && u <= 0x7a)
      ) {
        // check for escape
        s0 = s0 + s; // don't escape
      } else {
        // escape
        if (u >= 0x0 && u <= 0x7f) {
          // single byte format
          s = "0" + u.toString(16);
          s0 += "%" + s.substr(s.length - 2);
        } else if (u > 0x1fffff) {
          // quaternary byte format (extended)
          s0 += "%" + (0xf0 + ((u & 0x1c0000) >> 18)).toString(16);
          s0 += "%" + (0x80 + ((u & 0x3f000) >> 12)).toString(16);
          s0 += "%" + (0x80 + ((u & 0xfc0) >> 6)).toString(16);
          s0 += "%" + (0x80 + (u & 0x3f)).toString(16);
        } else if (u > 0x7ff) {
          // triple byte format
          s0 += "%" + (0xe0 + ((u & 0xf000) >> 12)).toString(16);
          s0 += "%" + (0x80 + ((u & 0xfc0) >> 6)).toString(16);
          s0 += "%" + (0x80 + (u & 0x3f)).toString(16);
        } else {
          // double byte format
          s0 += "%" + (0xc0 + ((u & 0x7c0) >> 6)).toString(16);
          s0 += "%" + (0x80 + (u & 0x3f)).toString(16);
        }
      }
    }
  }
  return s0;
}

// when there are multiple form elements of the same name,
// this method returns the input field of the given name that pairs up
// with the specified 'base' input element.
// TODO remove when Prototype.js is removed
if (typeof Form === "object") {
  Form.findMatchingInput = function (base, name) {
    // find the FORM element that owns us
    var f = base;
    while (f.tagName != "FORM") {
      f = f.parentNode;
    }

    var bases = Form.getInputs(f, null, base.name);
    var targets = Form.getInputs(f, null, name);

    for (var i = 0; i < bases.length; i++) {
      if (bases[i] == base) {
        return targets[i];
      }
    }

    return null; // not found
  };
}

function toQueryString(params) {
  var query = "";
  if (params) {
    for (var paramName in params) {
      if (params.hasOwnProperty(paramName)) {
        if (query === "") {
          query = "?";
        } else {
          query += "&";
        }
        query += paramName + "=" + encodeURIComponent(params[paramName]);
      }
    }
  }
  return query;
}

function getElementOverflowParams(element) {
  // First we force it to wrap so we can get those dimension.
  // Then we force it to "nowrap", so we can get those dimension.
  // We can then compare the two sets, which will indicate if
  // wrapping is potentially happening, or not.

  // Force it to wrap.
  element.classList.add("force-wrap");
  var wrappedClientWidth = element.clientWidth;
  var wrappedClientHeight = element.clientHeight;
  element.classList.remove("force-wrap");

  // Force it to nowrap. Return the comparisons.
  element.classList.add("force-nowrap");
  var nowrapClientHeight = element.clientHeight;
  try {
    var overflowParams = {
      element: element,
      clientWidth: wrappedClientWidth,
      scrollWidth: element.scrollWidth,
      isOverflowed: wrappedClientHeight > nowrapClientHeight,
    };
    return overflowParams;
  } finally {
    element.classList.remove("force-nowrap");
  }
}

// get the cascaded computed style value. 'a' is the style name like 'backgroundColor'
function getStyle(e, a) {
  if (document.defaultView && document.defaultView.getComputedStyle) {
    return document.defaultView
      .getComputedStyle(e, null)
      .getPropertyValue(a.replace(/([A-Z])/g, "-$1"));
  }
  if (e.currentStyle) {
    return e.currentStyle[a];
  }
  return null;
}

/**
 * Makes sure the given element is within the viewport.
 *
 * @param {HTMLElement} e
 *      The element to bring into the viewport.
 */
function ensureVisible(e) {
  var viewport = YAHOO.util.Dom.getClientRegion();
  var pos = YAHOO.util.Dom.getRegion(e);

  var Y = viewport.top;
  var H = viewport.height;

  function handleStickers(name, f) {
    var e = document.getElementById(name);
    if (e) {
      f(e);
    }
    document.getElementsBySelector("." + name).forEach(TryEach(f));
  }

  // if there are any stickers around, subtract them from the viewport
  handleStickers("jenkins-breadcrumbs", function (t) {
    t = t.clientHeight;
    Y += t;
    H -= t;
  });

  handleStickers("bottom-sticker", function (b) {
    b = b.clientHeight;
    H -= b;
  });

  var y = pos.top;
  var h = pos.height;

  var d = y + h - (Y + H);
  if (d > 0) {
    document.body.scrollTop += d;
  } else {
    var d = Y - y;
    if (d > 0) {
      document.body.scrollTop -= d;
    }
  }
}

// set up logic behind the search box
function createSearchBox(searchURL) {
  var ds = new YAHOO.util.XHRDataSource(searchURL + "suggest");
  ds.responseType = YAHOO.util.XHRDataSource.TYPE_JSON;
  ds.responseSchema = {
    resultsList: "suggestions",
    fields: ["name"],
  };
  var ac = new YAHOO.widget.AutoComplete(
    "search-box",
    "search-box-completion",
    ds
  );
  ac.typeAhead = false;
  ac.autoHighlight = false;
  ac.formatResult = ac.formatEscapedResult;
  ac.maxResultsDisplayed = 25;

  var box = document.getElementById("search-box");
  var sizer = document.getElementById("search-box-sizer");
  var comp = document.getElementById("search-box-completion");

  Behaviour.addLoadEvent(function () {
    // copy font style of box to sizer
    var ds = sizer.style;
    ds.fontFamily = getStyle(box, "fontFamily");
    ds.fontSize = getStyle(box, "fontSize");
    ds.fontStyle = getStyle(box, "fontStyle");
    ds.fontWeight = getStyle(box, "fontWeight");
  });

  // update positions and sizes of the components relevant to search
  function updatePos() {
    sizer.innerHTML = escapeHTML(box.value);
    var cssWidth,
      offsetWidth = sizer.offsetWidth;
    if (offsetWidth > 0) {
      cssWidth = offsetWidth + "px";
    } else {
      // sizer hidden on small screen, make sure resizing looks OK
      cssWidth = getStyle(sizer, "minWidth");
    }
    box.style.width = comp.firstElementChild.style.minWidth =
      "calc(60px + " + cssWidth + ")";

    var pos = YAHOO.util.Dom.getXY(box);
    pos[1] += YAHOO.util.Dom.get(box).offsetHeight + 2;
    YAHOO.util.Dom.setXY(comp, pos);
  }

  updatePos();
  box.addEventListener("input", updatePos);
}

/**
 * Finds the DOM node of the given DOM node that acts as a parent in the form submission.
 *
 * @param {HTMLElement} e
 *      The node whose parent we are looking for.
 * @param {HTMLFormElement} form
 *      The form element that owns 'e'. Passed in as a performance improvement. Can be null.
 * @return null
 *      if the given element shouldn't be a part of the final submission.
 */
function findFormParent(e, form, isStatic) {
  isStatic = isStatic || false;

  if (form == null) {
    // caller can pass in null to have this method compute the owning form
    form = findAncestor(e, "FORM");
  }

  while (e != form) {
    // this is used to create a group where no single containing parent node exists,
    // like <optionalBlock>
    var nameRef = e.getAttribute("nameRef");
    if (nameRef != null) {
      e = document.getElementById(nameRef);
    } else {
      e = e.parentNode;
    }

    if (!isStatic && e.getAttribute("field-disabled") != null) {
      // this field shouldn't contribute to the final result
      return null;
    }

    var name = e.getAttribute("name");
    if (name != null && name.length > 0) {
      if (
        e.tagName == "INPUT" &&
        !isStatic &&
        !xor(e.checked, e.classList.contains("negative"))
      ) {
        // field is not active
        return null;
      }

      return e;
    }
  }

  return form;
}

// compute the form field name from the control name
function shortenName(name) {
  // [abc.def.ghi] -> abc.def.ghi
  if (name.startsWith("[")) {
    return name.substring(1, name.length - 1);
  }

  // abc.def.ghi -> ghi
  var idx = name.lastIndexOf(".");
  if (idx >= 0) {
    name = name.substring(idx + 1);
  }
  return name;
}

//
// structured form submission handling
//   see https://www.jenkins.io/redirect/developer/structured-form-submission
function buildFormTree(form) {
  try {
    // I initially tried to use an associative array with DOM elements as keys
    // but that doesn't seem to work neither on IE nor Firefox.
    // so I switch back to adding a dynamic property on DOM.
    form.formDom = {}; // root object

    var doms = []; // DOMs that we added 'formDom' for.
    doms.push(form);

    function addProperty(parent, name, value) {
      name = shortenName(name);
      if (parent[name] != null) {
        if (parent[name].push == null) {
          // is this array?
          parent[name] = [parent[name]];
        }
        parent[name].push(value);
      } else {
        parent[name] = value;
      }
    }

    // find the grouping parent node, which will have @name.
    // then return the corresponding object in the map
    function findParent(e) {
      var p = findFormParent(e, form);
      if (p == null) {
        return {};
      }

      var m = p.formDom;
      if (m == null) {
        // this is a new grouping node
        doms.push(p);
        p.formDom = m = {};
        addProperty(findParent(p), p.getAttribute("name"), m);
      }
      return m;
    }

    var jsonElement = null;

    for (var i = 0; i < form.elements.length; i++) {
      var e = form.elements[i];
      if (e.name == "json") {
        jsonElement = e;
        continue;
      }
      if (e.tagName == "FIELDSET") {
        continue;
      }
      if (e.tagName == "SELECT" && e.multiple) {
        var values = [];
        for (var o = 0; o < e.options.length; o++) {
          var opt = e.options.item(o);
          if (opt.selected) {
            values.push(opt.value);
          }
        }
        addProperty(findParent(e), e.name, values);
        continue;
      }

      var p;
      var r;
      var type = e.getAttribute("type");
      if (type == null) {
        type = "";
      }
      switch (type.toLowerCase()) {
        case "button":
        case "submit":
          break;
        case "checkbox":
          p = findParent(e);
          var checked = xor(e.checked, e.classList.contains("negative"));
          if (!e.groupingNode) {
            v = e.getAttribute("json");
            if (v) {
              // if the special attribute is present, we'll either set the value or not. useful for an array of checkboxes
              // we can't use @value because IE6 sets the value to be "on" if it's left unspecified.
              if (checked) {
                addProperty(p, e.name, v);
              }
            } else {
              // otherwise it'll bind to boolean
              addProperty(p, e.name, checked);
            }
          } else {
            if (checked) {
              addProperty(p, e.name, (e.formDom = {}));
            }
          }
          break;
        case "file":
          // to support structured form submission with file uploads,
          // rename form field names to unique ones, and leave this name mapping information
          // in JSON. this behavior is backward incompatible, so only do
          // this when
          p = findParent(e);
          if (e.getAttribute("jsonAware") != null) {
            var on = e.getAttribute("originalName");
            if (on != null) {
              addProperty(p, on, e.name);
            } else {
              var uniqName = "file" + iota++;
              addProperty(p, e.name, uniqName);
              e.setAttribute("originalName", e.name);
              e.name = uniqName;
            }
          }
          // switch to multipart/form-data to support file submission
          // @enctype is the standard, but IE needs @encoding.
          form.enctype = form.encoding = "multipart/form-data";
          crumb.appendToForm(form);
          break;
        case "radio":
          if (!e.checked) {
            break;
          }
          r = 0;
          while (e.name.substring(r, r + 8) == "removeme") {
            r = e.name.indexOf("_", r + 8) + 1;
          }
          p = findParent(e);
          if (e.groupingNode) {
            addProperty(
              p,
              e.name.substring(r),
              (e.formDom = { value: e.value })
            );
          } else {
            addProperty(p, e.name.substring(r), e.value);
          }
          break;
        case "password":
          p = findParent(e);
          addProperty(p, e.name, e.value);
          // must be kept in sync with RedactSecretJsonForTraceSanitizer.REDACT_KEY
          addProperty(p, "$redact", shortenName(e.name));
          break;
        default:
          p = findParent(e);
          addProperty(p, e.name, e.value);
          if (e.classList.contains("complex-password-field")) {
            addProperty(p, "$redact", shortenName(e.name));
          }
          break;
      }
    }

    // TODO simplify when Prototype.js is removed
    if (Object.toJSON) {
      // Prototype.js
      jsonElement.value = Object.toJSON(form.formDom);
    } else {
      // Standard
      jsonElement.value = JSON.stringify(form.formDom);
    }

    // clean up
    for (i = 0; i < doms.length; i++) {
      doms[i].formDom = null;
    }

    return true;
  } catch (e) {
    alert(e + "\n(form not submitted)");
    return false;
  }
}

// Decrease vertical padding for checkboxes
window.addEventListener("load", function () {
  document.querySelectorAll(".jenkins-form-item").forEach(function (element) {
    if (
      element.querySelector(
        ".optionalBlock-container > .row-group-start input[type='checkbox'], .optional-block-start input[type='checkbox'], div > .jenkins-checkbox"
      ) != null
    ) {
      element.classList.add("jenkins-form-item--tight");
    }
  });
});

/**
 * Loads the script specified by the URL.
 *
 * @param href
 *      The URL of the script to load.
 * @param callback
 *      If specified, this function will be invoked after the script is loaded.
 * @see http://stackoverflow.com/questions/4845762/onload-handler-for-script-tag-in-internet-explorer
 */
function loadScript(href, callback) {
  var head =
    document.getElementsByTagName("head")[0] || document.documentElement;
  var script = document.createElement("script");
  script.src = href;

  if (callback) {
    // Handle Script loading
    var done = false;

    // Attach handlers for all browsers
    script.onload = script.onreadystatechange = function () {
      if (
        !done &&
        (!this.readyState ||
          this.readyState === "loaded" ||
          this.readyState === "complete")
      ) {
        done = true;
        callback();

        // Handle memory leak in IE
        script.onload = script.onreadystatechange = null;
        if (head && script.parentNode) {
          head.removeChild(script);
        }
      }
    };
  }

  // Use insertBefore instead of appendChild  to circumvent an IE6 bug.
  // This arises when a base node is used (#2709 and #4378).
  head.insertBefore(script, head.firstElementChild);
}

// logic behind <f:validateButton />
function safeValidateButton(button) {
  var descriptorUrl = button.getAttribute(
    "data-validate-button-descriptor-url"
  );
  var method = button.getAttribute("data-validate-button-method");
  var checkUrl = descriptorUrl + "/" + method;

  // optional, by default = empty string
  var paramList = button.getAttribute("data-validate-button-with") || "";

  validateButton(checkUrl, paramList, button);
}

// this method should not be called directly, only get called by safeValidateButton
// kept "public" for legacy compatibility
function validateButton(checkUrl, paramList, button) {
  var parameters = {};

  paramList.split(",").forEach(function (name) {
    var p = findPreviousFormItem(button, name);
    if (p != null) {
      if (p.type == "checkbox") {
        parameters[name] = p.checked;
      } else {
        parameters[name] = p.value;
      }
    }
  });

  var spinner = button.closest("DIV").children[0];
  var target = spinner.nextElementSibling.nextElementSibling;
  spinner.style.display = "block";

  new Ajax.Request(checkUrl, {
    parameters: parameters,
    onComplete: function (rsp) {
      spinner.style.display = "none";
      target.innerHTML = `<div class="validation-error-area" />`;
      updateValidationArea(target.children[0], rsp.responseText);
      layoutUpdateCallback.call();
      var s = rsp.getResponseHeader("script");
      try {
        geval(s);
      } catch (e) {
        window.alert("failed to evaluate " + s + "\n" + e.message);
      }
    },
  });
}

// create a combobox.
// @param idOrField
//      ID of the <input type=text> element that becomes a combobox, or the field itself.
//      Passing an ID is @deprecated since 1.350; use <input class="combobox"/> instead.
// @param valueFunction
//      Function that returns all the candidates as an array
function createComboBox(idOrField, valueFunction) {
  var candidates = valueFunction();
  var creator = function () {
    if (typeof idOrField == "string") {
      idOrField = document.getElementById(idOrField);
    }
    if (!idOrField) {
      return;
    }
    new ComboBox(idOrField, function (value /*, comboBox*/) {
      var items = new Array();
      if (value.length > 0) {
        // if no value, we'll not provide anything
        value = value.toLowerCase();
        for (var i = 0; i < candidates.length; i++) {
          if (candidates[i].toLowerCase().indexOf(value) >= 0) {
            items.push(candidates[i]);
            if (items.length > 20) {
              // 20 items in the list should be enough
              break;
            }
          }
        }
      }
      return items; // equiv to: comboBox.setItems(items);
    });
  };
  // If an ID given, create when page has loaded (backward compatibility); otherwise now.
  if (typeof idOrField == "string") {
    Behaviour.addLoadEvent(creator);
  } else {
    creator();
  }
}

// Exception in code during the AJAX processing should be reported,
// so that our users can find them more easily.
// TODO remove when Prototype.js is removed
if (typeof Ajax === "object" && Ajax.Request) {
  Ajax.Request.prototype.dispatchException = function (e) {
    throw e;
  };
}

// event callback when layouts/visibility are updated and elements might have moved around
var layoutUpdateCallback = {
  callbacks: [],
  add: function (f) {
    this.callbacks.push(f);
  },
  call: function () {
    for (var i = 0, length = this.callbacks.length; i < length; i++) {
      this.callbacks[i]();
    }
  },
};<|MERGE_RESOLUTION|>--- conflicted
+++ resolved
@@ -647,18 +647,11 @@
 
     try {
       // legacy behaviour where checkUrl is a JavaScript
-<<<<<<< HEAD
       return eval(url); // need access to 'this', so no 'geval'
     } catch (e) {
       if (url.includes("?")) {
         // this is a non-JS URL that includes query parameters, likely invalid legacy URL
-        if (window.console != null)
-=======
-      try {
-        return eval(url); // need access to 'this', so no 'geval'
-      } catch (e) {
         if (window.console != null) {
->>>>>>> 8c1dc2da
           console.warn(
             "Legacy checkUrl '" + url + "' is not valid JavaScript: " + e
           );
