--- conflicted
+++ resolved
@@ -1035,16 +1035,6 @@
 
 
     Behaviour.specify("A.jenkins-help-button", "a-jenkins-help-button", ++p, function(e) {
-<<<<<<< HEAD
-=======
-        e.onclick = helpButtonOnClick;
-        e.tabIndex = 9999; // make help link unnavigable from keyboard
-        e.parentNode.parentNode.addClassName('has-help');
-    });
-
-    // legacy class name
-    Behaviour.specify("A.help-button", "a-help-button", ++p, function(e) {
->>>>>>> 5537928a
         e.onclick = helpButtonOnClick;
         e.tabIndex = 9999; // make help link unnavigable from keyboard
         e.parentNode.parentNode.addClassName('has-help');
@@ -1502,22 +1492,14 @@
         function findSettingName(formGroup) {
             for (var i=0; i<formGroup.childNodes.length; i++) {
                 var child = formGroup.childNodes[i];
-<<<<<<< HEAD
-                if (child.classList.contains('jenkins-form-label')) return child;
-=======
                 if (child.classList.contains('jenkins-form-label') || child.classList.contains('setting-name')) return child;
->>>>>>> 5537928a
             }
         }
 
         var settingName = findSettingName(labelParent.parentNode);
         if (settingName == undefined) return
-<<<<<<< HEAD
-        var helpLink = settingName.querySelector('.jenkins-help-button');
-=======
         var jenkinsHelpButton = settingName.querySelector('.jenkins-help-button');
         var helpLink = jenkinsHelpButton !== null ? jenkinsHelpButton : settingName.querySelector('.setting-help');
->>>>>>> 5537928a
 
         if (helpLink) {
             labelParent.classList.add('help-sibling');
