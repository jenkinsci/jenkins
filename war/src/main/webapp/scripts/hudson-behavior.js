/*
 * The MIT License
 * 
 * Copyright (c) 2004-2010, Sun Microsystems, Inc., Kohsuke Kawaguchi,
 * Daniel Dyer, Yahoo! Inc., Alan Harder, InfraDNA, Inc.
 * 
 * Permission is hereby granted, free of charge, to any person obtaining a copy
 * of this software and associated documentation files (the "Software"), to deal
 * in the Software without restriction, including without limitation the rights
 * to use, copy, modify, merge, publish, distribute, sublicense, and/or sell
 * copies of the Software, and to permit persons to whom the Software is
 * furnished to do so, subject to the following conditions:
 * 
 * The above copyright notice and this permission notice shall be included in
 * all copies or substantial portions of the Software.
 * 
 * THE SOFTWARE IS PROVIDED "AS IS", WITHOUT WARRANTY OF ANY KIND, EXPRESS OR
 * IMPLIED, INCLUDING BUT NOT LIMITED TO THE WARRANTIES OF MERCHANTABILITY,
 * FITNESS FOR A PARTICULAR PURPOSE AND NONINFRINGEMENT. IN NO EVENT SHALL THE
 * AUTHORS OR COPYRIGHT HOLDERS BE LIABLE FOR ANY CLAIM, DAMAGES OR OTHER
 * LIABILITY, WHETHER IN AN ACTION OF CONTRACT, TORT OR OTHERWISE, ARISING FROM,
 * OUT OF OR IN CONNECTION WITH THE SOFTWARE OR THE USE OR OTHER DEALINGS IN
 * THE SOFTWARE.
 */
//
//
// JavaScript for Jenkins
//     See http://www.ibm.com/developerworks/web/library/wa-memleak/?ca=dgr-lnxw97JavascriptLeaks
//     for memory leak patterns and how to prevent them.
//

if (window.isRunAsTest) {
    // Disable postMessage when running in test mode (HtmlUnit).
    window.postMessage = false;
}

// create a new object whose prototype is the given object
function object(o) {
    function F() {}
    F.prototype = o;
    return new F();
}

function TryEach(fn) {
    return function(name) {
        try {
            fn(name);
        } catch (e) {
        }
    }
}

/**
 * A function that returns false if the page is known to be invisible.
 */
var isPageVisible = (function(){
    // @see https://developer.mozilla.org/en/DOM/Using_the_Page_Visibility_API
    // Set the name of the hidden property and the change event for visibility
    var hidden, visibilityChange;
    if (typeof document.hidden !== "undefined") {
        hidden = "hidden";
        visibilityChange = "visibilitychange";
    } else if (typeof document.mozHidden !== "undefined") {
        hidden = "mozHidden";
        visibilityChange = "mozvisibilitychange";
    } else if (typeof document.msHidden !== "undefined") {
        hidden = "msHidden";
        visibilityChange = "msvisibilitychange";
    } else if (typeof document.webkitHidden !== "undefined") {
        hidden = "webkitHidden";
        visibilityChange = "webkitvisibilitychange";
    }

    // By default, visibility set to true
    var pageIsVisible = true;

    // If the page is hidden, prevent any polling
    // if the page is shown, restore pollings
    function onVisibilityChange() {
        pageIsVisible = !document[hidden];
    }

    // Warn if the browser doesn't support addEventListener or the Page Visibility API
    if (typeof document.addEventListener !== "undefined" && typeof hidden !== "undefined") {
        // Init the value to the real state of the page
        pageIsVisible = !document[hidden];

        // Handle page visibility change
        document.addEventListener(visibilityChange, onVisibilityChange, false);
    }

    return function() {
        return pageIsVisible;
    }
})();

// id generator
var iota = 0;

// crumb information
var crumb = {
    fieldName: null,
    value: null,

    init: function(crumbField, crumbValue) {
        if (crumbField=="") return; // layout.jelly passes in "" whereas it means null.
        this.fieldName = crumbField;
        this.value = crumbValue;
    },

    /**
     * Adds the crumb value into the given hash or array and returns it.
     */
    wrap: function(headers) {
        if (this.fieldName!=null) {
            if (headers instanceof Array)
                // TODO prototype.js only seems to interpret object
                headers.push(this.fieldName, this.value);
            else
                headers[this.fieldName]=this.value;
        }
        // TODO return value unused
        return headers;
    },

    /**
     * Puts a hidden input field to the form so that the form submission will have the crumb value
     */
    appendToForm : function(form) {
        if(this.fieldName==null)    return; // noop
        var div = document.createElement("div");
        div.innerHTML = "<input type=hidden name='"+this.fieldName+"' value='"+this.value+"'>";
        form.appendChild(div);
        if (form.enctype == "multipart/form-data") {
            if (form.action.indexOf("?") != -1) {
                form.action = form.action+"&"+this.fieldName+"="+this.value;
            } else {
                form.action = form.action+"?"+this.fieldName+"="+this.value;
            }
        }
    }
}

// Form check code
//========================================================
var FormChecker = {
    // pending requests
    queue : [],

    // conceptually boolean, but doing so create concurrency problem.
    // that is, during unit tests, the AJAX.send works synchronously, so
    // the onComplete happens before the send method returns. On a real environment,
    // more likely it's the other way around. So setting a boolean flag to true or false
    // won't work.
    inProgress : 0,

    /**
     * Schedules a form field check. Executions are serialized to reduce the bandwidth impact.
     *
     * @param url
     *      Remote doXYZ URL that performs the check. Query string should include the field value.
     * @param method
     *      HTTP method. GET or POST. I haven't confirmed specifics, but some browsers seem to cache GET requests.
     * @param target
     *      HTML element whose innerHTML will be overwritten when the check is completed.
     */
    delayedCheck : function(url, method, target) {
        if(url==null || method==null || target==null)
            return; // don't know whether we should throw an exception or ignore this. some broken plugins have illegal parameters
        this.queue.push({url:url, method:method, target:target});
        this.schedule();
    },

    sendRequest : function(url, params) {
        if (params.method == "post") {
            var idx = url.indexOf('?');
            params.parameters = url.substring(idx + 1);
            url = url.substring(0, idx);
        }
        new Ajax.Request(url, params);
    },

    schedule : function() {
        if (this.inProgress>0)  return;
        if (this.queue.length == 0) return;

        var next = this.queue.shift();
        this.sendRequest(next.url, {
            method : next.method,
            onComplete : function(x) {
                applyErrorMessage(next.target, x);
                FormChecker.inProgress--;
                FormChecker.schedule();
                layoutUpdateCallback.call();
            }
        });
        this.inProgress++;
    }
}

/**
 * Find the sibling (in the sense of the structured form submission) form item of the given name,
 * and returns that DOM node.
 *
 * @param {HTMLElement} e
 * @param {string} name
 *      Name of the control to find. Can include "../../" etc in the prefix.
 *      See @RelativePath.
 *
 *      We assume that the name is normalized and doesn't contain any redundant component.
 *      That is, ".." can only appear as prefix, and "foo/../bar" is not OK (because it can be reduced to "bar")
 */
function findNearBy(e,name) {
    while (name.startsWith("../")) {
        name = name.substring(3);
        e = findFormParent(e,null,true);
    }

    // name="foo/bar/zot"  -> prefixes=["bar","foo"] & name="zot"
    var prefixes = name.split("/");
    name = prefixes.pop();
    prefixes = prefixes.reverse();

    // does 'e' itself match the criteria?
    // as some plugins use the field name as a parameter value, instead of 'value'
    var p = findFormItem(e,name,function(e,filter) {
        return filter(e) ? e : null;
    });
    if (p!=null && prefixes.length==0)    return p;

    var owner = findFormParent(e,null,true);

    function locate(iterator,e) {// keep finding elements until we find the good match
        while (true) {
            e = iterator(e,name);
            if (e==null)    return null;

            // make sure this candidate element 'e' is in the right point in the hierarchy
            var p = e;
            for (var i=0; i<prefixes.length; i++) {
                p = findFormParent(p,null,true);
                if (p.getAttribute("name")!=prefixes[i])
                    return null;
            }
            if (findFormParent(p,null,true)==owner)
                return e;
        }
    }

    return locate(findPreviousFormItem,e) || locate(findNextFormItem,e);
}

function controlValue(e) {
    if (e==null)    return null;
    // compute the form validation value to be sent to the server
    var type = e.getAttribute("type");
    if(type!=null && type.toLowerCase()=="checkbox")
        return e.checked;
    return e.value;
}

function toValue(e) {
    return encodeURIComponent(controlValue(e));
}

/**
 * Builds a query string in a fluent API pattern.
 * @param {HTMLElement} owner
 *      The 'this' control.
 */
function qs(owner) {
    return {
        params : "",

        append : function(s) {
            if (this.params.length==0)  this.params+='?';
            else                        this.params+='&';
            this.params += s;
            return this;
        },

        nearBy : function(name) {
            var e = findNearBy(owner,name);
            if (e==null)    return this;    // skip
            return this.append(Path.tail(name)+'='+toValue(e));
        },

        addThis : function() {
            return this.append("value="+toValue(owner));
        },

        toString : function() {
            return this.params;
        }
    };
}

// find the nearest ancestor node that has the given tag name
function findAncestor(e, tagName) {
    do {
        e = e.parentNode;
    } while (e != null && e.tagName != tagName);
    return e;
}

function findAncestorClass(e, cssClass) {
    do {
        e = e.parentNode;
    } while (e != null && !Element.hasClassName(e,cssClass));
    return e;
}

function isTR(tr, nodeClass) {
    return tr.tagName == 'TR' || tr.classList.contains(nodeClass || 'tr');
}

function findFollowingTR(node, className, nodeClass) {
    // identify the parent TR
    var tr = node;
    while (!isTR(tr, nodeClass)) {
        tr = tr.parentNode;
        if (!(tr instanceof Element))
            return null;
    }

    // then next TR that matches the CSS
    do {
        tr = $(tr).next();
    } while (tr != null && (!isTR(tr) || !Element.hasClassName(tr,className)));

    return tr;
}

function findInFollowingTR(input, className) {
    var node = findFollowingTR(input, className);
    if (node.tagName == 'TR') {
        node = node.firstChild.nextSibling;
    } else {
        node = node.firstChild;
    }
    return node;
}

function find(src,filter,traversalF) {
    while(src!=null) {
        src = traversalF(src);
        if(src!=null && filter(src))
            return src;
    }
    return null;
}

/**
 * Traverses a form in the reverse document order starting from the given element (but excluding it),
 * until the given filter matches, or run out of an element.
 */
function findPrevious(src,filter) {
    return find(src,filter,function (e) {
        var p = e.previousSibling;
        if(p==null) return e.parentNode;
        while(p.lastChild!=null)
            p = p.lastChild;
        return p;
    });
}

function findNext(src,filter) {
    return find(src,filter,function (e) {
        var n = e.nextSibling;
        if(n==null) return e.parentNode;
        while(n.firstChild!=null)
            n = n.firstChild;
        return n;
    });
}

function findFormItem(src,name,directionF) {
    var name2 = "_."+name; // handles <textbox field="..." /> notation silently
    return directionF(src,function(e){ 
        if (e.tagName == "INPUT" && e.type=="radio" && e.checked==true) {
            var r = 0;
            while (e.name.substring(r,r+8)=='removeme') //radio buttons have must be unique in repeatable blocks so name is prefixed
                r = e.name.indexOf('_',r+8)+1;
            return name == e.name.substring(r);
        }
        return (e.tagName=="INPUT" || e.tagName=="TEXTAREA" || e.tagName=="SELECT") && (e.name==name || e.name==name2); });
}

/**
 * Traverses a form in the reverse document order and finds an INPUT element that matches the given name.
 */
function findPreviousFormItem(src,name) {
    return findFormItem(src,name,findPrevious);
}

function findNextFormItem(src,name) {
    return findFormItem(src,name,findNext);
}

/**
 * Parse HTML into DOM.
 */
function parseHtml(html) {
    var c = document.createElement("div");
    c.innerHTML = html;
    return c.firstChild;
}

/**
 * Evaluates the script in global context.
 */
function geval(script) {
    // execScript chokes on "" but eval doesn't, so we need to reject it first.
    if (script==null || script=="") return;
    // see http://perfectionkills.com/global-eval-what-are-the-options/
    // note that execScript cannot return value
    (this.execScript || eval)(script);
}

/**
 * Emulate the firing of an event.
 *
 * @param {HTMLElement} element
 *      The element that will fire the event
 * @param {String} event
 *      like 'change', 'blur', etc.
 */
function fireEvent(element,event){
    if (document.createEvent) {
        // dispatch for firefox + others
        var evt = document.createEvent("HTMLEvents");
        evt.initEvent(event, true, true ); // event type,bubbling,cancelable
        return !element.dispatchEvent(evt);
    } else {
        // dispatch for IE
        var evt = document.createEventObject();
        return element.fireEvent('on'+event,evt)
    }
}

// shared tooltip object
var tooltip;



// Behavior rules
//========================================================
// using tag names in CSS selector makes the processing faster
function registerValidator(e) {
    e.targetElement = findInFollowingTR(e, "validation-error-area");
    e.targetUrl = function() {
        var url = this.getAttribute("checkUrl");
        var depends = this.getAttribute("checkDependsOn");

        if (depends==null) {// legacy behaviour where checkUrl is a JavaScript
            try {
                return eval(url); // need access to 'this', so no 'geval'
            } catch (e) {
                if (window.console!=null)  console.warn("Legacy checkUrl '" + url + "' is not valid Javascript: "+e);
                if (window.YUI!=null)      YUI.log("Legacy checkUrl '" + url + "' is not valid Javascript: "+e,"warn");
                return url; // return plain url as fallback
            }
        } else {
            var q = qs(this).addThis();
            if (depends.length>0)
                depends.split(" ").each(TryEach(function (n) {
                    q.nearBy(n);
                }));
            return url+ q.toString();
        }
    };
    var method = e.getAttribute("checkMethod") || "get";

    var url = e.targetUrl();
    try {
      FormChecker.delayedCheck(url, method, e.targetElement);
    } catch (x) {
        // this happens if the checkUrl refers to a non-existing element.
        // don't let this kill off the entire JavaScript
        YAHOO.log("Failed to register validation method: "+e.getAttribute("checkUrl")+" : "+e);
        return;
    }

    var checker = function() {
        var target = this.targetElement;
        FormChecker.sendRequest(this.targetUrl(), {
            method : method,
            onComplete : function(x) {
                target.innerHTML = x.responseText;
                Behaviour.applySubtree(target);
            }
        });
    }
    var oldOnchange = e.onchange;
    if(typeof oldOnchange=="function") {
        e.onchange = function() { checker.call(this); oldOnchange.call(this); }
    } else
        e.onchange = checker;

    var v = e.getAttribute("checkDependsOn");
    if (v) {
        v.split(" ").each(TryEach(function (name) {
            var c = findNearBy(e,name);
            if (c==null) {
                if (window.console!=null)  console.warn("Unable to find nearby "+name);
                if (window.YUI!=null)      YUI.log("Unable to find a nearby control of the name "+name,"warn")
                return;
            }
            $(c).observe("change",checker.bind(e));
        }));
    }

    e = null; // avoid memory leak
}

function registerRegexpValidator(e,regexp,message) {
    e.targetElement = findInFollowingTR(e, "validation-error-area");
    var checkMessage = e.getAttribute('checkMessage');
    if (checkMessage) message = checkMessage;
    var oldOnchange = e.onchange;
    e.onchange = function() {
        var set = oldOnchange != null ? oldOnchange.call(this) : false;
        if (this.value.match(regexp)) {
            if (!set) this.targetElement.innerHTML = "<div/>";
        } else {
            this.targetElement.innerHTML = "<div class=error>" + message + "</div>";
            set = true;
        }
        return set;
    }
    e.onchange.call(e);
    e = null; // avoid memory leak
}

/**
 * Wraps a <button> into YUI button.
 *
 * @param e
 *      button element
 * @param onclick
 *      onclick handler
 * @return
 *      YUI Button widget.
 */
function makeButton(e,onclick) {
    var h = e.onclick;
    var clsName = e.className;
    var n = e.name;
    var btn = new YAHOO.widget.Button(e,{});
    if(onclick!=null)
        btn.addListener("click",onclick);
    if(h!=null)
        btn.addListener("click",h);
    var be = btn.get("element");
    Element.addClassName(be,clsName);
    if(n) // copy the name
        be.setAttribute("name",n);

    // keep the data-* attributes from the source
    var length = e.attributes.length;
    for (var i = 0; i < length; i++) {
        var attribute = e.attributes[i];
        var attributeName = attribute.name;
        if (attributeName.startsWith('data-')) {
            btn._button.setAttribute(attributeName, attribute.value);
        }
    }
    return btn;
}

/*
    If we are inside 'to-be-removed' class, some HTML altering behaviors interact badly, because
    the behavior re-executes when the removed master copy gets reinserted later.
 */
function isInsideRemovable(e) {
    return Element.ancestors(e).find(function(f){return f.hasClassName("to-be-removed");});
}

/**
 * Render the template captured by &lt;l:renderOnDemand> at the element 'e' and replace 'e' by the content.
 *
 * @param {HTMLElement} e
 *      The place holder element to be lazy-rendered.
 * @param {boolean} noBehaviour
 *      if specified, skip the application of behaviour rule.
 */
function renderOnDemand(e,callback,noBehaviour) {
    if (!e || !Element.hasClassName(e,"render-on-demand")) return;
    var proxy = eval(e.getAttribute("proxy"));
    proxy.render(function (t) {
        var contextTagName = e.parentNode.tagName;
        var c;
        if (contextTagName=="TBODY") {
            c = document.createElement("DIV");
            c.innerHTML = "<TABLE><TBODY>"+t.responseText+"</TBODY></TABLE>";
            c = c./*JENKINS-15494*/lastChild.firstChild;
        } else {
            c = document.createElement(contextTagName);
            c.innerHTML = t.responseText;
        }

        var elements = [];
        while (c.firstChild!=null) {
            var n = c.firstChild;
            e.parentNode.insertBefore(n,e);
            if (n.nodeType==1 && !noBehaviour)
                elements.push(n);
        }
        Element.remove(e);

        evalInnerHtmlScripts(t.responseText,function() {
            Behaviour.applySubtree(elements,true);
            if (callback)   callback(t);
        });
    });
}

/**
 * Finds all the script tags 
 */
function evalInnerHtmlScripts(text,callback) {
    var q = [];
    var matchAll = new RegExp('<script([^>]*)>([\\S\\s]*?)<\/script>', 'img');
    var matchOne = new RegExp('<script([^>]*)>([\\S\\s]*?)<\/script>', 'im');
    var srcAttr  = new RegExp('src=[\'\"]([^\'\"]+)[\'\"]','i');
    (text.match(matchAll)||[]).map(function(s) {
        var m = s.match(srcAttr);
        if (m) {
            q.push(function(cont) {
                loadScript(m[1],cont);
            });
        } else {
            q.push(function(cont) {
                geval(s.match(matchOne)[2]);
                cont();
            });
        }
    });
    q.push(callback);
    sequencer(q);
}

/**
 * Take an array of (typically async) functions and run them in a sequence.
 * Each of the function in the array takes one 'continuation' parameter, and upon the completion
 * of the function it needs to invoke "continuation()" to signal the execution of the next function.
 */
function sequencer(fs) {
    var nullFunction = function() {}
    function next() {
        if (fs.length>0) {
            (fs.shift()||nullFunction)(next);
        }
    }
    return next();
}

function progressBarOnClick() {
    var href = this.getAttribute("href");
    if(href!=null)      window.location = href;
}

function expandButton(e) {
    var link = e.target;
    while(!Element.hasClassName(link,"advancedLink"))
        link = link.parentNode;
    link.style.display = "none";
    $(link).next().style.display="block";
    layoutUpdateCallback.call();
}

function inputHasDefaultTextOnFocus() {
    if (this.value == defaultValue) {
        this.value = "";
        Element.removeClassName(this, "defaulted");
    }
}

function inputHasDefaultTextOnBlur() {
    if (this.value == "") {
        this.value = defaultValue;
        Element.addClassName(this, "defaulted");
    }
}

function labelAttachPreviousOnClick() {
    var e = $(this).previous();
    while (e!=null) {
        if (e.tagName=="INPUT") {
            e.click();
            break;
        }
        e = e.previous();
    }
}

function helpButtonOnClick() {
    var tr = findFollowingTR(this, "help-area", "help-sibling") ||
             findFollowingTR(this, "help-area", "setting-help");
    var div = $(tr).down();
    if (!div.hasClassName("help"))
        div = div.next().down();

    if (div.style.display != "block") {
        div.style.display = "block";
        // make it visible
        new Ajax.Request(this.getAttribute("helpURL"), {
            method : 'get',
            onSuccess : function(x) {
                var from = x.getResponseHeader("X-Plugin-From");
                div.innerHTML = x.responseText+(from?"<div class='from-plugin'>"+from+"</div>":"");
                layoutUpdateCallback.call();
            },
            onFailure : function(x) {
                div.innerHTML = "<b>ERROR</b>: Failed to load help file: " + x.statusText;
                layoutUpdateCallback.call();
            }
        });
    } else {
        div.style.display = "none";
        layoutUpdateCallback.call();
    }

    return false;
}

function isGeckoCommandKey() {
    return Prototype.Browser.Gecko && event.keyCode == 224
}
function isOperaCommandKey() {
    return Prototype.Browser.Opera && event.keyCode == 17
}
function isWebKitCommandKey() {
    return Prototype.Browser.WebKit && (event.keyCode == 91 || event.keyCode == 93)
}
function isCommandKey() {
    return isGeckoCommandKey() || isOperaCommandKey() || isWebKitCommandKey();
}
function isReturnKeyDown() {
    return event.type == 'keydown' && event.keyCode == Event.KEY_RETURN;
}
function getParentForm(element) {
    if (element == null) throw 'not found a parent form';
    if (element instanceof HTMLFormElement) return element;

    return getParentForm(element.parentNode);
}
function saveAndSubmit() {
    editor.save();
    getParentForm(e).submit();
    event.stop();
}
function textAreaScriptEditorOnKeyEvent(editor, event){
  // Mac (Command + Enter)
  if (navigator.userAgent.indexOf('Mac') > -1) {
      if (event.type == 'keydown' && isCommandKey()) {
          cmdKeyDown = true;
      }
      if (event.type == 'keyup' && isCommandKey()) {
          cmdKeyDown = false;
      }
      if (cmdKeyDown && isReturnKeyDown()) {
          saveAndSubmit();
          return true;
      }

  // Windows, Linux (Ctrl + Enter)
  } else {
      if (event.ctrlKey && isReturnKeyDown()) {
          saveAndSubmit();
          return true;
      }
  }
}

// figure out the corresponding end marker
function findEnd(e) {
    for( var depth=0; ; e=$(e).next()) {
        if(Element.hasClassName(e,"rowvg-start"))    depth++;
        if(Element.hasClassName(e,"rowvg-end"))      depth--;
        if(depth==0)    return e;
    }
}

function makeOuterVisible(b) {
    this.outerVisible = b;
    this.updateVisibility();
}

function makeInnerVisible(b) {
    this.innerVisible = b;
    this.updateVisibility();
}

function updateVisibility() {
    var display = (this.outerVisible && this.innerVisible) ? "" : "none";
    for (var e=this.start; e!=this.end; e=$(e).next()) {
        if (e.rowVisibilityGroup && e!=this.start) {
            e.rowVisibilityGroup.makeOuterVisible(this.innerVisible);
            e = e.rowVisibilityGroup.end; // the above call updates visibility up to e.rowVisibilityGroup.end inclusive
        } else {
            e.style.display = display;
        }
    }
    layoutUpdateCallback.call();
}

function rowvgStartEachRow(recursive,f) {
    if (recursive) {
        for (var e=this.start; e!=this.end; e=$(e).next())
            f(e);
    } else {
        throw "not implemented yet";
    }
}

(function () {
    var p = 20;
    Behaviour.specify("BODY", "body", ++p, function() {
        tooltip = new YAHOO.widget.Tooltip("tt", {context:[], zindex:999});
    });

    Behaviour.specify("TABLE.sortable", "table-sortable", ++p, function(e) {// sortable table
        e.sortable = new Sortable.Sortable(e);
    });

    Behaviour.specify("TABLE.progress-bar", "table-progress-bar", ++p, function(e) { // progressBar.jelly
        e.onclick = progressBarOnClick;
    });

    Behaviour.specify("INPUT.expand-button", "input-expand-button", ++p, function(e) {
        makeButton(e, expandButton);
    });

    // scripting for having default value in the input field
    Behaviour.specify("INPUT.has-default-text", "input-has-default-text", ++p, function(e) {
        var defaultValue = e.value;
        Element.addClassName(e, "defaulted");
        e.onfocus = inputHasDefaultTextOnFocus;
        e.onblur = inputHasDefaultTextOnBlur;
    });

    // <label> that doesn't use ID, so that it can be copied in <repeatable>
    Behaviour.specify("LABEL.attach-previous", "label-attach-previous", ++p, function(e) {
        e.onclick = labelAttachPreviousOnClick;
    });

    // form fields that are validated via AJAX call to the server
    // elements with this class should have two attributes 'checkUrl' that evaluates to the server URL.
    Behaviour.specify("INPUT.validated", "input-validated", ++p, registerValidator);
    Behaviour.specify("SELECT.validated", "select-validated", ++p, registerValidator);
    Behaviour.specify("TEXTAREA.validated", "textarea-validated", ++p, registerValidator);

    // validate required form values
    Behaviour.specify("INPUT.required", "input-required", ++p, function(e) { registerRegexpValidator(e,/./,"Field is required"); });

    // validate form values to be an integer
    Behaviour.specify("INPUT.number", "input-number", ++p, function(e) { registerRegexpValidator(e,/^(\d+|)$/,"Not an integer"); });
    Behaviour.specify("INPUT.number-required", "input-number-required", ++p, function(e) { registerRegexpValidator(e,/^\-?(\d+)$/,"Not an integer"); });

    Behaviour.specify("INPUT.non-negative-number-required", "input-non-negative-number-required", ++p, function(e) {
        registerRegexpValidator(e,/^\d+$/,"Not a non-negative number");
    });

    Behaviour.specify("INPUT.positive-number", "input-positive-number", ++p, function(e) {
        registerRegexpValidator(e,/^(\d*[1-9]\d*|)$/,"Not a positive integer");
    });

    Behaviour.specify("INPUT.positive-number-required", "input-positive-number-required", ++p, function(e) {
        registerRegexpValidator(e,/^[1-9]\d*$/,"Not a positive integer");
    });

    Behaviour.specify("INPUT.auto-complete", "input-auto-complete", ++p, function(e) {// form field with auto-completion support 
        // insert the auto-completion container
        var div = document.createElement("DIV");
        e.parentNode.insertBefore(div,$(e).next()||null);
        e.style.position = "relative"; // or else by default it's absolutely positioned, making "width:100%" break

        var ds = new YAHOO.util.XHRDataSource(e.getAttribute("autoCompleteUrl"));
        ds.responseType = YAHOO.util.XHRDataSource.TYPE_JSON;
        ds.responseSchema = {
            resultsList: "suggestions",
            fields: ["name"]
        };
        
        // Instantiate the AutoComplete
        var ac = new YAHOO.widget.AutoComplete(e, div, ds);
        ac.generateRequest = function(query) {
            return "?value=" + query;
        };
        ac.prehighlightClassName = "yui-ac-prehighlight";
        ac.animSpeed = 0;
        ac.formatResult = ac.formatEscapedResult;
        ac.useShadow = true;
        ac.autoSnapContainer = true;
        ac.delimChar = e.getAttribute("autoCompleteDelimChar");
        ac.doBeforeExpandContainer = function(textbox,container) {// adjust the width every time we show it
            container.style.width=textbox.clientWidth+"px";
            var Dom = YAHOO.util.Dom;
            Dom.setXY(container, [Dom.getX(textbox), Dom.getY(textbox) + textbox.offsetHeight] );
            return true;
        }
    });


    Behaviour.specify("A.help-button", "a-help-button", ++p, function(e) {
        e.onclick = helpButtonOnClick;
        e.tabIndex = 9999; // make help link unnavigable from keyboard
        e.parentNode.parentNode.addClassName('has-help');
    });

    // Script Console : settings and shortcut key
    Behaviour.specify("TEXTAREA.script", "textarea-script", ++p, function(e) {
        (function() {
            var cmdKeyDown = false;
            var mode = e.getAttribute("script-mode") || "text/x-groovy";
            var readOnly = eval(e.getAttribute("script-readOnly")) || false;
            
            var w = CodeMirror.fromTextArea(e,{
              mode: mode,
              lineNumbers: true,
              matchBrackets: true,
              readOnly: readOnly,
              onKeyEvent: textAreaScriptEditorOnKeyEvent
            }).getWrapperElement();
            w.setAttribute("style","border:1px solid black; margin-top: 1em; margin-bottom: 1em")
        })();
    });

    // deferred client-side clickable map.
    // this is useful where the generation of <map> element is time consuming
    Behaviour.specify("IMG[lazymap]", "img-lazymap-", ++p, function(e) {
        new Ajax.Request(
            e.getAttribute("lazymap"),
            {
                method : 'get',
                onSuccess : function(x) {
                    var div = document.createElement("div");
                    document.body.appendChild(div);
                    div.innerHTML = x.responseText;
                    var id = "map" + (iota++);
                    div.firstChild.setAttribute("name", id);
                    e.setAttribute("usemap", "#" + id);
                }
            });
    });

    // resizable text area
    Behaviour.specify("TEXTAREA", "textarea", ++p, function(textarea) {
        if(Element.hasClassName(textarea,"rich-editor")) {
            // rich HTML editor
            try {
                var editor = new YAHOO.widget.Editor(textarea, {
                    dompath: true,
                    animate: true,
                    handleSubmit: true
                });
                // probably due to the timing issue, we need to let the editor know
                // that DOM is ready
                editor.DOMReady=true;
                editor.fireQueue();
                editor.render();
                layoutUpdateCallback.call();
            } catch(e) {
                alert(e);
            }
            return;
        }

        // CodeMirror inserts a wrapper element next to the textarea.
        // textarea.nextSibling may not be the handle.
        var handles = findElementsBySelector(textarea.parentNode, ".textarea-handle");
        if(handles.length != 1) return;
        var handle = handles[0];

        var Event = YAHOO.util.Event;

        function getCodemirrorScrollerOrTextarea(){
            return textarea.codemirrorObject ? textarea.codemirrorObject.getScrollerElement() : textarea;
        }
        handle.onmousedown = function(ev) {
            ev = Event.getEvent(ev);
            var s = getCodemirrorScrollerOrTextarea();
            var offset = s.offsetHeight-Event.getPageY(ev);
            s.style.opacity = 0.5;
            document.onmousemove = function(ev) {
                ev = Event.getEvent(ev);
                function max(a,b) { if(a<b) return b; else return a; }
                s.style.height = max(32, offset + Event.getPageY(ev)) + 'px';
                layoutUpdateCallback.call();
                return false;
            };
            document.onmouseup = function() {
                document.onmousemove = null;
                document.onmouseup = null;
                var s = getCodemirrorScrollerOrTextarea();
                s.style.opacity = 1;
            }
        };
        handle.ondblclick = function() {
            var s = getCodemirrorScrollerOrTextarea();
            s.style.height = "1px"; // To get actual height of the textbox, shrink it and show its scrollbar
            s.style.height = s.scrollHeight + 'px';
        }
    });

    // structured form submission
    Behaviour.specify("FORM", "form", ++p, function(form) {
        crumb.appendToForm(form);
        if(Element.hasClassName(form, "no-json"))
            return;
        // add the hidden 'json' input field, which receives the form structure in JSON
        var div = document.createElement("div");
        div.innerHTML = "<input type=hidden name=json value=init>";
        form.appendChild(div);

        var oldOnsubmit = form.onsubmit;
        if (typeof oldOnsubmit == "function") {
            form.onsubmit = function() { return buildFormTree(this) && oldOnsubmit.call(this); }
        } else {
            form.onsubmit = function() { return buildFormTree(this); };
        }

        form = null; // memory leak prevention
    });

    // hook up tooltip.
    //   add nodismiss="" if you'd like to display the tooltip forever as long as the mouse is on the element.
    Behaviour.specify("[tooltip]", "-tooltip-", ++p, function(e) {
        applyTooltip(e,e.getAttribute("tooltip"));
    });

    Behaviour.specify("INPUT.submit-button", "input-submit-button", ++p, function(e) {
        makeButton(e);
    });

    Behaviour.specify("INPUT.yui-button", "input-yui-button", ++p, function(e) {
        makeButton(e);
    });

    Behaviour.specify("TR.optional-block-start,DIV.tr.optional-block-start", "tr-optional-block-start-div-tr-optional-block-start", ++p, function(e) { // see optionalBlock.jelly
        // set start.ref to checkbox in preparation of row-set-end processing
        var checkbox = e.down().down();
        e.setAttribute("ref", checkbox.id = "cb"+(iota++));
    });

    // see RowVisibilityGroupTest
    Behaviour.specify("TR.rowvg-start,DIV.tr.rowvg-start", "tr-rowvg-start-div-tr-rowvg-start", ++p, function(e) {
        e.rowVisibilityGroup = {
            outerVisible: true,
            innerVisible: true,
            /**
             * TR that marks the beginning of this visibility group.
             */
            start: e,
            /**
             * TR that marks the end of this visibility group.
             */
            end: findEnd(e),

            /**
             * Considers the visibility of the row group from the point of view of outside.
             * If you think of a row group like a logical DOM node, this is akin to its .style.display.
             */
            makeOuterVisible: makeOuterVisible,

            /**
             * Considers the visibility of the rows in this row group. Since all the rows in a rowvg
             * shares the single visibility, this just needs to be one boolean, as opposed to many.
             *
             * If you think of a row group like a logical DOM node, this is akin to its children's .style.display.
             */
            makeInnerVisible: makeInnerVisible,

            /**
             * Based on innerVisible and outerVisible, update the relevant rows' actual CSS display attribute.
             */
            updateVisibility: updateVisibility,

            /**
             * Enumerate each row and pass that to the given function.
             *
             * @param {boolean} recursive
             *      If true, this visits all the rows from nested visibility groups.
             */
            eachRow: rowvgStartEachRow
        };
    });

    Behaviour.specify("TR.row-set-end,DIV.tr.row-set-end", "tr-row-set-end-div-tr-row-set-end", ++p, function(e) { // see rowSet.jelly and optionalBlock.jelly
        // figure out the corresponding start block
        e = $(e);
        var end = e;

        for( var depth=0; ; e=e.previous()) {
            if(e.hasClassName("row-set-end"))        depth++;
            if(e.hasClassName("row-set-start"))      depth--;
            if(depth==0)    break;
        }
        var start = e;

        // @ref on start refers to the ID of the element that controls the JSON object created from these rows
        // if we don't find it, turn the start node into the governing node (thus the end result is that you
        // created an intermediate JSON object that's always on.)
        var ref = start.getAttribute("ref");
        if(ref==null)
            start.id = ref = "rowSetStart"+(iota++);

        applyNameRef(start,end,ref);
    });

    Behaviour.specify("TR.optional-block-start,DIV.tr.optional-block-start", "tr-optional-block-start-div-tr-optional-block-start-2", ++p, function(e) { // see optionalBlock.jelly
        // this is suffixed by a pointless string so that two processing for optional-block-start
        // can sandwich row-set-end
        // this requires "TR.row-set-end" to mark rows
        var checkbox = e.down().down();
        updateOptionalBlock(checkbox,false);
    });

    // image that shows [+] or [-], with hover effect.
    // oncollapsed and onexpanded will be called when the button is triggered.
    Behaviour.specify("IMG.fold-control", "img-fold-control", ++p, function(e) {
        function changeTo(e,img) {
            var src = e.src;
            e.src = src.substring(0,src.lastIndexOf('/'))+"/"+e.getAttribute("state")+img;
        }
        e.onmouseover = function() {
            changeTo(this,"-hover.png");
        };
        e.onmouseout = function() {
            changeTo(this,".png");
        };
        e.parentNode.onclick = function(event) {
            var e = this.firstChild;
            var s = e.getAttribute("state");
            if(s=="plus") {
                e.setAttribute("state","minus");
                if(e.onexpanded)    e.onexpanded();
            } else {
                e.setAttribute("state","plus");
                if(e.oncollapsed)    e.oncollapsed();
            }
            changeTo(e,"-hover.png");
            YAHOO.util.Event.stopEvent(event);
            return false;
        };
        e = null; // memory leak prevention
    });

    // editableComboBox.jelly
    Behaviour.specify("INPUT.combobox", "input-combobox", ++p, function(c) {
        // Next element after <input class="combobox"/> should be <div class="combobox-values">
        var vdiv = $(c).next();
        if (vdiv.hasClassName("combobox-values")) {
            createComboBox(c, function() {
                return vdiv.childElements().collect(function(value) {
                    return value.getAttribute('value');
                });
            });
        }
    });

    // dropdownList.jelly
    Behaviour.specify("SELECT.dropdownList", "select-dropdownlist", ++p, function(e) {
        if(isInsideRemovable(e))    return;

        var subForms = [];
        var start = findInFollowingTR(e, 'dropdownList-container'), end;

        do { start = start.firstChild; } while (start && !isTR(start));

        if (start && !Element.hasClassName(start,'dropdownList-start'))
            start = findFollowingTR(start, 'dropdownList-start');
        while (start != null) {
            subForms.push(start);
            start = findFollowingTR(start, 'dropdownList-start');
        }

        // control visibility
        function updateDropDownList() {
            for (var i = 0; i < subForms.length; i++) {
                var show = e.selectedIndex == i;
                var f = $(subForms[i]);

                if (show)   renderOnDemand(f.next());
                f.rowVisibilityGroup.makeInnerVisible(show);

                // TODO: this is actually incorrect in the general case if nested vg uses field-disabled
                // so far dropdownList doesn't create such a situation.
                f.rowVisibilityGroup.eachRow(true, show?function(e) {
                    e.removeAttribute("field-disabled");
                } : function(e) {
                    e.setAttribute("field-disabled","true");
                });
            }
        }

        e.onchange = updateDropDownList;

        updateDropDownList();
    });

    Behaviour.specify("A.showDetails", "a-showdetails", ++p, function(e) {
        e.onclick = function() {
            this.style.display = 'none';
            $(this).next().style.display = 'block';
            layoutUpdateCallback.call();
            return false;
        };
        e = null; // avoid memory leak
    });

    Behaviour.specify("DIV.behavior-loading", "div-behavior-loading", ++p, function(e) {
        e.style.display = 'none';
    });

    Behaviour.specify(".button-with-dropdown", "-button-with-dropdown", ++p, function (e) {
        new YAHOO.widget.Button(e, { type: "menu", menu: $(e).next() });
    });

    Behaviour.specify(".track-mouse", "-track-mouse", ++p, function (element) {
        var DOM = YAHOO.util.Dom;

        $(element).observe("mouseenter",function () {
            element.addClassName("mouseover");

            var mousemoveTracker = function (event) {
                var elementRegion = DOM.getRegion(element);
                if (event.x < elementRegion.left || event.x > elementRegion.right ||
                    event.y < elementRegion.top || event.y > elementRegion.bottom) {
                    element.removeClassName("mouseover");
                    Element.stopObserving(document, "mousemove", mousemoveTracker);
                }
            };
            Element.observe(document, "mousemove", mousemoveTracker);
        });
    });

    /*
        Use on div tag to make it sticky visible on the bottom of the page.
        When page scrolls it remains in the bottom of the page
        Convenient on "OK" button and etc for a long form page
     */
    Behaviour.specify("#bottom-sticker", "-bottom-sticker", ++p, function(sticker) {
        var DOM = YAHOO.util.Dom;

        var shadow = document.createElement("div");
        sticker.parentNode.insertBefore(shadow,sticker);

        var edge = document.createElement("div");
        edge.className = "bottom-sticker-edge";
        sticker.insertBefore(edge,sticker.firstChild);

        function adjustSticker() {
            shadow.style.height = sticker.offsetHeight + "px";

            var viewport = DOM.getClientRegion();
            var pos = DOM.getRegion(shadow);

            sticker.style.position = "fixed";

            var bottomPos = Math.max(0, viewport.bottom - pos.bottom);

            sticker.style.bottom = bottomPos + "px"
            sticker.style.left = Math.max(0,pos.left-viewport.left) + "px"
        }

        // react to layout change
        Element.observe(window,"scroll",adjustSticker);
        Element.observe(window,"resize",adjustSticker);
        // initial positioning
        Element.observe(window,"load",adjustSticker);
        Event.observe(window, 'jenkins:bottom-sticker-adjust', adjustSticker);
        adjustSticker();
        layoutUpdateCallback.add(adjustSticker);
    });

    Behaviour.specify("#top-sticker", "-top-sticker", ++p, function(sticker) {// legacy
        this[".top-sticker"](sticker);
    });

    /**
     * @param {HTMLElement} sticker
     */
    Behaviour.specify(".top-sticker", "-top-sticker-2", ++p, function(sticker) {
        var DOM = YAHOO.util.Dom;

        var shadow = document.createElement("div");
        sticker.parentNode.insertBefore(shadow,sticker);

        var edge = document.createElement("div");
        edge.className = "top-sticker-edge";
        sticker.insertBefore(edge,sticker.firstChild);

        var initialBreadcrumbPosition = DOM.getRegion(shadow);
        function adjustSticker() {
            shadow.style.height = sticker.offsetHeight + "px";

            var viewport = DOM.getClientRegion();
            var pos = DOM.getRegion(shadow);

            sticker.style.position = "fixed";
            if(pos.top <= initialBreadcrumbPosition.top) {
                sticker.style.top = Math.max(0, pos.top-viewport.top) + "px"
            }
            sticker.style.left = Math.max(0,pos.left-viewport.left) + "px"
        }

        // react to layout change
        Element.observe(window,"scroll",adjustSticker);
        Element.observe(window,"resize",adjustSticker);
        // initial positioning
        Element.observe(window,"load",adjustSticker);
        adjustSticker();
    });
})();

var hudsonRules = {}; // legacy name
// now empty, but plugins can stuff things in here later:
Behaviour.register(hudsonRules);

function applyTooltip(e,text) {
        // copied from YAHOO.widget.Tooltip.prototype.configContext to efficiently add a new element
        // event registration via YAHOO.util.Event.addListener leaks memory, so do it by ourselves here
        e.onmouseover = function(ev) {
            var delay = this.getAttribute("nodismiss")!=null ? 99999999 : 5000;
            tooltip.cfg.setProperty("autodismissdelay",delay);
            return tooltip.onContextMouseOver.call(this,YAHOO.util.Event.getEvent(ev),tooltip);
        }
        e.onmousemove = function(ev) { return tooltip.onContextMouseMove.call(this,YAHOO.util.Event.getEvent(ev),tooltip); }
        e.onmouseout  = function(ev) { return tooltip.onContextMouseOut .call(this,YAHOO.util.Event.getEvent(ev),tooltip); }
        e.title = text;
        e = null; // avoid memory leak
}

var Path = {
  tail : function(p) {
      var idx = p.lastIndexOf("/");
      if (idx<0)    return p;
      return p.substring(idx+1);
  }
};

/**
 * Install change handlers based on the 'fillDependsOn' attribute.
 */
function refillOnChange(e,onChange) {
    var deps = [];

    function h() {
        var params = {};
        deps.each(TryEach(function (d) {
            params[d.name] = controlValue(d.control);
        }));
        onChange(params);
    }
    var v = e.getAttribute("fillDependsOn");
    if (v!=null) {
        v.split(" ").each(TryEach(function (name) {
            var c = findNearBy(e,name);
            if (c==null) {
                if (window.console!=null)  console.warn("Unable to find nearby "+name);
                if (window.YUI!=null)      YUI.log("Unable to find a nearby control of the name "+name,"warn")
                return;
            }
            $(c).observe("change",h);
            deps.push({name:Path.tail(name),control:c});
        }));
    }
    h();   // initial fill
}

function xor(a,b) {
    // convert both values to boolean by '!' and then do a!=b
    return !a != !b;
}

// used by editableDescription.jelly to replace the description field with a form
function replaceDescription() {
    var d = document.getElementById("description");
    $(d).down().next().innerHTML = "<div class='spinner-right'>loading...</div>";
    new Ajax.Request(
        "./descriptionForm",
        {
          onComplete : function(x) {
            d.innerHTML = x.responseText;
            evalInnerHtmlScripts(x.responseText,function() {
                Behaviour.applySubtree(d);
                d.getElementsByTagName("TEXTAREA")[0].focus();
            });
            layoutUpdateCallback.call();
          }
        }
    );
    return false;
}

/**
 * Indicates that form fields from rows [s,e) should be grouped into a JSON object,
 * and attached under the element identified by the specified id.
 */
function applyNameRef(s,e,id) {
    $(id).groupingNode = true;
    // s contains the node itself
    applyNameRefHelper(s,e,id);
}

function applyNameRefHelper(s,e,id) {
    if (s===null)
        return;
    for(var x=$(s).next(); x!=e; x=x.next()) {
        // to handle nested <f:rowSet> correctly, don't overwrite the existing value
        if(x.getAttribute("nameRef")==null) {
            x.setAttribute("nameRef",id);
            if (x.hasClassName('tr'))
                applyNameRefHelper(x.firstChild,null,id);
        }
    }
}


// used by optionalBlock.jelly to update the form status
//   @param c     checkbox element
function updateOptionalBlock(c,scroll) {
    // find the start TR
    var s = $(c);
    while(!s.hasClassName("optional-block-start"))
        s = s.up();

    // find the beginning of the rowvg
    var vg =s;
    while (!vg.hasClassName("rowvg-start"))
        vg = vg.next();

    var checked = xor(c.checked,Element.hasClassName(c,"negative"));

    vg.rowVisibilityGroup.makeInnerVisible(checked);

    if(checked && scroll) {
        var D = YAHOO.util.Dom;

        var r = D.getRegion(s);
        r = r.union(D.getRegion(vg.rowVisibilityGroup.end));
        scrollIntoView(r);
    }

    if (c.name == 'hudson-tools-InstallSourceProperty') {
        // Hack to hide tool home when "Install automatically" is checked.
        var homeField = findPreviousFormItem(c, 'home');
        if (homeField != null && homeField.value == '') {
            var tr = findAncestor(homeField, 'TR') || findAncestorClass(homeField, 'tr');
            if (tr != null) {
                tr.style.display = c.checked ? 'none' : '';
                layoutUpdateCallback.call();
            }
        }
    }
}


//
// Auto-scroll support for progressive log output.
//   See http://radio.javaranch.com/pascarello/2006/08/17/1155837038219.html
//
function AutoScroller(scrollContainer) {
    // get the height of the viewport.
    // See http://www.howtocreate.co.uk/tutorials/javascript/browserwindow
    function getViewportHeight() {
        if (typeof( window.innerWidth ) == 'number') {
            //Non-IE
            return window.innerHeight;
        } else if (document.documentElement && ( document.documentElement.clientWidth || document.documentElement.clientHeight )) {
            //IE 6+ in 'standards compliant mode'
            return document.documentElement.clientHeight;
        } else if (document.body && ( document.body.clientWidth || document.body.clientHeight )) {
            //IE 4 compatible
            return document.body.clientHeight;
        }
        return null;
    }

    return {
        bottomThreshold : 25,
        scrollContainer: scrollContainer,

        getCurrentHeight : function() {
            var scrollDiv = $(this.scrollContainer);

            if (scrollDiv.scrollHeight > 0)
                return scrollDiv.scrollHeight;
            else
                if (scrollDiv.offsetHeight > 0)
                    return scrollDiv.offsetHeight;

            return null; // huh?
        },

        // return true if we are in the "stick to bottom" mode
        isSticking : function() {
            var scrollDiv = $(this.scrollContainer);
            var currentHeight = this.getCurrentHeight();

            // when used with the BODY tag, the height needs to be the viewport height, instead of
            // the element height.
            //var height = ((scrollDiv.style.pixelHeight) ? scrollDiv.style.pixelHeight : scrollDiv.offsetHeight);
            var height = getViewportHeight();
            var scrollPos = Math.max(scrollDiv.scrollTop, document.documentElement.scrollTop);
            var diff = currentHeight - scrollPos - height;
            // window.alert("currentHeight=" + currentHeight + ",scrollTop=" + scrollDiv.scrollTop + ",height=" + height);

            return diff < this.bottomThreshold;
        },

        scrollToBottom : function() {
            var scrollDiv = $(this.scrollContainer);
            var currentHeight = this.getCurrentHeight();
            if(document.documentElement) document.documentElement.scrollTop = currentHeight
            scrollDiv.scrollTop = currentHeight;
        }
    };
}

// scroll the current window to display the given element or the region.
function scrollIntoView(e) {
    function calcDelta(ex1,ex2,vx1,vw) {
        var vx2=vx1+vw;
        var a;
        a = Math.min(vx1-ex1,vx2-ex2);
        if(a>0)     return -a;
        a = Math.min(ex1-vx1,ex2-vx2);
        if(a>0)     return a;
        return 0;
    }

    var D = YAHOO.util.Dom;

    var r;
    if(e.tagName!=null) r = D.getRegion(e);
    else                r = e;

    var dx = calcDelta(r.left,r.right, document.body.scrollLeft, D.getViewportWidth());
    var dy = calcDelta(r.top, r.bottom,document.body.scrollTop,  D.getViewportHeight());
    window.scrollBy(dx,dy);
}

// used in expandableTextbox.jelly to change a input field into a text area
function expandTextArea(button,id) {
    button.style.display="none";
    var field = button.parentNode.previousSibling.children[0];
    var value = field.value.replace(/ +/g,'\n');
    
    var n = button; 
    while (!n.classList.contains("expanding-input") && n.tagName != "TABLE")
    {
        n = n.parentNode;
    }

    var parent = n.parentNode;
    parent.innerHTML = "<textarea rows=8 class='setting-input'></textarea>";
    var textArea = parent.childNodes[0];
    textArea.name = field.name;
    textArea.innerText = value;

    layoutUpdateCallback.call();
}

// refresh a part of the HTML specified by the given ID,
// by using the contents fetched from the given URL.
function refreshPart(id,url) {
    var intervalID = null;
    var f = function() {
        if(isPageVisible()) {
            new Ajax.Request(url, {
                onSuccess: function(rsp) {
                    var hist = $(id);
                    if (hist == null) {
                        console.log("There's no element that has ID of " + id);
                        if (intervalID !== null)
                            window.clearInterval(intervalID);
                        return;
                    }
                    if (!rsp.responseText) {
                        console.log("Failed to retrieve response for ID " + id + ", perhaps Jenkins is unavailable");
                        return;
                    }
                    var p = hist.up();

                    var div = document.createElement('div');
                    div.innerHTML = rsp.responseText;

                    var node = $(div).firstDescendant();
                    p.replaceChild(node, hist);

                    Behaviour.applySubtree(node);
                    layoutUpdateCallback.call();
                }
            });
        }
    };
    // if run as test, just do it once and do it now to make sure it's working,
    // but don't repeat.
    if(isRunAsTest) f();
    else intervalID = window.setInterval(f, 5000);
}


/*
    Perform URL encode.
    Taken from http://www.cresc.co.jp/tech/java/URLencoding/JavaScript_URLEncoding.htm
    @deprecated Use standard javascript method "encodeURIComponent" instead
*/
function encode(str){
    var s, u;
    var s0 = "";                // encoded str

    for (var i = 0; i < str.length; i++){   // scan the source
        s = str.charAt(i);
        u = str.charCodeAt(i);          // get unicode of the char

        if (s == " "){s0 += "+";}       // SP should be converted to "+"
        else {
            if ( u == 0x2a || u == 0x2d || u == 0x2e || u == 0x5f || ((u >= 0x30) && (u <= 0x39)) || ((u >= 0x41) && (u <= 0x5a)) || ((u >= 0x61) && (u <= 0x7a))){     // check for escape
                s0 = s0 + s;           // don't escape
            } else {                      // escape
                if ((u >= 0x0) && (u <= 0x7f)){     // single byte format
                    s = "0"+u.toString(16);
                    s0 += "%"+ s.substr(s.length-2);
                } else
                if (u > 0x1fffff){     // quaternary byte format (extended)
                    s0 += "%" + (0xF0 + ((u & 0x1c0000) >> 18)).toString(16);
                    s0 += "%" + (0x80 + ((u & 0x3f000) >> 12)).toString(16);
                    s0 += "%" + (0x80 + ((u & 0xfc0) >> 6)).toString(16);
                    s0 += "%" + (0x80 + (u & 0x3f)).toString(16);
                } else
                if (u > 0x7ff){        // triple byte format
                    s0 += "%" + (0xe0 + ((u & 0xf000) >> 12)).toString(16);
                    s0 += "%" + (0x80 + ((u & 0xfc0) >> 6)).toString(16);
                    s0 += "%" + (0x80 + (u & 0x3f)).toString(16);
                } else {                      // double byte format
                    s0 += "%" + (0xc0 + ((u & 0x7c0) >> 6)).toString(16);
                    s0 += "%" + (0x80 + (u & 0x3f)).toString(16);
                }
            }
        }
    }
    return s0;
}

// when there are multiple form elements of the same name,
// this method returns the input field of the given name that pairs up
// with the specified 'base' input element.
Form.findMatchingInput = function(base, name) {
    // find the FORM element that owns us
    var f = base;
    while (f.tagName != "FORM")
        f = f.parentNode;

    var bases = Form.getInputs(f, null, base.name);
    var targets = Form.getInputs(f, null, name);

    for (var i=0; i<bases.length; i++) {
        if (bases[i] == base)
            return targets[i];
    }

    return null;        // not found
}

function onBuildHistoryChange(handler) {
    Event.observe(window, 'jenkins:buildHistoryChanged', handler);
}
function fireBuildHistoryChanged() {
    Event.fire(window, 'jenkins:buildHistoryChanged');
}

function updateBuildHistory(ajaxUrl,nBuild) {
    if(isRunAsTest) return;
    var bh = $('buildHistory');
    
    // If the build history pane is collapsed, just return immediately and don't set up
    // the build history refresh.
    if (bh.hasClassName('collapsed')) {
        return;
    }
    
    var buildHistoryPage = $('buildHistoryPage');

    bh.headers = ["n",nBuild];

    function getDataTable(buildHistoryDiv) {
	return $(buildHistoryDiv).getElementsBySelector('table.pane')[0];
    }

    var leftRightPadding = 4;
    function checkRowCellOverflows(row) {
        if (!row) {
            return;
        }

        if (Element.hasClassName(row, "overflow-checked")) {
            // already done.
            return;
        }

        function markSingleline() {
            Element.addClassName(row, "single-line");
            Element.removeClassName(row, "multi-line");
        }
        function markMultiline() {
            Element.removeClassName(row, "single-line");
            Element.addClassName(row, "multi-line");
        }
        function indentMultiline(element) {
            Element.addClassName(element, "indent-multiline");
        }

        function blockWrap(el1, el2) {
            var div = document.createElement('div');

            Element.addClassName(div, "block");
            Element.addClassName(div, "wrap");
            Element.addClassName(el1, "wrapped");
            Element.addClassName(el2, "wrapped");

            el1.parentNode.insertBefore(div, el1);
            el1.parentNode.removeChild(el1);
            el2.parentNode.removeChild(el2);
            div.appendChild(el1);
            div.appendChild(el2);

            return div;
        }
        function blockUnwrap(element) {
            var wrapped = $(element).getElementsBySelector('.wrapped');
            for (var i = 0; i < wrapped.length; i++) {
                var wrappedEl = wrapped[i];
                wrappedEl.parentNode.removeChild(wrappedEl);
                element.parentNode.insertBefore(wrappedEl, element);
                Element.removeClassName(wrappedEl, "wrapped");
            }
            element.parentNode.removeChild(element);
        }

        var buildName = $(row).getElementsBySelector('.build-name')[0];
        var buildDetails = $(row).getElementsBySelector('.build-details')[0];

        if (!buildName || !buildDetails) {
            return;
        }

        var displayName = $(buildName).getElementsBySelector('.display-name')[0];
        var buildControls = $(row).getElementsBySelector('.build-controls')[0];
        var desc;

        var descElements = $(row).getElementsBySelector('.desc');
        if (descElements.length > 0) {
            desc = descElements[0];
        }

        function resetCellOverflows() {
            markSingleline();

            // undo block wraps
            var blockWraps = $(row).getElementsBySelector('.block.wrap');
            for (var i = 0; i < blockWraps.length; i++) {
                blockUnwrap(blockWraps[i]);
            }

            removeZeroWidthSpaces(displayName);
            removeZeroWidthSpaces(desc);
            Element.removeClassName(buildName, "block");
            buildName.removeAttribute('style');
            Element.removeClassName(buildDetails, "block");
            buildDetails.removeAttribute('style');
            if (buildControls) {
                Element.removeClassName(buildControls, "block");
                buildDetails.removeAttribute('style');
            }
        }

        // Undo everything from the previous poll.
        resetCellOverflows();

        // Insert zero-width spaces so as to allow text to wrap, allowing us to get the true clientWidth.
        insertZeroWidthSpacesInElementText(displayName, 2);
        if (desc) {
            insertZeroWidthSpacesInElementText(desc, 30);
            markMultiline();
        }

        var rowWidth = bh.clientWidth;
        var usableRowWidth = rowWidth - (leftRightPadding * 2);
        var nameOverflowParams = getElementOverflowParams(buildName);
        var detailsOverflowParams = getElementOverflowParams(buildDetails);

        var controlsOverflowParams;
        if (buildControls) {
            controlsOverflowParams = getElementOverflowParams(buildControls);
        }

        if (nameOverflowParams.isOverflowed) {
            // If the name is overflowed, lets remove the zero-width spaces we added above and
            // re-add zero-width spaces with a bigger max word sizes.
            removeZeroWidthSpaces(displayName);
            insertZeroWidthSpacesInElementText(displayName, 20);
        }

        function fitToControlsHeight(element) {
            if (buildControls) {
                if (element.clientHeight < buildControls.clientHeight) {
                    $(element).setStyle({height: buildControls.clientHeight.toString() + 'px'});
                }
            }
        }

        function setBuildControlWidths() {
            if (buildControls) {
                var buildBadge = $(buildControls).getElementsBySelector('.build-badge')[0];

                if (buildBadge) {
                    var buildControlsWidth = buildControls.clientWidth;
                    var buildBadgeWidth;

                    var buildStop = $(buildControls).getElementsBySelector('.build-stop')[0];
                    if (buildStop) {
                        $(buildStop).setStyle({width: '24px'});
                        // Minus 24 for the buildStop width,
                        // minus 4 for left+right padding in the controls container
                        buildBadgeWidth = (buildControlsWidth - 24 - leftRightPadding);
                        if (Element.hasClassName(buildControls, "indent-multiline")) {
                            buildBadgeWidth = buildBadgeWidth - 20;
                        }
                        $(buildBadge).setStyle({width: (buildBadgeWidth) + 'px'});
                    } else {
                        $(buildBadge).setStyle({width: '100%'});
                    }
                }
                controlsOverflowParams = getElementOverflowParams(buildControls);
            }
        }
        setBuildControlWidths();

        var controlsRepositioned = false;

        if (nameOverflowParams.isOverflowed || detailsOverflowParams.isOverflowed) {
            // At least one of the cells (name or details) needs to move to a row of its own.

            markMultiline();

            if (buildControls) {

                // We have build controls. Lets see can we find a combination that allows the build controls
                // to sit beside either the build name or the build details.

                var badgesOverflowing = false;
                var nameLessThanHalf = true;
                var detailsLessThanHalf = true;
                var buildBadge = $(buildControls).getElementsBySelector('.build-badge')[0];
                if (buildBadge) {
                    var badgeOverflowParams = getElementOverflowParams(buildBadge);

                    if (badgeOverflowParams.isOverflowed) {
                        // The badges are also overflowing. In this case, we will only attempt to
                        // put the controls on the same line as the name or details (see below)
                        // if the name or details is using less than half the width of the build history
                        // widget.
                        badgesOverflowing = true;
                        nameLessThanHalf = (nameOverflowParams.scrollWidth < usableRowWidth/2);
                        detailsLessThanHalf = (detailsOverflowParams.scrollWidth < usableRowWidth/2);
                    }
                }
                function expandLeftWithRight(leftCellOverFlowParams, rightCellOverflowParams) {
                    // Float them left and right...
                    $(leftCellOverFlowParams.element).setStyle({float: 'left'});
                    $(rightCellOverflowParams.element).setStyle({float: 'right'});

                    if (!leftCellOverFlowParams.isOverflowed && !rightCellOverflowParams.isOverflowed) {
                        // If neither left nor right are overflowed, just leave as is and let them float left and right.
                        return;
                    }
                    if (leftCellOverFlowParams.isOverflowed && !rightCellOverflowParams.isOverflowed) {
                        $(leftCellOverFlowParams.element).setStyle({width: leftCellOverFlowParams.scrollWidth + 'px'});
                        return;
                    }
                    if (!leftCellOverFlowParams.isOverflowed && rightCellOverflowParams.isOverflowed) {
                        $(rightCellOverflowParams.element).setStyle({width: rightCellOverflowParams.scrollWidth + 'px'});
                        return;
                    }
                }

                if ((!badgesOverflowing || nameLessThanHalf) &&
                    (nameOverflowParams.scrollWidth + controlsOverflowParams.scrollWidth <= usableRowWidth)) {
                    // Build name and controls can go on one row (first row). Need to move build details down
                    // to a row of its own (second row) by making it a block element, forcing it to wrap. If there
                    // are controls, we move them up to position them after the build name by inserting before the
                    // build details.
                    Element.addClassName(buildDetails, "block");
                    buildControls.parentNode.removeChild(buildControls);
                    buildDetails.parentNode.insertBefore(buildControls, buildDetails);
                    var wrap = blockWrap(buildName, buildControls);
                    Element.addClassName(wrap, "build-name-controls");
                    indentMultiline(buildDetails);
                    nameOverflowParams = getElementOverflowParams(buildName); // recalculate
                    expandLeftWithRight(nameOverflowParams, controlsOverflowParams);
                    setBuildControlWidths();
                    fitToControlsHeight(buildName);
                } else if ((!badgesOverflowing || detailsLessThanHalf) &&
                    (detailsOverflowParams.scrollWidth + controlsOverflowParams.scrollWidth <= usableRowWidth)) {
                    // Build details and controls can go on one row. Need to make the
                    // build name (first field) a block element, forcing the details and controls to wrap
                    // onto the next row (creating a second row).
                    Element.addClassName(buildName, "block");
                    var wrap = blockWrap(buildDetails, buildControls);
                    indentMultiline(wrap);
                    Element.addClassName(wrap, "build-details-controls");
                    detailsOverflowParams = getElementOverflowParams(buildDetails); // recalculate
                    expandLeftWithRight(detailsOverflowParams, controlsOverflowParams);
                    setBuildControlWidths();
                    fitToControlsHeight(buildDetails);
                } else {
                    // No suitable combo fits on a row. All need to go on rows of their own.
                    Element.addClassName(buildName, "block");
                    Element.addClassName(buildDetails, "block");
                    Element.addClassName(buildControls, "block");
                    indentMultiline(buildDetails);
                    indentMultiline(buildControls);
                    nameOverflowParams = getElementOverflowParams(buildName); // recalculate
                    detailsOverflowParams = getElementOverflowParams(buildDetails); // recalculate
                    setBuildControlWidths();
                }
                controlsRepositioned = true;
            } else {
                Element.addClassName(buildName, "block");
                Element.addClassName(buildDetails, "block");
                indentMultiline(buildDetails);
            }
        }

        if (buildControls && !controlsRepositioned) {
            var buildBadge = $(buildControls).getElementsBySelector('.build-badge')[0];
            if (buildBadge) {
                var badgeOverflowParams = getElementOverflowParams(buildBadge);

                if (badgeOverflowParams.isOverflowed) {
                    markMultiline();
                    indentMultiline(buildControls);
                    Element.addClassName(buildControls, "block");
                    controlsRepositioned = true;
                    setBuildControlWidths();
                }
            }
        }

        if (!nameOverflowParams.isOverflowed && !detailsOverflowParams.isOverflowed && !controlsRepositioned) {
            fitToControlsHeight(buildName);
            fitToControlsHeight(buildDetails);
        }

        Element.addClassName(row, "overflow-checked");
    }

    function checkAllRowCellOverflows() {
        if(isRunAsTest) {
            return;
        }

        var bh = $('buildHistory');
        var dataTable = getDataTable(bh);
        var rows = dataTable.rows;

        // Insert zero-width spaces in text that may cause overflow distortions.
        var displayNames = $(bh).getElementsBySelector('.display-name');
        for (var i = 0; i < displayNames.length; i++) {
            insertZeroWidthSpacesInElementText(displayNames[i], 2);
        }
        var descriptions = $(bh).getElementsBySelector('.desc');
        for (var i = 0; i < descriptions.length; i++) {
            insertZeroWidthSpacesInElementText(descriptions[i], 30);
        }

        for (var i = 0; i < rows.length; i++) {
            var row = rows[i];
            checkRowCellOverflows(row);
        }
    }

    var updateBuildsRefreshInterval = 5000;
    function updateBuilds() {
        if(isPageVisible()){
            if (bh.headers == null) {
                // Yahoo.log("Missing headers in buildHistory element");
            }

            new Ajax.Request(ajaxUrl, {
                requestHeaders: bh.headers,
                onSuccess: function(rsp) {
                    var dataTable = getDataTable(bh);
                    var rows = dataTable.rows;

                    //delete rows with transitive data
                    var firstBuildRow = 0;
                    if (Element.hasClassName(rows[firstBuildRow], "build-search-row")) {
                        firstBuildRow++;
                    }
                    while (rows.length > 0 && Element.hasClassName(rows[firstBuildRow], "transitive")) {
                        Element.remove(rows[firstBuildRow]);
                    }

                    // insert new rows
                    var div = document.createElement('div');
                    div.innerHTML = rsp.responseText;
                    Behaviour.applySubtree(div);

                    var pivot = rows[firstBuildRow];
                    var newDataTable = getDataTable(div);
                    var newRows = newDataTable.rows;
                    while (newRows.length > 0) {
                        if (pivot !== undefined) {
                            // The data table has rows.  Insert before a "pivot" row (first row).
                            pivot.parentNode.insertBefore(newRows[0], pivot);
                        } else {
                            // The data table has no rows.  In this case, we just add all new rows directly to the
                            // table, one after the other i.e. we don't insert before a "pivot" row (first row).
                            dataTable.appendChild(newRows[0]);
			            }
			        }

                    if (Element.hasClassName(newDataTable, 'hasPageData')) {
                        buildHistoryPage.setAttribute('page-entry-newest', newDataTable.getAttribute('page-entry-newest'));
                    }

                    // next update
                    bh.headers = ["n",rsp.getResponseHeader("n")];
                    checkAllRowCellOverflows();
                    createRefreshTimeout();
                }
	        });
	    } else {
            // Reschedule again
	        createRefreshTimeout();
        }
    }

    var buildRefreshTimeout;
    function createRefreshTimeout() {
        cancelRefreshTimeout();
        buildRefreshTimeout = window.setTimeout(updateBuilds, updateBuildsRefreshInterval);
    }
    function cancelRefreshTimeout() {
        if (buildRefreshTimeout) {
            window.clearTimeout(buildRefreshTimeout);
            buildRefreshTimeout = undefined;
        }
    }

    createRefreshTimeout();
    checkAllRowCellOverflows();

    onBuildHistoryChange(function() {
        checkAllRowCellOverflows();
    });

    function setupHistoryNav() {
        var sidePanel = $('side-panel');
        var buildHistoryPageNav = $('buildHistoryPageNav');

        // Show/hide the nav as the mouse moves into the sidepanel and build history.
        sidePanel.observe('mouseover', function() {
            Element.addClassName($(buildHistoryPageNav), "mouseOverSidePanel");
        });
        sidePanel.observe('mouseout', function() {
            Element.removeClassName($(buildHistoryPageNav), "mouseOverSidePanel");
        });
        bh.observe('mouseover', function() {
            Element.addClassName($(buildHistoryPageNav), "mouseOverSidePanelBuildHistory");
        });
        bh.observe('mouseout', function() {
            Element.removeClassName($(buildHistoryPageNav), "mouseOverSidePanelBuildHistory");
        });

        var pageSearchInput = Element.getElementsBySelector(bh, '.build-search-row input')[0];
        var pageSearchClear = Element.getElementsBySelector(bh, '.build-search-row .clear')[0];
        var pageOne = Element.getElementsBySelector(buildHistoryPageNav, '.pageOne')[0];
        var pageUp = Element.getElementsBySelector(buildHistoryPageNav, '.pageUp')[0];
        var pageDown = Element.getElementsBySelector(buildHistoryPageNav, '.pageDown')[0];

        function hasPageUp() {
            return buildHistoryPage.getAttribute('page-has-up') === 'true';
        }
        function hasPageDown() {
            return buildHistoryPage.getAttribute('page-has-down') === 'true';
        }
        function getNewestEntryId() {
            return buildHistoryPage.getAttribute('page-entry-newest');
        }
        function getOldestEntryId() {
            return buildHistoryPage.getAttribute('page-entry-oldest');
        }
        function updatePageParams(dataTable) {
            buildHistoryPage.setAttribute('page-has-up', dataTable.getAttribute('page-has-up'));
            buildHistoryPage.setAttribute('page-has-down', dataTable.getAttribute('page-has-down'));
            buildHistoryPage.setAttribute('page-entry-newest', dataTable.getAttribute('page-entry-newest'));
            buildHistoryPage.setAttribute('page-entry-oldest', dataTable.getAttribute('page-entry-oldest'));
        }
        function togglePageUpDown() {
            Element.removeClassName($(buildHistoryPageNav), "hasUpPage");
            Element.removeClassName($(buildHistoryPageNav), "hasDownPage");
            if (hasPageUp()) {
                Element.addClassName($(buildHistoryPageNav), "hasUpPage");
            }
            if (hasPageDown()) {
                Element.addClassName($(buildHistoryPageNav), "hasDownPage");
            }
        }
        function logPageParams() {
            console.log('-----');
            console.log('Has up: '   + hasPageUp());
            console.log('Has down: ' + hasPageDown());
            console.log('Newest: '   + getNewestEntryId());
            console.log('Oldest: '   + getOldestEntryId());
            console.log('-----');
        }

        function loadPage(params, focusOnSearch) {
            var searchString = pageSearchInput.value;

            if (searchString !== '') {
                if (params === undefined) {
                    params = {};
                }
                params.search = searchString;
            }

            new Ajax.Request(ajaxUrl + toQueryString(params), {
                onSuccess: function(rsp) {
                    var dataTable = getDataTable(bh);
                    var rows = dataTable.rows;

                    // delete all rows
                    var searchRow;
                    if (Element.hasClassName(rows[0], "build-search-row")) {
                        searchRow = rows[0];
                    }
                    while (rows.length > 0) {
                        Element.remove(rows[0]);
                    }
                    if (searchRow) {
                        dataTable.appendChild(searchRow);
                    }

                    // insert new rows
                    var div = document.createElement('div');
                    div.innerHTML = rsp.responseText;
                    Behaviour.applySubtree(div);

                    var newDataTable = getDataTable(div);
                    var newRows = newDataTable.rows;
                    while (newRows.length > 0) {
                        dataTable.appendChild(newRows[0]);
                    }

                    checkAllRowCellOverflows();
                    updatePageParams(newDataTable);
                    togglePageUpDown();
                    if (!hasPageUp()) {
                        createRefreshTimeout();
                    }

                    if (focusOnSearch) {
                        pageSearchInput.focus();
                    }
                    //logPageParams();
                }
            });
        }

        pageSearchInput.observe('keypress', function(e) {
            var key = e.which || e.keyCode;
            // On enter
            if (key === 13) {
                loadPage({}, true);
            }
        });
        pageSearchClear.observe('click', function() {
            pageSearchInput.value = '';
            loadPage({}, true);
        });
        pageOne.observe('click', function() {
            loadPage();
        });
        pageUp.observe('click', function() {
            loadPage({'newer-than': getNewestEntryId()});
        });
        pageDown.observe('click', function() {
            if (hasPageDown()) {
                cancelRefreshTimeout();
                loadPage({'older-than': getOldestEntryId()});
            } else {
                // wrap back around to the top
                loadPage();
            }
        });

        togglePageUpDown();
        //logPageParams();
    }
    setupHistoryNav();
}

function toQueryString(params) {
    var query = '';
    if (params) {
        for (var paramName in params) {
            if (params.hasOwnProperty(paramName)) {
                if (query === '') {
                    query = '?';
                } else {
                    query += '&';
                }
                query += paramName + '=' + encodeURIComponent(params[paramName]);
            }
        }
    }
    return query;
}

function getElementOverflowParams(element) {
    // First we force it to wrap so we can get those dimension.
    // Then we force it to "nowrap", so we can get those dimension.
    // We can then compare the two sets, which will indicate if
    // wrapping is potentially happening, or not.

    // Force it to wrap.
    Element.addClassName(element, "force-wrap");
    var wrappedClientWidth = element.clientWidth;
    var wrappedClientHeight = element.clientHeight;
    Element.removeClassName(element, "force-wrap");

    // Force it to nowrap. Return the comparisons.
    Element.addClassName(element, "force-nowrap");
    var nowrapClientHeight = element.clientHeight;
    try {
        var overflowParams = {
            element: element,
            clientWidth: wrappedClientWidth,
            scrollWidth: element.scrollWidth,
            isOverflowed: wrappedClientHeight > nowrapClientHeight
        };
        return  overflowParams;
    } finally {
        Element.removeClassName(element, "force-nowrap");
    }
}

var zeroWidthSpace = String.fromCharCode(8203);
var ELEMENT_NODE = 1;
var TEXT_NODE = 3;
function insertZeroWidthSpacesInText(textNode, maxWordSize) {
    if (textNode.textContent.length < maxWordSize) {
        return;
    }

    // capture the original text
    textNode.preZWSText = textNode.textContent;

    var words = textNode.textContent.split(/\s+/);
    var newTextContent = '';

    var splitRegex = new RegExp('.{1,' + maxWordSize + '}', 'g');
    for (var i = 0; i < words.length; i++) {
        var word = words[i];
        var wordTokens = word.match(splitRegex);
        if (wordTokens) {
            for (var ii = 0; ii < wordTokens.length; ii++) {
                if (newTextContent.length === 0) {
                    newTextContent += wordTokens[ii];
                } else {
                    newTextContent += zeroWidthSpace + wordTokens[ii];
                }
            }
        } else {
            newTextContent += word;
        }
        newTextContent += ' ';
    }

    textNode.textContent = newTextContent;
}
function insertZeroWidthSpacesInElementText(element, maxWordSize) {
    if (Element.hasClassName(element, 'zws-inserted')) {
        // already done.
        return;
    }
    if (!element.hasChildNodes()) {
        return;
    }

    var children = element.childNodes;
    for (var i = 0; i < children.length; i++) {
        var child = children[i];
        if (child.nodeType === TEXT_NODE) {
            insertZeroWidthSpacesInText(child, maxWordSize);
        } else if (child.nodeType === ELEMENT_NODE) {
            insertZeroWidthSpacesInElementText(child, maxWordSize);
        }
    }

    Element.addClassName(element, 'zws-inserted');
}
function removeZeroWidthSpaces(element) {
    if (element) {
        if (!Element.hasClassName(element, 'zws-inserted')) {
            // Doesn't have ZWSed text.
            return;
        }
        if (!element.hasChildNodes()) {
            return;
        }

        var children = element.childNodes;
        for (var i = 0; i < children.length; i++) {
            var child = children[i];
            if (child.nodeType === TEXT_NODE && child.preZWSText) {
                child.textContent = child.preZWSText;
            } else if (child.nodeType === ELEMENT_NODE) {
                removeZeroWidthSpaces(child);
            }
        }

        Element.removeClassName(element, 'zws-inserted');
    }
}

// get the cascaded computed style value. 'a' is the style name like 'backgroundColor'
function getStyle(e,a){
  if(document.defaultView && document.defaultView.getComputedStyle)
    return document.defaultView.getComputedStyle(e,null).getPropertyValue(a.replace(/([A-Z])/g, "-$1"));
  if(e.currentStyle)
    return e.currentStyle[a];
  return null;
}

function ElementResizeTracker() {
    this.trackedElements = [];

    if(isRunAsTest) {
        return;
    }

    var thisTracker = this;
    function checkForResize() {
        for (var i = 0; i < thisTracker.trackedElements.length; i++) {
            var element = thisTracker.trackedElements[i];
            var currDims = Element.getDimensions(element);
            var lastDims = element.lastDimensions;
            if (currDims.width !== lastDims.width || currDims.height !== lastDims.height) {
                Event.fire(element, 'jenkins:resize');
            }
            element.lastDimensions = currDims;
        }
    }
    Event.observe(window, 'jenkins:resizeCheck', checkForResize);

    function checkForResizeLoop() {
        checkForResize();
        setTimeout(checkForResizeLoop, 200);
    }
    checkForResizeLoop();
}
ElementResizeTracker.prototype.addElement = function(element) {
    for (var i = 0; i < this.trackedElements.length; i++) {
        if (this.trackedElements[i] === element) {
            // we're already tracking it so no need to add it.
            return;
        }
    }
    this.trackedElements.push(element);
}
ElementResizeTracker.prototype.onResize = function(element, handler) {
    element.lastDimensions = Element.getDimensions(element);
    Event.observe(element, 'jenkins:resize', handler);
    this.addElement(element);
}
ElementResizeTracker.fireResizeCheck = function() {
    Event.fire(window, 'jenkins:resizeCheck');
}
var elementResizeTracker = new ElementResizeTracker();

/**
 * Makes sure the given element is within the viewport.
 *
 * @param {HTMLElement} e
 *      The element to bring into the viewport.
 */
function ensureVisible(e) {
    var viewport = YAHOO.util.Dom.getClientRegion();
    var pos      = YAHOO.util.Dom.getRegion(e);

    var Y = viewport.top;
    var H = viewport.height;

    function handleStickers(name,f) {
        var e = $(name);
        if (e) f(e);
        document.getElementsBySelector("."+name).each(TryEach(f));
    }

    // if there are any stickers around, subtract them from the viewport
    handleStickers("top-sticker",function (t) {
        t = t.clientHeight;
        Y+=t; H-=t;
    });

    handleStickers("bottom-sticker",function (b) {
        b = b.clientHeight;
        H-=b;
    });

    var y = pos.top;
    var h = pos.height;

    var d = (y+h)-(Y+H);
    if (d>0) {
        document.body.scrollTop += d;
    } else {
        var d = Y-y;
        if (d>0)    document.body.scrollTop -= d;
    }
}

// set up logic behind the search box
function createSearchBox(searchURL) {
    var ds = new YAHOO.util.XHRDataSource(searchURL+"suggest");
    ds.responseType = YAHOO.util.XHRDataSource.TYPE_JSON;
    ds.responseSchema = {
        resultsList: "suggestions",
        fields: ["name"]
    };
    var ac = new YAHOO.widget.AutoComplete("search-box","search-box-completion",ds);
    ac.typeAhead = false;
    ac.autoHighlight = false;
    ac.formatResult = ac.formatEscapedResult;
    ac.maxResultsDisplayed = 25;

    var box   = $("search-box");
    var sizer = $("search-box-sizer");
    var comp  = $("search-box-completion");
    var minW  = $("search-box-minWidth");

    Behaviour.addLoadEvent(function(){
        // make sure all three components have the same font settings
        function copyFontStyle(s,d) {
            var ds = d.style;
            ds.fontFamily = getStyle(s,"fontFamily");
            ds.fontSize = getStyle(s,"fontSize");
            ds.fontStyle = getStyle(s,"fontStyle");
            ds.fontWeight = getStyle(s,"fontWeight");
        }

        copyFontStyle(box,sizer);
        copyFontStyle(box,minW);
    });

    // update positions and sizes of the components relevant to search
    function updatePos() {
        function max(a,b) { if(a>b) return a; else return b; }

        sizer.innerHTML = box.value.escapeHTML();
        var w = max(sizer.offsetWidth,minW.offsetWidth);
        box.style.width =
        comp.style.width = 
        comp.firstChild.style.width = (w+60)+"px";

        var pos = YAHOO.util.Dom.getXY(box);
        pos[1] += YAHOO.util.Dom.get(box).offsetHeight + 2;
        YAHOO.util.Dom.setXY(comp, pos);
    }

    updatePos();
    box.onkeyup = updatePos;
}


/**
 * Finds the DOM node of the given DOM node that acts as a parent in the form submission.
 *
 * @param {HTMLElement} e
 *      The node whose parent we are looking for.
 * @param {HTMLFormElement} form
 *      The form element that owns 'e'. Passed in as a performance improvement. Can be null.
 * @return null
 *      if the given element shouldn't be a part of the final submission.
 */
function findFormParent(e,form,isStatic) {
    isStatic = isStatic || false;

    if (form==null) // caller can pass in null to have this method compute the owning form
        form = findAncestor(e,"FORM");

    while(e!=form) {
        // this is used to create a group where no single containing parent node exists,
        // like <optionalBlock>
        var nameRef = e.getAttribute("nameRef");
        if(nameRef!=null)
            e = $(nameRef);
        else
            e = e.parentNode;

        if(!isStatic && e.getAttribute("field-disabled")!=null)
            return null;  // this field shouldn't contribute to the final result

        var name = e.getAttribute("name");
        if(name!=null && name.length>0) {
            if(e.tagName=="INPUT" && !isStatic && !xor(e.checked,Element.hasClassName(e,"negative")))
                return null;  // field is not active

            return e;
        }
    }

    return form;
}

// compute the form field name from the control name
function shortenName(name) {
    // [abc.def.ghi] -> abc.def.ghi
    if(name.startsWith('['))
        return name.substring(1,name.length-1);

    // abc.def.ghi -> ghi
    var idx = name.lastIndexOf('.');
    if(idx>=0)  name = name.substring(idx+1);
    return name;
}



//
// structured form submission handling
//   see https://jenkins.io/redirect/developer/structured-form-submission
function buildFormTree(form) {
    try {
        // I initially tried to use an associative array with DOM elements as keys
        // but that doesn't seem to work neither on IE nor Firefox.
        // so I switch back to adding a dynamic property on DOM.
        form.formDom = {}; // root object

        var doms = []; // DOMs that we added 'formDom' for.
        doms.push(form);

        function addProperty(parent,name,value) {
            name = shortenName(name);
            if(parent[name]!=null) {
                if(parent[name].push==null) // is this array?
                    parent[name] = [ parent[name] ];
                parent[name].push(value);
            } else {
                parent[name] = value;
            }
        }

        // find the grouping parent node, which will have @name.
        // then return the corresponding object in the map
        function findParent(e) {
            var p = findFormParent(e,form);
            if (p==null)    return {};

            var m = p.formDom;
            if(m==null) {
                // this is a new grouping node
                doms.push(p);
                p.formDom = m = {};
                addProperty(findParent(p), p.getAttribute("name"), m);
            }
            return m;
        }

        var jsonElement = null;

        for( var i=0; i<form.elements.length; i++ ) {
            var e = form.elements[i];
            if(e.name=="json") {
                jsonElement = e;
                continue;
            }
            if(e.tagName=="FIELDSET")
                continue;
            if(e.tagName=="SELECT" && e.multiple) {
                var values = [];
                for( var o=0; o<e.options.length; o++ ) {
                    var opt = e.options.item(o);
                    if(opt.selected)
                        values.push(opt.value);
                }
                addProperty(findParent(e),e.name,values);
                continue;
            }
                
            var p;
            var r;
            var type = e.getAttribute("type");
            if(type==null)  type="";
            switch(type.toLowerCase()) {
            case "button":
            case "submit":
                break;
            case "checkbox":
                p = findParent(e);
                var checked = xor(e.checked,Element.hasClassName(e,"negative"));
                if(!e.groupingNode) {
                    v = e.getAttribute("json");
                    if (v) {
                        // if the special attribute is present, we'll either set the value or not. useful for an array of checkboxes
                        // we can't use @value because IE6 sets the value to be "on" if it's left unspecified.
                        if (checked)
                            addProperty(p, e.name, v);
                    } else {// otherwise it'll bind to boolean
                        addProperty(p, e.name, checked);
                    }
                } else {
                    if(checked)
                        addProperty(p, e.name, e.formDom = {});
                }
                break;
            case "file":
                // to support structured form submission with file uploads,
                // rename form field names to unique ones, and leave this name mapping information
                // in JSON. this behavior is backward incompatible, so only do
                // this when
                p = findParent(e);
                if(e.getAttribute("jsonAware")!=null) {
                    var on = e.getAttribute("originalName");
                    if(on!=null) {
                        addProperty(p,on,e.name);
                    } else {
                        var uniqName = "file"+(iota++);
                        addProperty(p,e.name,uniqName);
                        e.setAttribute("originalName",e.name);
                        e.name = uniqName;
                    }
                }
                // switch to multipart/form-data to support file submission
                // @enctype is the standard, but IE needs @encoding.
                form.enctype = form.encoding = "multipart/form-data";
                crumb.appendToForm(form);
                break;
            case "radio":
                if(!e.checked)  break;
                r=0;
                while (e.name.substring(r,r+8)=='removeme')
                    r = e.name.indexOf('_',r+8)+1;
                p = findParent(e);
                if(e.groupingNode) {
                    addProperty(p, e.name.substring(r), e.formDom = { value: e.value });
                } else {
                    addProperty(p, e.name.substring(r), e.value);
                }
                break;
            case "password":
                p = findParent(e);
                addProperty(p, e.name, e.value);
                // must be kept in sync with RedactSecretJsonForTraceSanitizer.REDACT_KEY
                addProperty(p, "$redact", shortenName(e.name));
                break;
            default:
                p = findParent(e);
                addProperty(p, e.name, e.value);
                if (e.hasClassName("complex-password-field")) {
                    addProperty(p, "$redact", shortenName(e.name));
                }
                break;
            }
        }

        jsonElement.value = Object.toJSON(form.formDom);

        // clean up
        for( i=0; i<doms.length; i++ )
            doms[i].formDom = null;

        return true;
    } catch(e) {
        alert(e+'\n(form not submitted)');
        return false;
    }
}

/**
 * @param {boolean} toggle
 *      When true, will check all checkboxes in the page. When false, unchecks them all.
 */
var toggleCheckboxes = function(toggle) {
    var inputs = document.getElementsByTagName("input");
    for(var i=0; i<inputs.length; i++) {
        if(inputs[i].type === "checkbox") {
            inputs[i].checked = toggle;
        }
    }
};

// this used to be in prototype.js but it must have been removed somewhere between 1.4.0 to 1.5.1
String.prototype.trim = function() {
    var temp = this;
    var obj = /^(\s*)([\W\w]*)(\b\s*$)/;
    if (obj.test(temp))
        temp = temp.replace(obj, '$2');
    obj = /  /g;
    while (temp.match(obj))
        temp = temp.replace(obj, " ");
    return temp;
}



var hoverNotification = (function() {
    var msgBox;
    var body;

    // animation effect that automatically hide the message box
    var effect = function(overlay, dur) {
        var o = YAHOO.widget.ContainerEffect.FADE(overlay, dur);
        o.animateInCompleteEvent.subscribe(function() {
            window.setTimeout(function() {
                msgBox.hide()
            }, 1500);
        });
        return o;
    }

    function init() {
        if(msgBox!=null)  return;   // already initialized

        var div = document.createElement("DIV");
        document.body.appendChild(div);
        div.innerHTML = "<div id=hoverNotification><div class=bd></div></div>";
        body = $('hoverNotification');
        
        msgBox = new YAHOO.widget.Overlay(body, {
          visible:false,
          width:"10em",
          zIndex:1000,
          effect:{
            effect:effect,
            duration:0.25
          }
        });
        msgBox.render();
    }

    return function(title, anchor, offset) {
        if (typeof offset === 'undefined') {
            offset = 48;
        }
        init();
        body.innerHTML = title;
        var xy = YAHOO.util.Dom.getXY(anchor);
        xy[0] += offset;
        xy[1] += anchor.offsetHeight;
        msgBox.cfg.setProperty("xy",xy);
        msgBox.show();
    };
})();

/**
 * Loads the script specified by the URL.
 *
 * @param href
 *      The URL of the script to load.
 * @param callback
 *      If specified, this function will be invoked after the script is loaded.
 * @see http://stackoverflow.com/questions/4845762/onload-handler-for-script-tag-in-internet-explorer
 */
function loadScript(href,callback) {
    var head = document.getElementsByTagName("head")[0] || document.documentElement;
    var script = document.createElement("script");
    script.src = href;

    if (callback) {
        // Handle Script loading
        var done = false;

        // Attach handlers for all browsers
        script.onload = script.onreadystatechange = function() {
            if ( !done && (!this.readyState ||
                    this.readyState === "loaded" || this.readyState === "complete") ) {
                done = true;
                callback();

                // Handle memory leak in IE
                script.onload = script.onreadystatechange = null;
                if ( head && script.parentNode ) {
                    head.removeChild( script );
                }
            }
        };
    }

    // Use insertBefore instead of appendChild  to circumvent an IE6 bug.
    // This arises when a base node is used (#2709 and #4378).
    head.insertBefore( script, head.firstChild );
}

<<<<<<< HEAD
/**
 * Loads a dynamically created invisible IFRAME.
 */
function createIframe(src,callback) {
    var iframe = document.createElement("iframe");
    iframe.src = src;
    iframe.style.display = "none";

    var done = false;
    iframe.onload = iframe.onreadystatechange = function() {
        if ( !done && (!this.readyState ||
                this.readyState === "loaded" || this.readyState === "complete") ) {
            done = true;
            callback();
        }
    };

    document.body.appendChild(iframe);
    return iframe;
}

var downloadService = {
    continuations: {},

    download : function(id,url,info, postBack,completionHandler) {
        var tag = {id:id,postBack:postBack,completionHandler:completionHandler,received:false};
        this.continuations[id] = tag;

        // use JSONP to download the data
        function fallback() {
            loadScript(url+"?id="+id+'&'+Hash.toQueryString(info));
        }

        if (window.postMessage) {
            // try downloading the postMessage version of the data,
            // if we don't receive postMessage (which probably means the server isn't ready with these new datasets),
            // fallback to JSONP
            tag.iframe = createIframe(url+".html?id="+id+'&'+Hash.toQueryString(info),function() {
                window.setTimeout(function() {
                    if (!tag.received)
                        fallback();
                },100); // bit of delay in case onload on our side fires first
            });
        } else {
            // this browser doesn't support postMessage
            fallback();
        }

        // NOTE:
        //   the only reason we even try fallback() is in case our server accepts the submission without a signature
        //   (which it really shouldn't)
    },

    /**
     * Call back to postMessage
     */
    receiveMessage : function(ev) {
        var self = this;
        Object.values(this.continuations).each(TryEach(function(tag) {
            if (tag.iframe.contentWindow==ev.source) {
                self.post(tag.id,JSON.parse(ev.data));
            }
        }))
    },

    post : function(id,data) {
        if (data==undefined) {
            // default to id in data
            data = id;
            id = data.id;
        }
        var tag = this.continuations[id];
        if (tag==undefined) {
            console.log("Submission from update center that we don't know: "+id);
            console.log("Likely mismatch between the registered ID vs ID in JSON");
            return;
        }
        tag.received = true;

        // send the payload back in the body. We used to send this in as a form submission, but that hits the form size check in Jetty.
        new Ajax.Request(tag.postBack, {
            contentType:"application/json",
            encoding:"UTF-8",
            postBody:Object.toJSON(data),
            onSuccess: function() {
                if(tag.completionHandler!=null)
                    tag.completionHandler();
                else if(downloadService.completionHandler!=null)
                    downloadService.completionHandler();
            }
        });
    }
};

// update center service. to remain compatible with earlier version of Jenkins, aliased.
var updateCenter = downloadService;

YAHOO.util.Event.addListener(window, "message", function(ev) { downloadService.receiveMessage(ev); })

=======
>>>>>>> 1a23ebd1
/*
redirects to a page once the page is ready.

    @param url
        Specifies the URL to redirect the user.
*/
function applySafeRedirector(url) {
    var i=0;
    new PeriodicalExecuter(function() {
      i = (i+1)%4;
      var s = "";
      var j=0;
      for( j=0; j<i; j++ )
        s+='.';
      // put the rest of dots as hidden so that the layout doesn't change
      // depending on the # of dots.
      s+="<span style='visibility:hidden'>";
      for( ; j<4; j++ )
        s+='.';
      s+="</span>";
      $('progress').innerHTML = s;
    },1);

    window.setTimeout(function() {
      var statusChecker = arguments.callee;
        new Ajax.Request(url, {
            method: "get",
            onFailure: function(rsp) {
                if((rsp.status >= 502 && rsp.status <= 504) && rsp.getHeader("X-Jenkins-Interactive")==null) {
                  // redirect as long as we are still loading
                  window.setTimeout(statusChecker,5000);
                } else {
                  window.location.replace(url);
                }
            },
            onSuccess: function(rsp) {
                if(rsp.status!=200) {
                    // if connection fails, somehow Prototype thinks it's a success
                    window.setTimeout(statusChecker,5000);
                } else {
                    window.location.replace(url);
                }
            }
        });
    }, 5000);
}

// logic behind <f:validateButton />
function safeValidateButton(yuiButton) {
    var button = yuiButton._button;
    var descriptorUrl = button.getAttribute('data-validate-button-descriptor-url');
    var method = button.getAttribute('data-validate-button-method');
    var checkUrl = descriptorUrl + "/" + method;

    // optional, by default = empty string
    var paramList = button.getAttribute('data-validate-button-with') || '';
    
    validateButton(checkUrl, paramList, yuiButton);
}

// this method should not be called directly, only get called by safeValidateButton
// kept "public" for legacy compatibility
function validateButton(checkUrl,paramList,button) {
  button = button._button;

  var parameters = {};

  paramList.split(',').each(function(name) {
      var p = findPreviousFormItem(button,name);
      if(p!=null) {
        if(p.type=="checkbox")  parameters[name] = p.checked;
        else                    parameters[name] = p.value;
      }
  });

  var spinner = $(button).up("DIV").next();
  var target = spinner.next();
  spinner.style.display="block";

  new Ajax.Request(checkUrl, {
      parameters: parameters,
      onComplete: function(rsp) {
          spinner.style.display="none";
          applyErrorMessage(target, rsp);
          layoutUpdateCallback.call();
          var s = rsp.getResponseHeader("script");
          try {
              geval(s);
          } catch(e) {
              window.alert("failed to evaluate "+s+"\n"+e.message);
          }
      }
  });
}

function applyErrorMessage(elt, rsp) {
    if (rsp.status == 200) {
        elt.innerHTML = rsp.responseText;
    } else {
        var id = 'valerr' + (iota++);
        elt.innerHTML = '<a href="" onclick="document.getElementById(\'' + id
        + '\').style.display=\'block\';return false">ERROR</a><div id="'
        + id + '" style="display:none">' + rsp.responseText + '</div>';
        var error = document.getElementById('error-description'); // cf. oops.jelly
        if (error) {
            var div = document.getElementById(id);
            while (div.firstChild) {
                div.removeChild(div.firstChild);
            }
            div.appendChild(error);
        }
    }
    Behaviour.applySubtree(elt);
}

// create a combobox.
// @param idOrField
//      ID of the <input type=text> element that becomes a combobox, or the field itself.
//      Passing an ID is @deprecated since 1.350; use <input class="combobox"/> instead.
// @param valueFunction
//      Function that returns all the candidates as an array
function createComboBox(idOrField,valueFunction) {
    var candidates = valueFunction();
    var creator = function() {
        if (typeof idOrField == "string")
          idOrField = document.getElementById(idOrField);
        if (!idOrField) return;
        new ComboBox(idOrField, function(value /*, comboBox*/) {
          var items = new Array();
          if (value.length > 0) { // if no value, we'll not provide anything
            value = value.toLowerCase();
            for (var i = 0; i<candidates.length; i++) {
              if (candidates[i].toLowerCase().indexOf(value) >= 0) {
                items.push(candidates[i]);
                if(items.length>20)
                  break; // 20 items in the list should be enough
              }
            }
          }
          return items; // equiv to: comboBox.setItems(items);
        });
    };
    // If an ID given, create when page has loaded (backward compatibility); otherwise now.
    if (typeof idOrField == "string") Behaviour.addLoadEvent(creator); else creator();
}


// Exception in code during the AJAX processing should be reported,
// so that our users can find them more easily.
Ajax.Request.prototype.dispatchException = function(e) {
    throw e;
}

// event callback when layouts/visibility are updated and elements might have moved around
var layoutUpdateCallback = {
    callbacks : [],
    add : function (f) {
        this.callbacks.push(f);
    },
    call : function() {
        for (var i = 0, length = this.callbacks.length; i < length; i++)
            this.callbacks[i]();
    }
}

// Notification bar
// ==============================
// this control displays a single line message at the top of the page, like StackOverflow does
// see ui-samples for more details
var notificationBar = {
    OPACITY : 0.8,
    DELAY : 3000,   // milliseconds to auto-close the notification
    div : null,     // the main 'notification-bar' DIV
    token : null,   // timer for cancelling auto-close

    OK : {// standard option values for typical OK notification
        icon: "accept.png",
        backgroundColor: "#8ae234"
    },
    WARNING : {// likewise, for warning
        icon: "yellow.png",
        backgroundColor: "#fce94f"
    },
    ERROR : {// likewise, for error
        icon: "red.png",
        backgroundColor: "#ef2929",
        sticky: true
    },

    init : function() {
        if (this.div==null) {
            this.div = document.createElement("div");
            YAHOO.util.Dom.setStyle(this.div,"opacity",0);
            this.div.id="notification-bar";
            this.div.style.backgroundColor="#fff";
            document.body.insertBefore(this.div, document.body.firstChild);

            var self = this;
            this.div.onclick = function() {
                self.hide();
            };
        }
    },
    // cancel pending auto-hide timeout
    clearTimeout : function() {
        if (this.token)
            window.clearTimeout(this.token);
        this.token = null;
    },
    // hide the current notification bar, if it's displayed
    hide : function () {
        this.clearTimeout();
        var self = this;
        var out = new YAHOO.util.ColorAnim(this.div, {
            opacity: { to:0 },
            backgroundColor: {to:"#fff"}
        }, 0.3, YAHOO.util.Easing.easeIn);
        out.onComplete.subscribe(function() {
            self.div.style.display = "none";
        })
        out.animate();
    },
    // show a notification bar
    show : function (text,options) {
        options = options || {}

        this.init();
        this.div.style.height = this.div.style.lineHeight = options.height || "40px";
        this.div.style.display = "block";

        if (options.icon)
            text = "<img src='"+rootURL+"/images/24x24/"+options.icon+"'> "+text;
        this.div.innerHTML = text;

        new YAHOO.util.ColorAnim(this.div, {
            opacity: { to:this.OPACITY },
            backgroundColor : { to: options.backgroundColor || "#fff" }
        }, 1, YAHOO.util.Easing.easeOut).animate();

        this.clearTimeout();
        var self = this;
        if (!options.sticky)
            this.token = window.setTimeout(function(){self.hide();},this.DELAY);
    }
};<|MERGE_RESOLUTION|>--- conflicted
+++ resolved
@@ -2800,7 +2800,6 @@
     head.insertBefore( script, head.firstChild );
 }
 
-<<<<<<< HEAD
 /**
  * Loads a dynamically created invisible IFRAME.
  */
@@ -2900,8 +2899,6 @@
 
 YAHOO.util.Event.addListener(window, "message", function(ev) { downloadService.receiveMessage(ev); })
 
-=======
->>>>>>> 1a23ebd1
 /*
 redirects to a page once the page is ready.
 
@@ -2930,7 +2927,7 @@
         new Ajax.Request(url, {
             method: "get",
             onFailure: function(rsp) {
-                if((rsp.status >= 502 && rsp.status <= 504) && rsp.getHeader("X-Jenkins-Interactive")==null) {
+                if(rsp.status==503 && rsp.getHeader("X-Jenkins-Interactive")==null) {
                   // redirect as long as we are still loading
                   window.setTimeout(statusChecker,5000);
                 } else {
