/*
 * The MIT License
 * 
 * Copyright (c) 2004-2010, Sun Microsystems, Inc., Kohsuke Kawaguchi,
 * Daniel Dyer, Yahoo! Inc., Alan Harder, InfraDNA, Inc.
 * 
 * Permission is hereby granted, free of charge, to any person obtaining a copy
 * of this software and associated documentation files (the "Software"), to deal
 * in the Software without restriction, including without limitation the rights
 * to use, copy, modify, merge, publish, distribute, sublicense, and/or sell
 * copies of the Software, and to permit persons to whom the Software is
 * furnished to do so, subject to the following conditions:
 * 
 * The above copyright notice and this permission notice shall be included in
 * all copies or substantial portions of the Software.
 * 
 * THE SOFTWARE IS PROVIDED "AS IS", WITHOUT WARRANTY OF ANY KIND, EXPRESS OR
 * IMPLIED, INCLUDING BUT NOT LIMITED TO THE WARRANTIES OF MERCHANTABILITY,
 * FITNESS FOR A PARTICULAR PURPOSE AND NONINFRINGEMENT. IN NO EVENT SHALL THE
 * AUTHORS OR COPYRIGHT HOLDERS BE LIABLE FOR ANY CLAIM, DAMAGES OR OTHER
 * LIABILITY, WHETHER IN AN ACTION OF CONTRACT, TORT OR OTHERWISE, ARISING FROM,
 * OUT OF OR IN CONNECTION WITH THE SOFTWARE OR THE USE OR OTHER DEALINGS IN
 * THE SOFTWARE.
 */
//
//
// JavaScript for Jenkins
//     See http://www.ibm.com/developerworks/web/library/wa-memleak/?ca=dgr-lnxw97JavascriptLeaks
//     for memory leak patterns and how to prevent them.
//

if (window.isRunAsTest) {
    // Disable postMessage when running in test mode (HtmlUnit).
    window.postMessage = false;
}

// create a new object whose prototype is the given object
function object(o) {
    function F() {}
    F.prototype = o;
    return new F();
}

function TryEach(fn) {
    return function(name) {
        try {
            fn(name);
        } catch (e) {
            console.error(e);
        }
    }
}

/**
 * A function that returns false if the page is known to be invisible.
 */
var isPageVisible = (function(){
    // @see https://developer.mozilla.org/en/DOM/Using_the_Page_Visibility_API
    // Set the name of the hidden property and the change event for visibility
    var hidden, visibilityChange;
    if (typeof document.hidden !== "undefined") {
        hidden = "hidden";
        visibilityChange = "visibilitychange";
    } else if (typeof document.mozHidden !== "undefined") {
        hidden = "mozHidden";
        visibilityChange = "mozvisibilitychange";
    } else if (typeof document.msHidden !== "undefined") {
        hidden = "msHidden";
        visibilityChange = "msvisibilitychange";
    } else if (typeof document.webkitHidden !== "undefined") {
        hidden = "webkitHidden";
        visibilityChange = "webkitvisibilitychange";
    }

    // By default, visibility set to true
    var pageIsVisible = true;

    // If the page is hidden, prevent any polling
    // if the page is shown, restore pollings
    function onVisibilityChange() {
        pageIsVisible = !document[hidden];
    }

    // Warn if the browser doesn't support addEventListener or the Page Visibility API
    if (typeof document.addEventListener !== "undefined" && typeof hidden !== "undefined") {
        // Init the value to the real state of the page
        pageIsVisible = !document[hidden];

        // Handle page visibility change
        document.addEventListener(visibilityChange, onVisibilityChange, false);
    }

    return function() {
        return pageIsVisible;
    }
})();

// id generator
var iota = 0;

// crumb information
var crumb = {
    fieldName: null,
    value: null,

    init: function(crumbField, crumbValue) {
        if (crumbField=="") return; // layout.jelly passes in "" whereas it means null.
        this.fieldName = crumbField;
        this.value = crumbValue;
    },

    /**
     * Adds the crumb value into the given hash or array and returns it.
     */
    wrap: function(headers) {
        if (this.fieldName!=null) {
            if (headers instanceof Array)
                // TODO prototype.js only seems to interpret object
                headers.push(this.fieldName, this.value);
            else
                headers[this.fieldName]=this.value;
        }
        // TODO return value unused
        return headers;
    },

    /**
     * Puts a hidden input field to the form so that the form submission will have the crumb value
     */
    appendToForm : function(form) {
        if(this.fieldName==null)    return; // noop
        var div = document.createElement("div");
        div.innerHTML = "<input type=hidden name='"+this.fieldName+"' value='"+this.value+"'>";
        form.appendChild(div);
        if (form.enctype == "multipart/form-data") {
            if (form.action.indexOf("?") != -1) {
                form.action = form.action+"&"+this.fieldName+"="+this.value;
            } else {
                form.action = form.action+"?"+this.fieldName+"="+this.value;
            }
        }
    }
};

(function initializeCrumb() {
    var extensionsAvailable = document.head.getAttribute('data-extensions-available');
    if (extensionsAvailable === 'true') {
        var crumbHeaderName = document.head.getAttribute('data-crumb-header');
        var crumbValue = document.head.getAttribute('data-crumb-value');
        if (crumbHeaderName && crumbValue) {
            crumb.init(crumbHeaderName, crumbValue);
        }
    }
    // else, the instance is starting, restarting, etc.
})();

var isRunAsTest = undefined; 
// Be careful, this variable does not include the absolute root URL as in Java part of Jenkins,
// but the contextPath only, like /jenkins
var rootURL = 'not-defined-yet';
var resURL = 'not-defined-yet';

(function initializeUnitTestAndURLs() {
    var dataUnitTest = document.head.getAttribute('data-unit-test');
    if (dataUnitTest !== null) {
        isRunAsTest = dataUnitTest === 'true';
    }
    var dataRootURL = document.head.getAttribute('data-rooturl');
    if (dataRootURL !== null) {
        rootURL = dataRootURL;
    }
    var dataResURL = document.head.getAttribute('data-resurl');
    if (dataResURL !== null) {
        resURL = dataResURL;
    }
})();

(function initializeYUIDebugLogReader(){
    Behaviour.addLoadEvent(function(){
        var logReaderElement = document.getElementById('yui-logreader');
        if (logReaderElement !== null) {
            var logReader = new YAHOO.widget.LogReader('yui-logreader');
            logReader.collapse();
        }
    });
})();

// Form check code
//========================================================
var FormChecker = {
    // pending requests
    queue : [],

    // conceptually boolean, but doing so create concurrency problem.
    // that is, during unit tests, the AJAX.send works synchronously, so
    // the onComplete happens before the send method returns. On a real environment,
    // more likely it's the other way around. So setting a boolean flag to true or false
    // won't work.
    inProgress : 0,

    /**
     * Schedules a form field check. Executions are serialized to reduce the bandwidth impact.
     *
     * @param url
     *      Remote doXYZ URL that performs the check. Query string should include the field value.
     * @param method
     *      HTTP method. GET or POST. I haven't confirmed specifics, but some browsers seem to cache GET requests.
     * @param target
     *      HTML element whose innerHTML will be overwritten when the check is completed.
     */
    delayedCheck : function(url, method, target) {
        if(url==null || method==null || target==null)
            return; // don't know whether we should throw an exception or ignore this. some broken plugins have illegal parameters
        this.queue.push({url:url, method:method, target:target});
        this.schedule();
    },

    sendRequest : function(url, params) {
        if (params.method == "post") {
            var idx = url.indexOf('?');
            params.parameters = url.substring(idx + 1);
            url = url.substring(0, idx);
        }
        new Ajax.Request(url, params);
    },

    schedule : function() {
        if (this.inProgress>0)  return;
        if (this.queue.length == 0) return;

        var next = this.queue.shift();
        this.sendRequest(next.url, {
            method : next.method,
            onComplete : function(x) {
                applyErrorMessage(next.target, x);
                FormChecker.inProgress--;
                FormChecker.schedule();
                layoutUpdateCallback.call();
            }
        });
        this.inProgress++;
    }
}

/**
 * Find the sibling (in the sense of the structured form submission) form item of the given name,
 * and returns that DOM node.
 *
 * @param {HTMLElement} e
 * @param {string} name
 *      Name of the control to find. Can include "../../" etc in the prefix.
 *      See @RelativePath.
 *
 *      We assume that the name is normalized and doesn't contain any redundant component.
 *      That is, ".." can only appear as prefix, and "foo/../bar" is not OK (because it can be reduced to "bar")
 */
function findNearBy(e,name) {
    while (name.startsWith("../")) {
        name = name.substring(3);
        e = findFormParent(e,null,true);
    }

    // name="foo/bar/zot"  -> prefixes=["bar","foo"] & name="zot"
    var prefixes = name.split("/");
    name = prefixes.pop();
    prefixes = prefixes.reverse();

    // does 'e' itself match the criteria?
    // as some plugins use the field name as a parameter value, instead of 'value'
    var p = findFormItem(e,name,function(e,filter) {
        return filter(e) ? e : null;
    });
    if (p!=null && prefixes.length==0)    return p;

    var owner = findFormParent(e,null,true);

    function locate(iterator,e) {// keep finding elements until we find the good match
        while (true) {
            e = iterator(e,name);
            if (e==null)    return null;

            // make sure this candidate element 'e' is in the right point in the hierarchy
            var p = e;
            for (var i=0; i<prefixes.length; i++) {
                p = findFormParent(p,null,true);
                if (p.getAttribute("name")!=prefixes[i])
                    return null;
            }
            if (findFormParent(p,null,true)==owner)
                return e;
        }
    }

    return locate(findPreviousFormItem,e) || locate(findNextFormItem,e);
}

function controlValue(e) {
    if (e==null)    return null;
    // compute the form validation value to be sent to the server
    var type = e.getAttribute("type");
    if(type!=null && type.toLowerCase()=="checkbox")
        return e.checked;
    return e.value;
}

function toValue(e) {
    return encodeURIComponent(controlValue(e));
}

/**
 * Builds a query string in a fluent API pattern.
 * @param {HTMLElement} owner
 *      The 'this' control.
 */
function qs(owner) {
    return {
        params : "",

        append : function(s) {
            if (this.params.length==0)  this.params+='?';
            else                        this.params+='&';
            this.params += s;
            return this;
        },

        nearBy : function(name) {
            var e = findNearBy(owner,name);
            if (e==null)    return this;    // skip
            return this.append(Path.tail(name)+'='+toValue(e));
        },

        addThis : function() {
            return this.append("value="+toValue(owner));
        },

        toString : function() {
            return this.params;
        }
    };
}

// find the nearest ancestor node that has the given tag name
function findAncestor(e, tagName) {
    do {
        e = e.parentNode;
    } while (e != null && e.tagName != tagName);
    return e;
}

function findAncestorClass(e, cssClass) {
    do {
        e = e.parentNode;
    } while (e != null && !Element.hasClassName(e,cssClass));
    return e;
}

function isTR(tr, nodeClass) {
    return tr.tagName == 'TR' || tr.classList.contains(nodeClass || 'tr');
}

function findFollowingTR(node, className, nodeClass) {
    // identify the parent TR
    var tr = node;
    while (!isTR(tr, nodeClass)) {
        tr = tr.parentNode;
        if (!(tr instanceof Element))
            return null;
    }

    // then next TR that matches the CSS
    do {
        // Supports plugins with custom variants of <f:entry> that call
        // findFollowingTR(element, 'validation-error-area') and haven't migrated
        // to use querySelector
        if (className === 'validation-error-area' || className === 'help-area') {
            var queryChildren = tr.getElementsByClassName(className);
            if (queryChildren.length > 0 && (isTR(queryChildren[0]) || Element.hasClassName(queryChildren[0], className) ))
                return queryChildren[0];
        }

        tr = $(tr).next();
    } while (tr != null && (!isTR(tr) || !Element.hasClassName(tr,className)));

    return tr;
}

function findInFollowingTR(input, className) {
    var node = findFollowingTR(input, className);
    if (node.tagName == 'TR') {
        node = node.firstChild.nextSibling;
    } else {
        node = node.firstChild;
    }
    return node;
}

function find(src,filter,traversalF) {
    while(src!=null) {
        src = traversalF(src);
        if(src!=null && filter(src))
            return src;
    }
    return null;
}

/**
 * Traverses a form in the reverse document order starting from the given element (but excluding it),
 * until the given filter matches, or run out of an element.
 */
function findPrevious(src,filter) {
    return find(src,filter,function (e) {
        var p = e.previousSibling;
        if(p==null) return e.parentNode;
        while(p.lastChild!=null)
            p = p.lastChild;
        return p;
    });
}

function findNext(src,filter) {
    return find(src,filter,function (e) {
        var n = e.nextSibling;
        if(n==null) return e.parentNode;
        while(n.firstChild!=null)
            n = n.firstChild;
        return n;
    });
}

function findFormItem(src,name,directionF) {
    var name2 = "_."+name; // handles <textbox field="..." /> notation silently
    return directionF(src,function(e){ 
        if (e.tagName == "INPUT" && e.type=="radio" && e.checked==true) {
            var r = 0;
            while (e.name.substring(r,r+8)=='removeme') //radio buttons have must be unique in repeatable blocks so name is prefixed
                r = e.name.indexOf('_',r+8)+1;
            return name == e.name.substring(r);
        }
        return (e.tagName=="INPUT" || e.tagName=="TEXTAREA" || e.tagName=="SELECT") && (e.name==name || e.name==name2); });
}

/**
 * Traverses a form in the reverse document order and finds an INPUT element that matches the given name.
 */
function findPreviousFormItem(src,name) {
    return findFormItem(src,name,findPrevious);
}

function findNextFormItem(src,name) {
    return findFormItem(src,name,findNext);
}

/**
 * Parse HTML into DOM.
 */
function parseHtml(html) {
    var c = document.createElement("div");
    c.innerHTML = html;
    return c.firstChild;
}

/**
 * Evaluates the script in global context.
 */
function geval(script) {
    // execScript chokes on "" but eval doesn't, so we need to reject it first.
    if (script==null || script=="") return;
    // see http://perfectionkills.com/global-eval-what-are-the-options/
    // note that execScript cannot return value
    (this.execScript || eval)(script);
}

/**
 * Emulate the firing of an event.
 *
 * @param {HTMLElement} element
 *      The element that will fire the event
 * @param {String} event
 *      like 'change', 'blur', etc.
 */
function fireEvent(element,event){
    if (document.createEvent) {
        // dispatch for firefox + others
        var evt = document.createEvent("HTMLEvents");
        evt.initEvent(event, true, true ); // event type,bubbling,cancelable
        return !element.dispatchEvent(evt);
    } else {
        // dispatch for IE
        var evt = document.createEventObject();
        return element.fireEvent('on'+event,evt)
    }
}

// shared tooltip object
var tooltip;



// Behavior rules
//========================================================
// using tag names in CSS selector makes the processing faster
function registerValidator(e) {

    // Retrieve the validation error area
    var tr = findFollowingTR(e, "validation-error-area");
    if (!tr) {
        console.warn("Couldn't find the expected parent element (.setting-main) for element", e)
        return;
    }
    // find the validation-error-area
    e.targetElement = tr.firstChild.nextSibling;

    e.targetUrl = function() {
        var url = this.getAttribute("checkUrl");
        var depends = this.getAttribute("checkDependsOn");

        if (depends==null) {// legacy behaviour where checkUrl is a JavaScript
            try {
                return eval(url); // need access to 'this', so no 'geval'
            } catch (e) {
                if (window.console!=null)  console.warn("Legacy checkUrl '" + url + "' is not valid JavaScript: "+e);
                if (window.YUI!=null)      YUI.log("Legacy checkUrl '" + url + "' is not valid JavaScript: "+e,"warn");
                return url; // return plain url as fallback
            }
        } else {
            var q = qs(this).addThis();
            if (depends.length>0)
                depends.split(" ").each(TryEach(function (n) {
                    q.nearBy(n);
                }));
            return url+ q.toString();
        }
    };
    var method = e.getAttribute("checkMethod") || "get";

    var url = e.targetUrl();
    try {
      FormChecker.delayedCheck(url, method, e.targetElement);
    } catch (x) {
        // this happens if the checkUrl refers to a non-existing element.
        // don't let this kill off the entire JavaScript
        YAHOO.log("Failed to register validation method: "+e.getAttribute("checkUrl")+" : "+e);
        return;
    }

    var checker = function() {
        var target = this.targetElement;
        FormChecker.sendRequest(this.targetUrl(), {
            method : method,
            onComplete : function(x) {
                if (x.status == 200) {
                    // All FormValidation responses are 200
                    target.innerHTML = x.responseText;
                } else {
                    // Content is taken from FormValidation#_errorWithMarkup
                    // TODO Add i18n support
                    target.innerHTML = "<div class='error'>An internal error occurred during form field validation (HTTP " + x.status + "). Please reload the page and if the problem persists, ask the administrator for help.</div>";
                }
                Behaviour.applySubtree(target);
            }
        });
    }
    var oldOnchange = e.onchange;
    if(typeof oldOnchange=="function") {
        e.onchange = function() { checker.call(this); oldOnchange.call(this); }
    } else
        e.onchange = checker;

    var v = e.getAttribute("checkDependsOn");
    if (v) {
        v.split(" ").each(TryEach(function (name) {
            var c = findNearBy(e,name);
            if (c==null) {
                if (window.console!=null)  console.warn("Unable to find nearby "+name);
                if (window.YUI!=null)      YUI.log("Unable to find a nearby control of the name "+name,"warn")
                return;
            }
            $(c).observe("change",checker.bind(e));
        }));
    }

    e = null; // avoid memory leak
}

function registerRegexpValidator(e,regexp,message) {
    var tr = findFollowingTR(e, "validation-error-area");
    if (!tr) {
        console.warn("Couldn't find the expected parent element (.setting-main) for element", e)
        return;
    }
    // find the validation-error-area
    e.targetElement = tr.firstChild.nextSibling;
    var checkMessage = e.getAttribute('checkMessage');
    if (checkMessage) message = checkMessage;
    var oldOnchange = e.onchange;
    e.onchange = function() {
        var set = oldOnchange != null ? oldOnchange.call(this) : false;
        if (this.value.match(regexp)) {
            if (!set) this.targetElement.innerHTML = "<div/>";
        } else {
            this.targetElement.innerHTML = "<div class=error>" + message + "</div>";
            set = true;
        }
        return set;
    }
    e.onchange.call(e);
    e = null; // avoid memory leak
}

/**
 * Add a validator for number fields which contains 'min', 'max' attribute
 * @param e Input element
 */
function registerMinMaxValidator(e) {
    var tr = findFollowingTR(e, "validation-error-area");
    if (!tr) {
        console.warn("Couldn't find the expected parent element (.setting-main) for element", e)
        return;
    }
    // find the validation-error-area
    e.targetElement = tr.firstChild.nextSibling;
    var checkMessage = e.getAttribute('checkMessage');
    if (checkMessage) message = checkMessage;
    var oldOnchange = e.onchange;
    e.onchange = function() {
        var set = oldOnchange != null ? oldOnchange.call(this) : false;

        const min = this.getAttribute('min');
        const max = this.getAttribute('max');

        if (this.value.match(/^\d*$/)) {  // Ensure the value is an integer
            if (min !== null && max !== null) {  // Both min and max attributes are exist
                if (min <= max) {  // Add the validator if min <= max
                    if (min > parseInt(this.value) || parseInt(this.value) > max) {  // The value is out of range
                        this.targetElement.innerHTML = `<div class=error>This value should be between ${min} and ${max}</div>`;
                        set = true;
                    } else {
                        if (!set) this.targetElement.innerHTML = "<div/>";  // The value is valid
                    }
                }
            } else if (min !== null && max === null) {  // There is only a min attribute
                if (min > parseInt(this.value)) {
                    this.targetElement.innerHTML = `<div class=error>This value should be larger than ${min}</div>`;
                    set = true;
                } else {
                    if (!set) this.targetElement.innerHTML = "<div/>";
                }
            } else if (min === null && max !== null) {  // There is only a max attribute
                if (max < parseInt(this.value)) {
                    this.targetElement.innerHTML = `<div class=error>This value should be less than ${max}</div>`;
                    set = true;
                } else {
                    if (!set) this.targetElement.innerHTML = "<div/>";
                }
            }
        }
        return set;
    }
    e.onchange.call(e);
    e = null; // avoid memory leak
}

/**
 * Wraps a <button> into YUI button.
 *
 * @param e
 *      button element
 * @param onclick
 *      onclick handler
 * @return
 *      YUI Button widget.
 */
function makeButton(e,onclick) {
    var h = e.onclick;
    var clsName = e.className;
    var n = e.name;

    var attributes = {};
    // YUI Button class interprets value attribute of <input> as HTML
    // similar to how the child nodes of a <button> are treated as HTML.
    // in standard HTML, we wouldn't expect the former case, yet here we are!
    if (e.tagName === 'INPUT') {
        attributes.label = e.value.escapeHTML();
    }
    var btn = new YAHOO.widget.Button(e, attributes);
    if(onclick!=null)
        btn.addListener("click",onclick);
    if(h!=null)
        btn.addListener("click",h);
    var be = btn.get("element");
    var classesSeparatedByWhitespace = clsName.split(' ');
    for (var i = 0; i < classesSeparatedByWhitespace.length; i++) {
        var singleClass = classesSeparatedByWhitespace[i];
        if (singleClass) {
            be.classList.add(singleClass);
        }
    }
    if(n) // copy the name
        be.setAttribute("name",n);

    // keep the data-* attributes from the source
    var length = e.attributes.length;
    for (var i = 0; i < length; i++) {
        var attribute = e.attributes[i];
        var attributeName = attribute.name;
        if (attributeName.startsWith('data-')) {
            btn._button.setAttribute(attributeName, attribute.value);
        }
    }
    return btn;
}

/*
    If we are inside 'to-be-removed' class, some HTML altering behaviors interact badly, because
    the behavior re-executes when the removed master copy gets reinserted later.
 */
function isInsideRemovable(e) {
    return Element.ancestors(e).find(function(f){return f.hasClassName("to-be-removed");});
}

/**
 * Render the template captured by &lt;l:renderOnDemand> at the element 'e' and replace 'e' by the content.
 *
 * @param {HTMLElement} e
 *      The place holder element to be lazy-rendered.
 * @param {boolean} noBehaviour
 *      if specified, skip the application of behaviour rule.
 */
function renderOnDemand(e,callback,noBehaviour) {
    if (!e || !Element.hasClassName(e,"render-on-demand")) return;
    var proxy = eval(e.getAttribute("proxy"));
    proxy.render(function (t) {
        var contextTagName = e.parentNode.tagName;
        var c;
        if (contextTagName=="TBODY") {
            c = document.createElement("DIV");
            c.innerHTML = "<TABLE><TBODY>"+t.responseText+"</TBODY></TABLE>";
            c = c./*JENKINS-15494*/lastChild.firstChild;
        } else {
            c = document.createElement(contextTagName);
            c.innerHTML = t.responseText;
        }

        var elements = [];
        while (c.firstChild!=null) {
            var n = c.firstChild;
            e.parentNode.insertBefore(n,e);
            if (n.nodeType==1 && !noBehaviour)
                elements.push(n);
        }
        Element.remove(e);

        evalInnerHtmlScripts(t.responseText,function() {
            Behaviour.applySubtree(elements,true);
            if (callback)   callback(t);
        });
    });
}

/**
 * Finds all the script tags 
 */
function evalInnerHtmlScripts(text,callback) {
    var q = [];
    var matchAll = new RegExp('<script([^>]*)>([\\S\\s]*?)<\/script>', 'img');
    var matchOne = new RegExp('<script([^>]*)>([\\S\\s]*?)<\/script>', 'im');
    var srcAttr  = new RegExp('src=[\'\"]([^\'\"]+)[\'\"]','i');
    (text.match(matchAll)||[]).map(function(s) {
        var m = s.match(srcAttr);
        if (m) {
            q.push(function(cont) {
                loadScript(m[1],cont);
            });
        } else {
            q.push(function(cont) {
                geval(s.match(matchOne)[2]);
                cont();
            });
        }
    });
    q.push(callback);
    sequencer(q);
}

/**
 * Take an array of (typically async) functions and run them in a sequence.
 * Each of the function in the array takes one 'continuation' parameter, and upon the completion
 * of the function it needs to invoke "continuation()" to signal the execution of the next function.
 */
function sequencer(fs) {
    var nullFunction = function() {}
    function next() {
        if (fs.length>0) {
            (fs.shift()||nullFunction)(next);
        }
    }
    return next();
}

function progressBarOnClick() {
    var href = this.getAttribute("href");
    if(href!=null)      window.location = href;
}

function expandButton(e) {
    var link = e.target;
    while(!Element.hasClassName(link,"advancedLink"))
        link = link.parentNode;
    link.style.display = "none";
    $(link).next().style.display="block";
    layoutUpdateCallback.call();
}

function labelAttachPreviousOnClick() {
    var e = $(this).previous();
    while (e!=null) {
        if (e.tagName=="INPUT") {
            e.click();
            break;
        }
        e = e.previous();
    }
}

function helpButtonOnClick() {
    var tr = findFollowingTR(this, "help-area", "help-sibling") ||
             findFollowingTR(this, "help-area", "setting-help") ||
             findFollowingTR(this, "help-area");
    var div = $(tr).down();
    if (!div.hasClassName("help"))
        div = div.next().down();

    if (div.style.display != "block") {
        div.style.display = "block";
        // make it visible
        new Ajax.Request(this.getAttribute("helpURL"), {
            method : 'get',
            onSuccess : function(x) {
                var from = x.getResponseHeader("X-Plugin-From");
                div.innerHTML = x.responseText+(from?"<div class='from-plugin'>"+from+"</div>":"");
                layoutUpdateCallback.call();
            },
            onFailure : function(x) {
                div.innerHTML = "<b>ERROR</b>: Failed to load help file: " + x.statusText;
                layoutUpdateCallback.call();
            }
        });
    } else {
        div.style.display = "none";
        layoutUpdateCallback.call();
    }

    return false;
}

function isGeckoCommandKey() {
    return Prototype.Browser.Gecko && event.keyCode == 224
}
function isOperaCommandKey() {
    return Prototype.Browser.Opera && event.keyCode == 17
}
function isWebKitCommandKey() {
    return Prototype.Browser.WebKit && (event.keyCode == 91 || event.keyCode == 93)
}
function isCommandKey() {
    return isGeckoCommandKey() || isOperaCommandKey() || isWebKitCommandKey();
}
function isReturnKeyDown() {
    return event.type == 'keydown' && event.keyCode == Event.KEY_RETURN;
}
function getParentForm(element) {
    if (element == null) throw 'not found a parent form';
    if (element instanceof HTMLFormElement) return element;

    return getParentForm(element.parentNode);
}

// figure out the corresponding end marker
function findEnd(e) {
    for( var depth=0; ; e=$(e).next()) {
        if(Element.hasClassName(e,"rowvg-start"))    depth++;
        if(Element.hasClassName(e,"rowvg-end"))      depth--;
        if(depth==0)    return e;
    }
}

function makeOuterVisible(b) {
    this.outerVisible = b;
    this.updateVisibility();
}

function makeInnerVisible(b) {
    this.innerVisible = b;
    this.updateVisibility();
}

function updateVisibility() {
    var display = (this.outerVisible && this.innerVisible) ? "" : "none";
    for (var e=this.start; e!=this.end; e=$(e).next()) {
        if (e.rowVisibilityGroup && e!=this.start) {
            e.rowVisibilityGroup.makeOuterVisible(this.innerVisible);
            e = e.rowVisibilityGroup.end; // the above call updates visibility up to e.rowVisibilityGroup.end inclusive
        } else {
            e.style.display = display;
        }
    }
    layoutUpdateCallback.call();
}

function rowvgStartEachRow(recursive,f) {
    if (recursive) {
        for (var e=this.start; e!=this.end; e=$(e).next())
            f(e);
    } else {
        throw "not implemented yet";
    }
}

(function () {
    var p = 20;
    Behaviour.specify("BODY", "body", ++p, function() {
        tooltip = new YAHOO.widget.Tooltip("tt", {context:[], zindex:999});
    });

    Behaviour.specify("TABLE.sortable", "table-sortable", ++p, function(e) {// sortable table
        e.sortable = new Sortable.Sortable(e);
    });

    Behaviour.specify("TABLE.progress-bar", "table-progress-bar", ++p, function(e) { // progressBar.jelly
        e.onclick = progressBarOnClick;
    });

    Behaviour.specify("INPUT.expand-button", "input-expand-button", ++p, function(e) {
        makeButton(e, expandButton);
    });

    // <label> that doesn't use ID, so that it can be copied in <repeatable>
    Behaviour.specify("LABEL.attach-previous", "label-attach-previous", ++p, function(e) {
        e.onclick = labelAttachPreviousOnClick;
    });

    // form fields that are validated via AJAX call to the server
    // elements with this class should have two attributes 'checkUrl' that evaluates to the server URL.
    Behaviour.specify("INPUT.validated", "input-validated", ++p, registerValidator);
    Behaviour.specify("SELECT.validated", "select-validated", ++p, registerValidator);
    Behaviour.specify("TEXTAREA.validated", "textarea-validated", ++p, registerValidator);

    // validate required form values
    Behaviour.specify("INPUT.required", "input-required", ++p, function(e) { registerRegexpValidator(e,/./,"Field is required"); });

    // validate form values to be an integer
    Behaviour.specify("INPUT.number", "input-number", ++p, function(e) {
        e.addEventListener('keypress', function (event) {
            if (event.which === 69 || event.which === 101) { // Prevent user input 'e' or 'E'
                event.preventDefault();
            }
        })
<<<<<<< HEAD
        registerMinMaxValidator(e);
        registerRegexpValidator(e,/^(\d+|)$/,"Not an integer");
=======
        registerRegexpValidator(e,/^((\-?\d+)|)$/,"Not an integer");
>>>>>>> b2528199
    });

    Behaviour.specify("INPUT.number-required", "input-number-required", ++p, function(e) {
        e.addEventListener('keypress', function (event) {
            if (event.which === 69 || event.which === 101) { // Prevent user input 'e' or 'E'
                event.preventDefault();
            }
        })
        registerMinMaxValidator(e);
        registerRegexpValidator(e,/^\-?(\d+)$/,"Not an integer");
    });

    Behaviour.specify("INPUT.non-negative-number-required", "input-non-negative-number-required", ++p, function(e) {
        e.addEventListener('keypress', function (event) {
            if (event.which === 69 || event.which === 101) { // Prevent user input 'e' or 'E'
                event.preventDefault();
            }
        })
        registerMinMaxValidator(e);
        registerRegexpValidator(e,/^\d+$/,"Not a non-negative number");
    });

    Behaviour.specify("INPUT.positive-number", "input-positive-number", ++p, function(e) {
        e.addEventListener('keypress', function (event) {
            if (event.which === 69 || event.which === 101) { // Prevent user input 'e' or 'E'
                event.preventDefault();
            }
        })
        registerMinMaxValidator(e);
        registerRegexpValidator(e,/^(\d*[1-9]\d*|)$/,"Not a positive integer");
    });

    Behaviour.specify("INPUT.positive-number-required", "input-positive-number-required", ++p, function(e) {
        e.addEventListener('keypress', function (event) {
            if (event.which === 69 || event.which === 101) { // Prevent user input 'e', 'E', '.'
                event.preventDefault();
            }
        })
        registerMinMaxValidator(e);
        registerRegexpValidator(e,/^[1-9]\d*$/,"Not a positive integer");
    });

    Behaviour.specify("INPUT.auto-complete", "input-auto-complete", ++p, function(e) {// form field with auto-completion support 
        // insert the auto-completion container
        var div = document.createElement("DIV");
        e.parentNode.insertBefore(div,$(e).next()||null);
        e.style.position = "relative"; // or else by default it's absolutely positioned, making "width:100%" break

        var ds = new YAHOO.util.XHRDataSource(e.getAttribute("autoCompleteUrl"));
        ds.responseType = YAHOO.util.XHRDataSource.TYPE_JSON;
        ds.responseSchema = {
            resultsList: "suggestions",
            fields: ["name"]
        };
        
        // Instantiate the AutoComplete
        var ac = new YAHOO.widget.AutoComplete(e, div, ds);
        ac.generateRequest = function(query) {
            return "?value=" + query;
        };
        ac.autoHighlight = false;
        ac.prehighlightClassName = "yui-ac-prehighlight";
        ac.animSpeed = 0;
        ac.formatResult = ac.formatEscapedResult;
        ac.useShadow = true;
        ac.autoSnapContainer = true;
        ac.delimChar = e.getAttribute("autoCompleteDelimChar");
        ac.doBeforeExpandContainer = function(textbox,container) {// adjust the width every time we show it
            container.style.width=textbox.clientWidth+"px";
            var Dom = YAHOO.util.Dom;
            Dom.setXY(container, [Dom.getX(textbox), Dom.getY(textbox) + textbox.offsetHeight] );
            return true;
        }
    });


    Behaviour.specify("A.help-button", "a-help-button", ++p, function(e) {
        e.onclick = helpButtonOnClick;
        e.tabIndex = 9999; // make help link unnavigable from keyboard
        e.parentNode.parentNode.addClassName('has-help');
    });

    // Script Console : settings and shortcut key
    Behaviour.specify("TEXTAREA.script", "textarea-script", ++p, function(e) {
        (function() {
            var cmdKeyDown = false;
            var mode = e.getAttribute("script-mode") || "text/x-groovy";
            var readOnly = eval(e.getAttribute("script-readOnly")) || false;
            
            var w = CodeMirror.fromTextArea(e,{
              mode: mode,
              lineNumbers: true,
              matchBrackets: true,
              readOnly: readOnly,
              onKeyEvent: function (editor, event){
                function saveAndSubmit() {
                    editor.save();
                    getParentForm(e).submit();
                    event.stop();
                }

                // Mac (Command + Enter)
                if (navigator.userAgent.indexOf('Mac') > -1) {
                    if (event.type == 'keydown' && isCommandKey()) {
                        cmdKeyDown = true;
                    }
                    if (event.type == 'keyup' && isCommandKey()) {
                        cmdKeyDown = false;
                    }
                    if (cmdKeyDown && isReturnKeyDown()) {
                        saveAndSubmit();
                        return true;
                    }

                // Windows, Linux (Ctrl + Enter)
                } else {
                    if (event.ctrlKey && isReturnKeyDown()) {
                        saveAndSubmit();
                        return true;
                    }
                }
              }
            }).getWrapperElement();
            w.setAttribute("style","border:1px solid black; margin-top: 1em; margin-bottom: 1em")
        })();
    });

    // deferred client-side clickable map.
    // this is useful where the generation of <map> element is time consuming
    Behaviour.specify("IMG[lazymap]", "img-lazymap-", ++p, function(e) {
        new Ajax.Request(
            e.getAttribute("lazymap"),
            {
                method : 'get',
                onSuccess : function(x) {
                    var div = document.createElement("div");
                    document.body.appendChild(div);
                    div.innerHTML = x.responseText;
                    var id = "map" + (iota++);
                    div.firstChild.setAttribute("name", id);
                    e.setAttribute("usemap", "#" + id);
                }
            });
    });

    // resizable text area
    Behaviour.specify("TEXTAREA", "textarea", ++p, function(textarea) {
        if(Element.hasClassName(textarea,"rich-editor")) {
            // rich HTML editor
            try {
                var editor = new YAHOO.widget.Editor(textarea, {
                    dompath: true,
                    animate: true,
                    handleSubmit: true
                });
                // probably due to the timing issue, we need to let the editor know
                // that DOM is ready
                editor.DOMReady=true;
                editor.fireQueue();
                editor.render();
                layoutUpdateCallback.call();
            } catch(e) {
                alert(e);
            }
            return;
        }

        // CodeMirror inserts a wrapper element next to the textarea.
        // textarea.nextSibling may not be the handle.
        var handles = findElementsBySelector(textarea.parentNode, ".textarea-handle");
        if(handles.length != 1) return;
        var handle = handles[0];

        var Event = YAHOO.util.Event;

        function getCodemirrorScrollerOrTextarea(){
            return textarea.codemirrorObject ? textarea.codemirrorObject.getScrollerElement() : textarea;
        }
        handle.onmousedown = function(ev) {
            ev = Event.getEvent(ev);
            var s = getCodemirrorScrollerOrTextarea();
            var offset = s.offsetHeight-Event.getPageY(ev);
            s.style.opacity = 0.5;
            document.onmousemove = function(ev) {
                ev = Event.getEvent(ev);
                function max(a,b) { if(a<b) return b; else return a; }
                s.style.height = max(32, offset + Event.getPageY(ev)) + 'px';
                layoutUpdateCallback.call();
                return false;
            };
            document.onmouseup = function() {
                document.onmousemove = null;
                document.onmouseup = null;
                var s = getCodemirrorScrollerOrTextarea();
                s.style.opacity = 1;
            }
        };
        handle.ondblclick = function() {
            var s = getCodemirrorScrollerOrTextarea();
            s.style.height = "1px"; // To get actual height of the textbox, shrink it and show its scrollbar
            s.style.height = s.scrollHeight + 'px';
        }
    });

    // structured form submission
    Behaviour.specify("FORM", "form", ++p, function(form) {
        crumb.appendToForm(form);
        if(Element.hasClassName(form, "no-json"))
            return;
        // add the hidden 'json' input field, which receives the form structure in JSON
        var div = document.createElement("div");
        div.innerHTML = "<input type=hidden name=json value=init>";
        form.appendChild(div);

        var oldOnsubmit = form.onsubmit;
        if (typeof oldOnsubmit == "function") {
            form.onsubmit = function() { return buildFormTree(this) && oldOnsubmit.call(this); }
        } else {
            form.onsubmit = function() { return buildFormTree(this); };
        }

        form = null; // memory leak prevention
    });

    // hook up tooltip.
    //   add nodismiss="" if you'd like to display the tooltip forever as long as the mouse is on the element.
    Behaviour.specify("[tooltip]", "-tooltip-", ++p, function(e) {
        applyTooltip(e,e.getAttribute("tooltip"));
    });

    Behaviour.specify("INPUT.submit-button", "input-submit-button", ++p, function(e) {
        makeButton(e);
    });

    Behaviour.specify("INPUT.yui-button", "input-yui-button", ++p, function(e) {
        makeButton(e);
    });

    Behaviour.specify("TR.optional-block-start,DIV.tr.optional-block-start", "tr-optional-block-start-div-tr-optional-block-start", ++p, function(e) { // see optionalBlock.jelly
        // set start.ref to checkbox in preparation of row-set-end processing
        var checkbox = e.down().down();
        e.setAttribute("ref", checkbox.id = "cb"+(iota++));
    });

    // see RowVisibilityGroupTest
    Behaviour.specify("TR.rowvg-start,DIV.tr.rowvg-start", "tr-rowvg-start-div-tr-rowvg-start", ++p, function(e) {
        e.rowVisibilityGroup = {
            outerVisible: true,
            innerVisible: true,
            /**
             * TR that marks the beginning of this visibility group.
             */
            start: e,
            /**
             * TR that marks the end of this visibility group.
             */
            end: findEnd(e),

            /**
             * Considers the visibility of the row group from the point of view of outside.
             * If you think of a row group like a logical DOM node, this is akin to its .style.display.
             */
            makeOuterVisible: makeOuterVisible,

            /**
             * Considers the visibility of the rows in this row group. Since all the rows in a rowvg
             * shares the single visibility, this just needs to be one boolean, as opposed to many.
             *
             * If you think of a row group like a logical DOM node, this is akin to its children's .style.display.
             */
            makeInnerVisible: makeInnerVisible,

            /**
             * Based on innerVisible and outerVisible, update the relevant rows' actual CSS display attribute.
             */
            updateVisibility: updateVisibility,

            /**
             * Enumerate each row and pass that to the given function.
             *
             * @param {boolean} recursive
             *      If true, this visits all the rows from nested visibility groups.
             */
            eachRow: rowvgStartEachRow
        };
    });

    Behaviour.specify("TR.row-set-end,DIV.tr.row-set-end", "tr-row-set-end-div-tr-row-set-end", ++p, function(e) { // see rowSet.jelly and optionalBlock.jelly
        // figure out the corresponding start block
        e = $(e);
        var end = e;

        for( var depth=0; ; e=e.previous()) {
            if(e.hasClassName("row-set-end"))        depth++;
            if(e.hasClassName("row-set-start"))      depth--;
            if(depth==0)    break;
        }
        var start = e;

        // @ref on start refers to the ID of the element that controls the JSON object created from these rows
        // if we don't find it, turn the start node into the governing node (thus the end result is that you
        // created an intermediate JSON object that's always on.)
        var ref = start.getAttribute("ref");
        if(ref==null)
            start.id = ref = "rowSetStart"+(iota++);

        applyNameRef(start,end,ref);
    });

    Behaviour.specify("TR.optional-block-start,DIV.tr.optional-block-start", "tr-optional-block-start-div-tr-optional-block-start-2", ++p, function(e) { // see optionalBlock.jelly
        // this is suffixed by a pointless string so that two processing for optional-block-start
        // can sandwich row-set-end
        // this requires "TR.row-set-end" to mark rows
        var checkbox = e.down().down();
        updateOptionalBlock(checkbox,false);
    });

    // image that shows [+] or [-], with hover effect.
    // oncollapsed and onexpanded will be called when the button is triggered.
    Behaviour.specify("IMG.fold-control", "img-fold-control", ++p, function(e) {
        function changeTo(e,img) {
            var src = e.src;
            e.src = src.substring(0,src.lastIndexOf('/'))+"/"+e.getAttribute("state")+img;
        }
        e.onmouseover = function() {
            changeTo(this,"-hover.png");
        };
        e.onmouseout = function() {
            changeTo(this,".png");
        };
        e.parentNode.onclick = function(event) {
            var e = this.firstChild;
            var s = e.getAttribute("state");
            if(s=="plus") {
                e.setAttribute("state","minus");
                if(e.onexpanded)    e.onexpanded();
            } else {
                e.setAttribute("state","plus");
                if(e.oncollapsed)    e.oncollapsed();
            }
            changeTo(e,"-hover.png");
            YAHOO.util.Event.stopEvent(event);
            return false;
        };
        e = null; // memory leak prevention
    });

    // editableComboBox.jelly
    Behaviour.specify("INPUT.combobox", "input-combobox", ++p, function(c) {
        // Next element after <input class="combobox"/> should be <div class="combobox-values">
        var vdiv = $(c).next();
        if (vdiv.hasClassName("combobox-values")) {
            createComboBox(c, function() {
                return vdiv.childElements().collect(function(value) {
                    return value.getAttribute('value');
                });
            });
        }
    });

    // dropdownList.jelly
    Behaviour.specify("SELECT.dropdownList", "select-dropdownlist", ++p, function(e) {
        if(isInsideRemovable(e))    return;

        var subForms = [];
        var start = findInFollowingTR(e, 'dropdownList-container'), end;

        do { start = start.firstChild; } while (start && !isTR(start));

        if (start && !Element.hasClassName(start,'dropdownList-start'))
            start = findFollowingTR(start, 'dropdownList-start');
        while (start != null) {
            subForms.push(start);
            start = findFollowingTR(start, 'dropdownList-start');
        }

        // control visibility
        function updateDropDownList() {
            for (var i = 0; i < subForms.length; i++) {
                var show = e.selectedIndex == i;
                var f = $(subForms[i]);

                if (show)   renderOnDemand(f.next());
                f.rowVisibilityGroup.makeInnerVisible(show);

                // TODO: this is actually incorrect in the general case if nested vg uses field-disabled
                // so far dropdownList doesn't create such a situation.
                f.rowVisibilityGroup.eachRow(true, show?function(e) {
                    e.removeAttribute("field-disabled");
                } : function(e) {
                    e.setAttribute("field-disabled","true");
                });
            }
        }

        e.onchange = updateDropDownList;

        updateDropDownList();
    });

    Behaviour.specify("A.showDetails", "a-showdetails", ++p, function(e) {
        e.onclick = function() {
            this.style.display = 'none';
            $(this).next().style.display = 'block';
            layoutUpdateCallback.call();
            return false;
        };
        e = null; // avoid memory leak
    });

    Behaviour.specify("DIV.behavior-loading", "div-behavior-loading", ++p, function(e) {
        e.style.display = 'none';
    });

    Behaviour.specify(".button-with-dropdown", "-button-with-dropdown", ++p, function (e) {
        new YAHOO.widget.Button(e, { type: "menu", menu: $(e).next() });
    });

    Behaviour.specify(".track-mouse", "-track-mouse", ++p, function (element) {
        var DOM = YAHOO.util.Dom;

        $(element).observe("mouseenter",function () {
            element.addClassName("mouseover");

            var mousemoveTracker = function (event) {
                var elementRegion = DOM.getRegion(element);
                if (event.x < elementRegion.left || event.x > elementRegion.right ||
                    event.y < elementRegion.top || event.y > elementRegion.bottom) {
                    element.removeClassName("mouseover");
                    Element.stopObserving(document, "mousemove", mousemoveTracker);
                }
            };
            Element.observe(document, "mousemove", mousemoveTracker);
        });
    });

    /*
        Use on div tag to make it sticky visible on the bottom of the page.
        When page scrolls it remains in the bottom of the page
        Convenient on "OK" button and etc for a long form page
     */
    Behaviour.specify("#bottom-sticker", "-bottom-sticker", ++p, function(sticker) {
        var DOM = YAHOO.util.Dom;

        var shadow = document.createElement("div");
        sticker.parentNode.insertBefore(shadow,sticker);

        var edge = document.createElement("div");
        edge.className = "bottom-sticker-edge";
        sticker.insertBefore(edge,sticker.firstChild);

        function adjustSticker() {
            shadow.style.height = sticker.offsetHeight + "px";

            var viewport = DOM.getClientRegion();
            var pos = DOM.getRegion(shadow);

            sticker.style.position = "fixed";

            var bottomPos = Math.max(0, viewport.bottom - pos.bottom);

            sticker.style.bottom = bottomPos + "px"
            sticker.style.left = Math.max(0,pos.left-viewport.left) + "px"
        }

        // react to layout change
        Element.observe(window,"scroll",adjustSticker);
        Element.observe(window,"resize",adjustSticker);
        // initial positioning
        Element.observe(window,"load",adjustSticker);
        Event.observe(window, 'jenkins:bottom-sticker-adjust', adjustSticker);
        adjustSticker();
        layoutUpdateCallback.add(adjustSticker);
    });

    Behaviour.specify("#top-sticker", "-top-sticker", ++p, function(sticker) {// legacy
        this[".top-sticker"](sticker);
    });

    /**
     * @param {HTMLElement} sticker
     */
    Behaviour.specify(".top-sticker", "-top-sticker-2", ++p, function(sticker) {
        var DOM = YAHOO.util.Dom;

        var shadow = document.createElement("div");
        sticker.parentNode.insertBefore(shadow,sticker);

        var edge = document.createElement("div");
        edge.className = "top-sticker-edge";
        sticker.insertBefore(edge,sticker.firstChild);

        var initialBreadcrumbPosition = DOM.getRegion(shadow);
        function adjustSticker() {
            shadow.style.height = sticker.offsetHeight + "px";

            var viewport = DOM.getClientRegion();
            var pos = DOM.getRegion(shadow);

            sticker.style.position = "fixed";
            if(pos.top <= initialBreadcrumbPosition.top) {
                sticker.style.top = Math.max(0, pos.top-viewport.top) + "px"
            }
            sticker.style.left = Math.max(0,pos.left-viewport.left) + "px"
        }

        // react to layout change
        Element.observe(window,"scroll",adjustSticker);
        Element.observe(window,"resize",adjustSticker);
        // initial positioning
        Element.observe(window,"load",adjustSticker);
        adjustSticker();
    });

    /**
     * Function that provides compatibility to the checkboxes without title on an f:entry
     *
     * When a checkbox is generated by setting the title on the f:entry like
     *     <f:entry field="rebaseBeforePush"title="${%Rebase Before Push}">
     *         <f:checkbox />
     *     </f:entry>
     * This function will copy the title from the .setting-name field to the checkbox label.
     * It will also move the help button.
     *
     * @param {HTMLLabelElement} label
     */
    Behaviour.specify('label.js-checkbox-label-empty', 'form-fallbacks', 1000, function(label) {
        var labelParent = label.parentElement;
        if (!labelParent.classList.contains('setting-main')) return;

        function findSettingName(formGroup) {
            for (var i=0; i<formGroup.childNodes.length; i++) {
                var child = formGroup.childNodes[i];
                if (child.classList.contains('setting-name')) return child;
            }
        }

        var settingName = findSettingName(labelParent.parentNode);
        if (settingName == undefined) return
        var helpLink = settingName.querySelector('.setting-help');

        // Copy setting-name text and append it to the checkbox label
        var labelText = settingName.innerText;
        var spanTag = document.createElement('span')
        spanTag.innerHTML = labelText
        label.appendChild(spanTag)

        if (helpLink) {
            labelParent.classList.add('help-sibling');
            labelParent.appendChild(helpLink);
        }

        labelParent.parentNode.removeChild(settingName);
    });
})();

var hudsonRules = {}; // legacy name
// now empty, but plugins can stuff things in here later:
Behaviour.register(hudsonRules);

function applyTooltip(e,text) {
        // copied from YAHOO.widget.Tooltip.prototype.configContext to efficiently add a new element
        // event registration via YAHOO.util.Event.addListener leaks memory, so do it by ourselves here
        e.onmouseover = function(ev) {
            var delay = this.getAttribute("nodismiss")!=null ? 99999999 : 5000;
            tooltip.cfg.setProperty("autodismissdelay",delay);
            return tooltip.onContextMouseOver.call(this,YAHOO.util.Event.getEvent(ev),tooltip);
        }
        e.onmousemove = function(ev) { return tooltip.onContextMouseMove.call(this,YAHOO.util.Event.getEvent(ev),tooltip); }
        e.onmouseout  = function(ev) { return tooltip.onContextMouseOut .call(this,YAHOO.util.Event.getEvent(ev),tooltip); }
        e.title = text;
        e = null; // avoid memory leak
}

var Path = {
  tail : function(p) {
      var idx = p.lastIndexOf("/");
      if (idx<0)    return p;
      return p.substring(idx+1);
  }
};

/**
 * Install change handlers based on the 'fillDependsOn' attribute.
 */
function refillOnChange(e,onChange) {
    var deps = [];

    function h() {
        var params = {};
        deps.each(TryEach(function (d) {
            params[d.name] = controlValue(d.control);
        }));
        onChange(params);
    }
    var v = e.getAttribute("fillDependsOn");
    if (v!=null) {
        v.split(" ").each(TryEach(function (name) {
            var c = findNearBy(e,name);
            if (c==null) {
                if (window.console!=null)  console.warn("Unable to find nearby "+name);
                if (window.YUI!=null)      YUI.log("Unable to find a nearby control of the name "+name,"warn")
                return;
            }
            $(c).observe("change",h);
            deps.push({name:Path.tail(name),control:c});
        }));
    }
    h();   // initial fill
}

function xor(a,b) {
    // convert both values to boolean by '!' and then do a!=b
    return !a != !b;
}

// used by editableDescription.jelly to replace the description field with a form
function replaceDescription() {
    var d = document.getElementById("description");
    $(d).down().next().innerHTML = "<div class='spinner-right'>loading...</div>";
    new Ajax.Request(
        "./descriptionForm",
        {
          onComplete : function(x) {
            d.innerHTML = x.responseText;
            evalInnerHtmlScripts(x.responseText,function() {
                Behaviour.applySubtree(d);
                d.getElementsByTagName("TEXTAREA")[0].focus();
            });
            layoutUpdateCallback.call();
          }
        }
    );
    return false;
}

/**
 * Indicates that form fields from rows [s,e) should be grouped into a JSON object,
 * and attached under the element identified by the specified id.
 */
function applyNameRef(s,e,id) {
    $(id).groupingNode = true;
    // s contains the node itself
    applyNameRefHelper(s,e,id);
}

function applyNameRefHelper(s,e,id) {
    if (s===null)
        return;
    for(var x=$(s).next(); x!=e; x=x.next()) {
        // to handle nested <f:rowSet> correctly, don't overwrite the existing value
        if(x.getAttribute("nameRef")==null) {
            x.setAttribute("nameRef",id);
            if (x.hasClassName('tr'))
                applyNameRefHelper(x.firstChild,null,id);
        }
    }
}


// used by optionalBlock.jelly to update the form status
//   @param c     checkbox element
function updateOptionalBlock(c,scroll) {
    // find the start TR
    var s = $(c);
    while(!s.hasClassName("optional-block-start"))
        s = s.up();

    // find the beginning of the rowvg
    var vg =s;
    while (!vg.hasClassName("rowvg-start"))
        vg = vg.next();

    var checked = xor(c.checked,Element.hasClassName(c,"negative"));

    vg.rowVisibilityGroup.makeInnerVisible(checked);

    if(checked && scroll) {
        var D = YAHOO.util.Dom;

        var r = D.getRegion(s);
        r = r.union(D.getRegion(vg.rowVisibilityGroup.end));
        scrollIntoView(r);
    }

    if (c.name == 'hudson-tools-InstallSourceProperty') {
        // Hack to hide tool home when "Install automatically" is checked.
        var homeField = findPreviousFormItem(c, 'home');
        if (homeField != null && homeField.value == '') {
            var tr = findAncestor(homeField, 'TR') || findAncestorClass(homeField, 'tr');
            if (tr != null) {
                tr.style.display = c.checked ? 'none' : '';
                layoutUpdateCallback.call();
            }
        }
    }
}


//
// Auto-scroll support for progressive log output.
//   See http://radio.javaranch.com/pascarello/2006/08/17/1155837038219.html
//
function AutoScroller(scrollContainer) {
    // get the height of the viewport.
    // See http://www.howtocreate.co.uk/tutorials/javascript/browserwindow
    function getViewportHeight() {
        if (typeof( window.innerWidth ) == 'number') {
            //Non-IE
            return window.innerHeight;
        } else if (document.documentElement && ( document.documentElement.clientWidth || document.documentElement.clientHeight )) {
            //IE 6+ in 'standards compliant mode'
            return document.documentElement.clientHeight;
        } else if (document.body && ( document.body.clientWidth || document.body.clientHeight )) {
            //IE 4 compatible
            return document.body.clientHeight;
        }
        return null;
    }

    return {
        bottomThreshold : 25,
        scrollContainer: scrollContainer,

        getCurrentHeight : function() {
            var scrollDiv = $(this.scrollContainer);

            if (scrollDiv.scrollHeight > 0)
                return scrollDiv.scrollHeight;
            else
                if (scrollDiv.offsetHeight > 0)
                    return scrollDiv.offsetHeight;

            return null; // huh?
        },

        // return true if we are in the "stick to bottom" mode
        isSticking : function() {
            var scrollDiv = $(this.scrollContainer);
            var currentHeight = this.getCurrentHeight();

            // when used with the BODY tag, the height needs to be the viewport height, instead of
            // the element height.
            //var height = ((scrollDiv.style.pixelHeight) ? scrollDiv.style.pixelHeight : scrollDiv.offsetHeight);
            var height = getViewportHeight();
            var scrollPos = Math.max(scrollDiv.scrollTop, document.documentElement.scrollTop);
            var diff = currentHeight - scrollPos - height;
            // window.alert("currentHeight=" + currentHeight + ",scrollTop=" + scrollDiv.scrollTop + ",height=" + height);

            return diff < this.bottomThreshold;
        },

        scrollToBottom : function() {
            var scrollDiv = $(this.scrollContainer);
            var currentHeight = this.getCurrentHeight();
            if(document.documentElement) document.documentElement.scrollTop = currentHeight
            scrollDiv.scrollTop = currentHeight;
        }
    };
}

// scroll the current window to display the given element or the region.
function scrollIntoView(e) {
    function calcDelta(ex1,ex2,vx1,vw) {
        var vx2=vx1+vw;
        var a;
        a = Math.min(vx1-ex1,vx2-ex2);
        if(a>0)     return -a;
        a = Math.min(ex1-vx1,ex2-vx2);
        if(a>0)     return a;
        return 0;
    }

    var D = YAHOO.util.Dom;

    var r;
    if(e.tagName!=null) r = D.getRegion(e);
    else                r = e;

    var dx = calcDelta(r.left,r.right, document.body.scrollLeft, D.getViewportWidth());
    var dy = calcDelta(r.top, r.bottom,document.body.scrollTop,  D.getViewportHeight());
    window.scrollBy(dx,dy);
}

// used in expandableTextbox.jelly to change a input field into a text area
function expandTextArea(button,id) {
    button.style.display="none";
    var field = button.parentNode.previousSibling.children[0];
    var value = field.value.replace(/ +/g,'\n');
    
    var n = button; 
    while (!n.classList.contains("expanding-input") && n.tagName != "TABLE")
    {
        n = n.parentNode;
    }

    var parent = n.parentNode;
    parent.innerHTML = "<textarea rows=8 class='setting-input'></textarea>";
    var textArea = parent.childNodes[0];
    textArea.name = field.name;
    textArea.innerText = value;

    layoutUpdateCallback.call();
}

// refresh a part of the HTML specified by the given ID,
// by using the contents fetched from the given URL.
function refreshPart(id,url) {
    var intervalID = null;
    var f = function() {
        if(isPageVisible()) {
            new Ajax.Request(url, {
                onSuccess: function(rsp) {
                    var hist = $(id);
                    if (hist == null) {
                        console.log("There's no element that has ID of " + id);
                        if (intervalID !== null)
                            window.clearInterval(intervalID);
                        return;
                    }
                    if (!rsp.responseText) {
                        console.log("Failed to retrieve response for ID " + id + ", perhaps Jenkins is unavailable");
                        return;
                    }
                    var p = hist.up();

                    var div = document.createElement('div');
                    div.innerHTML = rsp.responseText;

                    var node = $(div).firstDescendant();
                    p.replaceChild(node, hist);

                    Behaviour.applySubtree(node);
                    layoutUpdateCallback.call();
                }
            });
        }
    };
    // if run as test, just do it once and do it now to make sure it's working,
    // but don't repeat.
    if(isRunAsTest) f();
    else intervalID = window.setInterval(f, 5000);
}


/*
    Perform URL encode.
    Taken from http://www.cresc.co.jp/tech/java/URLencoding/JavaScript_URLEncoding.htm
    @deprecated Use standard javascript method "encodeURIComponent" instead
*/
function encode(str){
    var s, u;
    var s0 = "";                // encoded str

    for (var i = 0; i < str.length; i++){   // scan the source
        s = str.charAt(i);
        u = str.charCodeAt(i);          // get unicode of the char

        if (s == " "){s0 += "+";}       // SP should be converted to "+"
        else {
            if ( u == 0x2a || u == 0x2d || u == 0x2e || u == 0x5f || ((u >= 0x30) && (u <= 0x39)) || ((u >= 0x41) && (u <= 0x5a)) || ((u >= 0x61) && (u <= 0x7a))){     // check for escape
                s0 = s0 + s;           // don't escape
            } else {                      // escape
                if ((u >= 0x0) && (u <= 0x7f)){     // single byte format
                    s = "0"+u.toString(16);
                    s0 += "%"+ s.substr(s.length-2);
                } else
                if (u > 0x1fffff){     // quaternary byte format (extended)
                    s0 += "%" + (0xF0 + ((u & 0x1c0000) >> 18)).toString(16);
                    s0 += "%" + (0x80 + ((u & 0x3f000) >> 12)).toString(16);
                    s0 += "%" + (0x80 + ((u & 0xfc0) >> 6)).toString(16);
                    s0 += "%" + (0x80 + (u & 0x3f)).toString(16);
                } else
                if (u > 0x7ff){        // triple byte format
                    s0 += "%" + (0xe0 + ((u & 0xf000) >> 12)).toString(16);
                    s0 += "%" + (0x80 + ((u & 0xfc0) >> 6)).toString(16);
                    s0 += "%" + (0x80 + (u & 0x3f)).toString(16);
                } else {                      // double byte format
                    s0 += "%" + (0xc0 + ((u & 0x7c0) >> 6)).toString(16);
                    s0 += "%" + (0x80 + (u & 0x3f)).toString(16);
                }
            }
        }
    }
    return s0;
}

// when there are multiple form elements of the same name,
// this method returns the input field of the given name that pairs up
// with the specified 'base' input element.
Form.findMatchingInput = function(base, name) {
    // find the FORM element that owns us
    var f = base;
    while (f.tagName != "FORM")
        f = f.parentNode;

    var bases = Form.getInputs(f, null, base.name);
    var targets = Form.getInputs(f, null, name);

    for (var i=0; i<bases.length; i++) {
        if (bases[i] == base)
            return targets[i];
    }

    return null;        // not found
}

function onBuildHistoryChange(handler) {
    Event.observe(window, 'jenkins:buildHistoryChanged', handler);
}
function fireBuildHistoryChanged() {
    Event.fire(window, 'jenkins:buildHistoryChanged');
}

function updateBuildHistory(ajaxUrl,nBuild) {
    if(isRunAsTest) return;
    var bh = $('buildHistory');
    
    // If the build history pane is collapsed, just return immediately and don't set up
    // the build history refresh.
    if (bh.hasClassName('collapsed')) {
        return;
    }
    
    var buildHistoryPage = $('buildHistoryPage');

    bh.headers = ["n",nBuild];

    function getDataTable(buildHistoryDiv) {
	return $(buildHistoryDiv).getElementsBySelector('table.pane')[0];
    }

    var leftRightPadding = 4;
    function checkRowCellOverflows(row) {
        if (!row) {
            return;
        }

        if (row.classList.contains('overflow-checked')) {
            // already done.
            return;
        }

        function markSingleline() {
            row.classList.add('single-line');
            row.classList.remove('multi-line');
        }
        function markMultiline() {
            row.classList.remove('single-line');
            row.classList.add('multi-line');
        }
        function indentMultiline(element) {
            element.classList.add('indent-multiline');
        }

        function blockWrap(el1, el2) {
            var div = document.createElement('div');

            div.classList.add('block');
            div.classList.add('wrap');
            el1.classList.add('wrapped');
            el2.classList.add('wrapped');

            el1.parentNode.insertBefore(div, el1);
            el1.parentNode.removeChild(el1);
            el2.parentNode.removeChild(el2);
            div.appendChild(el1);
            div.appendChild(el2);

            return div;
        }
        function blockUnwrap(element) {
            var wrapped = $(element).getElementsBySelector('.wrapped');
            for (var i = 0; i < wrapped.length; i++) {
                var wrappedEl = wrapped[i];
                wrappedEl.parentNode.removeChild(wrappedEl);
                element.parentNode.insertBefore(wrappedEl, element);
                wrappedEl.classList.remove('wrapped');
            }
            element.parentNode.removeChild(element);
        }

        var buildName = $(row).getElementsBySelector('.build-name')[0];
        var buildDetails = $(row).getElementsBySelector('.build-details')[0];

        if (!buildName || !buildDetails) {
            return;
        }

        var displayName = $(buildName).getElementsBySelector('.display-name')[0];
        var buildControls = $(row).getElementsBySelector('.build-controls')[0];
        var desc;

        var descElements = $(row).getElementsBySelector('.desc');
        if (descElements.length > 0) {
            desc = descElements[0];
        }

        function resetCellOverflows() {
            markSingleline();

            // undo block wraps
            var blockWraps = $(row).getElementsBySelector('.block.wrap');
            for (var i = 0; i < blockWraps.length; i++) {
                blockUnwrap(blockWraps[i]);
            }

            buildName.classList.remove('block');
            buildName.removeAttribute('style');
            buildDetails.classList.remove('block');
            buildDetails.removeAttribute('style');
            if (buildControls) {
                buildControls.classList.remove('block');
                buildDetails.removeAttribute('style');
            }
        }

        // Undo everything from the previous poll.
        resetCellOverflows();

        // Mark the text as multiline, if it has more than one line
        if (desc) {
            markMultiline();
        }

        var rowWidth = bh.clientWidth;
        var usableRowWidth = rowWidth - (leftRightPadding * 2);
        var nameOverflowParams = getElementOverflowParams(buildName);
        var detailsOverflowParams = getElementOverflowParams(buildDetails);

        var controlsOverflowParams;
        if (buildControls) {
            controlsOverflowParams = getElementOverflowParams(buildControls);
        }

        function fitToControlsHeight(element) {
            if (buildControls) {
                if (element.clientHeight < buildControls.clientHeight) {
                    $(element).setStyle({height: buildControls.clientHeight.toString() + 'px'});
                }
            }
        }

        function setBuildControlWidths() {
            if (buildControls) {
                var buildBadge = $(buildControls).getElementsBySelector('.build-badge')[0];

                if (buildBadge) {
                    var buildControlsWidth = buildControls.clientWidth;
                    var buildBadgeWidth;

                    var buildStop = $(buildControls).getElementsBySelector('.build-stop')[0];
                    if (buildStop) {
                        $(buildStop).setStyle({width: '24px'});
                        // Minus 24 for the buildStop width,
                        // minus 4 for left+right padding in the controls container
                        buildBadgeWidth = (buildControlsWidth - 24 - leftRightPadding);
                        if (buildControls.classList.contains('indent-multiline')) {
                            buildBadgeWidth = buildBadgeWidth - 20;
                        }
                        $(buildBadge).setStyle({width: (buildBadgeWidth) + 'px'});
                    } else {
                        $(buildBadge).setStyle({width: '100%'});
                    }
                }
                controlsOverflowParams = getElementOverflowParams(buildControls);
            }
        }
        setBuildControlWidths();

        var controlsRepositioned = false;

        if (nameOverflowParams.isOverflowed || detailsOverflowParams.isOverflowed) {
            // At least one of the cells (name or details) needs to move to a row of its own.

            markMultiline();

            if (buildControls) {

                // We have build controls. Lets see can we find a combination that allows the build controls
                // to sit beside either the build name or the build details.

                var badgesOverflowing = false;
                var nameLessThanHalf = true;
                var detailsLessThanHalf = true;
                var buildBadge = $(buildControls).getElementsBySelector('.build-badge')[0];
                if (buildBadge) {
                    var badgeOverflowParams = getElementOverflowParams(buildBadge);

                    if (badgeOverflowParams.isOverflowed) {
                        // The badges are also overflowing. In this case, we will only attempt to
                        // put the controls on the same line as the name or details (see below)
                        // if the name or details is using less than half the width of the build history
                        // widget.
                        badgesOverflowing = true;
                        nameLessThanHalf = (nameOverflowParams.scrollWidth < usableRowWidth/2);
                        detailsLessThanHalf = (detailsOverflowParams.scrollWidth < usableRowWidth/2);
                    }
                }
                function expandLeftWithRight(leftCellOverFlowParams, rightCellOverflowParams) {
                    // Float them left and right...
                    $(leftCellOverFlowParams.element).setStyle({float: 'left'});
                    $(rightCellOverflowParams.element).setStyle({float: 'right'});

                    if (!leftCellOverFlowParams.isOverflowed && !rightCellOverflowParams.isOverflowed) {
                        // If neither left nor right are overflowed, just leave as is and let them float left and right.
                        return;
                    }
                    if (leftCellOverFlowParams.isOverflowed && !rightCellOverflowParams.isOverflowed) {
                        $(leftCellOverFlowParams.element).setStyle({width: leftCellOverFlowParams.scrollWidth + 'px'});
                        return;
                    }
                    if (!leftCellOverFlowParams.isOverflowed && rightCellOverflowParams.isOverflowed) {
                        $(rightCellOverflowParams.element).setStyle({width: rightCellOverflowParams.scrollWidth + 'px'});
                        return;
                    }
                }

                if ((!badgesOverflowing || nameLessThanHalf) &&
                    (nameOverflowParams.scrollWidth + controlsOverflowParams.scrollWidth <= usableRowWidth)) {
                    // Build name and controls can go on one row (first row). Need to move build details down
                    // to a row of its own (second row) by making it a block element, forcing it to wrap. If there
                    // are controls, we move them up to position them after the build name by inserting before the
                    // build details.
                    buildDetails.classList.add('block');
                    buildControls.parentNode.removeChild(buildControls);
                    buildDetails.parentNode.insertBefore(buildControls, buildDetails);
                    var wrap = blockWrap(buildName, buildControls);
                    wrap.classList.add('build-name-controls');
                    indentMultiline(buildDetails);
                    nameOverflowParams = getElementOverflowParams(buildName); // recalculate
                    expandLeftWithRight(nameOverflowParams, controlsOverflowParams);
                    setBuildControlWidths();
                    fitToControlsHeight(buildName);
                } else if ((!badgesOverflowing || detailsLessThanHalf) &&
                    (detailsOverflowParams.scrollWidth + controlsOverflowParams.scrollWidth <= usableRowWidth)) {
                    // Build details and controls can go on one row. Need to make the
                    // build name (first field) a block element, forcing the details and controls to wrap
                    // onto the next row (creating a second row).
                    buildName.classList.add('block');
                    var wrap = blockWrap(buildDetails, buildControls);
                    indentMultiline(wrap);
                    wrap.classList.add('build-details-controls');
                    detailsOverflowParams = getElementOverflowParams(buildDetails); // recalculate
                    expandLeftWithRight(detailsOverflowParams, controlsOverflowParams);
                    setBuildControlWidths();
                    fitToControlsHeight(buildDetails);
                } else {
                    // No suitable combo fits on a row. All need to go on rows of their own.
                    buildName.classList.add('block');
                    buildDetails.classList.add('block');
                    buildControls.classList.add('block');
                    indentMultiline(buildDetails);
                    indentMultiline(buildControls);
                    nameOverflowParams = getElementOverflowParams(buildName); // recalculate
                    detailsOverflowParams = getElementOverflowParams(buildDetails); // recalculate
                    setBuildControlWidths();
                }
                controlsRepositioned = true;
            } else {
                buildName.classList.add('block');
                buildDetails.classList.add('block');
                indentMultiline(buildDetails);
            }
        }

        if (buildControls && !controlsRepositioned) {
            var buildBadge = $(buildControls).getElementsBySelector('.build-badge')[0];
            if (buildBadge) {
                var badgeOverflowParams = getElementOverflowParams(buildBadge);

                if (badgeOverflowParams.isOverflowed) {
                    markMultiline();
                    indentMultiline(buildControls);
                    buildControls.classList.add('block');
                    controlsRepositioned = true;
                    setBuildControlWidths();
                }
            }
        }

        if (!nameOverflowParams.isOverflowed && !detailsOverflowParams.isOverflowed && !controlsRepositioned) {
            fitToControlsHeight(buildName);
            fitToControlsHeight(buildDetails);
        }

        row.classList.add('overflow-checked');
    }

    function checkAllRowCellOverflows() {
        if(isRunAsTest) {
            return;
        }

        var bh = $('buildHistory');
        var dataTable = getDataTable(bh);
        var rows = dataTable.rows;

        for (var i = 0; i < rows.length; i++) {
            var row = rows[i];
            checkRowCellOverflows(row);
        }
    }

    var updateBuildsRefreshInterval = 5000;
    function updateBuilds() {
        if(isPageVisible()){
            if (bh.headers == null) {
                // Yahoo.log("Missing headers in buildHistory element");
            }

            new Ajax.Request(ajaxUrl, {
                requestHeaders: bh.headers,
                onSuccess: function(rsp) {
                    var dataTable = getDataTable(bh);
                    var rows = dataTable.rows;

                    //delete rows with transitive data
                    var firstBuildRow = 0;
                    if (rows[firstBuildRow].classList.contains('build-search-row')) {
                        firstBuildRow++;
                    }
                    while (rows.length > 0 && rows[firstBuildRow].classList.contains('transitive')) {
                        Element.remove(rows[firstBuildRow]);
                    }

                    // insert new rows
                    var div = document.createElement('div');
                    div.innerHTML = rsp.responseText;
                    Behaviour.applySubtree(div);

                    var pivot = rows[firstBuildRow];
                    var newDataTable = getDataTable(div);
                    var newRows = newDataTable.rows;
                    while (newRows.length > 0) {
                        if (pivot !== undefined) {
                            // The data table has rows.  Insert before a "pivot" row (first row).
                            pivot.parentNode.insertBefore(newRows[0], pivot);
                        } else {
                            // The data table has no rows.  In this case, we just add all new rows directly to the
                            // table, one after the other i.e. we don't insert before a "pivot" row (first row).
                            dataTable.appendChild(newRows[0]);
			            }
			        }

                    if (newDataTable.classList.contains('hasPageData')) {
                        buildHistoryPage.setAttribute('page-entry-newest', newDataTable.getAttribute('page-entry-newest'));
                    }

                    // next update
                    bh.headers = ["n",rsp.getResponseHeader("n")];
                    checkAllRowCellOverflows();
                    createRefreshTimeout();
                }
	        });
	    } else {
            // Reschedule again
	        createRefreshTimeout();
        }
    }

    var buildRefreshTimeout;
    function createRefreshTimeout() {
        cancelRefreshTimeout();
        buildRefreshTimeout = window.setTimeout(updateBuilds, updateBuildsRefreshInterval);
    }
    function cancelRefreshTimeout() {
        if (buildRefreshTimeout) {
            window.clearTimeout(buildRefreshTimeout);
            buildRefreshTimeout = undefined;
        }
    }

    createRefreshTimeout();
    checkAllRowCellOverflows();

    onBuildHistoryChange(function() {
        checkAllRowCellOverflows();
    });

    function setupHistoryNav() {
        var sidePanel = $('side-panel');
        var buildHistoryPageNav = $('buildHistoryPageNav');

        // Show/hide the nav as the mouse moves into the sidepanel and build history.
        sidePanel.observe('mouseover', function() {
            buildHistoryPageNav.classList.add('mouseOverSidePanel');
        });
        sidePanel.observe('mouseout', function() {
            buildHistoryPageNav.classList.remove('mouseOverSidePanel');
        });
        bh.observe('mouseover', function() {
            buildHistoryPageNav.classList.add('mouseOverSidePanelBuildHistory');
        });
        bh.observe('mouseout', function() {
            buildHistoryPageNav.classList.remove('mouseOverSidePanelBuildHistory');
        });

        var pageSearchInput = Element.getElementsBySelector(bh, '.build-search-row input')[0];
        var pageSearchClear = Element.getElementsBySelector(bh, '.build-search-row .clear')[0];
        var pageOne = Element.getElementsBySelector(buildHistoryPageNav, '.pageOne')[0];
        var pageUp = Element.getElementsBySelector(buildHistoryPageNav, '.pageUp')[0];
        var pageDown = Element.getElementsBySelector(buildHistoryPageNav, '.pageDown')[0];

        function hasPageUp() {
            return buildHistoryPage.getAttribute('page-has-up') === 'true';
        }
        function hasPageDown() {
            return buildHistoryPage.getAttribute('page-has-down') === 'true';
        }
        function getNewestEntryId() {
            return buildHistoryPage.getAttribute('page-entry-newest');
        }
        function getOldestEntryId() {
            return buildHistoryPage.getAttribute('page-entry-oldest');
        }
        function updatePageParams(dataTable) {
            buildHistoryPage.setAttribute('page-has-up', dataTable.getAttribute('page-has-up'));
            buildHistoryPage.setAttribute('page-has-down', dataTable.getAttribute('page-has-down'));
            buildHistoryPage.setAttribute('page-entry-newest', dataTable.getAttribute('page-entry-newest'));
            buildHistoryPage.setAttribute('page-entry-oldest', dataTable.getAttribute('page-entry-oldest'));
        }
        function togglePageUpDown() {
            buildHistoryPageNav.classList.remove('hasUpPage');
            buildHistoryPageNav.classList.remove('hasDownPage');
            if (hasPageUp()) {
                buildHistoryPageNav.classList.add('hasUpPage');
            }
            if (hasPageDown()) {
                buildHistoryPageNav.classList.add('hasDownPage');
            }
        }

        function loadPage(params, focusOnSearch) {
            var searchString = pageSearchInput.value;

            if (searchString !== '') {
                if (params === undefined) {
                    params = {};
                }
                params.search = searchString;
            }

            new Ajax.Request(ajaxUrl + toQueryString(params), {
                onSuccess: function(rsp) {
                    var dataTable = getDataTable(bh);
                    var rows = dataTable.rows;

                    // delete all rows
                    var searchRow;
                    if (rows[0].classList.contains('build-search-row')) {
                        searchRow = rows[0];
                    }
                    while (rows.length > 0) {
                        Element.remove(rows[0]);
                    }
                    if (searchRow) {
                        dataTable.appendChild(searchRow);
                    }

                    // insert new rows
                    var div = document.createElement('div');
                    div.innerHTML = rsp.responseText;
                    Behaviour.applySubtree(div);

                    var newDataTable = getDataTable(div);
                    var newRows = newDataTable.rows;
                    while (newRows.length > 0) {
                        dataTable.appendChild(newRows[0]);
                    }

                    checkAllRowCellOverflows();
                    updatePageParams(newDataTable);
                    togglePageUpDown();
                    if (!hasPageUp()) {
                        createRefreshTimeout();
                    }

                    if (focusOnSearch) {
                        pageSearchInput.focus();
                    }
                }
            });
        }

        pageSearchInput.observe('keypress', function(e) {
            var key = e.which || e.keyCode;
            // On enter
            if (key === 13) {
                loadPage({}, true);
            }
        });
        pageSearchClear.observe('click', function() {
            pageSearchInput.value = '';
            loadPage({}, true);
        });
        pageOne.observe('click', function() {
            loadPage();
        });
        pageUp.observe('click', function() {
            loadPage({'newer-than': getNewestEntryId()});
        });
        pageDown.observe('click', function() {
            if (hasPageDown()) {
                cancelRefreshTimeout();
                loadPage({'older-than': getOldestEntryId()});
            } else {
                // wrap back around to the top
                loadPage();
            }
        });

        togglePageUpDown();
    }
    setupHistoryNav();
}

function toQueryString(params) {
    var query = '';
    if (params) {
        for (var paramName in params) {
            if (params.hasOwnProperty(paramName)) {
                if (query === '') {
                    query = '?';
                } else {
                    query += '&';
                }
                query += paramName + '=' + encodeURIComponent(params[paramName]);
            }
        }
    }
    return query;
}

function getElementOverflowParams(element) {
    // First we force it to wrap so we can get those dimension.
    // Then we force it to "nowrap", so we can get those dimension.
    // We can then compare the two sets, which will indicate if
    // wrapping is potentially happening, or not.

    // Force it to wrap.
    element.classList.add('force-wrap');
    var wrappedClientWidth = element.clientWidth;
    var wrappedClientHeight = element.clientHeight;
    element.classList.remove('force-wrap');

    // Force it to nowrap. Return the comparisons.
    element.classList.add('force-nowrap');
    var nowrapClientHeight = element.clientHeight;
    try {
        var overflowParams = {
            element: element,
            clientWidth: wrappedClientWidth,
            scrollWidth: element.scrollWidth,
            isOverflowed: wrappedClientHeight > nowrapClientHeight
        };
        return  overflowParams;
    } finally {
        element.classList.remove('force-nowrap');
    }
}

// get the cascaded computed style value. 'a' is the style name like 'backgroundColor'
function getStyle(e,a){
  if(document.defaultView && document.defaultView.getComputedStyle)
    return document.defaultView.getComputedStyle(e,null).getPropertyValue(a.replace(/([A-Z])/g, "-$1"));
  if(e.currentStyle)
    return e.currentStyle[a];
  return null;
}

function ElementResizeTracker() {
    this.trackedElements = [];

    if(isRunAsTest) {
        return;
    }

    var thisTracker = this;
    function checkForResize() {
        for (var i = 0; i < thisTracker.trackedElements.length; i++) {
            var element = thisTracker.trackedElements[i];
            var currDims = Element.getDimensions(element);
            var lastDims = element.lastDimensions;
            if (currDims.width !== lastDims.width || currDims.height !== lastDims.height) {
                Event.fire(element, 'jenkins:resize');
            }
            element.lastDimensions = currDims;
        }
    }
    Event.observe(window, 'jenkins:resizeCheck', checkForResize);

    function checkForResizeLoop() {
        checkForResize();
        setTimeout(checkForResizeLoop, 200);
    }
    checkForResizeLoop();
}
ElementResizeTracker.prototype.addElement = function(element) {
    for (var i = 0; i < this.trackedElements.length; i++) {
        if (this.trackedElements[i] === element) {
            // we're already tracking it so no need to add it.
            return;
        }
    }
    this.trackedElements.push(element);
}
ElementResizeTracker.prototype.onResize = function(element, handler) {
    element.lastDimensions = Element.getDimensions(element);
    Event.observe(element, 'jenkins:resize', handler);
    this.addElement(element);
}
ElementResizeTracker.fireResizeCheck = function() {
    Event.fire(window, 'jenkins:resizeCheck');
}
var elementResizeTracker = new ElementResizeTracker();

/**
 * Makes sure the given element is within the viewport.
 *
 * @param {HTMLElement} e
 *      The element to bring into the viewport.
 */
function ensureVisible(e) {
    var viewport = YAHOO.util.Dom.getClientRegion();
    var pos      = YAHOO.util.Dom.getRegion(e);

    var Y = viewport.top;
    var H = viewport.height;

    function handleStickers(name,f) {
        var e = $(name);
        if (e) f(e);
        document.getElementsBySelector("."+name).each(TryEach(f));
    }

    // if there are any stickers around, subtract them from the viewport
    handleStickers("top-sticker",function (t) {
        t = t.clientHeight;
        Y+=t; H-=t;
    });

    handleStickers("bottom-sticker",function (b) {
        b = b.clientHeight;
        H-=b;
    });

    var y = pos.top;
    var h = pos.height;

    var d = (y+h)-(Y+H);
    if (d>0) {
        document.body.scrollTop += d;
    } else {
        var d = Y-y;
        if (d>0)    document.body.scrollTop -= d;
    }
}

// set up logic behind the search box
function createSearchBox(searchURL) {
    var ds = new YAHOO.util.XHRDataSource(searchURL+"suggest");
    ds.responseType = YAHOO.util.XHRDataSource.TYPE_JSON;
    ds.responseSchema = {
        resultsList: "suggestions",
        fields: ["name"]
    };
    var ac = new YAHOO.widget.AutoComplete("search-box","search-box-completion",ds);
    ac.typeAhead = false;
    ac.autoHighlight = false;
    ac.formatResult = ac.formatEscapedResult;
    ac.maxResultsDisplayed = 25;

    var box   = $("search-box");
    var sizer = $("search-box-sizer");
    var comp  = $("search-box-completion");

    Behaviour.addLoadEvent(function(){
        // copy font style of box to sizer
        var ds = sizer.style;
        ds.fontFamily = getStyle(box, "fontFamily");
        ds.fontSize = getStyle(box, "fontSize");
        ds.fontStyle = getStyle(box, "fontStyle");
        ds.fontWeight = getStyle(box, "fontWeight");
    });

    // update positions and sizes of the components relevant to search
    function updatePos() {
        sizer.innerHTML = box.value.escapeHTML();
        var cssWidth, offsetWidth = sizer.offsetWidth;
        if (offsetWidth > 0) {
            cssWidth = offsetWidth + "px";
        } else { // sizer hidden on small screen, make sure resizing looks OK
            cssWidth =  getStyle(sizer, "minWidth");
        }
        box.style.width =
        comp.firstChild.style.minWidth = "calc(60px + " + cssWidth + ")";

        var pos = YAHOO.util.Dom.getXY(box);
        pos[1] += YAHOO.util.Dom.get(box).offsetHeight + 2;
        YAHOO.util.Dom.setXY(comp, pos);
    }

    updatePos();
    box.addEventListener("input", updatePos);
}


/**
 * Finds the DOM node of the given DOM node that acts as a parent in the form submission.
 *
 * @param {HTMLElement} e
 *      The node whose parent we are looking for.
 * @param {HTMLFormElement} form
 *      The form element that owns 'e'. Passed in as a performance improvement. Can be null.
 * @return null
 *      if the given element shouldn't be a part of the final submission.
 */
function findFormParent(e,form,isStatic) {
    isStatic = isStatic || false;

    if (form==null) // caller can pass in null to have this method compute the owning form
        form = findAncestor(e,"FORM");

    while(e!=form) {
        // this is used to create a group where no single containing parent node exists,
        // like <optionalBlock>
        var nameRef = e.getAttribute("nameRef");
        if(nameRef!=null)
            e = $(nameRef);
        else
            e = e.parentNode;

        if(!isStatic && e.getAttribute("field-disabled")!=null)
            return null;  // this field shouldn't contribute to the final result

        var name = e.getAttribute("name");
        if(name!=null && name.length>0) {
            if(e.tagName=="INPUT" && !isStatic && !xor(e.checked,Element.hasClassName(e,"negative")))
                return null;  // field is not active

            return e;
        }
    }

    return form;
}

// compute the form field name from the control name
function shortenName(name) {
    // [abc.def.ghi] -> abc.def.ghi
    if(name.startsWith('['))
        return name.substring(1,name.length-1);

    // abc.def.ghi -> ghi
    var idx = name.lastIndexOf('.');
    if(idx>=0)  name = name.substring(idx+1);
    return name;
}



//
// structured form submission handling
//   see https://jenkins.io/redirect/developer/structured-form-submission
function buildFormTree(form) {
    try {
        // I initially tried to use an associative array with DOM elements as keys
        // but that doesn't seem to work neither on IE nor Firefox.
        // so I switch back to adding a dynamic property on DOM.
        form.formDom = {}; // root object

        var doms = []; // DOMs that we added 'formDom' for.
        doms.push(form);

        function addProperty(parent,name,value) {
            name = shortenName(name);
            if(parent[name]!=null) {
                if(parent[name].push==null) // is this array?
                    parent[name] = [ parent[name] ];
                parent[name].push(value);
            } else {
                parent[name] = value;
            }
        }

        // find the grouping parent node, which will have @name.
        // then return the corresponding object in the map
        function findParent(e) {
            var p = findFormParent(e,form);
            if (p==null)    return {};

            var m = p.formDom;
            if(m==null) {
                // this is a new grouping node
                doms.push(p);
                p.formDom = m = {};
                addProperty(findParent(p), p.getAttribute("name"), m);
            }
            return m;
        }

        var jsonElement = null;

        for( var i=0; i<form.elements.length; i++ ) {
            var e = form.elements[i];
            if(e.name=="json") {
                jsonElement = e;
                continue;
            }
            if(e.tagName=="FIELDSET")
                continue;
            if(e.tagName=="SELECT" && e.multiple) {
                var values = [];
                for( var o=0; o<e.options.length; o++ ) {
                    var opt = e.options.item(o);
                    if(opt.selected)
                        values.push(opt.value);
                }
                addProperty(findParent(e),e.name,values);
                continue;
            }
                
            var p;
            var r;
            var type = e.getAttribute("type");
            if(type==null)  type="";
            switch(type.toLowerCase()) {
            case "button":
            case "submit":
                break;
            case "checkbox":
                p = findParent(e);
                var checked = xor(e.checked,Element.hasClassName(e,"negative"));
                if(!e.groupingNode) {
                    v = e.getAttribute("json");
                    if (v) {
                        // if the special attribute is present, we'll either set the value or not. useful for an array of checkboxes
                        // we can't use @value because IE6 sets the value to be "on" if it's left unspecified.
                        if (checked)
                            addProperty(p, e.name, v);
                    } else {// otherwise it'll bind to boolean
                        addProperty(p, e.name, checked);
                    }
                } else {
                    if(checked)
                        addProperty(p, e.name, e.formDom = {});
                }
                break;
            case "file":
                // to support structured form submission with file uploads,
                // rename form field names to unique ones, and leave this name mapping information
                // in JSON. this behavior is backward incompatible, so only do
                // this when
                p = findParent(e);
                if(e.getAttribute("jsonAware")!=null) {
                    var on = e.getAttribute("originalName");
                    if(on!=null) {
                        addProperty(p,on,e.name);
                    } else {
                        var uniqName = "file"+(iota++);
                        addProperty(p,e.name,uniqName);
                        e.setAttribute("originalName",e.name);
                        e.name = uniqName;
                    }
                }
                // switch to multipart/form-data to support file submission
                // @enctype is the standard, but IE needs @encoding.
                form.enctype = form.encoding = "multipart/form-data";
                crumb.appendToForm(form);
                break;
            case "radio":
                if(!e.checked)  break;
                r=0;
                while (e.name.substring(r,r+8)=='removeme')
                    r = e.name.indexOf('_',r+8)+1;
                p = findParent(e);
                if(e.groupingNode) {
                    addProperty(p, e.name.substring(r), e.formDom = { value: e.value });
                } else {
                    addProperty(p, e.name.substring(r), e.value);
                }
                break;
            case "password":
                p = findParent(e);
                addProperty(p, e.name, e.value);
                // must be kept in sync with RedactSecretJsonForTraceSanitizer.REDACT_KEY
                addProperty(p, "$redact", shortenName(e.name));
                break;
            default:
                p = findParent(e);
                addProperty(p, e.name, e.value);
                if (e.hasClassName("complex-password-field")) {
                    addProperty(p, "$redact", shortenName(e.name));
                }
                break;
            }
        }

        jsonElement.value = Object.toJSON(form.formDom);

        // clean up
        for( i=0; i<doms.length; i++ )
            doms[i].formDom = null;

        return true;
    } catch(e) {
        alert(e+'\n(form not submitted)');
        return false;
    }
}

/**
 * @param {boolean} toggle
 *      When true, will check all checkboxes in the page. When false, unchecks them all.
 */
var toggleCheckboxes = function(toggle) {
    var inputs = document.getElementsByTagName("input");
    for(var i=0; i<inputs.length; i++) {
        if(inputs[i].type === "checkbox") {
            inputs[i].checked = toggle;
        }
    }
};

var hoverNotification = (function() {
    var msgBox;
    var body;

    // animation effect that automatically hide the message box
    var effect = function(overlay, dur) {
        var o = YAHOO.widget.ContainerEffect.FADE(overlay, dur);
        o.animateInCompleteEvent.subscribe(function() {
            window.setTimeout(function() {
                msgBox.hide()
            }, 1500);
        });
        return o;
    }

    function init() {
        if(msgBox!=null)  return;   // already initialized

        var div = document.createElement("DIV");
        document.body.appendChild(div);
        div.innerHTML = "<div id=hoverNotification><div class=bd></div></div>";
        body = $('hoverNotification');
        
        msgBox = new YAHOO.widget.Overlay(body, {
          visible:false,
          width:"10em",
          zIndex:1000,
          effect:{
            effect:effect,
            duration:0.25
          }
        });
        msgBox.render();
    }

    return function(title, anchor, offset) {
        if (typeof offset === 'undefined') {
            offset = 48;
        }
        init();
        body.innerHTML = title;
        var xy = YAHOO.util.Dom.getXY(anchor);
        xy[0] += offset;
        xy[1] += anchor.offsetHeight;
        msgBox.cfg.setProperty("xy",xy);
        msgBox.show();
    };
})();

/**
 * Loads the script specified by the URL.
 *
 * @param href
 *      The URL of the script to load.
 * @param callback
 *      If specified, this function will be invoked after the script is loaded.
 * @see http://stackoverflow.com/questions/4845762/onload-handler-for-script-tag-in-internet-explorer
 */
function loadScript(href,callback) {
    var head = document.getElementsByTagName("head")[0] || document.documentElement;
    var script = document.createElement("script");
    script.src = href;

    if (callback) {
        // Handle Script loading
        var done = false;

        // Attach handlers for all browsers
        script.onload = script.onreadystatechange = function() {
            if ( !done && (!this.readyState ||
                    this.readyState === "loaded" || this.readyState === "complete") ) {
                done = true;
                callback();

                // Handle memory leak in IE
                script.onload = script.onreadystatechange = null;
                if ( head && script.parentNode ) {
                    head.removeChild( script );
                }
            }
        };
    }

    // Use insertBefore instead of appendChild  to circumvent an IE6 bug.
    // This arises when a base node is used (#2709 and #4378).
    head.insertBefore( script, head.firstChild );
}

// logic behind <f:validateButton />
function safeValidateButton(yuiButton) {
    var button = yuiButton._button;
    var descriptorUrl = button.getAttribute('data-validate-button-descriptor-url');
    var method = button.getAttribute('data-validate-button-method');
    var checkUrl = descriptorUrl + "/" + method;

    // optional, by default = empty string
    var paramList = button.getAttribute('data-validate-button-with') || '';
    
    validateButton(checkUrl, paramList, yuiButton);
}

// this method should not be called directly, only get called by safeValidateButton
// kept "public" for legacy compatibility
function validateButton(checkUrl,paramList,button) {
  button = button._button;

  var parameters = {};

  paramList.split(',').each(function(name) {
      var p = findPreviousFormItem(button,name);
      if(p!=null) {
        if(p.type=="checkbox")  parameters[name] = p.checked;
        else                    parameters[name] = p.value;
      }
  });

  var spinner = $(button).up("DIV").next();
  var target = spinner.next();
  spinner.style.display="block";

  new Ajax.Request(checkUrl, {
      parameters: parameters,
      onComplete: function(rsp) {
          spinner.style.display="none";
          applyErrorMessage(target, rsp);
          layoutUpdateCallback.call();
          var s = rsp.getResponseHeader("script");
          try {
              geval(s);
          } catch(e) {
              window.alert("failed to evaluate "+s+"\n"+e.message);
          }
      }
  });
}

function applyErrorMessage(elt, rsp) {
    if (rsp.status == 200) {
        elt.innerHTML = rsp.responseText;
    } else {
        var id = 'valerr' + (iota++);
        elt.innerHTML = '<a href="" onclick="document.getElementById(\'' + id
        + '\').style.display=\'block\';return false">ERROR</a><div id="'
        + id + '" style="display:none">' + rsp.responseText + '</div>';
        var error = document.getElementById('error-description'); // cf. oops.jelly
        if (error) {
            var div = document.getElementById(id);
            while (div.firstChild) {
                div.removeChild(div.firstChild);
            }
            div.appendChild(error);
        }
    }
    Behaviour.applySubtree(elt);
}

// create a combobox.
// @param idOrField
//      ID of the <input type=text> element that becomes a combobox, or the field itself.
//      Passing an ID is @deprecated since 1.350; use <input class="combobox"/> instead.
// @param valueFunction
//      Function that returns all the candidates as an array
function createComboBox(idOrField,valueFunction) {
    var candidates = valueFunction();
    var creator = function() {
        if (typeof idOrField == "string")
          idOrField = document.getElementById(idOrField);
        if (!idOrField) return;
        new ComboBox(idOrField, function(value /*, comboBox*/) {
          var items = new Array();
          if (value.length > 0) { // if no value, we'll not provide anything
            value = value.toLowerCase();
            for (var i = 0; i<candidates.length; i++) {
              if (candidates[i].toLowerCase().indexOf(value) >= 0) {
                items.push(candidates[i]);
                if(items.length>20)
                  break; // 20 items in the list should be enough
              }
            }
          }
          return items; // equiv to: comboBox.setItems(items);
        });
    };
    // If an ID given, create when page has loaded (backward compatibility); otherwise now.
    if (typeof idOrField == "string") Behaviour.addLoadEvent(creator); else creator();
}


// Exception in code during the AJAX processing should be reported,
// so that our users can find them more easily.
Ajax.Request.prototype.dispatchException = function(e) {
    throw e;
}

// event callback when layouts/visibility are updated and elements might have moved around
var layoutUpdateCallback = {
    callbacks : [],
    add : function (f) {
        this.callbacks.push(f);
    },
    call : function() {
        for (var i = 0, length = this.callbacks.length; i < length; i++)
            this.callbacks[i]();
    }
}

// Notification bar
// ==============================
// this control displays a single line message at the top of the page, like StackOverflow does
// see ui-samples for more details
var notificationBar = {
    OPACITY : 1,
    DELAY : 3000,   // milliseconds to auto-close the notification
    div : null,     // the main 'notification-bar' DIV
    token : null,   // timer for cancelling auto-close
    defaultIcon: "svg-sprite-action-symbol.svg#ic_info_24px",
    defaultAlertClass: "notif-alert-default",

    OK : {// standard option values for typical OK notification
        icon: "svg-sprite-action-symbol.svg#ic_check_circle_24px",
        alertClass: "notif-alert-success",
    },
    WARNING : {// likewise, for warning
        icon: "svg-sprite-action-symbol.svg#ic_report_problem_24px",
        alertClass: "notif-alert-warn",
    },
    ERROR : {// likewise, for error
        icon: "svg-sprite-action-symbol.svg#ic_highlight_off_24px",
        alertClass: "notif-alert-err",
        sticky: true
    },

    init : function() {
        if (this.div==null) {
            this.div = document.createElement("div");
            YAHOO.util.Dom.setStyle(this.div,"opacity",0);
            this.div.id="notification-bar";
            document.body.insertBefore(this.div, document.body.firstChild);
            var self = this;
            this.div.onclick = function() {
                self.hide();
            };
        } else {
            this.div.innerHTML = "";
        }
    },
    // cancel pending auto-hide timeout
    clearTimeout : function() {
        if (this.token)
            window.clearTimeout(this.token);
        this.token = null;
    },
    // hide the current notification bar, if it's displayed
    hide : function () {
        this.clearTimeout();
        this.div.classList.remove("notif-alert-show");
        this.div.classList.add("notif-alert-clear");
    },
    // show a notification bar
    show : function (text,options) {
        options = options || {};
        this.init();
        var icon = this.div.appendChild(document.createElement("div"));
        icon.style.display = "inline-block";
        if (options.iconColor || this.defaultIconColor) {
            icon.style.color = options.iconColor || this.defaultIconColor;
        }
        var svg = icon.appendChild(document.createElementNS("http://www.w3.org/2000/svg", "svg"));
        svg.setAttribute("viewBox", "0 0 24 24");
        svg.setAttribute("focusable", "false");
        svg.setAttribute("class", "svg-icon");
        var use = svg.appendChild(document.createElementNS("http://www.w3.org/2000/svg","use"));
        use.setAttribute("href", rootURL + "/images/material-icons/" + (options.icon || this.defaultIcon));
        var message = this.div.appendChild(document.createElement("span"));
        message.appendChild(document.createTextNode(text));

        this.div.className=options.alertClass || this.defaultAlertClass;
        this.div.classList.add("notif-alert-show");

        this.clearTimeout();
        var self = this;
        if (!options.sticky)
            this.token = window.setTimeout(function(){self.hide();},this.DELAY);
    }
};<|MERGE_RESOLUTION|>--- conflicted
+++ resolved
@@ -955,12 +955,8 @@
                 event.preventDefault();
             }
         })
-<<<<<<< HEAD
         registerMinMaxValidator(e);
-        registerRegexpValidator(e,/^(\d+|)$/,"Not an integer");
-=======
         registerRegexpValidator(e,/^((\-?\d+)|)$/,"Not an integer");
->>>>>>> b2528199
     });
 
     Behaviour.specify("INPUT.number-required", "input-number-required", ++p, function(e) {
