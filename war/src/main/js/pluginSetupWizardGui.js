/**
 * Jenkins first-run install wizard
 */

// Require modules here, make sure they get browserify'd/bundled
var jquery = require('jquery-detached');
var bootstrap = require('bootstrap-detached');
var jenkins = require('./util/jenkins');
var pluginManager = require('./api/pluginManager');
var securityConfig = require('./api/securityConfig');

window.zq = jquery.getJQuery();

// Setup the dialog, exported
var createPluginSetupWizard = function(appendTarget) {
	// call getJQuery / getBootstrap within the main function so it will work with tests -- if getJQuery etc is called in the main
	var $ = jquery.getJQuery();
	var $bs = bootstrap.getBootstrap();

	var Handlebars = jenkins.initHandlebars();

	// Necessary handlebars helpers:
	// returns the plugin count string per category selected vs. available e.g. (5/44)
	Handlebars.registerHelper('pluginCountForCategory', function(cat) {
		var plugs = categorizedPlugins[cat];
		var tot = 0;
		var cnt = 0;
		for(var i = 0; i < plugs.length; i++) {
			var plug = plugs[i];
			if(plug.category === cat) {
				tot++;
				if(selectedPluginNames.indexOf(plug.plugin.name) >= 0) {
					cnt++;
				}
			}
		}
		return '(' + cnt + '/' + tot + ')';
	});

	// returns the total plugin count string selected vs. total e.g. (5/44)
	Handlebars.registerHelper('totalPluginCount', function() {
		var tot = 0;
		var cnt = 0;
		for(var i = 0; i < pluginList.length; i++) {
			var a = pluginList[i];
			for(var c = 0; c < a.plugins.length; c++) {
				var plug = a.plugins[c];
				tot++;
				if(selectedPluginNames.indexOf(plug.name) >= 0) {
					cnt++;
				}
			}
		}
		return '(' + cnt + '/' + tot + ')';
	});

	// determines if the provided plugin is in the list currently selected
	Handlebars.registerHelper('inSelectedPlugins', function(val, options) {
		if(selectedPluginNames.indexOf(val) >= 0) {
			return options.fn();
		}
	});

	// executes a block if there are dependencies
	Handlebars.registerHelper('hasDependencies', function(plugName, options) {
		var plug = availablePlugins[plugName];
		if(plug && plug.allDependencies && plug.allDependencies.length > 1) { // includes self
			return options.fn();
		}
	});

	// get total number of dependencies
	Handlebars.registerHelper('dependencyCount', function(plugName) {
		var plug = availablePlugins[plugName];
		if(plug && plug.allDependencies && plug.allDependencies.length > 1) { // includes self
			return plug.allDependencies.length - 1;
		}
	});

	// gets user friendly dependency text
	Handlebars.registerHelper('eachDependency', function(plugName, options) {
		var plug = availablePlugins[plugName];
		if(!plug) {
			return '';
		}
		var deps = $.grep(plug.allDependencies, function(value) { // remove self
			return value !== plugName;
		});
		
		var out  = '';
		for(var i = 0; i < deps.length; i++) {
			var depName = deps[i];
			var dep = availablePlugins[depName];
			if(dep) {
				out += options.fn(dep);
			}
		}
		return out;
	});

	// executes a block if there are dependencies
	Handlebars.registerHelper('ifVisibleDependency', function(plugName, options) {
		if(visibleDependencies[plugName]) {
			return options.fn();
		}
	});

	// Include handlebars templates here - explicitly require them and they'll be available by hbsfy as part of the bundle process
	var errorPanel = require('./templates/errorPanel.hbs');
	var loadingPanel = require('./templates/loadingPanel.hbs');
	var welcomePanel = require('./templates/welcomePanel.hbs');
	var progressPanel = require('./templates/progressPanel.hbs');
	var pluginSelectionPanel = require('./templates/pluginSelectionPanel.hbs');
	var setupCompletePanel = require('./templates/setupCompletePanel.hbs');
	var proxyConfigPanel = require('./templates/proxyConfigPanel.hbs');
	var firstUserPanel = require('./templates/firstUserPanel.hbs');
	var securityPanel = require('./templates/securityPanel.hbs');
	var offlinePanel = require('./templates/offlinePanel.hbs');
	var pluginSetupWizard = require('./templates/pluginSetupWizard.hbs');
	var incompleteInstallationPanel = require('./templates/incompleteInstallationPanel.hbs');

	// wrap calls with this method to handle generic errors returned by the plugin manager
	var handleGenericError = function(success) {
		return function() {
			if(this.isError) {
				var errorMessage = this.errorMessage;
				if(!errorMessage || this.errorMessage === 'timeout') {
					errorMessage = translations.installWizard_error_connection;
				}
				else {
					errorMessage = translations.installWizard_error_message + " " + errorMessage;
				}
				setPanel(errorPanel, { errorMessage: errorMessage });
				return;
			}
			success.apply(this, arguments);
		};
	};

	// state variables for plugin data, selected plugins, etc.:
	var pluginList = pluginManager.plugins();
	var allPluginNames = pluginManager.pluginNames();
	var selectedPluginNames = pluginManager.recommendedPluginNames();
	var visibleDependencies = {};
	var categories = [];
	var availablePlugins = {};
	var categorizedPlugins = {};

	// Instantiate the wizard panel
	var $wizard = $(pluginSetupWizard());
	$wizard.appendTo(appendTarget);
	var $container = $wizard.find('.modal-content');
	var currentPanel;

	// show tooltips; this is done here to work around a bootstrap/prototype incompatibility
	$(document).on('mouseenter', '*[data-tooltip]', function() {
		var $tip = $bs(this);
		var text = $tip.attr('data-tooltip');
		if(!text) {
			return;
		}
		// prototype/bootstrap tooltip incompatibility - triggering main element to be hidden
		this.hide = undefined;
		$tip.tooltip({
			html: true,
			title: text
		}).tooltip('show');
	});

	// localized messages
	var translations = {};

	var decorations = [
		function() {
		// any decorations after DOM replacement go here
		}
	];

	// call this to set the panel in the app, this performs some additional things & adds common transitions
	var setPanel = function(panel, data, oncomplete) {
		var decorate = function($base) {
			for(var i = 0; i < decorations.length; i++) {
				decorations[i]($base);
			}
		};
		var html = panel($.extend({translations: translations, baseUrl: jenkins.baseUrl}, data));
		if(panel === currentPanel) { // just replace id-marked elements
			var $upd = $(html);
			$upd.find('*[id]').each(function() {
				var $el = $(this);
				var $existing = $('#'+$el.attr('id'));
				if($existing.length > 0) {
					if($el[0].outerHTML !== $existing[0].outerHTML) {
						$existing.replaceWith($el);
						decorate($el);
					}
				}
			});

			if(oncomplete) {
				oncomplete();
			}
		}
		else {
			var append = function() {
				currentPanel = panel;
				$container.append(html);
				decorate($container);
				
				var $modalHeader = $container.find('.modal-header');
				if($modalHeader.length > 0) {
					$modalHeader.prepend(
						'<button type="button" class="close" aria-label="Close"><span aria-hidden="true">&times;</span></button>');
				}

				if(oncomplete) {
					oncomplete();
				}
			};
			var $modalBody = $container.find('.modal-body');
			if($modalBody.length > 0) {
				$modalBody.stop(true).fadeOut(250, function() {
					$container.children().remove();
					append();
				});
			}
			else {
				$container.children().remove();
				append();
			}
		}
	};

	// plugin data for the progress panel
	var installingPlugins = [];
	var getInstallingPlugin = function(plugName) {
		for(var i = 0; i < installingPlugins.length; i++) {
			var p = installingPlugins[i];
			if(p.name === plugName) {
				return p;
			}
		}
		return null;
	};

	// recursively get all the dependencies for a particular plugin, this is used to show 'installing' status
	// when only dependencies are being installed
	var getAllDependencies = function(pluginName, deps) {
		if(!deps) { // don't get stuck
			deps = [];
			getAllDependencies(pluginName, deps);
			return deps;
		}
		if(deps.indexOf(pluginName) >= 0) {
			return;
		}
		deps.push(pluginName);

		var plug = availablePlugins[pluginName];
		if(plug) {
			if(plug.dependencies) {
				// plug.dependencies is  { "some-plug": "1.2.99", ... }
				for(var k in plug.dependencies) {
					getAllDependencies(k, deps);
				}
			}
			if(plug.neededDependencies) {
				// plug.neededDependencies is [ { name: "some-plug", ... }, ... ]
				for(var i = 0; i < plug.neededDependencies.length; i++) {
					getAllDependencies(plug.neededDependencies[i].name, deps);
				}
			}
		}
	};

	// Initializes the set of installing plugins with pending statuses
	var initInstallingPluginList = function() {
		installingPlugins = [];
		for (var i = 0; i < selectedPluginNames.length; i++) {
			var pluginName = selectedPluginNames[i];
			var p = availablePlugins[pluginName];
			if (p) {
				var plug = $.extend({
					installStatus : 'pending'
				}, p);
				installingPlugins.push(plug);
			}
		}
	};

	// call this to go install the selected set of plugins
	var installPlugins = function(pluginNames) {
		// make sure to have the correct list of selected plugins
		selectedPluginNames = pluginNames;
		// Switch to the right view but function() to force update when progressPanel re-rendered
		setPanel(function() { return progressPanel(arguments); }, { installingPlugins : [] });

		pluginManager.installPlugins(pluginNames, handleGenericError(function() {
			showInstallProgress();
		}));
	};
	
	// toggles visibility of dependency listing for a plugin
	var toggleDependencyList = function() {
		var $btn = $(this);
		var $toggle = $btn.parents('.plugin:first');
		var plugName = $btn.attr('data-plugin-name');
		if(!visibleDependencies[plugName]) {
			visibleDependencies[plugName] = true;
		}
		else {
			visibleDependencies[plugName] = false;
		}
		if(!visibleDependencies[plugName]) {
			$toggle.removeClass('show-dependencies');
		}
		else {
			$toggle.addClass('show-dependencies');
		}
	};

	// install the default plugins
	var installDefaultPlugins = function() {
		loadPluginData(function() {
			installPlugins(pluginManager.recommendedPluginNames());
		});
	};
	
	// indicates 
	var transitionPanel = function(state) {
		if(/CREATE_ADMIN_USER/.test(state)) {
			setupFirstUser();
			return true;
		}
		if(/CONFIGURE_SECURITY/.test(state)) {
			setupSecurity();
			return true;
		}
		if(/INITIAL_SETUP_COMPLETED/.test(state)) {
			setPanel(setupCompletePanel);
			return true;
		}
		if(/INITIAL_PLUGINS_INSTALLING/.test(state)) {
			showInstallProgress();
			return true;
		}
		return false;
	};
	
	var checkStateAndNavigate = function() {
		pluginManager.installStatus(handleGenericError(function(data) {
			transitionPanel(data.state);
		}));
	};

	// Define actions
	var showInstallProgress = function(state) {
		if(state && transitionPanel(state)) {
			return;
		}

		initInstallingPluginList();
		setPanel(progressPanel, { installingPlugins : installingPlugins });

		// call to the installStatus, update progress bar & plugin details; transition on complete
		var updateStatus = function() {
			pluginManager.installStatus(handleGenericError(function(data) {
				var jobs = data.jobs;
				
				var i, j;
				var complete = 0;
				var total = 0;
				var restartRequired = false;

				for(i = 0; i < jobs.length; i++) {
					j = jobs[i];
					total++;
					if(/.*Success.*/.test(j.installStatus) || /.*Fail.*/.test(j.installStatus)) {
						complete++;
					}
				}

				if(total === 0) { // don't end while there are actual pending plugins
					total = installingPlugins.length;
				}

				// update progress bar
				$('.progress-bar').css({width: ((100.0 * complete)/total) + '%'});

				// update details
				var $c = $('.install-text');
				$c.children().remove();

				for(i = 0; i < jobs.length; i++) {
					j = jobs[i];
					var txt = false;
					var state = false;
					if('true' === j.requiresRestart) {
						restartRequired = true;
					}

					if(/.*Success.*/.test(j.installStatus)) {
						txt = j.title;
						state = 'success';
					}
					else if(/.*Install.*/.test(j.installStatus)) {
						txt = j.title;
						state = 'installing';
					}
					else if(/.*Fail.*/.test(j.installStatus)) {
						txt = j.title;
						state = 'fail';
					}

					if(txt && state) {
						for(var installingIdx = 0; installingIdx < installingPlugins.length; installingIdx++) {
							var installing = installingPlugins[installingIdx];
							if(installing.name === j.name) {
								installing.installStatus = state;
							}
							else if(installing.installStatus === 'pending' && // if no progress
									installing.allDependencies.indexOf(j.name) >= 0 && // and we have a dependency
									('installing' === state || 'success' === state)) { // installing or successful
								installing.installStatus = 'installing'; // show this is installing
							}
						}

						var isSelected = selectedPluginNames.indexOf(j.name) < 0 ? false : true;
						var $div = $('<div>'+txt+'</div>');
						if(isSelected) {
							$div.addClass('selected');
						}
						else {
							$div.addClass('dependent');
						}
						$c.append($div);

						var $itemProgress = $('.selected-plugin[id="installing-' + jenkins.idIfy(j.name) + '"]');
						if($itemProgress.length > 0 && !$itemProgress.is('.'+state)) {
							$itemProgress.addClass(state);
						}
					}
				}

				$c = $('.install-console-scroll');
				if($c.is(':visible')) {
					$c.scrollTop($c[0].scrollHeight);
				}

				// keep polling while install is running
				if(complete < total) {
					setPanel(progressPanel, { installingPlugins : installingPlugins });
					// wait a sec
					setTimeout(updateStatus, 250);
				}
				else {
					// mark complete
					$('.progress-bar').css({width: '100%'});
					checkStateAndNavigate();
				}
			}));
		};

		// kick it off
		setTimeout(updateStatus, 250);
	};

	// Called to complete the installation
	var finishInstallation = function() {
		closeInstaller();
	};

	// load the plugin data, callback
	var loadPluginData = function(oncomplete) {
		pluginManager.availablePlugins(handleGenericError(function(availables) {
			var i, plug;
			for(i = 0; i < availables.length; i++) {
				plug = availables[i];
				availablePlugins[plug.name] = plug;
			}
			for(i = 0; i < availables.length; i++) {
				plug = availables[i];
				plug.allDependencies = getAllDependencies(plug.name);
			}
			oncomplete();
		}));
	};

	// load the custom plugin panel, will result in an AJAX call to get the plugin data
	var loadCustomPluginPanel = function() {
		loadPluginData(function() {
			categories = [];
			for(var i = 0; i < pluginList.length; i++) {
				var a = pluginList[i];
				categories.push(a.category);
				var plugs = categorizedPlugins[a.category] = [];
				for(var c = 0; c < a.plugins.length; c++) {
					var plugInfo = a.plugins[c];
					var plug = availablePlugins[plugInfo.name];
					if(!plug) {
						plug = {
							name: plugInfo.name,
							title: plugInfo.name
						};
					}
					plugs.push({
						category: a.category,
						plugin: $.extend({}, plug, {
							usage: plugInfo.usage,
							title: plugInfo.title ? plugInfo.title : plug.title,
							excerpt: plugInfo.excerpt ? plugInfo.excerpt : plug.excerpt,
							updated: new Date(plug.buildDate)
						})
					});
				}
			}
			setPanel(pluginSelectionPanel, pluginSelectionPanelData(), function() {
				$bs('.plugin-selector .plugin-list').scrollspy({ target: '.plugin-selector .categories' });
			});
		});
	};

	// get plugin selection panel data object
	var pluginSelectionPanelData = function() {
		return {
			categories: categories,
			categorizedPlugins: categorizedPlugins,
			selectedPlugins: selectedPluginNames
		};
	};

	// remove a plugin from the selected list
	var removePlugin = function(arr, item) {
		for (var i = arr.length; i--;) {
			if (arr[i] === item) {
				arr.splice(i, 1);
			}
		}
	};

	// add a plugin to the selected list
	var addPlugin = function(arr, item) {
		arr.push(item);
	};

	// refreshes the plugin selection panel; call this if anything changes to ensure everything is kept in sync
	var refreshPluginSelectionPanel = function() {
		setPanel(pluginSelectionPanel, pluginSelectionPanelData());
		if(lastSearch !== '') {
			searchForPlugins(lastSearch, false);
		}
	};

	// handle clicking an item in the plugin list
	$wizard.on('change', '.plugin-list input[type=checkbox]', function() {
		var $input = $(this);
		if($input.is(':checked')) {
			addPlugin(selectedPluginNames, $input.attr('name'));
		}
		else {
			removePlugin(selectedPluginNames, $input.attr('name'));
		}

		refreshPluginSelectionPanel();
	});

	// walk the elements and search for the text
	var walk = function(elements, element, text, xform) {
		var i, child, n= element.childNodes.length;
		for (i = 0; i<n; i++) {
			child = element.childNodes[i];
			if (child.nodeType===3 && xform(child.data).indexOf(text)!==-1) {
				elements.push(element);
				break;
			}
		}
		for (i = 0; i<n; i++) {
			child = element.childNodes[i];
			if (child.nodeType === 1) {
				walk(elements, child, text, xform);
			}
		}
	};

	// find elements matching the given text, optionally transforming the text before match (e.g. you can .toLowerCase() it)
	var findElementsWithText = function(ancestor, text, xform) {
		var elements= [];
		walk(elements, ancestor, text, xform ? xform : function(d){ return d; });
		return elements;
	};

	// search UI vars
	var findIndex = 0;
	var lastSearch = '';

	// scroll to the next match
	var scrollPlugin = function($pl, matches, term) {
		if(matches.length > 0) {
			if(lastSearch !== term) {
				findIndex = 0;
			}
			else {
				findIndex = (findIndex+1) % matches.length;
			}
			var $el = $(matches[findIndex]);
			$el = $el.parents('.plugin:first'); // scroll to the block
			if($el && $el.length > 0) {
				var pos = $pl.scrollTop() + $el.position().top;
				$pl.stop(true).animate({
					scrollTop: pos
				}, 100);
				setTimeout(function() { // wait for css transitions to finish
					var pos = $pl.scrollTop() + $el.position().top;
					$pl.stop(true).animate({
						scrollTop: pos
					}, 50);
				}, 50);
			}
		}
	};

	// search for given text, optionally scroll to the next match, set classes on appropriate elements from the search match
	var searchForPlugins = function(text, scroll) {
		var $pl = $('.plugin-list');
		var $containers = $pl.find('.plugin');

		// must always do this, as it's called after refreshing the panel (e.g. check/uncheck plugs)
		$containers.removeClass('match');
		$pl.find('h2').removeClass('match');

		if(text.length > 1) {
			if(text === 'show:selected') {
				$('.plugin-list .selected').addClass('match');
			}
			else {
				var matches = [];
				$containers.find('.title,.description').each(function() {
					var localMatches = findElementsWithText(this, text.toLowerCase(), function(d) { return d.toLowerCase(); });
					if(localMatches.length > 0) {
						matches = matches.concat(localMatches);
					}
				});
				$(matches).parents('.plugin').addClass('match');
				if(lastSearch !== text && scroll) {
					scrollPlugin($pl, matches, text);
				}
			}
			$('.match').parent().prev('h2').addClass('match');
			$pl.addClass('searching');
		}
		else {
			findIndex = 0;
			$pl.removeClass('searching');
		}
		lastSearch = text;
	};

	// handle input for the search here
	$wizard.on('keyup change', '.plugin-select-controls input[name=searchbox]', function() {
		var val = $(this).val();
		searchForPlugins(val, true);
	});

	// handle clearing the search
	$wizard.on('click', '.clear-search', function() {
		$('input[name=searchbox]').val('');
		searchForPlugins('', false);
	});

	// toggles showing the selected items as a simple search
	var toggleSelectedSearch = function() {
		var $srch = $('input[name=searchbox]');
		var val = 'show:selected';
		if($srch.val() === val) {
			val = '';
		}
		$srch.val(val);
		searchForPlugins(val, false);
	};

	// handle clicking on the category
	var selectCategory = function() {
		$('input[name=searchbox]').val('');
		searchForPlugins('', false);
		var $el = $($(this).attr('href'));
		var $pl = $('.plugin-list');
		var top = $pl.scrollTop() + $el.position().top;
		$pl.stop(true).animate({
			scrollTop: top
		}, 250, function() {
			var top = $pl.scrollTop() + $el.position().top;
			$pl.stop(true).scrollTop(top);
		});
	};

	// handle show/hide details during the installation progress panel
	var toggleInstallDetails = function() {
		var $c = $('.install-console');
		if($c.is(':visible')) {
			$c.slideUp();
		}
		else {
			$c.slideDown();
		}
	};
	
	var enableButtonsAfterFrameLoad = function() {
		$('iframe[src]').load(function() {
			$('button').prop({disabled:false});
		});
	};
	
	var setupFirstUser = function() {
		setPanel(firstUserPanel, {}, enableButtonsAfterFrameLoad);
	};
	
	var setupSecurity = function() {
		setPanel(securityPanel, {}, enableButtonsAfterFrameLoad);
	};
	
	var handleStaplerSubmit = function(data) {
		if(data.status && data.status > 200) {
			// Nothing we can really do here
			setPanel(errorPanel, { errorMessage: data.statusText });
			return;
		}
		
		try {
			if(JSON.parse(data).status == 'ok') {
				checkStateAndNavigate();
				return;
			}
		} catch(e) {
			// ignore JSON parsing issues, this may be HTML
		}
		// we get 200 OK
		var $page = $(data);
		var $errors = $page.find('.error');
		if($errors.length > 0) {
			var $main = $page.find('#main-panel').detach();
			if($main.length > 0) {
				data = data.replace(/body([^>]*)[>](.|[\r\n])+[<][/]body/,'body$1>'+$main.html()+'</body');
			}
			var doc = $('iframe[src]').contents()[0];
			doc.open();
			doc.write(data);
			doc.close();
		}
		else {
			checkStateAndNavigate();
		}
	};
	
	// call to submit the firstuser
	var saveFirstUser = function() {
		$('button').prop({disabled:true});
		securityConfig.saveFirstUser($('iframe[src]').contents().find('form:not(.no-json)'), handleStaplerSubmit, handleStaplerSubmit);
	};

	var saveSecurity = function() {
		$('button').prop({disabled:true});
		securityConfig.saveSecurity($('iframe[src]').contents().find('form[name=config]'), handleStaplerSubmit, handleStaplerSubmit);
	};
	
	var skipFirstUser = function() {
		$('button').prop({disabled:true});
		setPanel(setupCompletePanel, {message: translations.installWizard_firstUserSkippedMessage});
	};
	
	// call to setup the proxy
	var setupProxy = function() {
		setPanel(proxyConfigPanel, {}, enableButtonsAfterFrameLoad);
	};
	
	// Save the proxy config
	var saveProxyConfig = function() {
		securityConfig.saveProxy($('iframe[src]').contents().find('form:not(.no-json)'), function() {
			jenkins.goTo('/'); // this will re-run connectivity test
		});
	};
	
	
	// Call this to resume an installation after restart
	var resumeInstallation = function() {
		// don't re-initialize installing plugins
		initInstallingPluginList = function() { };
		selectedPluginNames = [];
		for(var i = 0; i < installingPlugins.length; i++) {
			var plug = installingPlugins[i];
			if(plug.installStatus === 'pending') {
				selectedPluginNames.push(plug.name);
			}
		}
		installPlugins(selectedPluginNames);
	};

	// restart jenkins
	var restartJenkins = function() {
		pluginManager.restartJenkins(function() {
			setPanel(loadingPanel);

			console.log('-------------------');
			console.log('Waiting for Jenkins to come back online...');
			console.log('-------------------');
			var pingUntilRestarted = function() {
				pluginManager.isRestartRequired(function(isRequired) {
					if(this.isError || isRequired) {
						console.log('Waiting...');
						setTimeout(pingUntilRestarted, 1000);
					}
					else {
						jenkins.goTo('/');
					}
				});
			};

			pingUntilRestarted();
		});
	};

	// close the installer, mark not to show again
	var closeInstaller = function() {
		pluginManager.completeInstall(handleGenericError(function() {
			jenkins.goTo('/');
		}));
	};
	
	var startOver = function() {
		jenkins.goTo('/');
	};

	// scoped click handler, prevents default actions automatically
	var bindClickHandler = function(cls, action) {
		$wizard.on('click', cls, function(e) {
			action.apply(this, arguments);
			e.preventDefault();
		});
	};

	// click action mappings
	var actions = {
		'.toggle-dependency-list': toggleDependencyList,
		'.install-recommended': installDefaultPlugins,
		'.install-custom': loadCustomPluginPanel,
		'.install-home': function() { setPanel(welcomePanel); },
		'.install-selected': function() { installPlugins(selectedPluginNames); },
		'.toggle-install-details': toggleInstallDetails,
		'.install-done': finishInstallation,
		'.plugin-select-all': function() { selectedPluginNames = allPluginNames; refreshPluginSelectionPanel(); },
		'.plugin-select-none': function() { selectedPluginNames = []; refreshPluginSelectionPanel(); },
		'.plugin-select-recommended': function() { selectedPluginNames = pluginManager.recommendedPluginNames(); refreshPluginSelectionPanel(); },
		'.plugin-show-selected': toggleSelectedSearch,
		'.select-category': selectCategory,
		'.close': closeInstaller,
		'.resume-installation': resumeInstallation,
		'.install-done-restart': restartJenkins,
		'.save-first-user:not([disabled])': saveFirstUser,
		'.skip-first-user': skipFirstUser,
		'.show-proxy-config': setupProxy,
		'.save-proxy-config': saveProxyConfig,
<<<<<<< HEAD
		'.save-security': saveSecurity,
		'.skip-plugin-installs': function() { installPlugins([]); }
=======
		'.skip-plugin-installs': function() { installPlugins([]); },
		'.start-over': startOver
>>>>>>> 4d01c07d
	};
	for(var cls in actions) {
		bindClickHandler(cls, actions[cls]);
	}

	// do this so the page isn't blank while doing connectivity checks and other downloads
	setPanel(loadingPanel);

	// kick off to get resource bundle
	jenkins.loadTranslations('jenkins.install.pluginSetupWizard', handleGenericError(function(localizations) {
		translations = localizations;

		// check for connectivity
		jenkins.testConnectivity(handleGenericError(function(isConnected) {
			if(!isConnected) {
				setPanel(offlinePanel);
				return;
			}

			// check for updates when first loaded...
			pluginManager.installStatus(handleGenericError(function(data) {
				var jobs = data.jobs;
				
				if(jobs.length > 0) {
					if (installingPlugins.length === 0) {
						// This can happen on a page reload if we are in the middle of
						// an install. So, lets get a list of plugins being installed at the
						// moment and use that as the "selectedPlugins" list.
						selectedPluginNames = [];
						loadPluginData(handleGenericError(function() {
							for (var i = 0; i < jobs.length; i++) {
								// If the job does not have a 'correlationId', then it was not selected
								// by the user for install i.e. it's probably a dependency plugin.
								if (jobs[i].correlationId) {
									selectedPluginNames.push(jobs[i].name);
								}
							}
						showInstallProgress(data.state);
						}));
					} else {
						showInstallProgress(data.state);
					}
					return;
				}

				// check for crash/restart with uninstalled initial plugins
				pluginManager.incompleteInstallStatus(handleGenericError(function(incompleteStatus) {
					var incompletePluginNames = [];
					for(var plugName in incompleteStatus) {
						incompletePluginNames.push(plugName);
					}

					if(incompletePluginNames.length > 0) {
						selectedPluginNames = incompletePluginNames;
						loadPluginData(handleGenericError(function() {
							initInstallingPluginList();

							for(var plugName in incompleteStatus) {
								var j = getInstallingPlugin(plugName);
								
								if (!j) {
									console.warn('Plugin "' + plugName + '" not found in the list of installing plugins.');
									continue;
								}

								var txt = false;
								var state = false;
								var status = incompleteStatus[plugName];

								if(/.*Success.*/.test(status)) {
									txt = j.title;
									state = 'success';
								}
								else if(/.*Install.*/.test(status)) {
									txt = j.title;
									state = 'pending';
								}
								else if(/.*Fail.*/.test(status)) {
									txt = j.title;
									state = 'fail';
								}

								if(state) {
									j.installStatus = state;
								}
							}
							setPanel(incompleteInstallationPanel, { installingPlugins : installingPlugins });
						}));
						return;
					}

					// finally,  show the installer
					// If no active install, by default, we'll show the welcome screen
					setPanel(welcomePanel);

					// focus on default
					$('.install-recommended').focus();

				}));
			}));
		}));
	}));
};

// export wizard creation method
exports.init = createPluginSetupWizard;<|MERGE_RESOLUTION|>--- conflicted
+++ resolved
@@ -858,13 +858,9 @@
 		'.skip-first-user': skipFirstUser,
 		'.show-proxy-config': setupProxy,
 		'.save-proxy-config': saveProxyConfig,
-<<<<<<< HEAD
 		'.save-security': saveSecurity,
-		'.skip-plugin-installs': function() { installPlugins([]); }
-=======
 		'.skip-plugin-installs': function() { installPlugins([]); },
 		'.start-over': startOver
->>>>>>> 4d01c07d
 	};
 	for(var cls in actions) {
 		bindClickHandler(cls, actions[cls]);
