--- conflicted
+++ resolved
@@ -24,13 +24,8 @@
   .showTabs:hover {
     opacity: 0.8;
     background:#bbb;
-<<<<<<< HEAD
-    color:@light-background;
+    color: var(--light-bg-color);
     text-shadow:none
-=======
-    color:var(--light-bg-color);
-    text-shadow:none    
->>>>>>> 61041b46
   }
 
   @find-container-width: 200px;
@@ -101,31 +96,17 @@
 }
 
 #jenkins .jenkins-config {
-  border: 1px solid @solid-border;
+  border:1px solid var(--input-border);
   padding: 10px;
   border-top: none;
-  background: @bright;
-  .border-radius-bottom(@radius);
+  background:var(--bright-bg-color);
+  .border-radius-bottom(@border-radius);
 }
 
 #jenkins .jenkins-config .showTabs {
   display: block;
   text-align: right;
 }
-<<<<<<< HEAD
-=======
-#jenkins{
-  .jenkins-config {
-    border:1px solid var(--input-border);
-    padding:10px;
-    border-top:none;
-    background:var(--bright-bg-color);
-    .border-radius-bottom(@border-radius);
-
-    .showTabs{
-      display:block;
-      text-align:right;
->>>>>>> 61041b46
 
 #jenkins .jenkins-config .config-table {
   // Table configuration
@@ -138,18 +119,18 @@
   input[type='email'].setting-input,
   input[type='password'].setting-input,
   input[type='text'].setting-input {
-    height: @input-line-height;
-    line-height: @input-line-height;
+    height: var(--input-line-height);
+    line-height: var(--input-line-height);
     padding: 0 5px;
-    .border-radius(@radius);
+    .border-radius(@border-radius);
   }
   select:not([multiple]) {
-    height: @input-line-height;
-    line-height: @input-line-height;
+    height: var(--input-line-height);
+    line-height: var(--input-line-height);
   }
   select:not(.select-ajax-pending) {
     border-radius: 0;
-    background: @brightest;
+    background:var(--brightest-bg-color);
   }
 
   // Bottom buttons
@@ -159,8 +140,8 @@
   .bottom-sticker-inner{
     padding: 20px 10px 25px 20px;
     border-top-right-radius: 10px;
-    border: 1px solid @line-green;
-    background: @pale-green-trans;
+    border: 1px solid var(--configure-job-bottom-sticker-border-color);
+    background: var(--configure-job-bottom-sticker-bg-color);
   }
 
   .bottom-sticker,
@@ -184,12 +165,12 @@
 
   // Help & descriptions
   .help{
-    background: @medium-translucent;
+    background: var(--configure-job-help-area-bg-color);
   }
   p,
   .help,
   .setting-description {
-    font-size: @font-size-sm;
+    font-size: var(--font-size-base);
   }
   tr.help-area,
   .tr.help-area {
@@ -203,25 +184,13 @@
 
   // Repeatable elements
 
-<<<<<<< HEAD
   .repeated-container > .repeated-chunk {
     padding: 0.75rem;
   }
-=======
-      .bottom-sticker-edge {
-        display:none;
-      }
-      .bottom-sticker-inner{
-        padding: 20px 10px 25px 20px;
-        border-top-right-radius: 10px;
-        border: 1px solid var(--configure-job-bottom-sticker-border-color);
-        background: var(--configure-job-bottom-sticker-bg-color);
-      }
->>>>>>> 61041b46
 
   .repeated-chunk.hover {
-    border-color: @line-blue;
-    box-shadow: 0 2px 10px @shade, inset 0 200px 200px -200px @brightest;
+    border-color: var(--line-blue);
+    box-shadow:0 2px 10px var(--shade), inset 0 200px 200px -200px var(--brightest-bg-color);
     position: relative;
     z-index:2
   }
@@ -230,162 +199,11 @@
     position: static;
   }
 
-<<<<<<< HEAD
   .repeated-chunk {
-    border: 1px solid @shade;
+    border: 1px solid var(--shade);
     margin: 2px;
     position: relative;
   }
-=======
-      .stapler-class-bag td {
-        padding: 0px;
-      }
-      
-      td.setting-name{
-        line-height:29px;
-      }
-      td.setting-main{
-        input[type='radio'],
-        input[type='checkbox']{
-          position:relative;
-          top:.33em;
-        }
-      }
-      td{
-        padding:5px;
-        
-        textarea.setting-input {
-          display:block;
-        }
-
-        input[type='email'].setting-input,
-        input[type='password'].setting-input,
-        input[type='text'].setting-input{
-          height:var(--input-line-height);
-          line-height:var(--input-line-height);
-          padding:0 5px;
-          .border-radius(@border-radius);
-        }
-
-        select:not([multiple]){
-          height:var(--input-line-height);
-          line-height:var(--input-line-height);
-        }
-        select:not(.select-ajax-pending) {
-          border-radius:0;
-          background:var(--brightest-bg-color);
-        }
-        .help{
-          background:var(--configure-job-help-area-bg-color);
-        }
-        p,
-        .help,
-        .setting-description {
-          font-size: var(--font-size-base);
-        }
-      }
-      td[colspan="4"]:empty{
-        display:none
-      }
-      td.setting-help{
-        vertical-align:top;
-        padding:5px 10px 5px 5px
-      }
-      td.setting-leftspace:after {
-        content:' '; 
-        display:block; 
-        width:13px; 
-        height:1px;
-      }
-      .repeated-chunk,
-      tr[nameref^="rowSetStart"],
-      tr[nameref^="cb"],
-      tr[nameref^="radio-block"] {
-        background:var(--shade-hint); 
-        border-left:5px solid var(--shade)
-      }
-      .hetero-list-container,
-      .repeated-container,
-      tr.optional-block-start,
-      tr.radio-block-start {
-        border-left:5px solid var(--shade); 
-        background:none;
-      }
-      tr.help-area {
-        background:none !important;
-        
-        td {
-          padding:0 5px
-        }
-      }
-      .CodeMirror {
-        background:var(--brightest-bg-color);
-  
-      }
-      .CodeMirror-scroll {
-          border:1px solid var(--input-border) !important;
-      }
-      .repeated-container > .repeated-chunk {padding-top:15px;}
-      .repeated-chunk.hover{ 
-        border-color:var(--line-blue); 
-        box-shadow:0 2px 10px var(--shade), inset 0 200px 200px -200px var(--brightest-bg-color); 
-        position:relative; 
-        z-index:2
-      }
-      .repeated-chunk.dragging{
-        position:static;
-      }
-      .repeated-chunk{
-        border:1px solid var(--shade);
-        margin:2px;
-        position:relative;
-      }  
-      .repeatable-delete {
-        position: absolute;
-        top: -4px;
-        right: 40px;
-        height: 20px;
-        width: 30px;
-
-        button {
-          text-align: center;
-          text-indent: -9999px;
-          width: 30px !important;
-          height: 18px !important;
-          padding: 0 !important;
-          margin: 0 !important;
-          .border-radius-top(0) !important;
-          background-color: var(--danger);
-          color: var(--light-bg-color);
-          border: 1px solid var(--danger-line);
-          line-height: 12px !important;
-          display: inline-block;
-          font-size: 8px;
-          min-width: 0;
-          min-height: 0;
-        }
-
-        button:focus,
-        button:hover {
-          background-color: var(--danger-dark);
-          border-color: var(--danger-dark-line);
-          color: var(--brightest-bg-color);
-        }
-
-        button:before {
-          content: 'X';
-          font-weight: bold;
-          position: absolute;
-          display: block;
-          left: 0;
-          top: 2;
-          width: 30px;
-          height: 16px;
-          text-align: center;
-          font-size: 12px;
-          text-indent: 0;
-        }
->>>>>>> 61041b46
 
   .repeatable-delete {
     position: absolute;
@@ -403,9 +221,9 @@
     padding: 0 !important;
     margin: 0 !important;
     .border-radius-top(0) !important;
-    background-color: @danger;
-    color: @light-background;
-    border: 1px solid @danger-line;
+    background-color: var(--danger);
+    color: var(--light-bg-color);
+    border: 1px solid var(--danger-line);
     line-height: 12px !important;
     display: inline-block;
     font-size: 8px;
@@ -414,9 +232,9 @@
 
     &:focus,
     &:hover {
-      background-color: @danger-dark;
-      border-color: @danger-dark-line;
-      color: @brightest;
+      background-color: var(--danger-dark);
+      border-color: var(--danger-dark-line);
+      color: var(--brightest-bg-color);
     }
 
     &:before {
@@ -435,8 +253,8 @@
   }
 
   .repeated-chunk {
-    background: @shade-hint;
-    border-left: 5px solid @shade
+    background: var(--shade-hint);
+    border-left:5px solid var(--shade);
   }
 
   span.highlight {
@@ -445,10 +263,10 @@
 
   // CodeMirror
   .CodeMirror {
-    background: @brightest;
+    background: var(--brightest-bg-color);
   }
   .CodeMirror-scroll {
-    border: 1px solid @solid-border !important;
+    border: 1px solid var(--input-border) !important;
   }
 }
 
