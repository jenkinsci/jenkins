--- conflicted
+++ resolved
@@ -166,80 +166,6 @@
         }
       }
 
-<<<<<<< HEAD
-      // Repeatable elements
-
-      .repeated-container > .repeated-chunk {
-        padding: 0.75rem;
-      }
-
-      .repeated-chunk.hover {
-        border-color: var(--line-blue);
-        box-shadow: 0 2px 10px var(--shade), inset 0 200px 200px -200px var(--brightest-bg-color);
-        position: relative;
-        z-index: 2
-      }
-
-      .repeated-chunk {
-        border: 1px solid var(--shade);
-        margin: 2px;
-        position: relative;
-      }
-      // Styling for drag & drop items
-      .repeated-chunk.repeated-chunk--sortable-ghost,
-      .repeated-chunk.repeated-chunk--sortable-chosen {
-        border-width: 2px;
-        border-color: var(--line-blue);
-      }
-
-      .repeatable-delete {
-        position: absolute;
-        top: 6px;
-        right: 40px;
-        height: 20px;
-      }
-
-      .repeatable-delete button {
-        text-align: center;
-        text-indent: -9999px;
-        width: 30px !important;
-        height: 18px !important;
-        padding: 0 !important;
-        margin: 0 !important;
-        .border-radius-top(0) !important;
-        background-color: var(--danger);
-        color: var(--light-bg-color);
-        border: 1px solid var(--danger-line);
-        line-height: 12px !important;
-        display: inline-block;
-        font-size: 8px;
-        min-width: 0;
-        min-height: 0;
-
-        &:focus,
-        &:hover {
-          background-color: var(--danger-dark);
-          border-color: var(--danger-dark-line);
-          color: var(--brightest-bg-color);
-        }
-
-        &:before {
-          content: 'X';
-          font-weight: bold;
-          position: absolute;
-          display: block;
-          left: 0;
-          top: 2;
-          width: 30px;
-          height: 16px;
-          text-align: center;
-          font-size: 12px;
-          text-indent: 0;
-        }
-      }
-
-=======
->>>>>>> 0447d164
       span.highlight {
         background-color: #ffff00;
       }
