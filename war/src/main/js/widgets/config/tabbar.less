/*
 * Tab bar specific rules.
 */

@import '../../../less/abstracts/theme.less';

.jenkins-config-widgets {
  position: relative;
  border:1px solid var(--input-border);
  border-bottom:none;
  background:var(--light-bg-color);
  min-height:2.5em;
  .border-radius-top(@border-radius);
  z-index:5;

  nav:before, nav:after {
    display: none;
  }

  :hover .noTabs{
    color:#bbb;
  }
  .noTabs:hover,
  .showTabs:hover {
    opacity: 0.8;
    background:#bbb;
    color: var(--light-bg-color);
    text-shadow:none
  }

  @find-container-width: 200px;
  .find-container {
    margin:0;
    display:none;
  }

  .showTabs,
  .noTabs {
    position: absolute;
    border-radius: var(@border-radius);
    right: 5px;
    top: 5px;
    cursor: pointer;
    color: var(--input-border);
    text-shadow: var(--brightest-bg-color 0 1px 2px);
    font-size: var(--font-size-sm);
    padding: 3px 7px;
    display:none;
  }

  .form-config.tabBarFrame {
    position: relative;
    border-bottom: solid 1px var(--input-border);

    .config-section-activators {
      margin: 0;
      padding: 5px 0 0;
      display: block;
      list-style: none;
    }

    .tabBar {
      .tab {
        border: solid 1px transparent;
        color: #999;
        padding: 7px 10px;
        .border-radius-top(5px);
        cursor: pointer;
        margin: 1px 0 0 10px;
        text-decoration: none;
      }
      .tab:hover {
        background:#bbb;
        color: var(--brightest-bg-color);
      }
      .tab.active {
        background: var(--bright-bg-color);
        color: var(--text-color);
        font-weight: bold;
        z-index: 2;
        border:1px solid var(--input-border);
        border-bottom:1px solid var(--bright-bg-color);
      }
    }

  }

  .form-config.tabBarFrame.mouse-over {
    .noTabs {
      display: inline;
    }
    .noTabs:hover {
      opacity: 0.8;
    }
  }
}

#jenkins .jenkins-config {
  border:1px solid var(--input-border);
  padding: 10px;
  border-top: none;
  background:var(--bright-bg-color);
  .border-radius-bottom(@border-radius);
}

#jenkins .jenkins-config .showTabs {
  display: block;
  text-align: right;
}

#jenkins .jenkins-config .config-table {
  // Table configuration
  table,
  .table {
    border-collapse: collapse;
  }

  // Input elements
  input[type='email'].setting-input,
  input[type='password'].setting-input,
  input[type='text'].setting-input {
    height: var(--input-line-height);
    line-height: var(--input-line-height);
    padding: 0 5px;
    .border-radius(@border-radius);
  }
  select:not([multiple]) {
    height: var(--input-line-height);
    line-height: var(--input-line-height);
  }
  select:not(.select-ajax-pending) {
    border-radius: 0;
    background:var(--brightest-bg-color);
  }

  // Bottom buttons
  .bottom-sticker-edge {
    display:none;
  }
  .bottom-sticker-inner{
    padding: 20px 10px 25px 20px;
    border-top-right-radius: 10px;
    border: 1px solid var(--configure-job-bottom-sticker-border-color);
    background: var(--configure-job-bottom-sticker-bg-color);
  }

  .bottom-sticker,
  #bottom-sticker{
    width: auto;
    margin-left: -10px;
    overflow: hidden;
    padding-bottom: 10px;
    margin: 30px 30px -25px -15px;
    z-index:9;

    .cover{
      position:absolute;
      top:0;
      bottom:0;
      left:0;
      right:0;
      z-index:2;
    }
  }

<<<<<<< HEAD
  // Help & descriptions
  .help{
    background: var(--configure-job-help-area-bg-color);
  }
  p,
  .help,
  .setting-description {
    font-size: var(--font-size-base);
  }
  tr.help-area,
  .tr.help-area {
    background: none !important;

    td,
    .td {
      padding: 0 5px;
=======
    table {
      border-collapse: collapse;

      td {
        padding: 5px;
      }

      .repeated-chunk,
      tr[nameref^="rowSetStart"],
      tr[nameref^="cb"],
      tr[nameref^="radio-block"] {
        background: var(--shade-hint);
        border-left: 5px solid var(--shade);
      }

      .hetero-list-container,
      .repeated-container,
      tr.optional-block-start,
      tr.radio-block-start {
        border-left: 5px solid var(--shade);
        background: none;
      }
>>>>>>> 885c05cb
    }
  }

<<<<<<< HEAD
  // Repeatable elements

  .repeated-container > .repeated-chunk {
    padding: 0.75rem;
  }
=======
    .config-table {
      // Table configuration
      table,
      .table {
        border-collapse: collapse;
      }

      // Input elements
      input[type='email'].setting-input,
      input[type='password'].setting-input,
      input[type='text'].setting-input {
        height: var(--input-line-height);
        line-height: var(--input-line-height);
        padding: 0 5px;
        .border-radius(@border-radius);
      }

      select:not([multiple]) {
        height: var(--input-line-height);
        line-height: var(--input-line-height);
      }

      select:not(.select-ajax-pending) {
        border-radius: 0;
        background: var(--brightest-bg-color);
      }

      // Bottom buttons
      .bottom-sticker-edge {
        display:none;
      }
      .bottom-sticker-inner{
        padding: 20px 10px 25px 20px;
        border-top-right-radius: 10px;
        border: 1px solid var(--configure-job-bottom-sticker-border-color);
        background: var(--configure-job-bottom-sticker-bg-color);
      }
>>>>>>> 885c05cb

  .repeated-chunk.hover {
    border-color: var(--line-blue);
    box-shadow:0 2px 10px var(--shade), inset 0 200px 200px -200px var(--brightest-bg-color);
    position: relative;
    z-index:2
  }

<<<<<<< HEAD
  .repeated-chunk.dragging {
    position: static;
  }

  .repeated-chunk {
    border: 1px solid var(--shade);
    margin: 2px;
    position: relative;
  }

  .repeatable-delete {
    position: absolute;
    top: -4px;
    right: 40px;
    height: 20px;
    width: 30px;
  }

  .repeatable-delete button {
    text-align: center;
    text-indent: -9999px;
    width: 30px !important;
    height: 18px !important;
    padding: 0 !important;
    margin: 0 !important;
    .border-radius-top(0) !important;
    background-color: var(--danger);
    color: var(--light-bg-color);
    border: 1px solid var(--danger-line);
    line-height: 12px !important;
    display: inline-block;
    font-size: 8px;
    min-width: 0;
    min-height: 0;

    &:focus,
    &:hover {
      background-color: var(--danger-dark);
      border-color: var(--danger-dark-line);
      color: var(--brightest-bg-color);
    }

    &:before {
      content: 'X';
      font-weight: bold;
      position: absolute;
      display: block;
      left: 0;
      top: 2;
      width: 30px;
      height: 16px;
      text-align: center;
      font-size: 12px;
      text-indent: 0;
=======
      // Help & descriptions
      .help {
        background: var(--configure-job-help-area-bg-color);
      }

      p,
      .help,
      .setting-description {
        font-size: var(--font-size-base);
      }

      tr.help-area,
      .tr.help-area {
        background: none !important;

        td,
        .td {
          padding: 0 5px;
        }
      }

      // Repeatable elements

      .repeated-container > .repeated-chunk {
        padding: 0.75rem;
      }

      .repeated-chunk.hover {
        border-color: var(--line-blue);
        box-shadow: 0 2px 10px var(--shade), inset 0 200px 200px -200px var(--brightest-bg-color);
        position: relative;
        z-index: 2
      }

      .repeated-chunk.dragging {
        position: static;
      }

      .repeated-chunk {
        border: 1px solid var(--shade);
        margin: 2px;
        position: relative;
      }

      .repeatable-delete {
        position: absolute;
        top: -4px;
        right: 40px;
        height: 20px;
        width: 30px;
      }

      .repeatable-delete button {
        text-align: center;
        text-indent: -9999px;
        width: 30px !important;
        height: 18px !important;
        padding: 0 !important;
        margin: 0 !important;
        .border-radius-top(0) !important;
        background-color: var(--danger);
        color: var(--light-bg-color);
        border: 1px solid var(--danger-line);
        line-height: 12px !important;
        display: inline-block;
        font-size: 8px;
        min-width: 0;
        min-height: 0;

        &:focus,
        &:hover {
          background-color: var(--danger-dark);
          border-color: var(--danger-dark-line);
          color: var(--brightest-bg-color);
        }

        &:before {
          content: 'X';
          font-weight: bold;
          position: absolute;
          display: block;
          left: 0;
          top: 2;
          width: 30px;
          height: 16px;
          text-align: center;
          font-size: 12px;
          text-indent: 0;
        }
      }

      span.highlight {
        background-color: #ffff00;
      }

      // CodeMirror
      .CodeMirror {
        background: var(--brightest-bg-color);
      }

      .CodeMirror-scroll {
        border: 1px solid var(--input-border) !important;
      }
>>>>>>> 885c05cb
    }
  }

  .repeated-chunk {
    background: var(--shade-hint);
    border-left:5px solid var(--shade);
  }

  span.highlight {
    background-color: #ffff00;
  }

  // CodeMirror
  .CodeMirror {
    background: var(--brightest-bg-color);
  }
  .CodeMirror-scroll {
    border: 1px solid var(--input-border) !important;
  }
}

#ygddfdiv {
  background:var(--light-bg-color);
  border:1px solid var(--line-blue) !important;
  opacity:.5;
}

.yui-skin-sam .yuimenu {
  z-index: 9999 !important
}<|MERGE_RESOLUTION|>--- conflicted
+++ resolved
@@ -16,7 +16,7 @@
   nav:before, nav:after {
     display: none;
   }
-
+  
   :hover .noTabs{
     color:#bbb;
   }
@@ -24,8 +24,8 @@
   .showTabs:hover {
     opacity: 0.8;
     background:#bbb;
-    color: var(--light-bg-color);
-    text-shadow:none
+    color:var(--light-bg-color);
+    text-shadow:none    
   }
 
   @find-container-width: 200px;
@@ -33,7 +33,7 @@
     margin:0;
     display:none;
   }
-
+  
   .showTabs,
   .noTabs {
     position: absolute;
@@ -93,94 +93,22 @@
       opacity: 0.8;
     }
   }
+
 }
-
-#jenkins .jenkins-config {
-  border:1px solid var(--input-border);
-  padding: 10px;
-  border-top: none;
-  background:var(--bright-bg-color);
-  .border-radius-bottom(@border-radius);
-}
-
-#jenkins .jenkins-config .showTabs {
-  display: block;
-  text-align: right;
-}
-
-#jenkins .jenkins-config .config-table {
-  // Table configuration
-  table,
-  .table {
-    border-collapse: collapse;
-  }
-
-  // Input elements
-  input[type='email'].setting-input,
-  input[type='password'].setting-input,
-  input[type='text'].setting-input {
-    height: var(--input-line-height);
-    line-height: var(--input-line-height);
-    padding: 0 5px;
-    .border-radius(@border-radius);
-  }
-  select:not([multiple]) {
-    height: var(--input-line-height);
-    line-height: var(--input-line-height);
-  }
-  select:not(.select-ajax-pending) {
-    border-radius: 0;
-    background:var(--brightest-bg-color);
-  }
-
-  // Bottom buttons
-  .bottom-sticker-edge {
-    display:none;
-  }
-  .bottom-sticker-inner{
-    padding: 20px 10px 25px 20px;
-    border-top-right-radius: 10px;
-    border: 1px solid var(--configure-job-bottom-sticker-border-color);
-    background: var(--configure-job-bottom-sticker-bg-color);
-  }
-
-  .bottom-sticker,
-  #bottom-sticker{
-    width: auto;
-    margin-left: -10px;
-    overflow: hidden;
-    padding-bottom: 10px;
-    margin: 30px 30px -25px -15px;
-    z-index:9;
-
-    .cover{
-      position:absolute;
-      top:0;
-      bottom:0;
-      left:0;
-      right:0;
-      z-index:2;
-    }
-  }
-
-<<<<<<< HEAD
-  // Help & descriptions
-  .help{
-    background: var(--configure-job-help-area-bg-color);
-  }
-  p,
-  .help,
-  .setting-description {
-    font-size: var(--font-size-base);
-  }
-  tr.help-area,
-  .tr.help-area {
-    background: none !important;
-
-    td,
-    .td {
-      padding: 0 5px;
-=======
+#jenkins{
+  .jenkins-config {
+    border:1px solid var(--input-border);
+    padding:10px;
+    border-top:none;
+    background:var(--bright-bg-color);
+    .border-radius-bottom(@border-radius);
+
+    .showTabs{
+      display:block;
+      text-align:right;
+
+    }
+
     table {
       border-collapse: collapse;
 
@@ -203,17 +131,8 @@
         border-left: 5px solid var(--shade);
         background: none;
       }
->>>>>>> 885c05cb
-    }
-  }
-
-<<<<<<< HEAD
-  // Repeatable elements
-
-  .repeated-container > .repeated-chunk {
-    padding: 0.75rem;
-  }
-=======
+    }
+
     .config-table {
       // Table configuration
       table,
@@ -251,71 +170,26 @@
         border: 1px solid var(--configure-job-bottom-sticker-border-color);
         background: var(--configure-job-bottom-sticker-bg-color);
       }
->>>>>>> 885c05cb
-
-  .repeated-chunk.hover {
-    border-color: var(--line-blue);
-    box-shadow:0 2px 10px var(--shade), inset 0 200px 200px -200px var(--brightest-bg-color);
-    position: relative;
-    z-index:2
-  }
-
-<<<<<<< HEAD
-  .repeated-chunk.dragging {
-    position: static;
-  }
-
-  .repeated-chunk {
-    border: 1px solid var(--shade);
-    margin: 2px;
-    position: relative;
-  }
-
-  .repeatable-delete {
-    position: absolute;
-    top: -4px;
-    right: 40px;
-    height: 20px;
-    width: 30px;
-  }
-
-  .repeatable-delete button {
-    text-align: center;
-    text-indent: -9999px;
-    width: 30px !important;
-    height: 18px !important;
-    padding: 0 !important;
-    margin: 0 !important;
-    .border-radius-top(0) !important;
-    background-color: var(--danger);
-    color: var(--light-bg-color);
-    border: 1px solid var(--danger-line);
-    line-height: 12px !important;
-    display: inline-block;
-    font-size: 8px;
-    min-width: 0;
-    min-height: 0;
-
-    &:focus,
-    &:hover {
-      background-color: var(--danger-dark);
-      border-color: var(--danger-dark-line);
-      color: var(--brightest-bg-color);
-    }
-
-    &:before {
-      content: 'X';
-      font-weight: bold;
-      position: absolute;
-      display: block;
-      left: 0;
-      top: 2;
-      width: 30px;
-      height: 16px;
-      text-align: center;
-      font-size: 12px;
-      text-indent: 0;
-=======
+
+      .bottom-sticker,
+      #bottom-sticker{ 
+        width: auto;
+        margin-left: -10px;
+        overflow: hidden;
+        padding-bottom: 10px;
+        margin: 30px 30px -25px -15px;
+        z-index:9;
+        
+        .cover{
+          position:absolute;
+          top:0;
+          bottom:0;
+          left:0;
+          right:0;
+          z-index:2;
+        }
+      }
+
       // Help & descriptions
       .help {
         background: var(--configure-job-help-area-bg-color);
@@ -419,25 +293,7 @@
       .CodeMirror-scroll {
         border: 1px solid var(--input-border) !important;
       }
->>>>>>> 885c05cb
-    }
-  }
-
-  .repeated-chunk {
-    background: var(--shade-hint);
-    border-left:5px solid var(--shade);
-  }
-
-  span.highlight {
-    background-color: #ffff00;
-  }
-
-  // CodeMirror
-  .CodeMirror {
-    background: var(--brightest-bg-color);
-  }
-  .CodeMirror-scroll {
-    border: 1px solid var(--input-border) !important;
+    }
   }
 }
 
@@ -449,4 +305,8 @@
 
 .yui-skin-sam .yuimenu {
   z-index: 9999 !important
+}
+
+.yui-skin-sam .yui-button-disabled {
+  opacity: .75
 }