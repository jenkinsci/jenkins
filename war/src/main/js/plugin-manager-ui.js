--- conflicted
+++ resolved
@@ -14,13 +14,10 @@
       var admin = pluginsTable.dataset.hasadmin === "true";
       var selectedPlugins = [];
 
-<<<<<<< HEAD
-        var filterInput = document.getElementById('filter-box');
-        filterInput.parentElement.classList.remove("app-plugin-manager__search--loading");
-=======
       var filterInput = document.getElementById("filter-box");
-      filterInput.parentElement.classList.remove("jenkins-search--loading");
->>>>>>> 9aa21f5d
+      filterInput.parentElement.classList.remove(
+        "app-plugin-manager__search--loading"
+      );
 
       function clearOldResults() {
         if (!admin) {
@@ -62,19 +59,13 @@
 var debouncedFilter = debounce(handleFilter, 150);
 
 document.addEventListener("DOMContentLoaded", function () {
-<<<<<<< HEAD
-    var filterInput = document.getElementById('filter-box');
-    filterInput.addEventListener('input', function (e) {
-        debouncedFilter(e);
-        filterInput.parentElement.classList.add("app-plugin-manager__search--loading");
-    });
-=======
   var filterInput = document.getElementById("filter-box");
   filterInput.addEventListener("input", function (e) {
     debouncedFilter(e);
-    filterInput.parentElement.classList.add("jenkins-search--loading");
+    filterInput.parentElement.classList.add(
+      "app-plugin-manager__search--loading"
+    );
   });
->>>>>>> 9aa21f5d
 
   filterInput.focus();
 
