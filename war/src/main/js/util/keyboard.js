/**
 * @param {Element} container - the container for the items
 * @param {function(): NodeListOf<Element>} itemsFunc - function which returns the list of items
 * @param {string} selectedClass - the class to apply to the selected item
 * @param {function()} additionalBehaviours - add additional keyboard shortcuts to the focused item
 * @param hasKeyboardPriority - set if custom behaviour is needed to decide whether the element has keyboard priority
 */
export default function makeKeyboardNavigable(
  container,
  itemsFunc,
  selectedClass,
  additionalBehaviours = () => {},
  hasKeyboardPriority = () =>
    window.getComputedStyle(container).visibility === "visible"
) {
  window.addEventListener("keydown", (e) => {
    let items = Array.from(itemsFunc());
    let selectedItem = items.find((a) => a.classList.contains(selectedClass));

    // Only navigate through the list of items if the container is active on the screen
    if (container && hasKeyboardPriority(container)) {
      if (e.key === "ArrowDown") {
        e.preventDefault();

        if (selectedItem) {
          selectedItem.classList.remove(selectedClass);
          const next = items[items.indexOf(selectedItem) + 1];

          if (next) {
            selectedItem = next;
          } else {
            selectedItem = items[0];
          }
        } else {
          selectedItem = items[0];
        }

<<<<<<< HEAD
        selectedItem.scrollIntoView(false);
        selectedItem?.classList.add(selectedClass);
=======
        if (selectedItem !== null) {
          selectedItem.classList.add(selectedClass);
        }
>>>>>>> 3e988cc5
      } else if (e.key === "ArrowUp") {
        e.preventDefault();

        if (selectedItem) {
          selectedItem.classList.remove(selectedClass);
          const previous = items[items.indexOf(selectedItem) - 1];

          if (previous) {
            selectedItem = previous;
          } else {
            selectedItem = items[items.length - 1];
          }
        } else {
          selectedItem = items[items.length - 1];
        }

<<<<<<< HEAD
        selectedItem.scrollIntoView(false);
        selectedItem?.classList.add(selectedClass);
      } else if (e.key === "Enter") {
        selectedItem?.click();
      } else {
        additionalBehaviours(selectedItem, e.key);
=======
        if (selectedItem !== null) {
          selectedItem.classList.add(selectedClass);
        }
      } else if (e.key === "Enter") {
        if (selectedItem !== null) {
          selectedItem.click();
        }
>>>>>>> 3e988cc5
      }
    }
  });
}<|MERGE_RESOLUTION|>--- conflicted
+++ resolved
@@ -35,14 +35,10 @@
           selectedItem = items[0];
         }
 
-<<<<<<< HEAD
-        selectedItem.scrollIntoView(false);
-        selectedItem?.classList.add(selectedClass);
-=======
         if (selectedItem !== null) {
+          selectedItem.scrollIntoView(false);
           selectedItem.classList.add(selectedClass);
         }
->>>>>>> 3e988cc5
       } else if (e.key === "ArrowUp") {
         e.preventDefault();
 
@@ -59,22 +55,16 @@
           selectedItem = items[items.length - 1];
         }
 
-<<<<<<< HEAD
-        selectedItem.scrollIntoView(false);
-        selectedItem?.classList.add(selectedClass);
-      } else if (e.key === "Enter") {
-        selectedItem?.click();
-      } else {
-        additionalBehaviours(selectedItem, e.key);
-=======
         if (selectedItem !== null) {
+          selectedItem.scrollIntoView(false);
           selectedItem.classList.add(selectedClass);
         }
       } else if (e.key === "Enter") {
         if (selectedItem !== null) {
           selectedItem.click();
         }
->>>>>>> 3e988cc5
+      } else {
+        additionalBehaviours(selectedItem, e.key);
       }
     }
   });
