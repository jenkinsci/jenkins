import tippy from "tippy.js";
import behaviorShim from "@/util/behavior-shim";

const TOOLTIP_BASE = {
  arrow: false,
  theme: "tooltip",
  animation: "tooltip",
<<<<<<< HEAD
  appendTo: "parent",
=======
>>>>>>> 5089ad5e
};

/**
 * Registers tooltips for the given element
 * If called again, destroys any existing tooltip for the element and
 * registers them again (useful for progressive rendering)
 * @param {HTMLElement} element - Registers the tooltips for the given element
 */
function registerTooltip(element) {
  if (element._tippy && element._tippy.props.theme === "tooltip") {
    element._tippy.destroy();
  }

  const tooltip = element.getAttribute("tooltip");
  const htmlTooltip = element.getAttribute("data-html-tooltip");
  let appendTo = document.body;
  if (element.hasAttribute("data-tooltip-append-to-parent")) {
    appendTo = "parent";
  }
  if (
    tooltip !== null &&
    tooltip.trim().length > 0 &&
    (htmlTooltip === null || htmlTooltip.trim().length == 0)
  ) {
    tippy(
      element,
      Object.assign(
        {
          content: () => tooltip.replace(/<br[ /]?\/?>|\\n/g, "\n"),
          onCreate(instance) {
            instance.reference.setAttribute("title", instance.props.content);
          },
          onShow(instance) {
            instance.reference.removeAttribute("title");
          },
          onHidden(instance) {
            instance.reference.setAttribute("title", instance.props.content);
          },
          appendTo: appendTo,
        },
        TOOLTIP_BASE,
      ),
    );
  }

  if (htmlTooltip !== null && htmlTooltip.trim().length > 0) {
    tippy(
      element,
      Object.assign(
        {
          content: () => htmlTooltip,
          allowHTML: true,
          onCreate(instance) {
            instance.props.interactive =
              instance.reference.getAttribute("data-tooltip-interactive") ===
              "true";
          },
          appendTo: appendTo,
        },
        TOOLTIP_BASE,
      ),
    );
  }
}

/**
 * Displays a tooltip for three seconds on the provided element after interaction
 * @param {string} text - The tooltip text
 * @param {HTMLElement} element - The element to show the tooltip
 */
function hoverNotification(text, element) {
  const tooltip = tippy(
    element,
    Object.assign(
      {
        trigger: "hover",
        offset: [0, 0],
        content: text,
        onShow(instance) {
          setTimeout(() => {
            instance.hide();
          }, 3000);
        },
      },
      TOOLTIP_BASE,
    ),
  );
  tooltip.show();
}

function init() {
  behaviorShim.specify(
    "[tooltip], [data-html-tooltip]",
    "-tooltip-",
    1000,
    (element) => {
      registerTooltip(element);
    },
  );

  window.hoverNotification = hoverNotification;
}

export default { init };<|MERGE_RESOLUTION|>--- conflicted
+++ resolved
@@ -5,10 +5,6 @@
   arrow: false,
   theme: "tooltip",
   animation: "tooltip",
-<<<<<<< HEAD
-  appendTo: "parent",
-=======
->>>>>>> 5089ad5e
 };
 
 /**
