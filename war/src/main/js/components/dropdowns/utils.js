--- conflicted
+++ resolved
@@ -156,7 +156,6 @@
           clazz: attributes.dropdownClazz,
         };
 
-<<<<<<< HEAD
         if (attributes.dropdownBadgeText) {
           item.badge = {
             text: attributes.dropdownBadgeText,
@@ -164,8 +163,7 @@
             tooltip: attributes.dropdownBadgeTooltip
           }
         }
-=======
->>>>>>> e9923d3d
+
         if (attributes.dropdownHref) {
           item.url = attributes.dropdownHref;
           item.type = "link";
