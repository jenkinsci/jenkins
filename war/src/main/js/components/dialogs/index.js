import { createElementFromHtml } from "@/util/dom";
import { CLOSE } from "@/util/symbols";
import behaviorShim from "@/util/behavior-shim";
import jenkins from "@/util/jenkins";

let _defaults = {
  title: null,
  message: null,
  cancel: true,
  maxWidth: "475px",
  minWidth: "450px",
  type: "default",
  hideCloseButton: false,
  allowEmpty: false,
  submitButton: false,
};

let _typeClassMap = {
  default: "",
  destructive: "jenkins-!-destructive-color",
};

jenkins.loadTranslations("jenkins.dialogs", function (localizations) {
  window.dialog.translations = localizations;
  _defaults.cancelText = localizations.cancel;
  _defaults.okText = localizations.ok;
});

function Dialog(dialogType, options) {
  this.dialogType = dialogType;
  this.options = Object.assign({}, _defaults, options);
  this.init();
}

Dialog.prototype.init = function () {
  this.dialog = document.createElement("dialog");
  this.dialog.classList.add("jenkins-dialog");
  this.dialog.style.maxWidth = this.options.maxWidth;
  this.dialog.style.minWidth = this.options.minWidth;
  document.body.appendChild(this.dialog);

  if (this.options.title != null) {
    const title = createElementFromHtml(`<div class='jenkins-dialog__title'/>`);
    this.dialog.appendChild(title);
    title.innerText = this.options.title;
  }

  if (this.dialogType === "modal") {
    if (this.options.content != null) {
      const content = createElementFromHtml(
        `<div class='jenkins-dialog__contents jenkins-dialog__contents--modal'/>`,
      );
      content.appendChild(this.options.content);
      this.dialog.appendChild(content);
    }
    if (this.options.hideCloseButton !== true) {
      const closeButton = createElementFromHtml(`
          <button class="jenkins-dialog__close-button jenkins-button">
            <span class="jenkins-visually-hidden">Close</span>
            ${CLOSE}
          </button>
        `);
      this.dialog.appendChild(closeButton);
      closeButton.addEventListener("click", () =>
        this.dialog.dispatchEvent(new Event("cancel")),
      );
    }
    this.dialog.addEventListener("click", function (e) {
      if (e.target !== e.currentTarget) {
        return;
      }
      this.dispatchEvent(new Event("cancel"));
    });
    this.ok = null;
  } else {
    this.form = null;
    if (this.options.form != null && this.dialogType === "form") {
      const contents = createElementFromHtml(
        `<div class='jenkins-dialog__contents'/>`,
      );
      this.form = this.options.form;
      contents.appendChild(this.options.form);
      this.dialog.appendChild(contents);
      behaviorShim.applySubtree(contents, true);
    }
    if (this.options.message != null && this.dialogType !== "form") {
      const message = createElementFromHtml(
        `<div class='jenkins-dialog__contents'/>`,
      );
      this.dialog.appendChild(message);
      message.innerText = this.options.message;
    }

    if (this.dialogType === "prompt") {
      let inputDiv = createElementFromHtml(`<div class="jenkins-dialog__input">
          <input data-id="input" type="text" class='jenkins-input'></div>`);
      this.dialog.appendChild(inputDiv);
      this.input = inputDiv.querySelector("[data-id=input]");
      if (!this.options.allowEmpty) {
        this.input.addEventListener("input", () => this.checkInput());
      }
    }

    this.appendButtons();

    this.dialog.addEventListener("keydown", (e) => {
      if (e.key === "Enter") {
        if (e.target != this.cancel && this.ok.disabled == false) {
          e.preventDefault();
          this.ok.dispatchEvent(new Event("click"));
        }
      }
      if (e.key === "Escape") {
        e.preventDefault();
        this.dialog.dispatchEvent(new Event("cancel"));
      }
    });
  }
};

Dialog.prototype.checkInput = function () {
  if (this.input.value.trim()) {
    this.ok.disabled = false;
  } else {
    this.ok.disabled = true;
  }
};

Dialog.prototype.appendButtons = function () {
  const buttons = createElementFromHtml(`<div
      class="jenkins-buttons-row jenkins-buttons-row--equal-width jenkins-dialog__buttons">
      <button data-id="ok" type="${
        this.options.submitButton ? "submit" : "button"
      }" class="jenkins-button jenkins-button--primary ${
<<<<<<< HEAD
    _typeClassMap[this.options.type]
  }">${this.options.okText}</button>
      <button data-id="cancel" class="jenkins-button" type="button">${
=======
        _typeClassMap[this.options.type]
      }">${this.options.okText}</button>
      <button data-id="cancel" class="jenkins-button">${
>>>>>>> 74610e02
        this.options.cancelText
      }</button>
    </div>`);

  this.dialog.appendChild(buttons);

  this.ok = buttons.querySelector("[data-id=ok]");
  this.cancel = buttons.querySelector("[data-id=cancel]");
  if (!this.options.cancel) {
    this.cancel.style.display = "none";
  } else {
    this.cancel.addEventListener("click", (e) => {
      e.preventDefault();
      e.stopPropagation();
      this.dialog.dispatchEvent(new Event("cancel"));
    });
  }
  if (this.dialogType === "prompt" && !this.options.allowEmpty) {
    this.ok.disabled = true;
  }
};

Dialog.prototype.show = function () {
  return new Promise((resolve, cancel) => {
    this.dialog.showModal();
    this.dialog.addEventListener(
      "cancel",
      (e) => {
        e.preventDefault();
        this.dialog.remove();
        cancel();
      },
      { once: true },
    );
    this.dialog.focus();
    if (this.input != null) {
      this.input.focus();
    }
    if (this.ok != null) {
      this.ok.addEventListener(
        "click",
        (e) => {
          if (this.dialogType === "form" && this.options.submitButton) {
            this.form.submit();
          } else {
            e.preventDefault();

            let value = true;
            if (this.dialogType === "prompt") {
              value = this.input.value;
            }
            if (this.dialogType === "form") {
              value = new FormData(this.form);
            }
            this.dialog.remove();
            resolve(value);
          }
        },
        { once: true },
      );
    }
  });
};

function init() {
  window.dialog = {
    modal: function (content, options) {
      const defaults = {
        content: content,
      };
      options = Object.assign({}, defaults, options);
      let dialog = new Dialog("modal", options);
      dialog
        .show()
        .then()
        .catch(() => {});
    },

    alert: function (title, options) {
      const defaults = {
        title: title,
        cancel: false,
      };
      options = Object.assign({}, defaults, options);
      let dialog = new Dialog("alert", options);
      dialog
        .show()
        .then()
        .catch(() => {});
    },

    confirm: function (title, options) {
      const defaults = {
        title: title,
        okText: window.dialog.translations.yes,
      };
      options = Object.assign({}, defaults, options);
      let dialog = new Dialog("confirm", options);
      return dialog.show();
    },

    prompt: function (title, options) {
      const defaults = {
        title: title,
      };
      options = Object.assign({}, defaults, options);
      let dialog = new Dialog("prompt", options);
      return dialog.show();
    },

    form: function (form, options) {
      const defaults = {
        form: form,
        minWidth: "600px",
        maxWidth: "900px",
        submitButton: true,
        okText: window.dialog.translations.submit,
      };
      options = Object.assign({}, defaults, options);
      let dialog = new Dialog("form", options);
      return dialog.show();
    },
  };
}

export default { init };<|MERGE_RESOLUTION|>--- conflicted
+++ resolved
@@ -132,15 +132,9 @@
       <button data-id="ok" type="${
         this.options.submitButton ? "submit" : "button"
       }" class="jenkins-button jenkins-button--primary ${
-<<<<<<< HEAD
-    _typeClassMap[this.options.type]
-  }">${this.options.okText}</button>
-      <button data-id="cancel" class="jenkins-button" type="button">${
-=======
         _typeClassMap[this.options.type]
       }">${this.options.okText}</button>
-      <button data-id="cancel" class="jenkins-button">${
->>>>>>> 74610e02
+      <button data-id="cancel" class="jenkins-button" type="button">${
         this.options.cancelText
       }</button>
     </div>`);
