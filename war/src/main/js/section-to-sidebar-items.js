import { createElementFromHtml, toId } from "./util/dom";
import page from "./util/page";

const HEADER_SELECTOR =
  ".config-table .jenkins-app-bar h2, .config-table > .jenkins-section > .jenkins-section__title";
const DEFAULT_ICON = `<svg xmlns="http://www.w3.org/2000/svg" viewBox="0 0 512 512"><path d="M262.29 192.31a64 64 0 1057.4 57.4 64.13 64.13 0 00-57.4-57.4zM416.39 256a154.34 154.34 0 01-1.53 20.79l45.21 35.46a10.81 10.81 0 012.45 13.75l-42.77 74a10.81 10.81 0 01-13.14 4.59l-44.9-18.08a16.11 16.11 0 00-15.17 1.75A164.48 164.48 0 01325 400.8a15.94 15.94 0 00-8.82 12.14l-6.73 47.89a11.08 11.08 0 01-10.68 9.17h-85.54a11.11 11.11 0 01-10.69-8.87l-6.72-47.82a16.07 16.07 0 00-9-12.22 155.3 155.3 0 01-21.46-12.57 16 16 0 00-15.11-1.71l-44.89 18.07a10.81 10.81 0 01-13.14-4.58l-42.77-74a10.8 10.8 0 012.45-13.75l38.21-30a16.05 16.05 0 006-14.08c-.36-4.17-.58-8.33-.58-12.5s.21-8.27.58-12.35a16 16 0 00-6.07-13.94l-38.19-30A10.81 10.81 0 0149.48 186l42.77-74a10.81 10.81 0 0113.14-4.59l44.9 18.08a16.11 16.11 0 0015.17-1.75A164.48 164.48 0 01187 111.2a15.94 15.94 0 008.82-12.14l6.73-47.89A11.08 11.08 0 01213.23 42h85.54a11.11 11.11 0 0110.69 8.87l6.72 47.82a16.07 16.07 0 009 12.22 155.3 155.3 0 0121.46 12.57 16 16 0 0015.11 1.71l44.89-18.07a10.81 10.81 0 0113.14 4.58l42.77 74a10.8 10.8 0 01-2.45 13.75l-38.21 30a16.05 16.05 0 00-6.05 14.08c.33 4.14.55 8.3.55 12.47z" fill="none" stroke="currentColor" stroke-linecap="round" stroke-linejoin="round" stroke-width="32"/></svg>`;

<<<<<<< HEAD
window.addEventListener("load", function() {
  const sidebar = document.querySelector("#side-panel");
  const sidebarItems = document.querySelector("#tasks");
=======
window.addEventListener("load", function () {
  const sidebar = document.querySelector("#tasks");
>>>>>>> 01e637ec
  const sectionHeaders = document.querySelectorAll(HEADER_SELECTOR);

  // Ensure sidebar is sticky
  sidebar.style.position = "sticky";
  sidebar.style.top = `${page.breadcrumbBarHeight()}px`;

  // Create the sidebar items
  sectionHeaders.forEach(function (header, i) {
    const headerId = toId(header.textContent);
    header.id = headerId;
    const icon = header.querySelector("svg")
      ? header.querySelector("svg").outerHTML
      : DEFAULT_ICON;
    const item = createElementFromHtml(`
        <div class="task">
            <span class="task-link-wrapper">
                <button data-section-id=${headerId} class="task-link">
                    <span class="task-icon-link">
                        ${icon}
                    </span>
                    <span class="task-link-text">
                        ${header.textContent}
                    </span>
                </button>
            </span>
        </div>
    `);
    item.addEventListener("click", () => {
      const headerToScrollTo = document.getElementById(
        item.querySelector(".task-link").dataset.sectionId
      );
      document.documentElement.scrollTop =
        i === 0
          ? 0
          : headerToScrollTo.getBoundingClientRect().top + window.scrollY - 70;
    });

<<<<<<< HEAD
    sidebarItems.insertAdjacentElement('beforeend', item);
=======
    sidebar.insertAdjacentElement("beforeend", item);
>>>>>>> 01e637ec
  });

  // TODO - Remove when Matrix-Project plugin has been updated to only have one enable/disable project toggle
  // Having multiple toggles on the same page for the same field corrupts submission for that field, so
  // remove all but the first
  document
    .querySelectorAll(".jenkins-form-item + span input[name='enable']")
    .forEach((input) => {
      input.parentElement.remove();
    });

  document.addEventListener("scroll", () => onScroll());
  onScroll();
});

/**
 * Change the selected item depending on the user's vertical scroll position
 */
function onScroll() {
  const scrollY = Math.max(window.scrollY, 0);
  const sectionHeaders = document.querySelectorAll(HEADER_SELECTOR);

  let selectedSection = null;

  // Calculate the top and height of each section to know when to switch selected sidebar item
  sectionHeaders.forEach(function (section, i) {
    const previousSection =
      i === 1
        ? document.querySelectorAll(".jenkins-section")[0]
        : sectionHeaders[Math.max(i - 1, 0)].parentNode;
    const viewportEntryOffset =
      i === 0
        ? 0
        : section.parentNode.getBoundingClientRect().top +
          window.scrollY -
          previousSection.offsetHeight / 2;

    if (scrollY >= viewportEntryOffset) {
      selectedSection = section;
    }
  });

  document.querySelectorAll(".task-link--active").forEach(function (selected) {
    selected.classList.remove("task-link--active");
  });

  document
    .querySelector(".task-link[data-section-id='" + selectedSection.id + "']")
    .classList.add("task-link--active");
}<|MERGE_RESOLUTION|>--- conflicted
+++ resolved
@@ -5,14 +5,9 @@
   ".config-table .jenkins-app-bar h2, .config-table > .jenkins-section > .jenkins-section__title";
 const DEFAULT_ICON = `<svg xmlns="http://www.w3.org/2000/svg" viewBox="0 0 512 512"><path d="M262.29 192.31a64 64 0 1057.4 57.4 64.13 64.13 0 00-57.4-57.4zM416.39 256a154.34 154.34 0 01-1.53 20.79l45.21 35.46a10.81 10.81 0 012.45 13.75l-42.77 74a10.81 10.81 0 01-13.14 4.59l-44.9-18.08a16.11 16.11 0 00-15.17 1.75A164.48 164.48 0 01325 400.8a15.94 15.94 0 00-8.82 12.14l-6.73 47.89a11.08 11.08 0 01-10.68 9.17h-85.54a11.11 11.11 0 01-10.69-8.87l-6.72-47.82a16.07 16.07 0 00-9-12.22 155.3 155.3 0 01-21.46-12.57 16 16 0 00-15.11-1.71l-44.89 18.07a10.81 10.81 0 01-13.14-4.58l-42.77-74a10.8 10.8 0 012.45-13.75l38.21-30a16.05 16.05 0 006-14.08c-.36-4.17-.58-8.33-.58-12.5s.21-8.27.58-12.35a16 16 0 00-6.07-13.94l-38.19-30A10.81 10.81 0 0149.48 186l42.77-74a10.81 10.81 0 0113.14-4.59l44.9 18.08a16.11 16.11 0 0015.17-1.75A164.48 164.48 0 01187 111.2a15.94 15.94 0 008.82-12.14l6.73-47.89A11.08 11.08 0 01213.23 42h85.54a11.11 11.11 0 0110.69 8.87l6.72 47.82a16.07 16.07 0 009 12.22 155.3 155.3 0 0121.46 12.57 16 16 0 0015.11 1.71l44.89-18.07a10.81 10.81 0 0113.14 4.58l42.77 74a10.8 10.8 0 01-2.45 13.75l-38.21 30a16.05 16.05 0 00-6.05 14.08c.33 4.14.55 8.3.55 12.47z" fill="none" stroke="currentColor" stroke-linecap="round" stroke-linejoin="round" stroke-width="32"/></svg>`;
 
-<<<<<<< HEAD
 window.addEventListener("load", function() {
   const sidebar = document.querySelector("#side-panel");
   const sidebarItems = document.querySelector("#tasks");
-=======
-window.addEventListener("load", function () {
-  const sidebar = document.querySelector("#tasks");
->>>>>>> 01e637ec
   const sectionHeaders = document.querySelectorAll(HEADER_SELECTOR);
 
   // Ensure sidebar is sticky
@@ -50,11 +45,7 @@
           : headerToScrollTo.getBoundingClientRect().top + window.scrollY - 70;
     });
 
-<<<<<<< HEAD
     sidebarItems.insertAdjacentElement('beforeend', item);
-=======
-    sidebar.insertAdjacentElement("beforeend", item);
->>>>>>> 01e637ec
   });
 
   // TODO - Remove when Matrix-Project plugin has been updated to only have one enable/disable project toggle
