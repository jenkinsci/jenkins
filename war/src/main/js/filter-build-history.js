import debounce from "lodash/debounce";

const buildHistoryContainer = document.getElementById("buildHistory");
const pageSearchInputContainer = buildHistoryContainer.querySelector(
  ".build-search-row .jenkins-search"
);
const pageSearchInput = buildHistoryContainer.querySelector(
  ".build-search-row input"
);
const buildHistoryPage = document.getElementById("buildHistoryPage");
const properties = document.getElementById("properties");
const ajaxUrl = buildHistoryPage.getAttribute("page-ajax");
const nextBuild = properties.getAttribute("page-next-build");
const noBuildsBanner = document.getElementById("no-builds");

const sidePanel = document.getElementById("side-panel");
const buildHistoryPageNav = document.getElementById("buildHistoryPageNav");

const pageOne = buildHistoryPageNav.querySelectorAll(".pageOne")[0];
const pageUp = buildHistoryPageNav.querySelectorAll(".pageUp")[0];
const pageDown = buildHistoryPageNav.querySelectorAll(".pageDown")[0];

const leftRightPadding = 4;
const updateBuildsRefreshInterval = 5000;

function updateBuilds(params) {
  if (isPageVisible()) {
<<<<<<< HEAD
    new Ajax.Request(ajaxUrl + toQueryString(params), {
      requestHeaders: buildHistoryContainer.headers,
      onSuccess: function (rsp) {
        var dataTable = getDataTable(buildHistoryContainer);
        var rows = dataTable.rows;

        // Check there are no existing rows (except the search bar) before showing the no builds banner
        if (
          rows.length <= 1 &&
          rsp.responseText === '<table class="pane"></table>'
        ) {
          noBuildsBanner.style.display = "block";
          if (
            typeof params === "object" &&
            "search" in params &&
            params.search !== ""
          ) {
            pageSearchInputContainer.style.display = "block";
          } else {
            pageSearchInputContainer.style.display = "none";
          }
        } else {
          noBuildsBanner.style.display = "none";
          pageSearchInputContainer.style.display = "block";
        }

        //delete rows with transitive data
        var firstBuildRow = 0;
        if (rows[firstBuildRow].classList.contains("build-search-row")) {
          firstBuildRow++;
        }
        while (
          rows.length > 1 &&
          rows[firstBuildRow].classList.contains("transitive")
        ) {
          Element.remove(rows[firstBuildRow]);
        }
=======
    fetch(ajaxUrl + toQueryString(params), {
      headers: {
        n: buildHistoryContainer.headers[1],
      },
    }).then((rsp) => {
      if (rsp.ok) {
        rsp.text().then((responseText) => {
          var dataTable = getDataTable(buildHistoryContainer);
          var rows = dataTable.rows;

          // Check there are no existing rows (except the search bar) before showing the no builds banner
          if (
            rows.length <= 1 &&
            responseText === '<table class="pane"></table>'
          ) {
            noBuildsBanner.style.display = "block";
          } else {
            noBuildsBanner.style.display = "none";
          }
>>>>>>> 2478e1f2

          //delete rows with transitive data
          var firstBuildRow = 0;
          if (rows[firstBuildRow].classList.contains("build-search-row")) {
            firstBuildRow++;
          }
          while (
            rows.length > 1 &&
            rows[firstBuildRow].classList.contains("transitive")
          ) {
            rows[firstBuildRow].remove();
          }

          // insert new rows
          var div = document.createElement("div");
          div.innerHTML = responseText;
          Behaviour.applySubtree(div);

          var pivot = rows[firstBuildRow];
          var newDataTable = getDataTable(div);
          var newRows = newDataTable.rows;
          while (newRows.length > 0) {
            if (pivot !== undefined) {
              // The data table has rows.  Insert before a "pivot" row (first row).
              pivot.parentNode.insertBefore(newRows[0], pivot);
            } else {
              // The data table has no rows.  In this case, we just add all new rows directly to the
              // table, one after the other i.e. we don't insert before a "pivot" row (first row).
              dataTable
                .getElementsByTagName("tbody")[0]
                .appendChild(newRows[0]);
            }
          }

          if (newDataTable.classList.contains("hasPageData")) {
            buildHistoryPage.setAttribute(
              "page-entry-newest",
              newDataTable.getAttribute("page-entry-newest")
            );
          }

          // next update
          buildHistoryContainer.headers = ["n", rsp.headers.get("n")];
          checkAllRowCellOverflows();
          createRefreshTimeout(params);
        });
      }
    });
  } else {
    createRefreshTimeout(params);
  }
}

var buildRefreshTimeout;
function createRefreshTimeout(params) {
  cancelRefreshTimeout();
  buildRefreshTimeout = window.setTimeout(
    () => updateBuilds(params),
    updateBuildsRefreshInterval
  );
}

function cancelRefreshTimeout() {
  if (buildRefreshTimeout) {
    window.clearTimeout(buildRefreshTimeout);
    buildRefreshTimeout = undefined;
  }
}

function hasPageUp() {
  return buildHistoryPage.getAttribute("page-has-up") === "true";
}
function hasPageDown() {
  return buildHistoryPage.getAttribute("page-has-down") === "true";
}
function getNewestEntryId() {
  return buildHistoryPage.getAttribute("page-entry-newest");
}
function getOldestEntryId() {
  return buildHistoryPage.getAttribute("page-entry-oldest");
}

function getDataTable(buildHistoryDiv) {
  return $(buildHistoryDiv).getElementsBySelector("table.pane")[0];
}

function updatePageParams(dataTable) {
  buildHistoryPage.setAttribute(
    "page-has-up",
    dataTable.getAttribute("page-has-up")
  );
  buildHistoryPage.setAttribute(
    "page-has-down",
    dataTable.getAttribute("page-has-down")
  );
  buildHistoryPage.setAttribute(
    "page-entry-newest",
    dataTable.getAttribute("page-entry-newest")
  );
  buildHistoryPage.setAttribute(
    "page-entry-oldest",
    dataTable.getAttribute("page-entry-oldest")
  );
}
function togglePageUpDown() {
  buildHistoryPageNav.classList.remove("hasUpPage");
  buildHistoryPageNav.classList.remove("hasDownPage");
  if (hasPageUp()) {
    buildHistoryPageNav.classList.add("hasUpPage");
  }
  if (hasPageDown()) {
    buildHistoryPageNav.classList.add("hasDownPage");
  }
}

function checkRowCellOverflows(row) {
  if (!row) {
    return;
  }

  if (row.classList.contains("overflow-checked")) {
    // already done.
    return;
  }

  function markSingleline() {
    row.classList.add("single-line");
    row.classList.remove("multi-line");
  }
  function markMultiline() {
    row.classList.remove("single-line");
    row.classList.add("multi-line");
  }
  function indentMultiline(element) {
    element.classList.add("indent-multiline");
  }

  function blockWrap(el1, el2) {
    var div = document.createElement("div");

    div.classList.add("block");
    div.classList.add("wrap");
    el1.classList.add("wrapped");
    el2.classList.add("wrapped");

    el1.parentNode.insertBefore(div, el1);
    el1.parentNode.removeChild(el1);
    el2.parentNode.removeChild(el2);
    div.appendChild(el1);
    div.appendChild(el2);

    return div;
  }
  function blockUnwrap(element) {
    var wrapped = $(element).getElementsBySelector(".wrapped");
    for (var i = 0; i < wrapped.length; i++) {
      var wrappedEl = wrapped[i];
      wrappedEl.parentNode.removeChild(wrappedEl);
      element.parentNode.insertBefore(wrappedEl, element);
      wrappedEl.classList.remove("wrapped");
    }
    element.parentNode.removeChild(element);
  }

  var buildName = $(row).getElementsBySelector(".build-name")[0];
  var buildDetails = $(row).getElementsBySelector(".build-details")[0];

  if (!buildName || !buildDetails) {
    return;
  }

  var buildControls = $(row).getElementsBySelector(".build-controls")[0];
  var desc;

  var descElements = $(row).getElementsBySelector(".desc");
  if (descElements.length > 0) {
    desc = descElements[0];
  }

  function resetCellOverflows() {
    markSingleline();

    // undo block wraps
    var blockWraps = $(row).getElementsBySelector(".block.wrap");
    for (var i = 0; i < blockWraps.length; i++) {
      blockUnwrap(blockWraps[i]);
    }

    buildName.classList.remove("block");
    buildName.removeAttribute("style");
    buildDetails.classList.remove("block");
    buildDetails.removeAttribute("style");
    if (buildControls) {
      buildControls.classList.remove("block");
      buildDetails.removeAttribute("style");
    }
  }

  // Undo everything from the previous poll.
  resetCellOverflows();

  // Mark the text as multiline, if it has more than one line
  if (desc) {
    markMultiline();
  }

  var rowWidth = buildHistoryContainer.clientWidth;
  var usableRowWidth = rowWidth - leftRightPadding * 2;
  var nameOverflowParams = getElementOverflowParams(buildName);
  var detailsOverflowParams = getElementOverflowParams(buildDetails);

  var controlsOverflowParams;
  if (buildControls) {
    controlsOverflowParams = getElementOverflowParams(buildControls);
  }

  function fitToControlsHeight(element) {
    if (buildControls) {
      if (element.clientHeight < buildControls.clientHeight) {
        $(element).setStyle({
          height: buildControls.clientHeight.toString() + "px",
        });
      }
    }
  }

  function setBuildControlWidths() {
    if (buildControls) {
      var buildBadge =
        $(buildControls).getElementsBySelector(".build-badge")[0];

      if (buildBadge) {
        var buildControlsWidth = buildControls.clientWidth;
        var buildBadgeWidth;

        var buildStop =
          $(buildControls).getElementsBySelector(".build-stop")[0];
        if (buildStop) {
          $(buildStop).setStyle({ width: "24px" });
          // Minus 24 for the buildStop width,
          // minus 4 for left+right padding in the controls container
          buildBadgeWidth = buildControlsWidth - 24 - leftRightPadding;
          if (buildControls.classList.contains("indent-multiline")) {
            buildBadgeWidth = buildBadgeWidth - 20;
          }
          $(buildBadge).setStyle({ width: buildBadgeWidth + "px" });
        } else {
          $(buildBadge).setStyle({ width: "100%" });
        }
      }
      controlsOverflowParams = getElementOverflowParams(buildControls);
    }
  }
  setBuildControlWidths();

  var controlsRepositioned = false;

  if (nameOverflowParams.isOverflowed || detailsOverflowParams.isOverflowed) {
    // At least one of the cells (name or details) needs to move to a row of its own.

    markMultiline();

    if (buildControls) {
      // We have build controls. Lets see can we find a combination that allows the build controls
      // to sit beside either the build name or the build details.

      var badgesOverflowing = false;
      var nameLessThanHalf = true;
      var detailsLessThanHalf = true;
      var buildBadge =
        $(buildControls).getElementsBySelector(".build-badge")[0];
      if (buildBadge) {
        var badgeOverflowParams = getElementOverflowParams(buildBadge);

        if (badgeOverflowParams.isOverflowed) {
          // The badges are also overflowing. In this case, we will only attempt to
          // put the controls on the same line as the name or details (see below)
          // if the name or details is using less than half the width of the build history
          // widget.
          badgesOverflowing = true;
          nameLessThanHalf =
            nameOverflowParams.scrollWidth < usableRowWidth / 2;
          detailsLessThanHalf =
            detailsOverflowParams.scrollWidth < usableRowWidth / 2;
        }
      }
      // eslint-disable-next-line no-inner-declarations
      function expandLeftWithRight(
        leftCellOverFlowParams,
        rightCellOverflowParams
      ) {
        // Float them left and right...
        $(leftCellOverFlowParams.element).setStyle({ float: "left" });
        $(rightCellOverflowParams.element).setStyle({ float: "right" });

        if (
          !leftCellOverFlowParams.isOverflowed &&
          !rightCellOverflowParams.isOverflowed
        ) {
          // If neither left nor right are overflowed, just leave as is and let them float left and right.
          return;
        }
        if (
          leftCellOverFlowParams.isOverflowed &&
          !rightCellOverflowParams.isOverflowed
        ) {
          $(leftCellOverFlowParams.element).setStyle({
            width: leftCellOverFlowParams.scrollWidth + "px",
          });
          return;
        }
        if (
          !leftCellOverFlowParams.isOverflowed &&
          rightCellOverflowParams.isOverflowed
        ) {
          $(rightCellOverflowParams.element).setStyle({
            width: rightCellOverflowParams.scrollWidth + "px",
          });
          return;
        }
      }

      if (
        (!badgesOverflowing || nameLessThanHalf) &&
        nameOverflowParams.scrollWidth + controlsOverflowParams.scrollWidth <=
          usableRowWidth
      ) {
        // Build name and controls can go on one row (first row). Need to move build details down
        // to a row of its own (second row) by making it a block element, forcing it to wrap. If there
        // are controls, we move them up to position them after the build name by inserting before the
        // build details.
        buildDetails.classList.add("block");
        buildControls.parentNode.removeChild(buildControls);
        buildDetails.parentNode.insertBefore(buildControls, buildDetails);
        var wrap = blockWrap(buildName, buildControls);
        wrap.classList.add("build-name-controls");
        indentMultiline(buildDetails);
        nameOverflowParams = getElementOverflowParams(buildName); // recalculate
        expandLeftWithRight(nameOverflowParams, controlsOverflowParams);
        setBuildControlWidths();
        fitToControlsHeight(buildName);
      } else if (
        (!badgesOverflowing || detailsLessThanHalf) &&
        detailsOverflowParams.scrollWidth +
          controlsOverflowParams.scrollWidth <=
          usableRowWidth
      ) {
        // Build details and controls can go on one row. Need to make the
        // build name (first field) a block element, forcing the details and controls to wrap
        // onto the next row (creating a second row).
        buildName.classList.add("block");
        wrap = blockWrap(buildDetails, buildControls);
        indentMultiline(wrap);
        wrap.classList.add("build-details-controls");
        detailsOverflowParams = getElementOverflowParams(buildDetails); // recalculate
        expandLeftWithRight(detailsOverflowParams, controlsOverflowParams);
        setBuildControlWidths();
        fitToControlsHeight(buildDetails);
      } else {
        // No suitable combo fits on a row. All need to go on rows of their own.
        buildName.classList.add("block");
        buildDetails.classList.add("block");
        buildControls.classList.add("block");
        indentMultiline(buildDetails);
        indentMultiline(buildControls);
        nameOverflowParams = getElementOverflowParams(buildName); // recalculate
        detailsOverflowParams = getElementOverflowParams(buildDetails); // recalculate
        setBuildControlWidths();
      }
      controlsRepositioned = true;
    } else {
      buildName.classList.add("block");
      buildDetails.classList.add("block");
      indentMultiline(buildDetails);
    }
  }

  if (buildControls && !controlsRepositioned) {
    buildBadge = $(buildControls).getElementsBySelector(".build-badge")[0];
    if (buildBadge) {
      badgeOverflowParams = getElementOverflowParams(buildBadge);

      if (badgeOverflowParams.isOverflowed) {
        markMultiline();
        indentMultiline(buildControls);
        buildControls.classList.add("block");
        controlsRepositioned = true;
        setBuildControlWidths();
      }
    }
  }

  if (
    !nameOverflowParams.isOverflowed &&
    !detailsOverflowParams.isOverflowed &&
    !controlsRepositioned
  ) {
    fitToControlsHeight(buildName);
    fitToControlsHeight(buildDetails);
  }

  row.classList.add("overflow-checked");
}

function checkAllRowCellOverflows() {
  if (isRunAsTest) {
    return;
  }

  var dataTable = getDataTable(buildHistoryContainer);
  var rows = dataTable.rows;

  for (var i = 0; i < rows.length; i++) {
    var row = rows[i];
    checkRowCellOverflows(row);
  }
}

function loadPage(params, focusOnSearch) {
  var searchString = pageSearchInput.value;

  if (searchString !== "") {
    if (params === undefined) {
      params = {};
    }
    params.search = searchString;
  }

  fetch(ajaxUrl + toQueryString(params)).then((rsp) => {
    if (rsp.ok) {
      rsp.text().then((responseText) => {
        pageSearchInputContainer.classList.remove("jenkins-search--loading");
        buildHistoryContainer.classList.remove("jenkins-pane--loading");

<<<<<<< HEAD
      if (rsp.responseText === '<table class="pane"></table>') {
        noBuildsBanner.style.display = "block";
        if (
          typeof params === "object" &&
          "search" in params &&
          params.search !== ""
        ) {
          pageSearchInputContainer.style.display = "block";
        } else {
          pageSearchInputContainer.style.display = "none";
        }
      } else {
        noBuildsBanner.style.display = "none";
        pageSearchInputContainer.style.display = "block";
      }
=======
        if (responseText === '<table class="pane"></table>') {
          noBuildsBanner.style.display = "block";
        } else {
          noBuildsBanner.style.display = "none";
        }
>>>>>>> 2478e1f2

        var dataTable = getDataTable(buildHistoryContainer);
        var tbody = dataTable.getElementsByTagName("tbody")[0];
        var rows = tbody.getElementsByClassName("build-row");

        // Delete all build rows
        while (rows.length > 0) {
          rows[0].remove();
        }

        // insert new rows
        var div = document.createElement("div");
        div.innerHTML = responseText;
        Behaviour.applySubtree(div);

        var newDataTable = getDataTable(div);
        var newRows = newDataTable.rows;
        while (newRows.length > 0) {
          tbody.appendChild(newRows[0]);
        }

        checkAllRowCellOverflows();
        updatePageParams(newDataTable);
        togglePageUpDown();
        if (!hasPageUp()) {
          createRefreshTimeout(params);
        }

        if (focusOnSearch) {
          pageSearchInput.focus();
        }
      });
    }
  });
}

const handleFilter = function () {
  loadPage({}, true);
};

const debouncedFilter = debounce(handleFilter, 300);

document.addEventListener("DOMContentLoaded", function () {
  // Apply correct styling upon filter bar text change, call API after wait
  pageSearchInput?.addEventListener("input", function () {
    pageSearchInputContainer.classList.add("jenkins-search--loading");
    buildHistoryContainer.classList.add("jenkins-pane--loading");
    noBuildsBanner.style.display = "none";

    debouncedFilter();
  });

  if (isRunAsTest) {
    return;
  }

  // If the build history pane is collapsed, just return immediately and don't set up
  // the build history refresh.
  if (buildHistoryContainer.hasClassName("collapsed")) {
    return;
  }

  buildHistoryContainer.headers = ["n", nextBuild];

  createRefreshTimeout();
  checkAllRowCellOverflows();

  // Show/hide the nav as the mouse moves into the sidepanel and build history.
  sidePanel.observe("mouseover", function () {
    buildHistoryPageNav.classList.add("mouseOverSidePanel");
  });
  sidePanel.observe("mouseout", function () {
    buildHistoryPageNav.classList.remove("mouseOverSidePanel");
  });
  buildHistoryContainer.observe("mouseover", function () {
    buildHistoryPageNav.classList.add("mouseOverSidePanelBuildHistory");
  });
  buildHistoryContainer.observe("mouseout", function () {
    buildHistoryPageNav.classList.remove("mouseOverSidePanelBuildHistory");
  });

  pageOne.observe("click", function () {
    loadPage();
  });
  pageUp.observe("click", function () {
    loadPage({ "newer-than": getNewestEntryId() });
  });
  pageDown.observe("click", function () {
    if (hasPageDown()) {
      cancelRefreshTimeout();
      loadPage({ "older-than": getOldestEntryId() });
    } else {
      // wrap back around to the top
      loadPage();
    }
  });

  togglePageUpDown();
});<|MERGE_RESOLUTION|>--- conflicted
+++ resolved
@@ -25,45 +25,6 @@
 
 function updateBuilds(params) {
   if (isPageVisible()) {
-<<<<<<< HEAD
-    new Ajax.Request(ajaxUrl + toQueryString(params), {
-      requestHeaders: buildHistoryContainer.headers,
-      onSuccess: function (rsp) {
-        var dataTable = getDataTable(buildHistoryContainer);
-        var rows = dataTable.rows;
-
-        // Check there are no existing rows (except the search bar) before showing the no builds banner
-        if (
-          rows.length <= 1 &&
-          rsp.responseText === '<table class="pane"></table>'
-        ) {
-          noBuildsBanner.style.display = "block";
-          if (
-            typeof params === "object" &&
-            "search" in params &&
-            params.search !== ""
-          ) {
-            pageSearchInputContainer.style.display = "block";
-          } else {
-            pageSearchInputContainer.style.display = "none";
-          }
-        } else {
-          noBuildsBanner.style.display = "none";
-          pageSearchInputContainer.style.display = "block";
-        }
-
-        //delete rows with transitive data
-        var firstBuildRow = 0;
-        if (rows[firstBuildRow].classList.contains("build-search-row")) {
-          firstBuildRow++;
-        }
-        while (
-          rows.length > 1 &&
-          rows[firstBuildRow].classList.contains("transitive")
-        ) {
-          Element.remove(rows[firstBuildRow]);
-        }
-=======
     fetch(ajaxUrl + toQueryString(params), {
       headers: {
         n: buildHistoryContainer.headers[1],
@@ -80,10 +41,19 @@
             responseText === '<table class="pane"></table>'
           ) {
             noBuildsBanner.style.display = "block";
+            if (
+              typeof params === "object" &&
+              "search" in params &&
+              params.search !== ""
+            ) {
+              pageSearchInputContainer.style.display = "block";
+            } else {
+              pageSearchInputContainer.style.display = "none";
+            }
           } else {
             noBuildsBanner.style.display = "none";
+            pageSearchInputContainer.style.display = "block";
           }
->>>>>>> 2478e1f2
 
           //delete rows with transitive data
           var firstBuildRow = 0;
@@ -518,29 +488,21 @@
         pageSearchInputContainer.classList.remove("jenkins-search--loading");
         buildHistoryContainer.classList.remove("jenkins-pane--loading");
 
-<<<<<<< HEAD
-      if (rsp.responseText === '<table class="pane"></table>') {
-        noBuildsBanner.style.display = "block";
-        if (
-          typeof params === "object" &&
-          "search" in params &&
-          params.search !== ""
-        ) {
-          pageSearchInputContainer.style.display = "block";
-        } else {
-          pageSearchInputContainer.style.display = "none";
-        }
-      } else {
-        noBuildsBanner.style.display = "none";
-        pageSearchInputContainer.style.display = "block";
-      }
-=======
         if (responseText === '<table class="pane"></table>') {
           noBuildsBanner.style.display = "block";
+          if (
+            typeof params === "object" &&
+            "search" in params &&
+            params.search !== ""
+          ) {
+            pageSearchInputContainer.style.display = "block";
+          } else {
+            pageSearchInputContainer.style.display = "none";
+          }
         } else {
           noBuildsBanner.style.display = "none";
-        }
->>>>>>> 2478e1f2
+          pageSearchInputContainer.style.display = "block";
+        }
 
         var dataTable = getDataTable(buildHistoryContainer);
         var tbody = dataTable.getElementsByTagName("tbody")[0];
