--- conflicted
+++ resolved
@@ -25,35 +25,6 @@
 
 function updateBuilds(params) {
   if (isPageVisible()) {
-<<<<<<< HEAD
-    new Ajax.Request(ajaxUrl + toQueryString(params), {
-      requestHeaders: buildHistoryContainer.headers,
-      onSuccess: function (rsp) {
-        var dataTable = getDataTable(buildHistoryContainer);
-        var rows = dataTable.rows;
-
-        // Check there are no existing rows (except the search bar) before showing the no builds banner
-        if (
-          rows.length <= 1 &&
-          rsp.responseText === '<table class="pane"></table>'
-        ) {
-          noBuildsBanner.style.display = "block";
-        } else {
-          noBuildsBanner.style.display = "none";
-        }
-
-        //delete rows with transitive data
-        var firstBuildRow = 0;
-        if (rows[firstBuildRow].classList.contains("build-search-row")) {
-          firstBuildRow++;
-        }
-        while (
-          rows.length > 1 &&
-          rows[firstBuildRow].classList.contains("transitive")
-        ) {
-          rows[firstBuildRow].remove();
-        }
-=======
     fetch(ajaxUrl + toQueryString(params), {
       headers: {
         n: buildHistoryContainer.headers[1],
@@ -73,7 +44,6 @@
           } else {
             noBuildsBanner.style.display = "none";
           }
->>>>>>> 176bb849
 
           //delete rows with transitive data
           var firstBuildRow = 0;
@@ -84,7 +54,7 @@
             rows.length > 1 &&
             rows[firstBuildRow].classList.contains("transitive")
           ) {
-            Element.remove(rows[firstBuildRow]);
+            rows[firstBuildRow].remove();
           }
 
           // insert new rows
@@ -518,17 +488,10 @@
         var tbody = dataTable.getElementsByTagName("tbody")[0];
         var rows = tbody.getElementsByClassName("build-row");
 
-<<<<<<< HEAD
-      // Delete all build rows
-      while (rows.length > 0) {
-        rows[0].remove();
-      }
-=======
         // Delete all build rows
         while (rows.length > 0) {
-          Element.remove(rows[0]);
-        }
->>>>>>> 176bb849
+          rows[0].remove();
+        }
 
         // insert new rows
         var div = document.createElement("div");
