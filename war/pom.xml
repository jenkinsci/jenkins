--- conflicted
+++ resolved
@@ -40,23 +40,14 @@
 
   <properties>
     <JENKINS_HOME>${basedir}/work</JENKINS_HOME>
-<<<<<<< HEAD
-    <contextPath>/jenkins</contextPath><!-- context path during test -->
-    <host>localhost</host><!-- HTTP listener host/interface -->
-    <port>8080</port><!-- HTTP listener port -->
-    <node.version>14.18.1</node.version>
-    <!-- still install yarn 1.x, but 3.0 is actually used: see https://github.com/eirslett/frontend-maven-plugin/issues/928-->
-    <yarn.version>1.22.15</yarn.version>
-=======
     <!-- context path during test -->
     <contextPath>/jenkins</contextPath>
     <!-- HTTP listener host/interface -->
     <host>localhost</host>
     <!-- HTTP listener port -->
     <port>8080</port>
-    <node.version>14.16.0</node.version>
-    <yarn.version>1.22.10</yarn.version>
->>>>>>> 4a38d651
+    <node.version>14.18.1</node.version>
+    <yarn.version>1.22.15</yarn.version>
   </properties>
 
   <dependencyManagement>
@@ -685,8 +676,6 @@
                   <goal>yarn</goal>
                 </goals>
                 <phase>initialize</phase>
-                <configuration>
-                </configuration>
               </execution>
 
               <execution>
