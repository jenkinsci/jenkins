<!--
The MIT License

Copyright (c) 2004-2009, Sun Microsystems, Inc., Kohsuke Kawaguchi, Stephen Connolly, Tom Huybrechts, Yahoo! Inc.

Permission is hereby granted, free of charge, to any person obtaining a copy
of this software and associated documentation files (the "Software"), to deal
in the Software without restriction, including without limitation the rights
to use, copy, modify, merge, publish, distribute, sublicense, and/or sell
copies of the Software, and to permit persons to whom the Software is
furnished to do so, subject to the following conditions:

The above copyright notice and this permission notice shall be included in
all copies or substantial portions of the Software.

THE SOFTWARE IS PROVIDED "AS IS", WITHOUT WARRANTY OF ANY KIND, EXPRESS OR
IMPLIED, INCLUDING BUT NOT LIMITED TO THE WARRANTIES OF MERCHANTABILITY,
FITNESS FOR A PARTICULAR PURPOSE AND NONINFRINGEMENT. IN NO EVENT SHALL THE
AUTHORS OR COPYRIGHT HOLDERS BE LIABLE FOR ANY CLAIM, DAMAGES OR OTHER
LIABILITY, WHETHER IN AN ACTION OF CONTRACT, TORT OR OTHERWISE, ARISING FROM,
OUT OF OR IN CONNECTION WITH THE SOFTWARE OR THE USE OR OTHER DEALINGS IN
THE SOFTWARE.
-->
<project xmlns="http://maven.apache.org/POM/4.0.0" xmlns:xsi="http://www.w3.org/2001/XMLSchema-instance" xsi:schemaLocation="http://maven.apache.org/POM/4.0.0 http://maven.apache.org/maven-v4_0_0.xsd">
  <modelVersion>4.0.0</modelVersion>

  <parent>
    <groupId>org.jenkins-ci.main</groupId>
    <artifactId>jenkins-parent</artifactId>
    <version>${revision}${changelist}</version>
  </parent>

  <artifactId>jenkins-war</artifactId>
  <packaging>war</packaging>

  <name>Jenkins war</name>
  <description>Creates a war file. Also includes additional static web resources, such as images, CSS, JavaScript, and some HTML files.</description>

  <properties>
    <JENKINS_HOME>${basedir}/work</JENKINS_HOME>
    <contextPath>/jenkins</contextPath><!-- context path during test -->
    <host>localhost</host><!-- HTTP listener host/interface -->
    <port>8080</port><!-- HTTP listener port -->
    <node.version>14.15.1</node.version>
    <yarn.version>1.22.10</yarn.version>
  </properties>

  <dependencyManagement>
    <dependencies>
      <dependency>
        <groupId>org.jenkins-ci.main</groupId>
        <artifactId>jenkins-bom</artifactId>
        <version>${project.version}</version>
        <type>pom</type>
        <scope>import</scope>
      </dependency>
    </dependencies>
  </dependencyManagement>

  <dependencies>
    <dependency>
      <groupId>org.jenkins-ci</groupId>
      <artifactId>executable-war</artifactId>
      <version>1.45</version>
      <scope>provided</scope>
    </dependency>
    <dependency>
      <groupId>org.jenkins-ci.main</groupId>
      <artifactId>jenkins-core</artifactId>
      <version>${project.version}</version>
      <exclusions>
        <!--
          jars that are not needed in war. most of the exclusions should happen in the core, to make IDEs happy, not here.
        -->
        <exclusion>
          <groupId>javax.servlet.jsp</groupId>
          <artifactId>javax.servlet.jsp-api</artifactId>
        </exclusion>
        <!-- Stapler 1.195 fails to declare this as optional, and the 1.1 version lacks a license: -->
        <exclusion>
          <artifactId>metainf-services</artifactId>
          <groupId>org.kohsuke.metainf-services</groupId>
        </exclusion>
        <exclusion>
          <groupId>com.google.code.findbugs</groupId>
          <artifactId>jsr305</artifactId>
        </exclusion>
      </exclusions>
    </dependency>
    <dependency>
      <groupId>${project.groupId}</groupId>
      <artifactId>remoting</artifactId>
      <!-- specified in the parent -->
    </dependency>
    <dependency>
      <groupId>${project.groupId}</groupId>
      <artifactId>cli</artifactId>
      <version>${project.version}</version>
    </dependency>
    <dependency>
      <!--
        not actually used by test but used by dependency plugin to include it inside the war.
      -->
      <groupId>org.jenkins-ci</groupId>
      <artifactId>winstone</artifactId>
      <version>5.14</version>
      <scope>test</scope>
    </dependency>
    <dependency>
      <groupId>org.jenkins-ci.modules</groupId>
<<<<<<< HEAD
      <artifactId>ssh-cli-auth</artifactId>
=======
      <artifactId>instance-identity</artifactId>
>>>>>>> 16482953
    </dependency>
    <dependency>
      <groupId>org.jenkins-ci.modules</groupId>
      <artifactId>slave-installer</artifactId>
      <exclusions>
        <exclusion>
          <groupId>org.jenkins-ci.modules</groupId>
          <artifactId>instance-identity</artifactId>
        </exclusion>
      </exclusions>
    </dependency>
    <dependency>
      <groupId>org.jenkins-ci.modules</groupId>
      <artifactId>windows-slave-installer</artifactId>
      <exclusions>
        <exclusion>
          <groupId>org.jenkins-ci.modules</groupId>
          <artifactId>instance-identity</artifactId>
        </exclusion>
      </exclusions>
    </dependency>
    <dependency>
      <groupId>org.jenkins-ci.modules</groupId>
      <artifactId>launchd-slave-installer</artifactId>
      <exclusions>
        <exclusion>
          <groupId>org.jenkins-ci.modules</groupId>
          <artifactId>instance-identity</artifactId>
        </exclusion>
      </exclusions>
    </dependency>
    <dependency>
      <groupId>org.jenkins-ci.modules</groupId>
      <artifactId>upstart-slave-installer</artifactId>
      <exclusions>
        <exclusion>
          <groupId>org.jenkins-ci.modules</groupId>
          <artifactId>instance-identity</artifactId>
        </exclusion>
      </exclusions>
    </dependency>
    <dependency>
      <groupId>org.jenkins-ci.modules</groupId>
      <artifactId>systemd-slave-installer</artifactId>
      <exclusions>
        <exclusion>
          <groupId>org.jenkins-ci.modules</groupId>
          <artifactId>instance-identity</artifactId>
        </exclusion>
      </exclusions>
    </dependency>
    <dependency>
      <groupId>org.jenkins-ci.ui</groupId>
      <artifactId>handlebars</artifactId>
      <version>1.1.1</version>
      <classifier>core-assets</classifier>
    </dependency>
    <dependency>
      <!--
        We bundle slf4j binding since we got some components (sshd for example)
        that uses slf4j.

        The problem with not shipping any binding in the war is that if the
        servlet container does use slf4j in itself, then we got a classloader
        constraint violation (see JENKINS-12334) as we try to load StaticLoggerBinder
        which resides in the binding jar (this jar would be from container implementation,
        which relies on slf4j api in the container, when we have our own slf4j API jar
        statically depending on the binding jar.)

        We also get tickets like JENKINS-12650 for not reporting logs at all
        (although this is a non-fatal problem.)

        The downside of adding a jar is that we can potentially get "multiple binding jar"
        warning like http://www.slf4j.org/codes.html, but that's at least non-fatal.
      -->
      <groupId>org.slf4j</groupId>
      <artifactId>slf4j-jdk14</artifactId>
    </dependency>

    <!-- offline profiler API when we need it -->
    <!--dependency
      <groupId>com.yourkit.api</groupId>
      <artifactId>yjp</artifactId>
      <version>dontcare</version>
      <scope>system</scope>
      <systemPath>/usr/local/yjp/lib/yjp.jar</systemPath>
    </dependency-->
  </dependencies>

  <build>
    <finalName>jenkins</finalName>
    <plugins>
      <plugin>
        <artifactId>maven-war-plugin</artifactId>
        <!-- version specified in grandparent pom -->
        <configuration>
          <filteringDeploymentDescriptors>true</filteringDeploymentDescriptors>
          <!-- for putting Main-Class into war -->
          <archive>
            <manifest>
              <mainClass>Main</mainClass>
            </manifest>
            <manifestEntries>
              <Implementation-Version>${project.version}</Implementation-Version>
              <Hudson-Version>1.395</Hudson-Version>
              <Jenkins-Version>${project.version}</Jenkins-Version>
              <Remoting-Embedded-Version>${remoting.version}</Remoting-Embedded-Version>
              <Remoting-Minimum-Supported-Version>${remoting.minimum.supported.version}</Remoting-Minimum-Supported-Version>
            </manifestEntries>
          </archive>
          <!--outputFileNameMapping>@{artifactId}@.@{extension}@</outputFileNameMapping-->
        </configuration>
      </plugin>
      <plugin>
        <artifactId>maven-dependency-plugin</artifactId>
        <!-- version specified in grandparent pom -->
        <executions>
          <execution>
            <id>list-dependencies</id>
            <phase>generate-resources</phase>
            <goals>
              <goal>list</goal>
            </goals>
            <configuration>
              <outputFile>${project.build.outputDirectory}/dependencies.txt</outputFile>
            </configuration>
          </execution>
          <execution>
            <!-- put executable war header -->
            <id>executable-war-header</id>
            <phase>generate-resources</phase>
            <goals>
              <goal>unpack-dependencies</goal>
            </goals>
            <configuration>
              <includeGroupIds>org.jenkins-ci</includeGroupIds>
              <includeArtifactIds>executable-war</includeArtifactIds>
              <includeScope>provided</includeScope>
              <includes>**/*.class</includes>
              <outputDirectory>${project.build.directory}/${project.build.finalName}</outputDirectory>
            </configuration>
          </execution>
          <execution>
            <id>resgen</id>
            <phase>generate-resources</phase>
            <goals>
              <goal>copy</goal>
            </goals>
            <configuration>
              <artifactItems>
                <!-- dependencies that goes to unusual locations -->
                <artifactItem>
                  <groupId>org.jenkins-ci</groupId>
                  <artifactId>winstone</artifactId>
                  <outputDirectory>${project.build.directory}/${project.build.finalName}</outputDirectory>
                  <destFileName>winstone.jar</destFileName>
                </artifactItem>
              </artifactItems>
              <outputDirectory>${project.build.directory}/${project.build.finalName}/WEB-INF/plugins</outputDirectory>
              <stripVersion>true</stripVersion>
              <overWriteIfNewer>true</overWriteIfNewer>
              <overWriteReleases>false</overWriteReleases>
              <overWriteSnapshots>true</overWriteSnapshots>
            </configuration>
          </execution>
          <execution>
            <id>detached-plugins</id>
            <phase>generate-resources</phase>
            <goals>
              <goal>copy</goal>
            </goals>
            <configuration>
              <artifactItems>
                <!--
                    Detached plugins and their dependencies - detached plugins that used to be bundled plugins
                -->
                <artifactItem>
                  <groupId>org.jenkins-ci.plugins</groupId>
                  <artifactId>ant</artifactId>
                  <version>1.11</version>
                  <type>hpi</type>
                </artifactItem>
                <artifactItem>
                  <groupId>org.jenkins-ci.plugins</groupId>
                  <artifactId>javadoc</artifactId>
                  <version>1.6</version>
                  <type>hpi</type>
                </artifactItem>
                <artifactItem>
                  <groupId>org.jenkins-ci.plugins</groupId>
                  <artifactId>external-monitor-job</artifactId>
                  <version>1.4</version>
                  <type>hpi</type>
                </artifactItem>
                <artifactItem>
                  <groupId>org.jenkins-ci.plugins</groupId>
                  <artifactId>ldap</artifactId>
                  <version>2.3</version>
                  <type>hpi</type>
                </artifactItem>
                <artifactItem>
                  <groupId>org.jenkins-ci.plugins</groupId>
                  <artifactId>pam-auth</artifactId>
                  <version>1.5.1</version>
                  <type>hpi</type>
                </artifactItem>
                <artifactItem>
                  <groupId>org.jenkins-ci.plugins</groupId>
                  <artifactId>display-url-api</artifactId>
                  <version>2.3.1</version>
                  <type>hpi</type>
                </artifactItem>
                <artifactItem>
                  <groupId>org.jenkins-ci.plugins</groupId>
                  <artifactId>mailer</artifactId>
                  <version>1.32.1</version>
                  <type>hpi</type>
                </artifactItem>
                <artifactItem>
                  <groupId>org.jenkins-ci.plugins</groupId>
                  <artifactId>matrix-auth</artifactId>
                  <version>${matrix-auth.version}</version>
                  <type>hpi</type>
                </artifactItem>
                <artifactItem>
                  <groupId>org.jenkins-ci.plugins</groupId>
                  <artifactId>windows-slaves</artifactId>
                  <version>1.0</version>
                  <type>hpi</type>
                </artifactItem>
                <artifactItem>
                  <groupId>org.jenkins-ci.plugins</groupId>
                  <artifactId>antisamy-markup-formatter</artifactId>
                  <version>1.1</version>
                  <type>hpi</type>
                </artifactItem>
                <artifactItem>
                  <groupId>org.jenkins-ci.plugins</groupId>
                  <artifactId>matrix-project</artifactId>
                  <version>${matrix-project.version}</version>
                  <type>hpi</type>
                </artifactItem>
                <artifactItem>
                  <groupId>org.jenkins-ci.plugins</groupId>
                  <artifactId>script-security</artifactId>
                  <version>1.75</version>
                  <type>hpi</type>
                </artifactItem>
                <artifactItem>
                  <groupId>org.jenkins-ci.plugins</groupId>
                  <artifactId>junit</artifactId>
                  <version>1.29</version>
                  <type>hpi</type>
                </artifactItem>
                <artifactItem>
                  <!-- dependency of junit -->
                  <groupId>org.jenkins-ci.plugins.workflow</groupId>
                  <artifactId>workflow-api</artifactId>
                  <version>2.40</version>
                  <type>hpi</type>
                </artifactItem>
                <artifactItem>
                  <!-- dependency of junit -->
                  <groupId>org.jenkins-ci.plugins.workflow</groupId>
                  <artifactId>workflow-step-api</artifactId>
                  <version>2.22</version>
                  <type>hpi</type>
                </artifactItem>
                <artifactItem>
                  <!-- dependency of workflow-api -->
                  <groupId>org.jenkins-ci.plugins</groupId>
                  <artifactId>scm-api</artifactId>
                  <version>2.4.1</version>
                  <type>hpi</type>
                </artifactItem>
                <artifactItem>
                  <!-- dependency of junit -->
                  <groupId>org.jenkins-ci.plugins</groupId>
                  <artifactId>structs</artifactId>
                  <version>1.20</version>
                  <type>hpi</type>
                </artifactItem>
                <artifactItem>
                  <groupId>org.jenkins-ci.plugins</groupId>
                  <artifactId>bouncycastle-api</artifactId>
                  <version>2.16.0</version>
                  <type>hpi</type>
                </artifactItem>
                <artifactItem>
                  <groupId>org.jenkins-ci.plugins</groupId>
                  <artifactId>command-launcher</artifactId>
                  <version>1.2</version>
                  <type>hpi</type>
                </artifactItem>
                <artifactItem>
                  <groupId>org.jenkins-ci.plugins</groupId>
                  <artifactId>jdk-tool</artifactId>
                  <version>1.0</version>
                  <type>hpi</type>
                </artifactItem>
                <artifactItem>
                  <groupId>io.jenkins.plugins</groupId>
                  <artifactId>jaxb</artifactId>
                  <version>2.3.0</version>
                  <type>hpi</type>
                </artifactItem>
                <artifactItem>
                  <groupId>org.jenkins-ci.modules</groupId>
                  <artifactId>sshd</artifactId>
                  <version>${sshd.plugin.version}</version>
                  <type>hpi</type>
                </artifactItem>
                <artifactItem>
                  <groupId>org.jenkins-ci.plugins</groupId>
                  <artifactId>trilead-api</artifactId>
                  <version>1.0.4</version>
                  <type>hpi</type>
                </artifactItem>
                <artifactItem>
                  <groupId>org.jenkins-ci.modules</groupId>
                  <artifactId>instance-identity</artifactId>
                  <version>${instance-identity.version}</version>
                  <type>hpi</type>
                </artifactItem>
              </artifactItems>
              <outputDirectory>${project.build.directory}/${project.build.finalName}/WEB-INF/detached-plugins</outputDirectory>
              <stripVersion>true</stripVersion>
              <overWriteIfNewer>true</overWriteIfNewer>
              <overWriteReleases>false</overWriteReleases>
              <overWriteSnapshots>true</overWriteSnapshots>
            </configuration>
          </execution>
          <execution> <!-- see jetty-maven-plugin config and WebAppMain -->
            <id>support-log-formatter</id>
            <phase>generate-resources</phase>
            <goals>
              <goal>copy</goal>
            </goals>
            <configuration>
              <artifactItems>
                <artifactItem>
                  <groupId>io.jenkins.lib</groupId>
                  <artifactId>support-log-formatter</artifactId>
                  <version>1.0</version>
                </artifactItem>
              </artifactItems>
              <outputDirectory>${project.build.directory}</outputDirectory>
              <stripVersion>true</stripVersion>
              <overWriteIfNewer>true</overWriteIfNewer>
              <overWriteReleases>false</overWriteReleases>
              <overWriteSnapshots>true</overWriteSnapshots>
            </configuration>
          </execution>
        </executions>
      </plugin>
      <plugin><!-- generate licenses.xml -->
        <groupId>com.cloudbees</groupId>
        <artifactId>maven-license-plugin</artifactId>
        <!-- version specified in grandparent pom -->
        <configuration>
          <generateLicenseXml>${project.build.outputDirectory}/META-INF/licenses.xml</generateLicenseXml>
          <generateLicenseHtml>${project.build.outputDirectory}/META-INF/licenses.html</generateLicenseHtml>
          <attach>true</attach>
          <inlineScript>
            filter {
                // add Winstone since we are bundling it.
                def d = project.dependencies.find { it.artifactId=="winstone" };
                def a = mojo.artifactFactory.createProjectArtifact(d.groupId,d.artifactId,d.version);
                def p = mojo.projectBuilder.buildFromRepository(a, project.getRemoteArtifactRepositories(), mojo.localRepository)
                models.put(a,p);
            }
          </inlineScript>
        </configuration>
      </plugin>
      <plugin>
        <groupId>org.eclipse.jetty</groupId>
        <artifactId>jetty-maven-plugin</artifactId>
        <version>9.4.22.v20191022</version>
        <configuration>
          <!--
            Reload webapp when you hit ENTER. (See JETTY-282 for more)
          -->
          <reload>manual</reload>
          <httpConnector>
            <host>${host}</host>
            <port>${port}</port>
          </httpConnector>
          <loginServices>
            <loginService implementation="org.eclipse.jetty.security.HashLoginService">
              <name>default</name>
              <config>${basedir}/src/realm.properties</config>
            </loginService>
          </loginServices>
          <systemProperties>
            <systemProperty>
              <name>JENKINS_HOME</name>
              <value>${JENKINS_HOME}</value>
            </systemProperty>
            <systemProperty>
              <!-- always reload views during debugging -->
              <name>stapler.jelly.noCache</name>
              <value>true</value>
            </systemProperty>
            <systemProperty>
              <!-- show the stapler evaluation during execution -->
              <name>stapler.trace</name>
              <value>true</value>
            </systemProperty>
            <systemProperty>
              <!-- show the full stack trace on errors (the oops page) -->
              <name>jenkins.model.Jenkins.SHOW_STACK_TRACE</name>
              <value>true</value>
            </systemProperty>
            <systemProperty>
              <!-- always reload scripts during debugging -->
              <name>hudson.script.noCache</name>
              <value>true</value>
            </systemProperty>
            <systemProperty>
              <!-- load view resources from the source directly, again for real time change -->
              <name>stapler.resourcePath</name>
              <value>
                  ../core/src/main/resources;
              </value>
            </systemProperty>
            <systemProperty>
              <!-- enable the plugins in main by default -->
              <name>hudson.bundled.plugins</name>
              <value><!-- run "mvn install" once will generate the.hpl -->
                  ${project.build.directory}/${project.build.finalName}/WEB-INF/plugins/*.hpi
              </value>
            </systemProperty>
            <systemProperty>
              <!-- stat collection pointless -->
              <name>hudson.model.UsageStatistics.disabled</name>
              <value>true</value>
            </systemProperty>
            <systemProperty>
              <name>hudson.Main.development</name>
              <value>true</value>
            </systemProperty>
          </systemProperties>
          <webApp>
            <!-- Allows resources to be reloaded, and enable nicer console logging. -->
            <extraClasspath>${project.basedir}/../core/src/main/resources,${project.basedir}/../core/target/classes,${project.build.directory}/support-log-formatter.jar</extraClasspath>
            <contextPath>${contextPath}</contextPath>
            <configurationDiscovered>false</configurationDiscovered>
            <webInfIncludeJarPattern>NONE</webInfIncludeJarPattern><!-- see https://wiki.eclipse.org/Jetty/Howto/Avoid_slow_deployment -->
          </webApp>
        </configuration>
      </plugin>
    </plugins>
  </build>

  <profiles>
    <profile>
      <!-- sign war -->
      <id>sign</id>
      <build>
        <plugins>
          <plugin>
            <artifactId>maven-jarsigner-plugin</artifactId>
            <executions>
              <execution>
                <id>signWar</id>
                <phase>pre-integration-test</phase>
                <goals>
                  <goal>sign</goal>
                </goals>
                <configuration>
                  <archive>${project.build.directory}/${project.build.finalName}.war</archive>
                  <arguments>
                    <argument>-tsa</argument>
                    <argument>http://timestamp.digicert.com</argument>
                  </arguments>
                </configuration>
              </execution>
            </executions>
          </plugin>
        </plugins>
      </build>
    </profile>


    <!--
        The following profiles are required to integration the node/yarn build into this maven build.
        Hopefully we can push these profiles down into a parent pom.
    -->
    <profile>
      <id>yarn-execution</id>
      <activation>
        <file>
          <exists>package.json</exists>
        </file>
      </activation>
      <build>
        <plugins>
          <plugin>
            <groupId>org.apache.maven.plugins</groupId>
            <artifactId>maven-enforcer-plugin</artifactId>
            <executions>
              <execution>
                <id>enforce-versions</id>
                <goals>
                  <goal>enforce</goal>
                </goals>
                <configuration>
                  <rules>
                    <requireMavenVersion>
                      <version>3.1.0</version>
                    </requireMavenVersion>
                    <requireJavaVersion>
                      <!-- let's encrypt certs used for https://updates.jenkins.io -->
                      <version>[1.8.0-101,]</version>
                    </requireJavaVersion>
                  </rules>
                </configuration>
              </execution>
            </executions>
          </plugin>
          <plugin>
            <groupId>com.github.eirslett</groupId>
            <artifactId>frontend-maven-plugin</artifactId>
            <version>1.11.2</version>
            <executions>

              <execution>
                <phase>initialize</phase>
                <id>install node and yarn</id>
                <goals>
                  <goal>install-node-and-yarn</goal>
                </goals>
                <configuration>
                  <nodeVersion>v${node.version}</nodeVersion>
                  <yarnVersion>v${yarn.version}</yarnVersion>
                  <nodeDownloadRoot>https://repo.jenkins-ci.org/nodejs-dist/</nodeDownloadRoot>
                  <!-- tried to create a mirror for yarnDownloadRoot but it did not work -->
                </configuration>
              </execution>

              <execution>
                <phase>initialize</phase>
                <id>yarn install</id>
                <goals>
                  <goal>yarn</goal>
                </goals>
                <configuration>
                  <!-- ensure only one concurrent 'yarn install' -->
                  <!-- when yarn cache is empty, multiple yarns performing network fetches frequently results in opaque errors -->
                  <arguments>--mutex network</arguments>
                </configuration>
              </execution>

              <execution>
                <phase>generate-sources</phase>
                <id>yarn build</id>
                <goals>
                  <goal>yarn</goal>
                </goals>
                <configuration>
                  <arguments>build</arguments>
                </configuration>
              </execution>

              <execution>
                <phase>test</phase>
                <id>yarn test</id>
                <goals>
                  <goal>yarn</goal>
                </goals>
                <configuration>
                  <arguments>test</arguments>
                  <skip>${skipTests}</skip>
                </configuration>
              </execution>

              <execution>
                <phase>test</phase>
                <id>yarn lint</id>
                <goals>
                  <goal>yarn</goal>
                </goals>
                <configuration>
                  <arguments>lint</arguments>
                  <skip>${skipTests}</skip>
                </configuration>
              </execution>
            </executions>
          </plugin>
        </plugins>
      </build>
    </profile>

    <profile>
      <id>clean-node</id>
      <activation>
        <file>
          <exists>package.json</exists>
        </file>
        <property>
          <name>cleanNode</name>
        </property>
      </activation>
      <build>
        <plugins>
          <plugin>
            <groupId>org.apache.maven.plugins</groupId>
            <artifactId>maven-clean-plugin</artifactId>
            <configuration>
              <filesets>
                <fileset>
                  <directory>node</directory>
                  <followSymlinks>false</followSymlinks>
                </fileset>
                <fileset>
                  <directory>node_modules</directory>
                  <followSymlinks>false</followSymlinks>
                </fileset>
              </filesets>
            </configuration>
          </plugin>
        </plugins>
      </build>
    </profile>
  </profiles>
</project><|MERGE_RESOLUTION|>--- conflicted
+++ resolved
@@ -105,14 +105,6 @@
       <artifactId>winstone</artifactId>
       <version>5.14</version>
       <scope>test</scope>
-    </dependency>
-    <dependency>
-      <groupId>org.jenkins-ci.modules</groupId>
-<<<<<<< HEAD
-      <artifactId>ssh-cli-auth</artifactId>
-=======
-      <artifactId>instance-identity</artifactId>
->>>>>>> 16482953
     </dependency>
     <dependency>
       <groupId>org.jenkins-ci.modules</groupId>
