--- conflicted
+++ resolved
@@ -38,13 +38,8 @@
     "postcss-loader": "7.3.3",
     "postcss-preset-env": "9.0.0",
     "postcss-scss": "4.0.6",
-<<<<<<< HEAD
     "prettier": "3.0.0",
-    "sass": "1.63.6",
-=======
-    "prettier": "2.8.8",
     "sass": "1.64.1",
->>>>>>> 6d641d8b
     "sass-loader": "13.3.2",
     "style-loader": "3.3.3",
     "stylelint": "15.10.1",
