--- conflicted
+++ resolved
@@ -37,12 +37,8 @@
     "jest-standard-reporter": "^1.0.4",
     "less": "^3.10.3",
     "less-loader": "^5.0.0",
-<<<<<<< HEAD
     "mini-css-extract-plugin": "^0.9.0",
-=======
-    "mini-css-extract-plugin": "^0.8.0",
     "postcss-custom-properties": "^9.1.1",
->>>>>>> e8c0934a
     "postcss-loader": "^3.0.0",
     "style-loader": "^1.2.1",
     "stylelint-config-standard": "^20.0.0",
