module.exports = {
  extends: "stylelint-config-standard",
  rules: {
    indentation: null,
<<<<<<< HEAD
    "selector-list-comma-newline-after": "never-multi-line",
    "selector-list-comma-space-after": "always",
    "max-line-length": 150
=======
    linebreaks: "unix"
>>>>>>> f2eeab64
  },
  // Keeps the default level to warn to avoid breaking the current
  // CI build environment
  defaultSeverity: "warning"
}<|MERGE_RESOLUTION|>--- conflicted
+++ resolved
@@ -1,14 +1,11 @@
 module.exports = {
   extends: "stylelint-config-standard",
   rules: {
-    indentation: null,
-<<<<<<< HEAD
+    "indentation": null,
+    "linebreaks": "unix",
+    "max-line-length": 150,
     "selector-list-comma-newline-after": "never-multi-line",
-    "selector-list-comma-space-after": "always",
-    "max-line-length": 150
-=======
-    linebreaks: "unix"
->>>>>>> f2eeab64
+    "selector-list-comma-space-after": "always"
   },
   // Keeps the default level to warn to avoid breaking the current
   // CI build environment
