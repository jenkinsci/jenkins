#!/usr/bin/env groovy

/*
 * This Jenkinsfile is intended to run on https://ci.jenkins.io and may fail anywhere else.
 * It makes assumptions about plugins being installed, labels mapping to nodes that can build what is needed, etc.
 */

def buildNumber = BUILD_NUMBER as int; if (buildNumber > 1) milestone(buildNumber - 1); milestone(buildNumber) // JENKINS-43353 / JENKINS-58625

def failFast = false
// Same memory sizing for both builds and ATH
def javaOpts = [
  'JAVA_OPTS=-Xmx1536m -Xms512m',
  'MAVEN_OPTS=-Xmx1536m -Xms512m',
]

properties([
  buildDiscarder(logRotator(numToKeepStr: '50', artifactNumToKeepStr: '3')),
  disableConcurrentBuilds(abortPrevious: true)
])

def buildTypes = ['Linux', 'Windows']
<<<<<<< HEAD
def jdks = [11]
=======
def jdks = [8, 11, 17]
>>>>>>> 4a38d651

def builds = [:]
for (i = 0; i < buildTypes.size(); i++) {
  for (j = 0; j < jdks.size(); j++) {
    def buildType = buildTypes[i]
    def jdk = jdks[j]
<<<<<<< HEAD
=======
    if (buildType == 'Windows' && jdk == 8) {
      continue // unnecessary use of hardware
    }
    if (buildType == 'Windows' && jdk == 17) {
      continue // TODO pending jenkins-infra/helpdesk#2822
    }
>>>>>>> 4a38d651
    builds["${buildType}-jdk${jdk}"] = {
      // see https://github.com/jenkins-infra/documentation/blob/master/ci.adoc#node-labels for information on what node types are available
      def agentContainerLabel = jdk == 8 ? 'maven' : 'maven-' + jdk
      if (buildType == 'Windows') {
        agentContainerLabel += '-windows'
      }
      node(agentContainerLabel) {
        // First stage is actually checking out the source. Since we're using Multibranch
        // currently, we can use "checkout scm".
        stage('Checkout') {
          checkout scm
        }

        def changelistF = "${pwd tmp: true}/changelist"
        def m2repo = "${pwd tmp: true}/m2repo"

        // Now run the actual build.
        stage("${buildType} Build / Test") {
          timeout(time: 5, unit: 'HOURS') {
            realtimeJUnit(healthScaleFactor: 20.0, testResults: '*/target/surefire-reports/*.xml,war/junit.xml') {
              def mavenOptions = [
                '-Pdebug',
                '--update-snapshots',
                "-Dmaven.repo.local=$m2repo",
                '-Dmaven.test.failure.ignore',
                '-Dspotbugs.failOnError=false',
                '-Dcheckstyle.failOnViolation=false',
                '-Dset.changelist',
                'help:evaluate',
                '-Dexpression=changelist',
                "-Doutput=$changelistF",
                'clean',
                'install',
              ]
              infra.runMaven(mavenOptions, jdk.toString(), javaOpts, null, true)
              if (isUnix()) {
                sh 'git add . && git diff --exit-code HEAD'
              }
            }
          }
        }

        // Once we've built, archive the artifacts and the test results.
        stage("${buildType} Publishing") {
          archiveArtifacts allowEmptyArchive: true, artifacts: '**/target/surefire-reports/*.dumpstream'
          if (!fileExists('core/target/surefire-reports/TEST-jenkins.Junit4TestsRanTest.xml')) {
            error 'JUnit 4 tests are no longer being run for the core package'
          }
          if (!fileExists('test/target/surefire-reports/TEST-jenkins.Junit4TestsRanTest.xml')) {
            error 'JUnit 4 tests are no longer being run for the test package'
          }
          // cli has been migrated to JUnit 5
          if (failFast && currentBuild.result == 'UNSTABLE') {
            error 'There were test failures; halting early'
          }
          if (buildType == 'Linux' && jdk == jdks[0]) {
            def folders = env.JOB_NAME.split('/')
            if (folders.length > 1) {
              discoverGitReferenceBuild(scm: folders[1])
            }

            echo "Recording static analysis results for '${buildType}'"
            recordIssues(
                enabledForFailure: true,
                tools: [java(), javaDoc()],
                filters: [excludeFile('.*Assert.java')],
                sourceCodeEncoding: 'UTF-8',
                skipBlames: true,
                trendChartType: 'TOOLS_ONLY'
                )
            recordIssues([tool: spotBugs(pattern: '**/target/spotbugsXml.xml'),
              sourceCodeEncoding: 'UTF-8',
              skipBlames: true,
              trendChartType: 'TOOLS_ONLY',
              qualityGates: [
                [threshold: 1, type: 'NEW', unstable: true],
              ]])
            recordIssues([tool: checkStyle(pattern: '**/target/checkstyle-result.xml'),
              sourceCodeEncoding: 'UTF-8',
              skipBlames: true,
              trendChartType: 'TOOLS_ONLY',
              qualityGates: [
                [threshold: 1, type: 'TOTAL', unstable: true],
              ]])
            if (failFast && currentBuild.result == 'UNSTABLE') {
              error 'Static analysis quality gates not passed; halting early'
            }

            def changelist = readFile(changelistF)
            dir(m2repo) {
              archiveArtifacts(
                  artifacts: "**/*$changelist/*$changelist*",
                  excludes: '**/*.lastUpdated,**/jenkins-test*/',
                  allowEmptyArchive: true, // in case we forgot to reincrementalify
                  fingerprint: true
                  )
            }
          }
        }
      }
    }
  }
}

builds.ath = {
  node('docker-highmem') {
    // Just to be safe
    deleteDir()
    def fileUri
    def metadataPath
    dir('sources') {
      checkout scm
      def mavenOptions = [
        '-Pquick-build',
        '-Dmaven.repo.local=$WORKSPACE_TMP/m2repo',
        '-am',
        '-pl',
        'war',
        'package',
      ]
      infra.runMaven(mavenOptions, '11', javaOpts, null, true)
      dir('war/target') {
        fileUri = 'file://' + pwd() + '/jenkins.war'
      }
      metadataPath = pwd() + '/essentials.yml'
    }
    dir('ath') {
      runATH jenkins: fileUri, metadataFile: metadataPath
    }
  }
}

builds.failFast = failFast
parallel builds
infra.maybePublishIncrementals()<|MERGE_RESOLUTION|>--- conflicted
+++ resolved
@@ -20,26 +20,16 @@
 ])
 
 def buildTypes = ['Linux', 'Windows']
-<<<<<<< HEAD
-def jdks = [11]
-=======
-def jdks = [8, 11, 17]
->>>>>>> 4a38d651
+def jdks = [11, 17]
 
 def builds = [:]
 for (i = 0; i < buildTypes.size(); i++) {
   for (j = 0; j < jdks.size(); j++) {
     def buildType = buildTypes[i]
     def jdk = jdks[j]
-<<<<<<< HEAD
-=======
-    if (buildType == 'Windows' && jdk == 8) {
-      continue // unnecessary use of hardware
-    }
     if (buildType == 'Windows' && jdk == 17) {
       continue // TODO pending jenkins-infra/helpdesk#2822
     }
->>>>>>> 4a38d651
     builds["${buildType}-jdk${jdk}"] = {
       // see https://github.com/jenkins-infra/documentation/blob/master/ci.adoc#node-labels for information on what node types are available
       def agentContainerLabel = jdk == 8 ? 'maven' : 'maven-' + jdk
