--- conflicted
+++ resolved
@@ -8,14 +8,6 @@
 def buildNumber = BUILD_NUMBER as int; if (buildNumber > 1) milestone(buildNumber - 1); milestone(buildNumber) // JENKINS-43353 / JENKINS-58625
 
 def failFast = false
-// Same memory sizing for both builds and ATH
-def javaOpts = [
-<<<<<<< HEAD
-  'JAVA_OPTS=-Xmx1536m -Xms512m',
-=======
-  'MAVEN_OPTS=-Xmx1536m -Xms512m',
->>>>>>> 01b28f3f
-]
 
 properties([
   buildDiscarder(logRotator(numToKeepStr: '50', artifactNumToKeepStr: '3')),
@@ -71,7 +63,7 @@
                 'clean',
                 'install',
               ]
-              infra.runMaven(mavenOptions, jdk.toString(), javaOpts, null, true)
+              infra.runMaven(mavenOptions, jdk)
               if (isUnix()) {
                 sh 'git add . && git diff --exit-code HEAD'
               }
@@ -158,7 +150,7 @@
         'war',
         'package',
       ]
-      infra.runMaven(mavenOptions, '11', javaOpts, null, true)
+      infra.runMaven(mavenOptions, 11)
       dir('war/target') {
         fileUri = 'file://' + pwd() + '/jenkins.war'
       }
