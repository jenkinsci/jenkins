--- conflicted
+++ resolved
@@ -39,14 +39,9 @@
 
   <properties>
     <asm.version>9.5</asm.version>
-<<<<<<< HEAD
-    <slf4jVersion>2.0.7</slf4jVersion>
+    <slf4jVersion>2.0.9</slf4jVersion>
     <!-- TODO https://github.com/jenkinsci/stapler/pull/385 -->
-    <stapler.version>1829.v16f23e39438b_</stapler.version>
-=======
-    <slf4jVersion>2.0.9</slf4jVersion>
-    <stapler.version>1802.1804.va_8d30483a_7f7</stapler.version>
->>>>>>> c0f6fbe9
+    <stapler.version>1836.v84a_9ecd07179</stapler.version>
     <groovy.version>2.4.21</groovy.version>
   </properties>
 
