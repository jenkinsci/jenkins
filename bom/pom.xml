<?xml version="1.0" encoding="UTF-8"?>
<!--
The MIT License

Copyright (c) 2019, CloudBees, Inc.

Permission is hereby granted, free of charge, to any person obtaining a copy
of this software and associated documentation files (the "Software"), to deal
in the Software without restriction, including without limitation the rights
to use, copy, modify, merge, publish, distribute, sublicense, and/or sell
copies of the Software, and to permit persons to whom the Software is
furnished to do so, subject to the following conditions:

The above copyright notice and this permission notice shall be included in
all copies or substantial portions of the Software.

THE SOFTWARE IS PROVIDED "AS IS", WITHOUT WARRANTY OF ANY KIND, EXPRESS OR
IMPLIED, INCLUDING BUT NOT LIMITED TO THE WARRANTIES OF MERCHANTABILITY,
FITNESS FOR A PARTICULAR PURPOSE AND NONINFRINGEMENT. IN NO EVENT SHALL THE
AUTHORS OR COPYRIGHT HOLDERS BE LIABLE FOR ANY CLAIM, DAMAGES OR OTHER
LIABILITY, WHETHER IN AN ACTION OF CONTRACT, TORT OR OTHERWISE, ARISING FROM,
OUT OF OR IN CONNECTION WITH THE SOFTWARE OR THE USE OR OTHER DEALINGS IN
THE SOFTWARE.
-->
<project xmlns="http://maven.apache.org/POM/4.0.0" xmlns:xsi="http://www.w3.org/2001/XMLSchema-instance" xsi:schemaLocation="http://maven.apache.org/POM/4.0.0 http://maven.apache.org/maven-v4_0_0.xsd">
  <modelVersion>4.0.0</modelVersion>

  <parent>
    <groupId>org.jenkins-ci.main</groupId>
    <artifactId>jenkins-parent</artifactId>
    <version>${revision}${changelist}</version>
  </parent>

  <artifactId>jenkins-bom</artifactId>
  <packaging>pom</packaging>

  <name>Jenkins BOM</name>
  <description>The module contains dependencies that are used by a specific Jenkins version</description>

  <properties>
    <asm.version>9.2</asm.version>
    <slf4jVersion>1.7.32</slf4jVersion>
    <stapler.version>1638.v229a_24fa_b_17c</stapler.version>
    <groovy.version>2.4.21</groovy.version>
  </properties>

  <dependencyManagement>
    <dependencies>
      <dependency>
        <!-- https://docs.spring.io/spring-security/site/docs/5.5.4/reference/html5/#getting-maven-no-boot -->
        <groupId>org.springframework.security</groupId>
        <artifactId>spring-security-bom</artifactId>
        <version>5.6.1</version>
        <type>pom</type>
        <scope>import</scope>
      </dependency>
      <dependency>
        <groupId>com.github.spotbugs</groupId>
        <artifactId>spotbugs-annotations</artifactId>
        <version>${spotbugs-annotations.version}</version>
      </dependency>
      <dependency>
        <groupId>net.jcip</groupId>
        <artifactId>jcip-annotations</artifactId>
        <version>1.0</version>
      </dependency>
      <dependency>
        <groupId>org.apache.ant</groupId>
        <artifactId>ant</artifactId>
        <version>1.10.12</version>
      </dependency>
      <dependency>
        <groupId>commons-io</groupId>
        <artifactId>commons-io</artifactId>
        <version>2.11.0</version>
      </dependency>
      <dependency>
        <groupId>commons-lang</groupId>
        <artifactId>commons-lang</artifactId>
        <version>2.6</version>
      </dependency>
      <dependency>
        <groupId>commons-httpclient</groupId>
        <artifactId>commons-httpclient</artifactId>
        <version>3.1-jenkins-3</version>
      </dependency>
      <dependency>
        <groupId>org.jenkins-ci.main</groupId>
        <artifactId>remoting</artifactId>
        <version>${remoting.version}</version>
      </dependency>
      <dependency>
        <groupId>com.google.guava</groupId>
        <artifactId>guava</artifactId>
        <version>31.0.1-jre</version>
      </dependency>
      <dependency>
        <groupId>com.google.inject</groupId>
        <artifactId>guice-bom</artifactId>
        <version>5.0.1</version>
        <type>pom</type>
        <scope>import</scope>
      </dependency>

      <!-- SLF4J used in maven-plugin and core -->
      <dependency>
        <groupId>org.slf4j</groupId>
        <artifactId>slf4j-api</artifactId>
        <version>${slf4jVersion}</version>
      </dependency>
      <dependency>
        <groupId>org.slf4j</groupId>
        <artifactId>slf4j-jdk14</artifactId>
        <version>${slf4jVersion}</version>
      </dependency>
      <dependency>
        <groupId>org.slf4j</groupId>
        <artifactId>jcl-over-slf4j</artifactId>
        <version>${slf4jVersion}</version>
      </dependency>
      <dependency>
        <!-- provided by jcl-over-slf4j -->
        <groupId>commons-logging</groupId>
        <artifactId>commons-logging</artifactId>
        <version>1.2</version>
        <scope>provided</scope>
      </dependency>
      <dependency>
        <groupId>org.slf4j</groupId>
        <artifactId>log4j-over-slf4j</artifactId>
        <version>${slf4jVersion}</version>
      </dependency>
      <dependency>
        <!-- provided by log4j-over-slf4j -->
        <groupId>log4j</groupId>
        <artifactId>log4j</artifactId>
        <version>1.2.17</version>
        <scope>provided</scope>
      </dependency>
      <dependency>
        <groupId>org.samba.jcifs</groupId>
        <artifactId>jcifs</artifactId>
        <version>1.3.18-kohsuke-1</version>
      </dependency>
      <dependency>
        <groupId>org.kohsuke</groupId>
        <artifactId>access-modifier-annotation</artifactId>
        <version>${access-modifier.version}</version>
      </dependency>
      <dependency>
        <!--  make sure these old servlet versions are never used by us or by any plugins which end up depending on this version -->
        <!--  plugin-pom tries to fudge servlet support to be compatible with cores < 2.0 and JTH which needs 3.x for jetty, and ends up causing issues with some IDEs -->
        <groupId>javax.servlet</groupId>
        <!-- the old artifactID for the servlet API -->
        <artifactId>servlet-api</artifactId>
        <version>[0]</version>
        <!-- 
              "[0]" is a range that must be exactly 0
              this is different to "0" which is hint to use version 0.
              therefore unless anyone else uses ranges (they should not) this version will always win
              We have deployed a version 0 to jenkins repo which has an empty jar
              This prevents conflicts between the old Servlet API and the new Servlet API as the groupIDs have changed
              see https://github.com/jenkinsci/jenkins/pull/3033/files#r141325857 for a fuller description
        -->
        <scope>provided</scope>
        <optional>true</optional>
      </dependency>

      <dependency>
        <groupId>commons-codec</groupId>
        <artifactId>commons-codec</artifactId>
        <version>1.15</version>
      </dependency>

      <dependency>
        <groupId>org.jenkins-ci</groupId>
        <artifactId>annotation-indexer</artifactId>
        <version>1.16</version>
      </dependency>

      <dependency>
        <groupId>org.jenkins-ci</groupId>
        <artifactId>version-number</artifactId>
        <version>1.9</version>
      </dependency>
      <dependency>
        <groupId>org.jenkins-ci</groupId>
        <artifactId>crypto-util</artifactId>
        <version>1.7</version>
      </dependency>
      <dependency>
        <groupId>org.connectbot.jbcrypt</groupId>
        <artifactId>jbcrypt</artifactId>
        <version>1.0.0</version>
      </dependency>
      <dependency>
        <groupId>org.ow2.asm</groupId>
        <artifactId>asm</artifactId>
        <version>${asm.version}</version>
      </dependency>
      <dependency>
        <groupId>org.ow2.asm</groupId>
        <artifactId>asm-analysis</artifactId>
        <version>${asm.version}</version>
      </dependency>
      <dependency>
        <groupId>org.ow2.asm</groupId>
        <artifactId>asm-commons</artifactId>
        <version>${asm.version}</version>
      </dependency>
      <dependency>
        <groupId>org.ow2.asm</groupId>
        <artifactId>asm-tree</artifactId>
        <version>${asm.version}</version>
      </dependency>
      <dependency>
        <groupId>org.ow2.asm</groupId>
        <artifactId>asm-util</artifactId>
        <version>${asm.version}</version>
      </dependency>
      <dependency>
<<<<<<< HEAD
=======
        <groupId>com.github.jnr</groupId>
        <artifactId>jnr-posix</artifactId>
        <version>3.1.15</version>
      </dependency>
      <dependency>
>>>>>>> 3b29e9d4
        <groupId>org.kohsuke</groupId>
        <artifactId>windows-package-checker</artifactId>
        <version>1.2</version>
      </dependency>
      <dependency>
        <!-- JENKINS-21160: Remoting also depends on args4j; please update accordingly -->
        <groupId>args4j</groupId>
        <artifactId>args4j</artifactId>
        <version>2.33</version>
      </dependency>
      <dependency>
        <groupId>org.jenkins-ci</groupId>
        <artifactId>task-reactor</artifactId>
        <version>1.7</version>
      </dependency>
      <dependency>
        <groupId>org.jvnet.localizer</groupId>
        <artifactId>localizer</artifactId>
        <version>1.31</version>
      </dependency>
      <dependency>
        <groupId>antlr</groupId>
        <artifactId>antlr</artifactId>
        <version>2.7.7</version>
      </dependency>
      <dependency>
        <groupId>org.jfree</groupId>
        <artifactId>jfreechart</artifactId>
        <version>1.0.19</version>
      </dependency>
      <dependency>
        <groupId>commons-beanutils</groupId>
        <artifactId>commons-beanutils</artifactId>
        <version>1.9.4</version>
      </dependency>
      <dependency>
        <groupId>org.apache.commons</groupId>
        <artifactId>commons-compress</artifactId>
        <version>1.21</version>
      </dependency>
      <dependency>
        <groupId>commons-collections</groupId>
        <artifactId>commons-collections</artifactId>
        <version>3.2.2</version>
      </dependency>
      <dependency>
        <groupId>commons-fileupload</groupId>
        <artifactId>commons-fileupload</artifactId>
        <version>1.4</version>
      </dependency>
      <dependency>
        <groupId>com.sun.xml.txw2</groupId>
        <artifactId>txw2</artifactId>
        <version>20110809</version>
      </dependency>
      <dependency>
        <groupId>org.jvnet.winp</groupId>
        <artifactId>winp</artifactId>
        <version>1.28</version>
      </dependency>
      <dependency>
        <groupId>org.jenkins-ci</groupId>
        <artifactId>memory-monitor</artifactId>
        <version>1.11</version>
      </dependency>
      <dependency>
        <groupId>net.java.dev.jna</groupId>
        <artifactId>jna</artifactId>
        <version>5.10.0</version>
      </dependency>
      <dependency>
        <groupId>com.sun.solaris</groupId>
        <artifactId>embedded_su4j</artifactId>
        <version>1.1</version>
      </dependency>
      <dependency>
        <groupId>net.java.sezpoz</groupId>
        <artifactId>sezpoz</artifactId>
        <version>1.13</version>
      </dependency>
      <dependency>
        <groupId>org.kohsuke.jinterop</groupId>
        <artifactId>j-interop</artifactId>
        <version>2.0.8-kohsuke-1</version>
      </dependency>
      <dependency>
        <groupId>org.jvnet.robust-http-client</groupId>
        <artifactId>robust-http-client</artifactId>
        <version>1.2</version>
      </dependency>
      <dependency>
        <groupId>org.jenkins-ci</groupId>
        <artifactId>symbol-annotation</artifactId>
        <version>1.1</version>
      </dependency>
      <dependency>
        <groupId>com.sun.mail</groupId>
        <artifactId>jakarta.mail</artifactId>
        <version>1.6.5</version>
      </dependency>

      <!--XStream-->
      <dependency>
        <groupId>com.thoughtworks.xstream</groupId>
        <artifactId>xstream</artifactId>
        <version>1.4.18</version>
      </dependency>
      <dependency>
        <groupId>net.sf.kxml</groupId>
        <artifactId>kxml2</artifactId>
        <version>2.3.0</version>
      </dependency>

      <!--Groovy-->
      <dependency>
        <groupId>org.codehaus.groovy</groupId>
        <artifactId>groovy-all</artifactId>
        <version>${groovy.version}</version>
      </dependency>
      <dependency>
        <!-- Groovy shell uses this, but it doesn't declare the dependency -->
        <groupId>org.fusesource.jansi</groupId>
        <artifactId>jansi</artifactId>
        <version>1.11</version>
      </dependency>

      <!--Stapler-->
      <dependency>
        <groupId>org.kohsuke.stapler</groupId>
        <artifactId>stapler</artifactId>
        <version>${stapler.version}</version>
      </dependency>
      <dependency>
        <groupId>org.kohsuke.stapler</groupId>
        <artifactId>stapler-groovy</artifactId>
        <version>${stapler.version}</version>
      </dependency>
      <dependency>
        <groupId>org.kohsuke.stapler</groupId>
        <artifactId>stapler-adjunct-timeline</artifactId>
        <version>1.5</version>
      </dependency>
      <dependency>
        <groupId>org.kohsuke.stapler</groupId>
        <artifactId>stapler-adjunct-codemirror</artifactId>
        <version>1.3</version>
      </dependency>
      <dependency>
        <groupId>io.jenkins.stapler</groupId>
        <artifactId>jenkins-stapler-support</artifactId>
        <version>1.1</version>
      </dependency>
      <dependency>
        <groupId>org.kohsuke.stapler</groupId>
        <artifactId>json-lib</artifactId>
        <version>2.4-jenkins-3</version>
      </dependency>
      <!-- Overriding Stapler’s 1.1.3 version to diagnose JENKINS-20618: -->
      <dependency>
        <groupId>com.jcraft</groupId>
        <artifactId>jzlib</artifactId>
        <version>1.1.3-kohsuke-1</version>
      </dependency>

      <!--Jelly-->
      <dependency>
        <groupId>commons-jelly</groupId>
        <artifactId>commons-jelly-tags-fmt</artifactId>
        <version>1.0</version>
      </dependency>
      <dependency>
        <groupId>commons-jelly</groupId>
        <artifactId>commons-jelly-tags-xml</artifactId>
        <version>1.1</version>
      </dependency>
      <dependency>
        <groupId>org.jvnet.hudson</groupId>
        <artifactId>commons-jelly-tags-define</artifactId>
        <version>1.0.1-hudson-20071021</version>
      </dependency>
      <dependency>
        <groupId>org.jenkins-ci</groupId>
        <artifactId>commons-jexl</artifactId>
        <version>1.1-jenkins-20111212</version>
      </dependency>
      <dependency>
        <groupId>jakarta.servlet.jsp.jstl</groupId>
        <artifactId>jakarta.servlet.jsp.jstl-api</artifactId>
        <version>1.2.7</version>
      </dependency>
      <dependency>
        <groupId>jaxen</groupId>
        <artifactId>jaxen</artifactId>
        <version>1.2.0</version>
      </dependency>

      <!-- Modules -->
      <dependency>
        <groupId>org.jenkins-ci.modules</groupId>
        <artifactId>instance-identity</artifactId>
        <version>2.2</version>
      </dependency>
      <dependency>
        <groupId>org.jenkins-ci.modules</groupId>
        <artifactId>slave-installer</artifactId>
        <version>1.7</version>
      </dependency>
      <dependency>
        <groupId>org.jenkins-ci.modules</groupId>
        <artifactId>windows-slave-installer</artifactId>
        <version>2.0</version>
      </dependency>
      <dependency>
        <groupId>org.jenkins-ci.modules</groupId>
        <artifactId>launchd-slave-installer</artifactId>
        <version>1.2</version>
      </dependency>
      <dependency>
        <groupId>org.jenkins-ci.modules</groupId>
        <artifactId>upstart-slave-installer</artifactId>
        <version>1.1</version>
      </dependency>
      <dependency>
        <groupId>org.jenkins-ci.modules</groupId>
        <artifactId>systemd-slave-installer</artifactId>
        <version>1.1</version>
      </dependency>
    </dependencies>
  </dependencyManagement>

  <build>
    <plugins>
      <!-- override the default to keep the dependencyManagement intact -->
      <plugin>
        <groupId>org.codehaus.mojo</groupId>
        <artifactId>flatten-maven-plugin</artifactId>
        <configuration>
          <updatePomFile>true</updatePomFile>
          <outputDirectory>${project.build.directory}</outputDirectory>
          <flattenedPomFilename>${project.artifactId}-${project.version}.pom</flattenedPomFilename>
        </configuration>
        <executions>
          <execution>
            <id>flatten</id>
            <goals>
              <goal>flatten</goal>
            </goals>
            <phase>process-resources</phase>
            <configuration>
              <flattenMode>bom</flattenMode>
            </configuration>
          </execution>
        </executions>
      </plugin>
    </plugins>
  </build>

</project><|MERGE_RESOLUTION|>--- conflicted
+++ resolved
@@ -219,14 +219,6 @@
         <version>${asm.version}</version>
       </dependency>
       <dependency>
-<<<<<<< HEAD
-=======
-        <groupId>com.github.jnr</groupId>
-        <artifactId>jnr-posix</artifactId>
-        <version>3.1.15</version>
-      </dependency>
-      <dependency>
->>>>>>> 3b29e9d4
         <groupId>org.kohsuke</groupId>
         <artifactId>windows-package-checker</artifactId>
         <version>1.2</version>
