<?xml version="1.0" encoding="UTF-8"?>
<!--
The MIT License

Copyright (c) 2019, CloudBees, Inc.

Permission is hereby granted, free of charge, to any person obtaining a copy
of this software and associated documentation files (the "Software"), to deal
in the Software without restriction, including without limitation the rights
to use, copy, modify, merge, publish, distribute, sublicense, and/or sell
copies of the Software, and to permit persons to whom the Software is
furnished to do so, subject to the following conditions:

The above copyright notice and this permission notice shall be included in
all copies or substantial portions of the Software.

THE SOFTWARE IS PROVIDED "AS IS", WITHOUT WARRANTY OF ANY KIND, EXPRESS OR
IMPLIED, INCLUDING BUT NOT LIMITED TO THE WARRANTIES OF MERCHANTABILITY,
FITNESS FOR A PARTICULAR PURPOSE AND NONINFRINGEMENT. IN NO EVENT SHALL THE
AUTHORS OR COPYRIGHT HOLDERS BE LIABLE FOR ANY CLAIM, DAMAGES OR OTHER
LIABILITY, WHETHER IN AN ACTION OF CONTRACT, TORT OR OTHERWISE, ARISING FROM,
OUT OF OR IN CONNECTION WITH THE SOFTWARE OR THE USE OR OTHER DEALINGS IN
THE SOFTWARE.
-->
<project xmlns="http://maven.apache.org/POM/4.0.0" xmlns:xsi="http://www.w3.org/2001/XMLSchema-instance" xsi:schemaLocation="http://maven.apache.org/POM/4.0.0 http://maven.apache.org/maven-v4_0_0.xsd">
  <modelVersion>4.0.0</modelVersion>

  <parent>
    <groupId>org.jenkins-ci.main</groupId>
    <artifactId>jenkins-parent</artifactId>
    <version>${revision}${changelist}</version>
  </parent>

  <artifactId>jenkins-bom</artifactId>
  <packaging>pom</packaging>

  <name>Jenkins BOM</name>
  <description>The module contains dependencies that are used by a specific Jenkins version</description>


  <properties>
    <guavaVersion>11.0.1</guavaVersion>
    <slf4jVersion>1.7.30</slf4jVersion>
    <stapler.version>1.262</stapler.version>
    <groovy.version>2.4.12</groovy.version>
  </properties>

  <dependencyManagement>
    <dependencies>
      <dependency> <!-- https://docs.spring.io/spring-security/site/docs/5.4.0-M1/reference/html5/#getting-maven-no-boot -->
        <groupId>org.springframework.security</groupId>
        <artifactId>spring-security-bom</artifactId>
        <version>5.4.4</version>
        <type>pom</type>
        <scope>import</scope>
      </dependency>
      <dependency>
        <groupId>com.github.spotbugs</groupId>
        <artifactId>spotbugs-annotations</artifactId>
        <version>${spotbugs-annotations.version}</version>
      </dependency>
      <dependency>
        <groupId>net.jcip</groupId>
        <artifactId>jcip-annotations</artifactId>
        <version>1.0</version>
      </dependency>
      <dependency>
        <groupId>org.apache.ant</groupId>
        <artifactId>ant</artifactId>
        <version>1.10.9</version>
      </dependency>
      <dependency>
        <groupId>commons-io</groupId>
        <artifactId>commons-io</artifactId>
        <version>2.8.0</version>
      </dependency>
      <dependency>
        <groupId>commons-lang</groupId>
        <artifactId>commons-lang</artifactId>
        <version>2.6</version>
      </dependency>
      <dependency>
        <groupId>commons-httpclient</groupId>
        <artifactId>commons-httpclient</artifactId>
        <version>3.1-jenkins-2</version>
      </dependency>
      <dependency>
        <groupId>org.jenkins-ci.main</groupId>
        <artifactId>remoting</artifactId>
        <version>${remoting.version}</version>
      </dependency>
      <dependency>
        <groupId>com.google.guava</groupId>
        <artifactId>guava</artifactId>
        <version>${guavaVersion}</version>
      </dependency>
      <dependency>
        <groupId>com.google.guava</groupId>
        <artifactId>guava-testlib</artifactId>
        <version>${guavaVersion}</version>
      </dependency>
      <dependency>
        <groupId>com.google.inject</groupId>
        <artifactId>guice</artifactId>
        <version>4.0</version>
      </dependency>

      <!-- SLF4J used in maven-plugin and core -->
      <dependency>
        <groupId>org.slf4j</groupId>
        <artifactId>slf4j-api</artifactId>
        <version>${slf4jVersion}</version>
      </dependency>
      <dependency>
        <groupId>org.slf4j</groupId>
        <artifactId>slf4j-jdk14</artifactId>
        <version>${slf4jVersion}</version>
      </dependency>
      <dependency>
        <groupId>org.slf4j</groupId>
        <artifactId>jcl-over-slf4j</artifactId>
        <version>${slf4jVersion}</version>
      </dependency>
      <dependency>
        <groupId>commons-logging</groupId>
        <artifactId>commons-logging</artifactId>
        <version>1.2</version>
        <scope>provided</scope><!-- by jcl-over-slf4j -->
      </dependency>
      <dependency>
        <groupId>org.slf4j</groupId>
        <artifactId>log4j-over-slf4j</artifactId>
        <version>${slf4jVersion}</version>
      </dependency>
      <dependency>
        <groupId>log4j</groupId>
        <artifactId>log4j</artifactId>
        <version>1.2.17</version>
        <scope>provided</scope><!-- by log4j-over-slf4j -->
      </dependency>
      <dependency>
        <groupId>org.samba.jcifs</groupId>
        <artifactId>jcifs</artifactId>
        <version>1.3.18-kohsuke-1</version>
      </dependency>
      <dependency>
        <groupId>org.kohsuke</groupId>
        <artifactId>access-modifier-annotation</artifactId>
        <version>${access-modifier-annotation.version}</version>
      </dependency>
      <dependency>
        <!--  make sure these old servlet versions are never used by us or by any plugins which end up depending on this version -->
        <!--  plugin-pom tries to fudge servlet support to be compatible with cores < 2.0 and JTH which needs 3.x for jetty, and ends up causing issues with some IDEs -->
        <groupId>javax.servlet</groupId>
        <!-- the old artifactID for the servlet API -->
        <artifactId>servlet-api</artifactId>
        <version>[0]</version>
        <!-- 
              "[0]" is a range that must be exactly 0
              this is different to "0" which is hint to use version 0.
              therefore unless anyone else uses ranges (they should not) this version will always win
              We have deployed a version 0 to jenkins repo which has an empty jar
              This prevents conflicts between the old Servlet API and the new Servlet API as the groupIDs have changed
              see https://github.com/jenkinsci/jenkins/pull/3033/files#r141325857 for a fuller description
        -->
        <scope>provided</scope>
        <optional>true</optional>
      </dependency>

      <dependency>
        <groupId>commons-codec</groupId>
        <artifactId>commons-codec</artifactId>
        <version>1.15</version>
      </dependency>

      <dependency>
        <groupId>org.jenkins-ci</groupId>
        <artifactId>annotation-indexer</artifactId>
        <version>1.14</version>
      </dependency>

      <dependency>
        <groupId>org.jenkins-ci</groupId>
        <artifactId>version-number</artifactId>
        <version>1.7</version>
      </dependency>
      <dependency>
        <groupId>org.jenkins-ci</groupId>
        <artifactId>crypto-util</artifactId>
        <version>1.5</version>
      </dependency>
      <dependency>
        <groupId>org.jvnet.hudson</groupId>
        <artifactId>jtidy</artifactId>
        <version>4aug2000r7-dev-hudson-1</version>
      </dependency>
      <dependency>
        <groupId>org.connectbot.jbcrypt</groupId>
        <artifactId>jbcrypt</artifactId>
        <version>1.0.0</version>
      </dependency>
      <dependency>
        <groupId>com.github.jnr</groupId>
        <artifactId>jnr-posix</artifactId>
        <version>3.1.4</version>
      </dependency>
      <dependency>
        <groupId>org.kohsuke</groupId>
        <artifactId>windows-package-checker</artifactId>
        <version>1.2</version>
      </dependency>
      <dependency><!-- JENKINS-21160: remoting also depends on args4j, please update accordingly -->
        <groupId>args4j</groupId>
        <artifactId>args4j</artifactId>
        <version>2.33</version>
      </dependency>
      <dependency>
        <groupId>org.jenkins-ci</groupId>
        <artifactId>bytecode-compatibility-transformer</artifactId>
        <version>2.0-beta-2</version>
      </dependency>
      <dependency>
        <groupId>org.jenkins-ci</groupId>
        <artifactId>task-reactor</artifactId>
        <version>1.5</version>
      </dependency>
      <dependency>
        <groupId>org.jvnet.localizer</groupId>
        <artifactId>localizer</artifactId>
        <version>1.31</version>
      </dependency>
      <dependency>
        <groupId>antlr</groupId>
        <artifactId>antlr</artifactId>
        <version>2.7.7</version>
      </dependency>
      <dependency>
        <groupId>org.jfree</groupId>
        <artifactId>jfreechart</artifactId>
        <version>1.0.19</version>
      </dependency>
      <dependency>
        <groupId>commons-digester</groupId>
        <artifactId>commons-digester</artifactId>
        <version>2.1</version>
      </dependency>
      <dependency>
        <groupId>commons-beanutils</groupId>
        <artifactId>commons-beanutils</artifactId>
        <version>1.9.3</version>
      </dependency>
      <dependency>
        <groupId>org.apache.commons</groupId>
        <artifactId>commons-compress</artifactId>
        <version>1.20</version>
      </dependency>
      <dependency>
        <groupId>commons-collections</groupId>
        <artifactId>commons-collections</artifactId>
        <version>3.2.2</version>
      </dependency>
      <dependency>
        <groupId>commons-fileupload</groupId>
        <artifactId>commons-fileupload</artifactId>
        <version>1.4</version>
      </dependency>
      <dependency>
        <groupId>com.sun.xml.txw2</groupId>
        <artifactId>txw2</artifactId>
        <version>20110809</version>
      </dependency>
      <dependency>
        <groupId>org.jvnet.winp</groupId>
        <artifactId>winp</artifactId>
        <version>1.28</version>
      </dependency>
      <dependency>
        <groupId>org.jenkins-ci</groupId>
        <artifactId>memory-monitor</artifactId>
        <version>1.9</version>
      </dependency>
      <dependency><!-- StAX implementation. See HUDSON-2547. -->
        <groupId>org.codehaus.woodstox</groupId>
        <artifactId>wstx-asl</artifactId>
        <version>3.2.9</version>
      </dependency>
      <dependency>
        <groupId>net.java.dev.jna</groupId>
        <artifactId>jna</artifactId>
        <version>5.7.0</version>
      </dependency>
      <dependency>
        <groupId>org.kohsuke</groupId>
        <artifactId>akuma</artifactId>
        <version>1.10</version>
      </dependency>
      <dependency>
        <groupId>org.kohsuke</groupId>
        <artifactId>libpam4j</artifactId>
        <version>1.11</version>
      </dependency>
      <dependency>
        <groupId>com.sun.solaris</groupId>
        <artifactId>embedded_su4j</artifactId>
        <version>1.1</version>
      </dependency>
      <dependency>
        <groupId>net.java.sezpoz</groupId>
        <artifactId>sezpoz</artifactId>
        <version>1.13</version>
      </dependency>
      <dependency>
        <groupId>org.kohsuke.jinterop</groupId>
        <artifactId>j-interop</artifactId>
        <version>2.0.8-kohsuke-1</version>
      </dependency>
      <dependency>
        <groupId>org.jvnet.robust-http-client</groupId>
        <artifactId>robust-http-client</artifactId>
        <version>1.2</version>
      </dependency>
      <dependency>
        <groupId>com.sun.mail</groupId>
        <artifactId>jakarta.mail</artifactId>
        <version>1.6.5</version>
      </dependency>

      <!--XStream-->
      <dependency>
        <groupId>com.thoughtworks.xstream</groupId>
        <artifactId>xstream</artifactId>
        <version>1.4.15</version>
      </dependency>
      <dependency>
        <groupId>net.sf.kxml</groupId>
        <artifactId>kxml2</artifactId>
        <version>2.3.0</version>
      </dependency>

      <!--Groovy-->
      <dependency>
        <groupId>org.codehaus.groovy</groupId>
        <artifactId>groovy-all</artifactId>
        <version>${groovy.version}</version>
      </dependency>
      <dependency><!-- groovy shell uses this but it doesn't declare this dependency -->
        <groupId>org.fusesource.jansi</groupId>
        <artifactId>jansi</artifactId>
        <version>1.11</version>
      </dependency>

      <!--Stapler-->
      <dependency>
        <groupId>org.kohsuke.stapler</groupId>
        <artifactId>stapler</artifactId>
        <version>${stapler.version}</version>
      </dependency>
      <dependency>
        <groupId>org.kohsuke.stapler</groupId>
        <artifactId>stapler-groovy</artifactId>
        <version>${stapler.version}</version>
      </dependency>
      <dependency>
        <groupId>org.kohsuke.stapler</groupId>
        <artifactId>stapler-adjunct-timeline</artifactId>
        <version>1.5</version>
      </dependency>
      <dependency>
        <groupId>org.kohsuke.stapler</groupId>
        <artifactId>stapler-adjunct-codemirror</artifactId>
        <version>1.3</version>
      </dependency>
      <dependency>
        <groupId>io.jenkins.stapler</groupId>
        <artifactId>jenkins-stapler-support</artifactId>
        <version>1.1</version>
      </dependency>
      <dependency><!-- until we get this version through Stapler -->
        <groupId>org.kohsuke.stapler</groupId>
        <artifactId>json-lib</artifactId>
        <version>2.4-jenkins-2</version>
      </dependency>
      <!-- Overriding Stapler’s 1.1.3 version to diagnose JENKINS-20618: -->
      <dependency>
        <groupId>com.jcraft</groupId>
        <artifactId>jzlib</artifactId>
        <version>1.1.3-kohsuke-1</version>
      </dependency>

      <!--Jelly-->
      <dependency>
        <groupId>commons-jelly</groupId>
        <artifactId>commons-jelly-tags-fmt</artifactId>
        <version>1.0</version>
      </dependency>
      <dependency>
        <groupId>commons-jelly</groupId>
        <artifactId>commons-jelly-tags-xml</artifactId>
        <version>1.1</version>
      </dependency>
      <dependency>
        <groupId>org.jvnet.hudson</groupId>
        <artifactId>commons-jelly-tags-define</artifactId>
        <version>1.0.1-hudson-20071021</version>
      </dependency>
      <dependency>
        <groupId>org.jenkins-ci</groupId>
        <artifactId>commons-jexl</artifactId>
        <version>1.1-jenkins-20111212</version>
      </dependency>
      <dependency>
        <groupId>jakarta.servlet.jsp.jstl</groupId>
        <artifactId>jakarta.servlet.jsp.jstl-api</artifactId>
        <version>1.2.7</version>
      </dependency>
      <dependency>
        <groupId>jaxen</groupId>
        <artifactId>jaxen</artifactId>
        <version>1.2.0</version>
      </dependency>

      <!-- Modules -->
      <dependency>
        <groupId>org.jenkins-ci.modules</groupId>
<<<<<<< HEAD
        <artifactId>ssh-cli-auth</artifactId>
        <version>1.8</version>
=======
        <artifactId>instance-identity</artifactId>
        <version>2.2</version>
>>>>>>> 16482953
      </dependency>
      <dependency>
        <groupId>org.jenkins-ci.modules</groupId>
        <artifactId>slave-installer</artifactId>
        <version>1.7</version>
      </dependency>
      <dependency>
        <groupId>org.jenkins-ci.modules</groupId>
        <artifactId>windows-slave-installer</artifactId>
        <version>2.0</version>
      </dependency>
      <dependency>
        <groupId>org.jenkins-ci.modules</groupId>
        <artifactId>launchd-slave-installer</artifactId>
        <version>1.2</version>
      </dependency>
      <dependency>
        <groupId>org.jenkins-ci.modules</groupId>
        <artifactId>upstart-slave-installer</artifactId>
        <version>1.1</version>
      </dependency>
      <dependency>
        <groupId>org.jenkins-ci.modules</groupId>
        <artifactId>systemd-slave-installer</artifactId>
        <version>1.1</version>
      </dependency>
    </dependencies>
  </dependencyManagement>

  <build>
    <plugins>
      <!-- override the default to keep the dependencyManagement intact -->
      <plugin>
        <groupId>org.codehaus.mojo</groupId>
        <artifactId>flatten-maven-plugin</artifactId>
        <configuration>
          <updatePomFile>true</updatePomFile>
          <outputDirectory>${project.build.directory}</outputDirectory>
          <flattenedPomFilename>${project.artifactId}-${project.version}.pom</flattenedPomFilename>
        </configuration>
        <executions>
          <execution>
            <id>flatten</id>
            <phase>process-resources</phase>
            <goals>
              <goal>flatten</goal>
            </goals>
            <configuration>
              <flattenMode>bom</flattenMode>
            </configuration>
          </execution>
        </executions>
      </plugin>
    </plugins>
  </build>

</project><|MERGE_RESOLUTION|>--- conflicted
+++ resolved
@@ -420,16 +420,6 @@
       </dependency>
 
       <!-- Modules -->
-      <dependency>
-        <groupId>org.jenkins-ci.modules</groupId>
-<<<<<<< HEAD
-        <artifactId>ssh-cli-auth</artifactId>
-        <version>1.8</version>
-=======
-        <artifactId>instance-identity</artifactId>
-        <version>2.2</version>
->>>>>>> 16482953
-      </dependency>
       <dependency>
         <groupId>org.jenkins-ci.modules</groupId>
         <artifactId>slave-installer</artifactId>
