<?xml version="1.0" encoding="UTF-8"?>
<!--
The MIT License

Copyright (c) 2019, CloudBees, Inc.

Permission is hereby granted, free of charge, to any person obtaining a copy
of this software and associated documentation files (the "Software"), to deal
in the Software without restriction, including without limitation the rights
to use, copy, modify, merge, publish, distribute, sublicense, and/or sell
copies of the Software, and to permit persons to whom the Software is
furnished to do so, subject to the following conditions:

The above copyright notice and this permission notice shall be included in
all copies or substantial portions of the Software.

THE SOFTWARE IS PROVIDED "AS IS", WITHOUT WARRANTY OF ANY KIND, EXPRESS OR
IMPLIED, INCLUDING BUT NOT LIMITED TO THE WARRANTIES OF MERCHANTABILITY,
FITNESS FOR A PARTICULAR PURPOSE AND NONINFRINGEMENT. IN NO EVENT SHALL THE
AUTHORS OR COPYRIGHT HOLDERS BE LIABLE FOR ANY CLAIM, DAMAGES OR OTHER
LIABILITY, WHETHER IN AN ACTION OF CONTRACT, TORT OR OTHERWISE, ARISING FROM,
OUT OF OR IN CONNECTION WITH THE SOFTWARE OR THE USE OR OTHER DEALINGS IN
THE SOFTWARE.
-->
<project xmlns="http://maven.apache.org/POM/4.0.0" xmlns:xsi="http://www.w3.org/2001/XMLSchema-instance" xsi:schemaLocation="http://maven.apache.org/POM/4.0.0 http://maven.apache.org/maven-v4_0_0.xsd">
  <modelVersion>4.0.0</modelVersion>

  <parent>
    <groupId>org.jenkins-ci.main</groupId>
    <artifactId>jenkins-parent</artifactId>
    <version>${revision}${changelist}</version>
  </parent>

  <artifactId>jenkins-bom</artifactId>
  <packaging>pom</packaging>

  <name>Jenkins BOM</name>
  <description>The module contains dependencies that are used by a specific Jenkins version</description>


  <properties>
    <guavaVersion>11.0.1</guavaVersion>
    <slf4jVersion>1.7.26</slf4jVersion>
    <stapler.version>1.260</stapler.version>
    <groovy.version>2.4.12</groovy.version>
  </properties>

  <dependencyManagement>
    <dependencies>
      <dependency> <!-- https://docs.spring.io/spring-security/site/docs/5.4.0-M1/reference/html5/#getting-maven-no-boot -->
        <groupId>org.springframework.security</groupId>
        <artifactId>spring-security-bom</artifactId>
        <version>5.3.3.RELEASE</version>
        <type>pom</type>
        <scope>import</scope>
      </dependency>
      <dependency>
        <groupId>com.github.spotbugs</groupId>
        <artifactId>spotbugs-annotations</artifactId>
        <version>${spotbugs-annotations.version}</version>
      </dependency>
      <dependency>
        <groupId>net.jcip</groupId>
        <artifactId>jcip-annotations</artifactId>
        <version>1.0</version>
      </dependency>
      <dependency>
        <groupId>org.apache.ant</groupId>
        <artifactId>ant</artifactId>
        <version>1.10.8</version>
      </dependency>
      <dependency>
        <groupId>commons-io</groupId>
        <artifactId>commons-io</artifactId>
        <version>2.6</version>
      </dependency>
      <dependency>
        <groupId>commons-lang</groupId>
        <artifactId>commons-lang</artifactId>
        <version>2.6</version>
      </dependency>
      <dependency>
        <groupId>commons-httpclient</groupId>
        <artifactId>commons-httpclient</artifactId>
        <version>3.1-jenkins-1</version>
      </dependency>
      <dependency>
        <groupId>org.jenkins-ci.main</groupId>
        <artifactId>remoting</artifactId>
        <version>${remoting.version}</version>
      </dependency>
      <dependency>
        <groupId>com.google.guava</groupId>
        <artifactId>guava</artifactId>
        <version>${guavaVersion}</version>
      </dependency>
      <dependency>
        <groupId>com.google.guava</groupId>
        <artifactId>guava-testlib</artifactId>
        <version>${guavaVersion}</version>
      </dependency>
      <dependency>
        <groupId>com.google.inject</groupId>
        <artifactId>guice</artifactId>
        <version>4.0</version>
      </dependency>

      <!-- SLF4J used in maven-plugin and core -->
      <dependency>
        <groupId>org.slf4j</groupId>
        <artifactId>slf4j-api</artifactId>
        <version>${slf4jVersion}</version>
      </dependency>
      <dependency>
        <groupId>org.slf4j</groupId>
        <artifactId>slf4j-jdk14</artifactId>
        <version>${slf4jVersion}</version>
      </dependency>
      <dependency>
        <groupId>org.slf4j</groupId>
        <artifactId>jcl-over-slf4j</artifactId>
        <version>${slf4jVersion}</version>
      </dependency>
      <dependency>
        <groupId>commons-logging</groupId>
        <artifactId>commons-logging</artifactId>
        <version>1.2</version>
        <scope>provided</scope><!-- by jcl-over-slf4j -->
      </dependency>
      <dependency>
        <groupId>org.slf4j</groupId>
        <artifactId>log4j-over-slf4j</artifactId>
        <version>${slf4jVersion}</version>
      </dependency>
      <dependency>
        <groupId>log4j</groupId>
        <artifactId>log4j</artifactId>
        <version>1.2.17</version>
        <scope>provided</scope><!-- by log4j-over-slf4j -->
      </dependency>
      <dependency>
        <groupId>org.samba.jcifs</groupId>
        <artifactId>jcifs</artifactId>
        <version>1.3.17-kohsuke-1</version>
      </dependency>
      <dependency>
        <groupId>org.kohsuke</groupId>
        <artifactId>access-modifier-annotation</artifactId>
        <version>${access-modifier-annotation.version}</version>
      </dependency>
      <dependency>
        <!--  make sure these old servlet versions are never used by us or by any plugins which end up depending on this version -->
        <!--  plugin-pom tries to fudge servlet support to be compatible with cores < 2.0 and JTH which needs 3.x for jetty, and ends up causing issues with some IDEs -->
        <groupId>javax.servlet</groupId>
        <!-- the old artifactID for the servlet API -->
        <artifactId>servlet-api</artifactId>
        <version>[0]</version>
        <!-- 
              "[0]" is a range that must be exactly 0
              this is different to "0" which is hint to use version 0.
              therefore unless anyone else uses ranges (they should not) this version will always win
              We have deployed a version 0 to jenkins repo which has an empty jar
              This prevents conflicts between the old Servlet API and the new Servlet API as the groupIDs have changed
              see https://github.com/jenkinsci/jenkins/pull/3033/files#r141325857 for a fuller description
        -->
        <scope>provided</scope>
        <optional>true</optional>
      </dependency>

      <dependency>
        <groupId>commons-codec</groupId>
        <artifactId>commons-codec</artifactId>
        <version>1.14</version>
      </dependency>

      <dependency>
        <groupId>org.jenkins-ci</groupId>
        <artifactId>annotation-indexer</artifactId>
        <version>1.12</version>
      </dependency>

      <dependency>
        <groupId>org.jenkins-ci</groupId>
        <artifactId>version-number</artifactId>
        <version>1.7</version>
      </dependency>
      <dependency>
        <groupId>org.jenkins-ci</groupId>
        <artifactId>crypto-util</artifactId>
        <version>1.5</version>
      </dependency>
      <dependency>
        <groupId>org.jvnet.hudson</groupId>
        <artifactId>jtidy</artifactId>
        <version>4aug2000r7-dev-hudson-1</version>
      </dependency>
      <dependency>
        <groupId>org.connectbot.jbcrypt</groupId>
        <artifactId>jbcrypt</artifactId>
        <version>1.0.0</version>
      </dependency>
      <dependency>
        <groupId>com.github.jnr</groupId>
        <artifactId>jnr-posix</artifactId>
        <version>3.0.45</version>
      </dependency>
      <dependency>
        <groupId>org.kohsuke</groupId>
        <artifactId>windows-package-checker</artifactId>
        <version>1.2</version>
      </dependency>
      <dependency><!-- JENKINS-21160: remoting also depends on args4j, please update accordingly -->
        <groupId>args4j</groupId>
        <artifactId>args4j</artifactId>
        <version>2.33</version>
      </dependency>
      <dependency>
        <groupId>org.jenkins-ci</groupId>
        <artifactId>bytecode-compatibility-transformer</artifactId>
        <version>2.0-beta-2</version>
      </dependency>
      <dependency>
        <groupId>org.jenkins-ci</groupId>
        <artifactId>task-reactor</artifactId>
        <version>1.5</version>
      </dependency>
      <dependency>
        <groupId>org.jvnet.localizer</groupId>
        <artifactId>localizer</artifactId>
        <version>1.26</version>
      </dependency>
      <dependency>
        <groupId>antlr</groupId>
        <artifactId>antlr</artifactId>
        <version>2.7.6</version>
      </dependency>
      <dependency>
        <groupId>org.jfree</groupId>
        <artifactId>jfreechart</artifactId>
        <version>1.0.19</version>
      </dependency>
      <dependency>
        <groupId>commons-digester</groupId>
        <artifactId>commons-digester</artifactId>
        <version>2.1</version>
      </dependency>
      <dependency>
        <groupId>commons-beanutils</groupId>
        <artifactId>commons-beanutils</artifactId>
        <version>1.9.3</version>
      </dependency>
      <dependency>
        <groupId>org.apache.commons</groupId>
        <artifactId>commons-compress</artifactId>
        <version>1.19</version>
      </dependency>
      <dependency>
        <groupId>commons-collections</groupId>
        <artifactId>commons-collections</artifactId>
        <version>3.2.2</version>
      </dependency>
      <dependency>
        <groupId>commons-fileupload</groupId>
        <artifactId>commons-fileupload</artifactId>
        <version>1.3.1-jenkins-2</version>
      </dependency>
      <dependency>
        <groupId>com.sun.xml.txw2</groupId>
        <artifactId>txw2</artifactId>
        <version>20110809</version>
      </dependency>
      <dependency>
        <groupId>org.jvnet.winp</groupId>
        <artifactId>winp</artifactId>
        <version>1.28</version>
      </dependency>
      <dependency>
        <groupId>org.jenkins-ci</groupId>
        <artifactId>memory-monitor</artifactId>
        <version>1.9</version>
      </dependency>
      <dependency><!-- StAX implementation. See HUDSON-2547. -->
        <groupId>org.codehaus.woodstox</groupId>
        <artifactId>wstx-asl</artifactId>
        <version>3.2.9</version>
      </dependency>
      <dependency>
        <groupId>net.java.dev.jna</groupId>
        <artifactId>jna</artifactId>
        <version>5.3.1</version>
      </dependency>
      <dependency>
        <groupId>org.kohsuke</groupId>
        <artifactId>akuma</artifactId>
        <version>1.10</version>
      </dependency>
      <dependency>
        <groupId>org.kohsuke</groupId>
        <artifactId>libpam4j</artifactId>
        <version>1.11</version>
      </dependency>
      <dependency>
        <groupId>org.kohsuke</groupId>
        <artifactId>libzfs</artifactId>
        <version>0.8</version>
      </dependency>
      <dependency>
        <groupId>com.sun.solaris</groupId>
        <artifactId>embedded_su4j</artifactId>
        <version>1.1</version>
      </dependency>
      <dependency>
        <groupId>net.java.sezpoz</groupId>
        <artifactId>sezpoz</artifactId>
        <version>1.13</version>
      </dependency>
      <dependency>
        <groupId>org.kohsuke.jinterop</groupId>
        <artifactId>j-interop</artifactId>
        <version>2.0.6-kohsuke-1</version>
      </dependency>
      <dependency>
        <groupId>org.jvnet.robust-http-client</groupId>
        <artifactId>robust-http-client</artifactId>
        <version>1.2</version>
      </dependency>
      <dependency>
        <groupId>com.sun.mail</groupId>
        <artifactId>jakarta.mail</artifactId>
        <version>1.6.5</version>
      </dependency>

      <!--XStream-->
      <dependency>
        <groupId>org.jvnet.hudson</groupId>
        <artifactId>xstream</artifactId>
        <version>1.4.7-jenkins-1</version>
      </dependency>
      <dependency>
        <groupId>net.sf.kxml</groupId>
        <artifactId>kxml2</artifactId>
        <version>2.3.0</version>
      </dependency>

      <!--Groovy-->
      <dependency>
        <groupId>org.codehaus.groovy</groupId>
        <artifactId>groovy-all</artifactId>
        <version>${groovy.version}</version>
      </dependency>
      <dependency><!-- groovy shell uses this but it doesn't declare this dependency -->
        <groupId>org.fusesource.jansi</groupId>
        <artifactId>jansi</artifactId>
        <version>1.11</version>
      </dependency>

      <!--Stapler-->
      <dependency>
        <groupId>org.kohsuke.stapler</groupId>
        <artifactId>stapler-groovy</artifactId>
        <version>${stapler.version}</version>
      </dependency>
      <dependency>
        <groupId>org.kohsuke.stapler</groupId>
        <artifactId>stapler-jrebel</artifactId>
        <version>${stapler.version}</version>
      </dependency>
      <dependency>
        <groupId>org.kohsuke.stapler</groupId>
        <artifactId>stapler-adjunct-zeroclipboard</artifactId>
        <version>1.3.5-1</version>
      </dependency>
      <dependency>
        <groupId>org.kohsuke.stapler</groupId>
        <artifactId>stapler-adjunct-timeline</artifactId>
        <version>1.5</version>
      </dependency>
      <dependency>
        <groupId>org.kohsuke.stapler</groupId>
        <artifactId>stapler-adjunct-codemirror</artifactId>
        <version>1.3</version>
      </dependency>
      <dependency>
        <groupId>io.jenkins.stapler</groupId>
        <artifactId>jenkins-stapler-support</artifactId>
        <version>1.1</version>
      </dependency>
      <dependency><!-- until we get this version through Stapler -->
        <groupId>org.kohsuke.stapler</groupId>
        <artifactId>json-lib</artifactId>
        <version>2.4-jenkins-2</version>
      </dependency>
      <!-- Overriding Stapler’s 1.1.3 version to diagnose JENKINS-20618: -->
      <dependency>
        <groupId>com.jcraft</groupId>
        <artifactId>jzlib</artifactId>
        <version>1.1.3-kohsuke-1</version>
      </dependency>

      <!--Jelly-->
      <dependency>
        <groupId>commons-jelly</groupId>
        <artifactId>commons-jelly-tags-fmt</artifactId>
        <version>1.0</version>
      </dependency>
      <dependency>
        <groupId>commons-jelly</groupId>
        <artifactId>commons-jelly-tags-xml</artifactId>
        <version>1.1</version>
      </dependency>
      <dependency>
        <groupId>org.jvnet.hudson</groupId>
        <artifactId>commons-jelly-tags-define</artifactId>
        <version>1.0.1-hudson-20071021</version>
      </dependency>
      <dependency>
        <groupId>org.jenkins-ci</groupId>
        <artifactId>commons-jexl</artifactId>
        <version>1.1-jenkins-20111212</version>
      </dependency>
      <dependency>
        <groupId>jakarta.servlet.jsp.jstl</groupId>
        <artifactId>jakarta.servlet.jsp.jstl-api</artifactId>
        <version>1.2.7</version>
      </dependency>
      <dependency>
        <groupId>jaxen</groupId>
        <artifactId>jaxen</artifactId>
        <version>1.1-beta-11</version>
      </dependency>
<<<<<<< HEAD
=======

      <!--Spring-->
      <dependency>
        <groupId>org.springframework</groupId>
        <artifactId>spring-webmvc</artifactId>
        <version>${spring.version}</version>
      </dependency>
      <dependency>
        <groupId>org.springframework</groupId>
        <artifactId>spring-core</artifactId>
        <version>${spring.version}</version>
      </dependency>
      <dependency><!-- Jenkins core doesn't use it but JENKINS-3881 requires us to put it. -->
        <groupId>org.springframework</groupId>
        <artifactId>spring-aop</artifactId>
        <version>${spring.version}</version>
      </dependency>
      <dependency>
        <groupId>org.acegisecurity</groupId>
        <artifactId>acegi-security</artifactId>
        <version>1.0.7</version>
      </dependency>


      <!-- Modules -->
      <dependency>
        <groupId>org.jenkins-ci.modules</groupId>
        <artifactId>instance-identity</artifactId>
        <version>2.2</version>
      </dependency>
      <dependency>
        <groupId>org.jenkins-ci.modules</groupId>
        <artifactId>ssh-cli-auth</artifactId>
        <version>1.8</version>
      </dependency>
      <dependency>
        <groupId>org.jenkins-ci.modules</groupId>
        <artifactId>slave-installer</artifactId>
        <version>1.7</version>
      </dependency>
      <dependency>
        <groupId>org.jenkins-ci.modules</groupId>
        <artifactId>windows-slave-installer</artifactId>
        <version>2.0</version>
      </dependency>
      <dependency>
        <groupId>org.jenkins-ci.modules</groupId>
        <artifactId>launchd-slave-installer</artifactId>
        <version>1.2</version>
      </dependency>
      <dependency>
        <groupId>org.jenkins-ci.modules</groupId>
        <artifactId>upstart-slave-installer</artifactId>
        <version>1.1</version>
      </dependency>
      <dependency>
        <groupId>org.jenkins-ci.modules</groupId>
        <artifactId>systemd-slave-installer</artifactId>
        <version>1.1</version>
      </dependency>
      <dependency>
        <groupId>org.jenkins-ci.modules</groupId>
        <artifactId>sshd</artifactId>
        <version>2.6</version>
      </dependency>
>>>>>>> be28d586
    </dependencies>
  </dependencyManagement>

  <build>
    <plugins>
      <!-- override the default to keep the dependencyManagement intact -->
      <plugin>
        <groupId>org.codehaus.mojo</groupId>
        <artifactId>flatten-maven-plugin</artifactId>
        <configuration>
          <updatePomFile>true</updatePomFile>
          <outputDirectory>${project.build.directory}</outputDirectory>
          <flattenedPomFilename>${project.artifactId}-${project.version}.pom</flattenedPomFilename>
        </configuration>
        <executions>
          <execution>
            <id>flatten</id>
            <phase>process-resources</phase>
            <goals>
              <goal>flatten</goal>
            </goals>
            <configuration>
              <flattenMode>bom</flattenMode>
            </configuration>
          </execution>
        </executions>
      </plugin>
    </plugins>
  </build>

</project><|MERGE_RESOLUTION|>--- conflicted
+++ resolved
@@ -428,31 +428,6 @@
         <artifactId>jaxen</artifactId>
         <version>1.1-beta-11</version>
       </dependency>
-<<<<<<< HEAD
-=======
-
-      <!--Spring-->
-      <dependency>
-        <groupId>org.springframework</groupId>
-        <artifactId>spring-webmvc</artifactId>
-        <version>${spring.version}</version>
-      </dependency>
-      <dependency>
-        <groupId>org.springframework</groupId>
-        <artifactId>spring-core</artifactId>
-        <version>${spring.version}</version>
-      </dependency>
-      <dependency><!-- Jenkins core doesn't use it but JENKINS-3881 requires us to put it. -->
-        <groupId>org.springframework</groupId>
-        <artifactId>spring-aop</artifactId>
-        <version>${spring.version}</version>
-      </dependency>
-      <dependency>
-        <groupId>org.acegisecurity</groupId>
-        <artifactId>acegi-security</artifactId>
-        <version>1.0.7</version>
-      </dependency>
-
 
       <!-- Modules -->
       <dependency>
@@ -495,7 +470,6 @@
         <artifactId>sshd</artifactId>
         <version>2.6</version>
       </dependency>
->>>>>>> be28d586
     </dependencies>
   </dependencyManagement>
 
