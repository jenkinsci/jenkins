<?xml version="1.0" encoding="UTF-8"?>
<!--
The MIT License

Copyright (c) 2019, CloudBees, Inc.

Permission is hereby granted, free of charge, to any person obtaining a copy
of this software and associated documentation files (the "Software"), to deal
in the Software without restriction, including without limitation the rights
to use, copy, modify, merge, publish, distribute, sublicense, and/or sell
copies of the Software, and to permit persons to whom the Software is
furnished to do so, subject to the following conditions:

The above copyright notice and this permission notice shall be included in
all copies or substantial portions of the Software.

THE SOFTWARE IS PROVIDED "AS IS", WITHOUT WARRANTY OF ANY KIND, EXPRESS OR
IMPLIED, INCLUDING BUT NOT LIMITED TO THE WARRANTIES OF MERCHANTABILITY,
FITNESS FOR A PARTICULAR PURPOSE AND NONINFRINGEMENT. IN NO EVENT SHALL THE
AUTHORS OR COPYRIGHT HOLDERS BE LIABLE FOR ANY CLAIM, DAMAGES OR OTHER
LIABILITY, WHETHER IN AN ACTION OF CONTRACT, TORT OR OTHERWISE, ARISING FROM,
OUT OF OR IN CONNECTION WITH THE SOFTWARE OR THE USE OR OTHER DEALINGS IN
THE SOFTWARE.
-->
<project xmlns="http://maven.apache.org/POM/4.0.0" xmlns:xsi="http://www.w3.org/2001/XMLSchema-instance" xsi:schemaLocation="http://maven.apache.org/POM/4.0.0 https://maven.apache.org/xsd/maven-4.0.0.xsd">
  <modelVersion>4.0.0</modelVersion>

  <parent>
    <groupId>org.jenkins-ci.main</groupId>
    <artifactId>jenkins-parent</artifactId>
    <version>${revision}${changelist}</version>
  </parent>

  <artifactId>jenkins-bom</artifactId>
  <packaging>pom</packaging>

  <name>Jenkins BOM</name>
  <description>The module contains dependencies that are used by a specific Jenkins version</description>

  <properties>
    <commons-fileupload2.version>2.0.0-M2</commons-fileupload2.version>
<<<<<<< HEAD
    <slf4jVersion>2.0.15</slf4jVersion>
    <!-- TODO JENKINS-73122 https://github.com/jenkinsci/stapler/pull/537 -->
    <stapler.version>1894.v29804a_df796e</stapler.version>
=======
    <slf4jVersion>2.0.16</slf4jVersion>
    <stapler.version>1892.v73465f3d074d</stapler.version>
>>>>>>> aeeb5e70
    <groovy.version>2.4.21</groovy.version>
  </properties>

  <dependencyManagement>
    <dependencies>
      <dependency>
        <groupId>com.google.inject</groupId>
        <artifactId>guice-bom</artifactId>
        <version>6.0.0</version>
        <type>pom</type>
        <scope>import</scope>
      </dependency>
      <dependency>
        <groupId>org.springframework</groupId>
        <artifactId>spring-framework-bom</artifactId>
        <version>5.3.37</version>
        <type>pom</type>
        <scope>import</scope>
      </dependency>
      <dependency>
        <!-- https://docs.spring.io/spring-security/site/docs/5.5.4/reference/html5/#getting-maven-no-boot -->
        <groupId>org.springframework.security</groupId>
        <artifactId>spring-security-bom</artifactId>
        <version>5.8.13</version>
        <type>pom</type>
        <scope>import</scope>
      </dependency>
      <dependency>
        <!-- JENKINS-21160: Remoting also depends on args4j; please update accordingly -->
        <groupId>args4j</groupId>
        <artifactId>args4j</artifactId>
        <version>2.37</version>
      </dependency>
      <dependency>
        <groupId>com.github.spotbugs</groupId>
        <artifactId>spotbugs-annotations</artifactId>
        <version>${spotbugs-annotations.version}</version>
      </dependency>
      <dependency>
        <groupId>com.google.guava</groupId>
        <artifactId>guava</artifactId>
        <version>33.2.1-jre</version>
      </dependency>
      <dependency>
        <!-- Overriding Stapler’s 1.1.3 version to diagnose JENKINS-20618: -->
        <groupId>com.jcraft</groupId>
        <artifactId>jzlib</artifactId>
        <version>1.1.3-kohsuke-1</version>
      </dependency>
      <dependency>
        <groupId>com.sun.solaris</groupId>
        <artifactId>embedded_su4j</artifactId>
        <version>1.1</version>
      </dependency>
      <dependency>
        <groupId>com.sun.xml.txw2</groupId>
        <artifactId>txw2</artifactId>
        <version>20110809</version>
      </dependency>
      <dependency>
        <groupId>com.thoughtworks.xstream</groupId>
        <artifactId>xstream</artifactId>
        <version>1.4.20</version>
      </dependency>
      <dependency>
        <groupId>commons-beanutils</groupId>
        <artifactId>commons-beanutils</artifactId>
        <version>1.9.4</version>
      </dependency>
      <dependency>
        <groupId>commons-codec</groupId>
        <artifactId>commons-codec</artifactId>
        <version>1.17.1</version>
      </dependency>
      <dependency>
        <groupId>commons-collections</groupId>
        <artifactId>commons-collections</artifactId>
        <version>3.2.2</version>
      </dependency>
      <dependency>
        <groupId>commons-io</groupId>
        <artifactId>commons-io</artifactId>
        <version>2.16.1</version>
      </dependency>
      <dependency>
        <groupId>commons-jelly</groupId>
        <artifactId>commons-jelly-tags-fmt</artifactId>
        <version>1.0</version>
      </dependency>
      <dependency>
        <groupId>commons-jelly</groupId>
        <artifactId>commons-jelly-tags-xml</artifactId>
        <version>1.1</version>
      </dependency>
      <dependency>
        <groupId>commons-lang</groupId>
        <artifactId>commons-lang</artifactId>
        <version>2.6</version>
      </dependency>
      <dependency>
        <groupId>io.jenkins.stapler</groupId>
        <artifactId>jenkins-stapler-support</artifactId>
        <version>1.1</version>
      </dependency>
      <dependency>
        <groupId>jakarta.servlet</groupId>
        <artifactId>jakarta.servlet-api</artifactId>
        <version>4.0.4</version>
      </dependency>
      <dependency>
        <groupId>jakarta.servlet.jsp.jstl</groupId>
        <artifactId>jakarta.servlet.jsp.jstl-api</artifactId>
        <version>1.2.7</version>
      </dependency>
      <dependency>
        <groupId>jaxen</groupId>
        <artifactId>jaxen</artifactId>
        <version>2.0.0</version>
      </dependency>
      <dependency>
        <groupId>net.java.dev.jna</groupId>
        <artifactId>jna</artifactId>
        <version>5.14.0</version>
      </dependency>
      <dependency>
        <groupId>net.java.sezpoz</groupId>
        <artifactId>sezpoz</artifactId>
        <version>1.13</version>
      </dependency>
      <dependency>
        <groupId>net.jcip</groupId>
        <artifactId>jcip-annotations</artifactId>
        <version>1.0</version>
      </dependency>
      <dependency>
        <groupId>org.antlr</groupId>
        <artifactId>antlr4-runtime</artifactId>
        <version>${antlr.version}</version>
      </dependency>
      <dependency>
        <groupId>org.apache.ant</groupId>
        <artifactId>ant</artifactId>
        <version>1.10.14</version>
      </dependency>
      <dependency>
        <groupId>org.apache.commons</groupId>
        <artifactId>commons-compress</artifactId>
        <version>1.26.1</version>
      </dependency>
      <dependency>
        <groupId>org.apache.commons</groupId>
        <artifactId>commons-fileupload2</artifactId>
        <version>${commons-fileupload2.version}</version>
      </dependency>
      <dependency>
        <groupId>org.apache.commons</groupId>
        <artifactId>commons-fileupload2-core</artifactId>
        <version>${commons-fileupload2.version}</version>
      </dependency>
      <dependency>
        <groupId>org.apache.commons</groupId>
        <artifactId>commons-fileupload2-distribution</artifactId>
        <version>${commons-fileupload2.version}</version>
      </dependency>
      <dependency>
        <groupId>org.apache.commons</groupId>
        <artifactId>commons-fileupload2-jakarta-servlet5</artifactId>
        <version>${commons-fileupload2.version}</version>
      </dependency>
      <dependency>
        <groupId>org.apache.commons</groupId>
        <artifactId>commons-fileupload2-jakarta-servlet6</artifactId>
        <version>${commons-fileupload2.version}</version>
      </dependency>
      <dependency>
        <groupId>org.apache.commons</groupId>
        <artifactId>commons-fileupload2-javax</artifactId>
        <version>${commons-fileupload2.version}</version>
      </dependency>
      <dependency>
        <groupId>org.apache.commons</groupId>
        <artifactId>commons-fileupload2-portlet</artifactId>
        <version>${commons-fileupload2.version}</version>
      </dependency>
      <dependency>
        <groupId>org.codehaus.groovy</groupId>
        <artifactId>groovy-all</artifactId>
        <version>${groovy.version}</version>
      </dependency>
      <dependency>
        <groupId>org.connectbot</groupId>
        <artifactId>jbcrypt</artifactId>
        <version>1.0.2</version>
      </dependency>
      <dependency>
        <!-- Groovy shell uses this, but it doesn't declare the dependency -->
        <groupId>org.fusesource.jansi</groupId>
        <artifactId>jansi</artifactId>
        <version>1.11</version>
      </dependency>
      <dependency>
        <groupId>org.jenkins-ci</groupId>
        <artifactId>annotation-indexer</artifactId>
        <version>1.17</version>
      </dependency>
      <dependency>
        <groupId>org.jenkins-ci</groupId>
        <artifactId>commons-jexl</artifactId>
        <version>1.1-jenkins-20111212</version>
      </dependency>
      <dependency>
        <groupId>org.jenkins-ci</groupId>
        <artifactId>crypto-util</artifactId>
        <version>1.9</version>
      </dependency>
      <dependency>
        <groupId>org.jenkins-ci</groupId>
        <artifactId>memory-monitor</artifactId>
        <version>1.12</version>
      </dependency>
      <dependency>
        <groupId>org.jenkins-ci</groupId>
        <artifactId>symbol-annotation</artifactId>
        <version>1.24</version>
      </dependency>
      <dependency>
        <groupId>org.jenkins-ci</groupId>
        <artifactId>task-reactor</artifactId>
        <version>1.8</version>
      </dependency>
      <dependency>
        <groupId>org.jenkins-ci</groupId>
        <artifactId>version-number</artifactId>
        <version>1.11</version>
      </dependency>
      <dependency>
        <groupId>org.jenkins-ci.main</groupId>
        <artifactId>remoting</artifactId>
        <version>${remoting.version}</version>
      </dependency>
      <dependency>
        <groupId>org.jfree</groupId>
        <artifactId>jfreechart</artifactId>
        <version>1.0.19</version>
      </dependency>
      <dependency>
        <groupId>org.jvnet.hudson</groupId>
        <artifactId>commons-jelly-tags-define</artifactId>
        <version>1.1-jenkins-20240510</version>
      </dependency>
      <dependency>
        <groupId>org.jvnet.localizer</groupId>
        <artifactId>localizer</artifactId>
        <version>1.31</version>
      </dependency>
      <dependency>
        <groupId>org.jvnet.robust-http-client</groupId>
        <artifactId>robust-http-client</artifactId>
        <version>1.2</version>
      </dependency>
      <dependency>
        <groupId>org.jvnet.winp</groupId>
        <artifactId>winp</artifactId>
        <version>1.31</version>
      </dependency>
      <dependency>
        <groupId>org.kohsuke</groupId>
        <artifactId>access-modifier-annotation</artifactId>
        <version>${access-modifier.version}</version>
      </dependency>
      <dependency>
        <groupId>org.kohsuke</groupId>
        <artifactId>windows-package-checker</artifactId>
        <version>1.2</version>
      </dependency>
      <dependency>
        <groupId>org.kohsuke.jinterop</groupId>
        <artifactId>j-interop</artifactId>
        <version>2.0.8-kohsuke-1</version>
      </dependency>
      <dependency>
        <groupId>org.kohsuke.metainf-services</groupId>
        <artifactId>metainf-services</artifactId>
        <version>1.11</version>
      </dependency>
      <dependency>
        <groupId>org.kohsuke.stapler</groupId>
        <artifactId>json-lib</artifactId>
        <version>2.4-jenkins-7</version>
      </dependency>
      <dependency>
        <groupId>org.kohsuke.stapler</groupId>
        <artifactId>stapler</artifactId>
        <version>${stapler.version}</version>
      </dependency>
      <dependency>
        <groupId>org.kohsuke.stapler</groupId>
        <artifactId>stapler-adjunct-codemirror</artifactId>
        <version>1.3</version>
      </dependency>
      <dependency>
        <groupId>org.kohsuke.stapler</groupId>
        <artifactId>stapler-groovy</artifactId>
        <version>${stapler.version}</version>
      </dependency>
      <dependency>
        <groupId>org.samba.jcifs</groupId>
        <artifactId>jcifs</artifactId>
        <version>1.3.18-kohsuke-1</version>
      </dependency>
      <dependency>
        <groupId>org.slf4j</groupId>
        <artifactId>jcl-over-slf4j</artifactId>
        <version>${slf4jVersion}</version>
      </dependency>
      <dependency>
        <groupId>org.slf4j</groupId>
        <artifactId>log4j-over-slf4j</artifactId>
        <version>${slf4jVersion}</version>
      </dependency>
      <dependency>
        <!-- SLF4J used in maven-plugin and possibly others -->
        <groupId>org.slf4j</groupId>
        <artifactId>slf4j-api</artifactId>
        <version>${slf4jVersion}</version>
      </dependency>
      <dependency>
        <groupId>org.slf4j</groupId>
        <artifactId>slf4j-jdk14</artifactId>
        <version>${slf4jVersion}</version>
      </dependency>
      <dependency>
        <!-- provided by jcl-over-slf4j -->
        <groupId>commons-logging</groupId>
        <artifactId>commons-logging</artifactId>
        <version>1.3.3</version>
        <scope>provided</scope>
      </dependency>
    </dependencies>
  </dependencyManagement>

  <build>
    <plugins>
      <!-- override the default to keep the dependencyManagement intact -->
      <plugin>
        <groupId>org.codehaus.mojo</groupId>
        <artifactId>flatten-maven-plugin</artifactId>
        <configuration>
          <updatePomFile>true</updatePomFile>
          <outputDirectory>${project.build.directory}</outputDirectory>
          <flattenedPomFilename>${project.artifactId}-${project.version}.pom</flattenedPomFilename>
        </configuration>
        <executions>
          <execution>
            <id>flatten</id>
            <goals>
              <goal>flatten</goal>
            </goals>
            <phase>process-resources</phase>
            <configuration>
              <flattenMode>bom</flattenMode>
            </configuration>
          </execution>
        </executions>
      </plugin>
    </plugins>
  </build>

</project><|MERGE_RESOLUTION|>--- conflicted
+++ resolved
@@ -39,14 +39,9 @@
 
   <properties>
     <commons-fileupload2.version>2.0.0-M2</commons-fileupload2.version>
-<<<<<<< HEAD
-    <slf4jVersion>2.0.15</slf4jVersion>
+    <slf4jVersion>2.0.16</slf4jVersion>
     <!-- TODO JENKINS-73122 https://github.com/jenkinsci/stapler/pull/537 -->
     <stapler.version>1894.v29804a_df796e</stapler.version>
-=======
-    <slf4jVersion>2.0.16</slf4jVersion>
-    <stapler.version>1892.v73465f3d074d</stapler.version>
->>>>>>> aeeb5e70
     <groovy.version>2.4.21</groovy.version>
   </properties>
 
