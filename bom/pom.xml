<?xml version="1.0" encoding="UTF-8"?>
<!--
The MIT License

Copyright (c) 2019, CloudBees, Inc.

Permission is hereby granted, free of charge, to any person obtaining a copy
of this software and associated documentation files (the "Software"), to deal
in the Software without restriction, including without limitation the rights
to use, copy, modify, merge, publish, distribute, sublicense, and/or sell
copies of the Software, and to permit persons to whom the Software is
furnished to do so, subject to the following conditions:

The above copyright notice and this permission notice shall be included in
all copies or substantial portions of the Software.

THE SOFTWARE IS PROVIDED "AS IS", WITHOUT WARRANTY OF ANY KIND, EXPRESS OR
IMPLIED, INCLUDING BUT NOT LIMITED TO THE WARRANTIES OF MERCHANTABILITY,
FITNESS FOR A PARTICULAR PURPOSE AND NONINFRINGEMENT. IN NO EVENT SHALL THE
AUTHORS OR COPYRIGHT HOLDERS BE LIABLE FOR ANY CLAIM, DAMAGES OR OTHER
LIABILITY, WHETHER IN AN ACTION OF CONTRACT, TORT OR OTHERWISE, ARISING FROM,
OUT OF OR IN CONNECTION WITH THE SOFTWARE OR THE USE OR OTHER DEALINGS IN
THE SOFTWARE.
-->
<project xmlns="http://maven.apache.org/POM/4.0.0" xmlns:xsi="http://www.w3.org/2001/XMLSchema-instance" xsi:schemaLocation="http://maven.apache.org/POM/4.0.0 http://maven.apache.org/maven-v4_0_0.xsd">
  <modelVersion>4.0.0</modelVersion>

  <parent>
    <groupId>org.jenkins-ci.main</groupId>
    <artifactId>jenkins-parent</artifactId>
    <version>${revision}${changelist}</version>
  </parent>

  <artifactId>jenkins-bom</artifactId>
  <packaging>pom</packaging>

  <name>Jenkins BOM</name>
  <description>The module contains dependencies that are used by a specific Jenkins version</description>

  <properties>
    <asm.version>9.6</asm.version>
    <slf4jVersion>2.0.9</slf4jVersion>
<<<<<<< HEAD
    <!-- TODO https://github.com/jenkinsci/stapler/pull/385 -->
    <stapler.version>1843.v81b_96c097869</stapler.version>
=======
    <stapler.version>1822.v120278426e1c</stapler.version>
>>>>>>> 01e30ea1
    <groovy.version>2.4.21</groovy.version>
  </properties>

  <dependencyManagement>
    <dependencies>
      <dependency>
        <groupId>com.google.inject</groupId>
        <artifactId>guice-bom</artifactId>
        <version>6.0.0</version>
        <type>pom</type>
        <scope>import</scope>
      </dependency>
      <dependency>
        <groupId>org.springframework</groupId>
        <artifactId>spring-framework-bom</artifactId>
        <version>5.3.30</version>
        <type>pom</type>
        <scope>import</scope>
      </dependency>
      <dependency>
        <!-- https://docs.spring.io/spring-security/site/docs/5.5.4/reference/html5/#getting-maven-no-boot -->
        <groupId>org.springframework.security</groupId>
        <artifactId>spring-security-bom</artifactId>
        <version>5.8.8</version>
        <type>pom</type>
        <scope>import</scope>
      </dependency>
      <dependency>
        <!-- JENKINS-21160: Remoting also depends on args4j; please update accordingly -->
        <groupId>args4j</groupId>
        <artifactId>args4j</artifactId>
        <version>2.33</version>
      </dependency>
      <dependency>
        <groupId>com.github.spotbugs</groupId>
        <artifactId>spotbugs-annotations</artifactId>
        <version>${spotbugs-annotations.version}</version>
      </dependency>
      <dependency>
        <groupId>com.google.guava</groupId>
        <artifactId>guava</artifactId>
        <version>32.1.3-jre</version>
      </dependency>
      <dependency>
        <!-- Overriding Stapler’s 1.1.3 version to diagnose JENKINS-20618: -->
        <groupId>com.jcraft</groupId>
        <artifactId>jzlib</artifactId>
        <version>1.1.3-kohsuke-1</version>
      </dependency>
      <dependency>
        <groupId>com.sun.solaris</groupId>
        <artifactId>embedded_su4j</artifactId>
        <version>1.1</version>
      </dependency>
      <dependency>
        <groupId>com.sun.xml.txw2</groupId>
        <artifactId>txw2</artifactId>
        <version>20110809</version>
      </dependency>
      <dependency>
        <groupId>com.thoughtworks.xstream</groupId>
        <artifactId>xstream</artifactId>
        <version>1.4.20</version>
      </dependency>
      <dependency>
        <groupId>commons-beanutils</groupId>
        <artifactId>commons-beanutils</artifactId>
        <version>1.9.4</version>
      </dependency>
      <dependency>
        <groupId>commons-codec</groupId>
        <artifactId>commons-codec</artifactId>
        <version>1.16.0</version>
      </dependency>
      <dependency>
        <groupId>commons-collections</groupId>
        <artifactId>commons-collections</artifactId>
        <version>3.2.2</version>
      </dependency>
      <dependency>
        <groupId>commons-fileupload</groupId>
        <artifactId>commons-fileupload</artifactId>
        <version>1.5</version>
      </dependency>
      <dependency>
        <groupId>commons-io</groupId>
        <artifactId>commons-io</artifactId>
        <version>2.15.0</version>
      </dependency>
      <dependency>
        <groupId>commons-jelly</groupId>
        <artifactId>commons-jelly-tags-fmt</artifactId>
        <version>1.0</version>
      </dependency>
      <dependency>
        <groupId>commons-jelly</groupId>
        <artifactId>commons-jelly-tags-xml</artifactId>
        <version>1.1</version>
      </dependency>
      <dependency>
        <groupId>commons-lang</groupId>
        <artifactId>commons-lang</artifactId>
        <version>2.6</version>
      </dependency>
      <dependency>
        <groupId>io.jenkins.stapler</groupId>
        <artifactId>jenkins-stapler-support</artifactId>
        <version>1.1</version>
      </dependency>
      <dependency>
        <groupId>jakarta.servlet.jsp.jstl</groupId>
        <artifactId>jakarta.servlet.jsp.jstl-api</artifactId>
        <version>1.2.7</version>
      </dependency>
      <dependency>
        <groupId>jaxen</groupId>
        <artifactId>jaxen</artifactId>
        <version>2.0.0</version>
      </dependency>
      <dependency>
        <groupId>net.java.dev.jna</groupId>
        <artifactId>jna</artifactId>
        <version>5.13.0</version>
      </dependency>
      <dependency>
        <groupId>net.java.sezpoz</groupId>
        <artifactId>sezpoz</artifactId>
        <version>1.13</version>
      </dependency>
      <dependency>
        <groupId>net.jcip</groupId>
        <artifactId>jcip-annotations</artifactId>
        <version>1.0</version>
      </dependency>
      <dependency>
        <groupId>org.antlr</groupId>
        <artifactId>antlr4-runtime</artifactId>
        <version>${antlr.version}</version>
      </dependency>
      <dependency>
        <groupId>org.apache.ant</groupId>
        <artifactId>ant</artifactId>
        <version>1.10.14</version>
      </dependency>
      <dependency>
        <groupId>org.apache.commons</groupId>
        <artifactId>commons-compress</artifactId>
        <version>1.24.0</version>
      </dependency>
      <dependency>
        <groupId>org.codehaus.groovy</groupId>
        <artifactId>groovy-all</artifactId>
        <version>${groovy.version}</version>
      </dependency>
      <dependency>
        <groupId>org.connectbot.jbcrypt</groupId>
        <artifactId>jbcrypt</artifactId>
        <version>1.0.0</version>
      </dependency>
      <dependency>
        <!-- Groovy shell uses this, but it doesn't declare the dependency -->
        <groupId>org.fusesource.jansi</groupId>
        <artifactId>jansi</artifactId>
        <version>1.11</version>
      </dependency>
      <dependency>
        <groupId>org.jenkins-ci</groupId>
        <artifactId>annotation-indexer</artifactId>
        <version>1.17</version>
      </dependency>
      <dependency>
        <groupId>org.jenkins-ci</groupId>
        <artifactId>commons-jexl</artifactId>
        <version>1.1-jenkins-20111212</version>
      </dependency>
      <dependency>
        <groupId>org.jenkins-ci</groupId>
        <artifactId>crypto-util</artifactId>
        <version>1.9</version>
      </dependency>
      <dependency>
        <groupId>org.jenkins-ci</groupId>
        <artifactId>memory-monitor</artifactId>
        <version>1.12</version>
      </dependency>
      <dependency>
        <groupId>org.jenkins-ci</groupId>
        <artifactId>symbol-annotation</artifactId>
        <version>1.24</version>
      </dependency>
      <dependency>
        <groupId>org.jenkins-ci</groupId>
        <artifactId>task-reactor</artifactId>
        <version>1.8</version>
      </dependency>
      <dependency>
        <groupId>org.jenkins-ci</groupId>
        <artifactId>version-number</artifactId>
        <version>1.11</version>
      </dependency>
      <dependency>
        <groupId>org.jenkins-ci.main</groupId>
        <artifactId>remoting</artifactId>
        <version>${remoting.version}</version>
      </dependency>
      <dependency>
        <groupId>org.jfree</groupId>
        <artifactId>jfreechart</artifactId>
        <version>1.0.19</version>
      </dependency>
      <dependency>
        <groupId>org.jvnet.hudson</groupId>
        <artifactId>commons-jelly-tags-define</artifactId>
        <version>1.1-jenkins-20230713</version>
      </dependency>
      <dependency>
        <groupId>org.jvnet.localizer</groupId>
        <artifactId>localizer</artifactId>
        <version>1.31</version>
      </dependency>
      <dependency>
        <groupId>org.jvnet.robust-http-client</groupId>
        <artifactId>robust-http-client</artifactId>
        <version>1.2</version>
      </dependency>
      <dependency>
        <groupId>org.jvnet.winp</groupId>
        <artifactId>winp</artifactId>
        <version>1.30</version>
      </dependency>
      <dependency>
        <groupId>org.kohsuke</groupId>
        <artifactId>access-modifier-annotation</artifactId>
        <version>${access-modifier.version}</version>
      </dependency>
      <dependency>
        <groupId>org.kohsuke</groupId>
        <artifactId>windows-package-checker</artifactId>
        <version>1.2</version>
      </dependency>
      <dependency>
        <groupId>org.kohsuke.jinterop</groupId>
        <artifactId>j-interop</artifactId>
        <version>2.0.8-kohsuke-1</version>
      </dependency>
      <dependency>
        <groupId>org.kohsuke.metainf-services</groupId>
        <artifactId>metainf-services</artifactId>
        <version>1.11</version>
      </dependency>
      <dependency>
        <groupId>org.kohsuke.stapler</groupId>
        <artifactId>json-lib</artifactId>
        <version>2.4-jenkins-3</version>
      </dependency>
      <dependency>
        <groupId>org.kohsuke.stapler</groupId>
        <artifactId>stapler</artifactId>
        <version>${stapler.version}</version>
      </dependency>
      <dependency>
        <groupId>org.kohsuke.stapler</groupId>
        <artifactId>stapler-adjunct-codemirror</artifactId>
        <version>1.3</version>
      </dependency>
      <dependency>
        <groupId>org.kohsuke.stapler</groupId>
        <artifactId>stapler-adjunct-timeline</artifactId>
        <version>1.5</version>
      </dependency>
      <dependency>
        <groupId>org.kohsuke.stapler</groupId>
        <artifactId>stapler-groovy</artifactId>
        <version>${stapler.version}</version>
      </dependency>
      <dependency>
        <groupId>org.ow2.asm</groupId>
        <artifactId>asm</artifactId>
        <version>${asm.version}</version>
      </dependency>
      <dependency>
        <groupId>org.ow2.asm</groupId>
        <artifactId>asm-analysis</artifactId>
        <version>${asm.version}</version>
      </dependency>
      <dependency>
        <groupId>org.ow2.asm</groupId>
        <artifactId>asm-commons</artifactId>
        <version>${asm.version}</version>
      </dependency>
      <dependency>
        <groupId>org.ow2.asm</groupId>
        <artifactId>asm-tree</artifactId>
        <version>${asm.version}</version>
      </dependency>
      <dependency>
        <groupId>org.ow2.asm</groupId>
        <artifactId>asm-util</artifactId>
        <version>${asm.version}</version>
      </dependency>
      <dependency>
        <groupId>org.samba.jcifs</groupId>
        <artifactId>jcifs</artifactId>
        <version>1.3.18-kohsuke-1</version>
      </dependency>
      <dependency>
        <groupId>org.slf4j</groupId>
        <artifactId>jcl-over-slf4j</artifactId>
        <version>${slf4jVersion}</version>
      </dependency>
      <dependency>
        <groupId>org.slf4j</groupId>
        <artifactId>log4j-over-slf4j</artifactId>
        <version>${slf4jVersion}</version>
      </dependency>
      <dependency>
        <!-- SLF4J used in maven-plugin and possibly others -->
        <groupId>org.slf4j</groupId>
        <artifactId>slf4j-api</artifactId>
        <version>${slf4jVersion}</version>
      </dependency>
      <dependency>
        <groupId>org.slf4j</groupId>
        <artifactId>slf4j-jdk14</artifactId>
        <version>${slf4jVersion}</version>
      </dependency>
      <dependency>
        <!-- provided by jcl-over-slf4j -->
        <groupId>commons-logging</groupId>
        <artifactId>commons-logging</artifactId>
        <version>1.2</version>
        <scope>provided</scope>
      </dependency>
    </dependencies>
  </dependencyManagement>

  <build>
    <plugins>
      <!-- override the default to keep the dependencyManagement intact -->
      <plugin>
        <groupId>org.codehaus.mojo</groupId>
        <artifactId>flatten-maven-plugin</artifactId>
        <configuration>
          <updatePomFile>true</updatePomFile>
          <outputDirectory>${project.build.directory}</outputDirectory>
          <flattenedPomFilename>${project.artifactId}-${project.version}.pom</flattenedPomFilename>
        </configuration>
        <executions>
          <execution>
            <id>flatten</id>
            <goals>
              <goal>flatten</goal>
            </goals>
            <phase>process-resources</phase>
            <configuration>
              <flattenMode>bom</flattenMode>
            </configuration>
          </execution>
        </executions>
      </plugin>
    </plugins>
  </build>

</project><|MERGE_RESOLUTION|>--- conflicted
+++ resolved
@@ -40,12 +40,8 @@
   <properties>
     <asm.version>9.6</asm.version>
     <slf4jVersion>2.0.9</slf4jVersion>
-<<<<<<< HEAD
     <!-- TODO https://github.com/jenkinsci/stapler/pull/385 -->
-    <stapler.version>1843.v81b_96c097869</stapler.version>
-=======
-    <stapler.version>1822.v120278426e1c</stapler.version>
->>>>>>> 01e30ea1
+    <stapler.version>1847.v2ed4a_53236e9</stapler.version>
     <groovy.version>2.4.21</groovy.version>
   </properties>
 
