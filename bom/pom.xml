<?xml version="1.0" encoding="UTF-8"?>
<!--
The MIT License

Copyright (c) 2019, CloudBees, Inc.

Permission is hereby granted, free of charge, to any person obtaining a copy
of this software and associated documentation files (the "Software"), to deal
in the Software without restriction, including without limitation the rights
to use, copy, modify, merge, publish, distribute, sublicense, and/or sell
copies of the Software, and to permit persons to whom the Software is
furnished to do so, subject to the following conditions:

The above copyright notice and this permission notice shall be included in
all copies or substantial portions of the Software.

THE SOFTWARE IS PROVIDED "AS IS", WITHOUT WARRANTY OF ANY KIND, EXPRESS OR
IMPLIED, INCLUDING BUT NOT LIMITED TO THE WARRANTIES OF MERCHANTABILITY,
FITNESS FOR A PARTICULAR PURPOSE AND NONINFRINGEMENT. IN NO EVENT SHALL THE
AUTHORS OR COPYRIGHT HOLDERS BE LIABLE FOR ANY CLAIM, DAMAGES OR OTHER
LIABILITY, WHETHER IN AN ACTION OF CONTRACT, TORT OR OTHERWISE, ARISING FROM,
OUT OF OR IN CONNECTION WITH THE SOFTWARE OR THE USE OR OTHER DEALINGS IN
THE SOFTWARE.
-->
<project xmlns="http://maven.apache.org/POM/4.0.0" xmlns:xsi="http://www.w3.org/2001/XMLSchema-instance" xsi:schemaLocation="http://maven.apache.org/POM/4.0.0 http://maven.apache.org/maven-v4_0_0.xsd">
  <modelVersion>4.0.0</modelVersion>

  <parent>
    <groupId>org.jenkins-ci.main</groupId>
    <artifactId>jenkins-parent</artifactId>
    <version>${revision}${changelist}</version>
  </parent>

  <artifactId>jenkins-bom</artifactId>
  <packaging>pom</packaging>

  <name>Jenkins BOM</name>
  <description>The module contains dependencies that are used by a specific Jenkins version</description>

  <properties>
    <asm.version>9.6</asm.version>
    <slf4jVersion>2.0.9</slf4jVersion>
    <stapler.version>1822.v120278426e1c</stapler.version>
    <groovy.version>2.4.21</groovy.version>
  </properties>

  <dependencyManagement>
    <dependencies>
      <dependency>
        <groupId>com.google.inject</groupId>
        <artifactId>guice-bom</artifactId>
        <version>6.0.0</version>
        <type>pom</type>
        <scope>import</scope>
      </dependency>
      <dependency>
        <groupId>org.springframework</groupId>
        <artifactId>spring-framework-bom</artifactId>
        <version>5.3.31</version>
        <type>pom</type>
        <scope>import</scope>
      </dependency>
      <dependency>
        <!-- https://docs.spring.io/spring-security/site/docs/5.5.4/reference/html5/#getting-maven-no-boot -->
        <groupId>org.springframework.security</groupId>
        <artifactId>spring-security-bom</artifactId>
        <version>5.8.8</version>
        <type>pom</type>
        <scope>import</scope>
      </dependency>
      <dependency>
        <!-- JENKINS-21160: Remoting also depends on args4j; please update accordingly -->
        <groupId>args4j</groupId>
        <artifactId>args4j</artifactId>
        <version>2.33</version>
      </dependency>
      <dependency>
        <groupId>com.github.spotbugs</groupId>
        <artifactId>spotbugs-annotations</artifactId>
        <version>${spotbugs-annotations.version}</version>
      </dependency>
      <dependency>
        <groupId>com.google.guava</groupId>
        <artifactId>guava</artifactId>
        <version>32.1.3-jre</version>
      </dependency>
      <dependency>
        <!-- Overriding Stapler’s 1.1.3 version to diagnose JENKINS-20618: -->
        <groupId>com.jcraft</groupId>
        <artifactId>jzlib</artifactId>
        <version>1.1.3-kohsuke-1</version>
      </dependency>
      <dependency>
        <groupId>com.sun.solaris</groupId>
        <artifactId>embedded_su4j</artifactId>
        <version>1.1</version>
      </dependency>
      <dependency>
        <groupId>com.sun.xml.txw2</groupId>
        <artifactId>txw2</artifactId>
        <version>20110809</version>
      </dependency>
      <dependency>
        <groupId>com.thoughtworks.xstream</groupId>
        <artifactId>xstream</artifactId>
        <version>1.4.20</version>
      </dependency>
      <dependency>
        <groupId>commons-beanutils</groupId>
        <artifactId>commons-beanutils</artifactId>
        <version>1.9.4</version>
      </dependency>
      <dependency>
        <groupId>commons-codec</groupId>
        <artifactId>commons-codec</artifactId>
        <version>1.16.0</version>
      </dependency>
      <dependency>
        <groupId>commons-collections</groupId>
        <artifactId>commons-collections</artifactId>
        <version>3.2.2</version>
      </dependency>
      <dependency>
        <groupId>commons-fileupload</groupId>
        <artifactId>commons-fileupload</artifactId>
        <version>1.5</version>
      </dependency>
      <dependency>
        <groupId>commons-io</groupId>
        <artifactId>commons-io</artifactId>
        <version>2.15.1</version>
      </dependency>
      <dependency>
        <groupId>commons-jelly</groupId>
        <artifactId>commons-jelly-tags-fmt</artifactId>
        <version>1.0</version>
      </dependency>
      <dependency>
        <groupId>commons-jelly</groupId>
        <artifactId>commons-jelly-tags-xml</artifactId>
        <version>1.1</version>
      </dependency>
      <dependency>
        <groupId>commons-lang</groupId>
        <artifactId>commons-lang</artifactId>
        <version>2.6</version>
      </dependency>
      <dependency>
        <groupId>io.jenkins.stapler</groupId>
        <artifactId>jenkins-stapler-support</artifactId>
        <version>1.1</version>
      </dependency>
      <dependency>
        <groupId>jakarta.servlet.jsp.jstl</groupId>
        <artifactId>jakarta.servlet.jsp.jstl-api</artifactId>
        <version>1.2.7</version>
      </dependency>
      <dependency>
        <groupId>jaxen</groupId>
        <artifactId>jaxen</artifactId>
        <version>2.0.0</version>
      </dependency>
      <dependency>
        <groupId>net.java.dev.jna</groupId>
        <artifactId>jna</artifactId>
        <version>5.14.0</version>
      </dependency>
      <dependency>
        <groupId>net.java.sezpoz</groupId>
        <artifactId>sezpoz</artifactId>
        <version>1.13</version>
      </dependency>
      <dependency>
        <groupId>net.jcip</groupId>
        <artifactId>jcip-annotations</artifactId>
        <version>1.0</version>
      </dependency>
      <dependency>
        <groupId>org.antlr</groupId>
        <artifactId>antlr4-runtime</artifactId>
        <version>${antlr.version}</version>
      </dependency>
      <dependency>
        <groupId>org.apache.ant</groupId>
        <artifactId>ant</artifactId>
        <version>1.10.14</version>
      </dependency>
      <dependency>
        <groupId>org.apache.commons</groupId>
        <artifactId>commons-compress</artifactId>
        <version>1.25.0</version>
      </dependency>
      <dependency>
        <groupId>org.codehaus.groovy</groupId>
        <artifactId>groovy-all</artifactId>
        <version>${groovy.version}</version>
      </dependency>
      <dependency>
        <groupId>org.connectbot.jbcrypt</groupId>
        <artifactId>jbcrypt</artifactId>
        <version>1.0.0</version>
      </dependency>
      <dependency>
        <!-- Groovy shell uses this, but it doesn't declare the dependency -->
        <groupId>org.fusesource.jansi</groupId>
        <artifactId>jansi</artifactId>
        <version>1.11</version>
      </dependency>
      <dependency>
        <groupId>org.jenkins-ci</groupId>
        <artifactId>annotation-indexer</artifactId>
        <version>1.17</version>
      </dependency>
      <dependency>
        <groupId>org.jenkins-ci</groupId>
        <artifactId>commons-jexl</artifactId>
        <version>1.1-jenkins-20111212</version>
      </dependency>
      <dependency>
        <groupId>org.jenkins-ci</groupId>
        <artifactId>crypto-util</artifactId>
        <version>1.9</version>
      </dependency>
      <dependency>
        <groupId>org.jenkins-ci</groupId>
        <artifactId>memory-monitor</artifactId>
        <version>1.12</version>
      </dependency>
      <dependency>
        <groupId>org.jenkins-ci</groupId>
        <artifactId>symbol-annotation</artifactId>
        <version>1.24</version>
      </dependency>
      <dependency>
        <groupId>org.jenkins-ci</groupId>
        <artifactId>task-reactor</artifactId>
        <version>1.8</version>
      </dependency>
      <dependency>
        <groupId>org.jenkins-ci</groupId>
        <artifactId>version-number</artifactId>
        <version>1.11</version>
      </dependency>
      <dependency>
        <groupId>org.jenkins-ci.main</groupId>
        <artifactId>remoting</artifactId>
        <version>${remoting.version}</version>
      </dependency>
      <dependency>
        <groupId>org.jfree</groupId>
        <artifactId>jfreechart</artifactId>
        <version>1.0.19</version>
      </dependency>
      <dependency>
        <groupId>org.jvnet.hudson</groupId>
        <artifactId>commons-jelly-tags-define</artifactId>
        <version>1.1-jenkins-20230713</version>
      </dependency>
      <dependency>
        <groupId>org.jvnet.localizer</groupId>
        <artifactId>localizer</artifactId>
        <version>1.31</version>
      </dependency>
      <dependency>
        <groupId>org.jvnet.robust-http-client</groupId>
        <artifactId>robust-http-client</artifactId>
        <version>1.2</version>
      </dependency>
      <dependency>
        <groupId>org.jvnet.winp</groupId>
        <artifactId>winp</artifactId>
        <version>1.30</version>
      </dependency>
      <dependency>
        <groupId>org.kohsuke</groupId>
        <artifactId>access-modifier-annotation</artifactId>
        <version>${access-modifier.version}</version>
      </dependency>
      <dependency>
        <groupId>org.kohsuke</groupId>
        <artifactId>windows-package-checker</artifactId>
        <version>1.2</version>
      </dependency>
      <dependency>
        <groupId>org.kohsuke.jinterop</groupId>
        <artifactId>j-interop</artifactId>
        <version>2.0.8-kohsuke-1</version>
      </dependency>
      <dependency>
        <groupId>org.kohsuke.metainf-services</groupId>
        <artifactId>metainf-services</artifactId>
        <version>1.11</version>
      </dependency>
      <dependency>
        <groupId>org.kohsuke.stapler</groupId>
        <artifactId>json-lib</artifactId>
        <version>2.4-jenkins-3</version>
      </dependency>
      <dependency>
        <groupId>org.kohsuke.stapler</groupId>
        <artifactId>stapler</artifactId>
        <version>${stapler.version}</version>
      </dependency>
      <dependency>
        <groupId>org.kohsuke.stapler</groupId>
<<<<<<< HEAD
        <artifactId>stapler-adjunct-timeline</artifactId>
        <version>1.5</version>
=======
        <artifactId>stapler-adjunct-codemirror</artifactId>
        <version>1.3</version>
>>>>>>> 3f188017
      </dependency>
      <dependency>
        <groupId>org.kohsuke.stapler</groupId>
        <artifactId>stapler-groovy</artifactId>
        <version>${stapler.version}</version>
      </dependency>
      <dependency>
        <groupId>org.ow2.asm</groupId>
        <artifactId>asm</artifactId>
        <version>${asm.version}</version>
      </dependency>
      <dependency>
        <groupId>org.ow2.asm</groupId>
        <artifactId>asm-analysis</artifactId>
        <version>${asm.version}</version>
      </dependency>
      <dependency>
        <groupId>org.ow2.asm</groupId>
        <artifactId>asm-commons</artifactId>
        <version>${asm.version}</version>
      </dependency>
      <dependency>
        <groupId>org.ow2.asm</groupId>
        <artifactId>asm-tree</artifactId>
        <version>${asm.version}</version>
      </dependency>
      <dependency>
        <groupId>org.ow2.asm</groupId>
        <artifactId>asm-util</artifactId>
        <version>${asm.version}</version>
      </dependency>
      <dependency>
        <groupId>org.samba.jcifs</groupId>
        <artifactId>jcifs</artifactId>
        <version>1.3.18-kohsuke-1</version>
      </dependency>
      <dependency>
        <groupId>org.slf4j</groupId>
        <artifactId>jcl-over-slf4j</artifactId>
        <version>${slf4jVersion}</version>
      </dependency>
      <dependency>
        <groupId>org.slf4j</groupId>
        <artifactId>log4j-over-slf4j</artifactId>
        <version>${slf4jVersion}</version>
      </dependency>
      <dependency>
        <!-- SLF4J used in maven-plugin and possibly others -->
        <groupId>org.slf4j</groupId>
        <artifactId>slf4j-api</artifactId>
        <version>${slf4jVersion}</version>
      </dependency>
      <dependency>
        <groupId>org.slf4j</groupId>
        <artifactId>slf4j-jdk14</artifactId>
        <version>${slf4jVersion}</version>
      </dependency>
      <dependency>
        <!-- provided by jcl-over-slf4j -->
        <groupId>commons-logging</groupId>
        <artifactId>commons-logging</artifactId>
        <version>1.3.0</version>
        <scope>provided</scope>
      </dependency>
    </dependencies>
  </dependencyManagement>

  <build>
    <plugins>
      <!-- override the default to keep the dependencyManagement intact -->
      <plugin>
        <groupId>org.codehaus.mojo</groupId>
        <artifactId>flatten-maven-plugin</artifactId>
        <configuration>
          <updatePomFile>true</updatePomFile>
          <outputDirectory>${project.build.directory}</outputDirectory>
          <flattenedPomFilename>${project.artifactId}-${project.version}.pom</flattenedPomFilename>
        </configuration>
        <executions>
          <execution>
            <id>flatten</id>
            <goals>
              <goal>flatten</goal>
            </goals>
            <phase>process-resources</phase>
            <configuration>
              <flattenMode>bom</flattenMode>
            </configuration>
          </execution>
        </executions>
      </plugin>
    </plugins>
  </build>

</project><|MERGE_RESOLUTION|>--- conflicted
+++ resolved
@@ -300,16 +300,6 @@
         <groupId>org.kohsuke.stapler</groupId>
         <artifactId>stapler</artifactId>
         <version>${stapler.version}</version>
-      </dependency>
-      <dependency>
-        <groupId>org.kohsuke.stapler</groupId>
-<<<<<<< HEAD
-        <artifactId>stapler-adjunct-timeline</artifactId>
-        <version>1.5</version>
-=======
-        <artifactId>stapler-adjunct-codemirror</artifactId>
-        <version>1.3</version>
->>>>>>> 3f188017
       </dependency>
       <dependency>
         <groupId>org.kohsuke.stapler</groupId>
