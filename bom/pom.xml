--- conflicted
+++ resolved
@@ -40,12 +40,8 @@
   <properties>
     <asm.version>9.5</asm.version>
     <slf4jVersion>2.0.7</slf4jVersion>
-<<<<<<< HEAD
     <!-- TODO https://github.com/jenkinsci/stapler/pull/452 -->
-    <stapler.version>1781.vb_db_f92deffb_0</stapler.version>
-=======
-    <stapler.version>1781.v62372c33644e</stapler.version>
->>>>>>> 8656c1f4
+    <stapler.version>1784.v2c15a_6b_9a_166</stapler.version>
     <groovy.version>2.4.21</groovy.version>
   </properties>
 
