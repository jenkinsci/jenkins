--- conflicted
+++ resolved
@@ -39,14 +39,9 @@
 
   <properties>
     <asm.version>9.3</asm.version>
-<<<<<<< HEAD
-    <slf4jVersion>1.7.36</slf4jVersion>
+    <slf4jVersion>2.0.0</slf4jVersion>
     <!-- TODO https://github.com/jenkinsci/stapler/pull/385 -->
-    <stapler.version>1727.vd9e6ea_2d80e0</stapler.version>
-=======
-    <slf4jVersion>2.0.0</slf4jVersion>
-    <stapler.version>1733.v981fdd98007e</stapler.version>
->>>>>>> 61ed0ffe
+    <stapler.version>1741.v09335c50eb_d1</stapler.version>
     <groovy.version>2.4.21</groovy.version>
   </properties>
 
