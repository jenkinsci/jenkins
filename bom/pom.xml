--- conflicted
+++ resolved
@@ -38,16 +38,10 @@
   <description>The module contains dependencies that are used by a specific Jenkins version</description>
 
   <properties>
-<<<<<<< HEAD
-    <asm.version>9.3</asm.version>
-    <slf4jVersion>2.0.0</slf4jVersion>
-    <!-- TODO https://github.com/jenkinsci/stapler/pull/385 -->
-    <stapler.version>1741.v09335c50eb_d1</stapler.version>
-=======
     <asm.version>9.5</asm.version>
     <slf4jVersion>2.0.7</slf4jVersion>
-    <stapler.version>1802.v9e2750160d01</stapler.version>
->>>>>>> 2b8faf93
+    <!-- TODO https://github.com/jenkinsci/stapler/pull/385 -->
+    <stapler.version>1819.v7d73b_0b_a_cc5b_</stapler.version>
     <groovy.version>2.4.21</groovy.version>
   </properties>
 
