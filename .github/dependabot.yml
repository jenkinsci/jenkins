---
version: 2
updates:
  - package-ecosystem: "github-actions"
    directory: "/"
    schedule:
      interval: "daily"
  - package-ecosystem: "maven"
    directory: "/"
    schedule:
      interval: "daily"
    ignore:
      # Exclusions in this section have been triaged and determined to be
      # permanent. We do not anticipate removing exclusions from this section.

      # Provided by Jetty and should be aligned with the version provided by the
      # version of Jetty we deliver. See:
      # https://github.com/jenkinsci/jenkins/pull/5211
      - dependency-name: "javax.servlet:javax.servlet-api"

      # Jetty Maven Plugin and Winstone should be upgraded in lockstep in order
      # to keep their corresponding Jetty versions aligned.
      - dependency-name: "org.eclipse.jetty:jetty-maven-plugin"
      - dependency-name: "org.jenkins-ci:winstone"

      # Log4j 1.2.17 is the final 1.x release.
      - dependency-name: "log4j:log4j"


      # Here lies technical debt. Exclusions in this section have been triaged
      # and determined to be temporary. Exclusions should be removed from this
      # section once the remaining action items have been completed.

      # Fails test automation; needs further investigation.
      - dependency-name: "com.google.inject:guice-bom"

      # Requires Java 11 starting with version 10.0.
      - dependency-name: "com.puppycrawl.tools:checkstyle"
        versions: [">=10.0"]

      # Contains incompatible API changes and needs compatibility work.
      - dependency-name: "jakarta.servlet.jsp.jstl:jakarta.servlet.jsp.jstl-api"

      # This is a banned dependency, and we have a redundant trick in our POM to
      # prevent it from being pulled in. If and when the reference is removed in
      # our POM, this exclusion can also be removed.
      - dependency-name: "javax.servlet:servlet-api"

      # Needs significant testing. See:
      # https://github.com/jenkinsci/jenkins/pull/5112#issuecomment-744429487
      # https://github.com/jenkinsci/jenkins/pull/5116#issuecomment-744526638
      - dependency-name: "org.codehaus.groovy:groovy-all"
        versions: [">=2.5.0"]

      # Consumed by Groovy and should be updated in lockstep with Groovy. See:
      # https://github.com/jenkinsci/jenkins/pull/5184
      - dependency-name: "org.fusesource.jansi:jansi"

      # Requires Java 11 starting with version 2.0.2.
      - dependency-name: "org.glassfish.tyrus.bundles:tyrus-standalone-client-jdk"
        versions: [">=2.0.2"]
<<<<<<< HEAD
      # see https://github.com/jenkinsci/jenkins/pull/4224 can't be updated without breaking api
      - dependency-name: "org.jfree:jfreechart"
      # the dependency is actually provided by the Web container, hence it is aligned with Jetty. See https://github.com/jenkinsci/jenkins/pull/5211
      - dependency-name: "javax.servlet:javax.servlet-api"
      # log4j 1.2.17 is the final 1.x release
      - dependency-name: "log4j:log4j"
      # using a newer version clashes in RequireUpperBoundDeps with plugins using a valid script-security dependency
      - dependency-name: "org.jenkins-ci:symbol-annotation"
      # Must remain within jetty 9.x until Java 8 support is removed, ignore jetty 10.x and jetty 11.x updates
      - dependency-name: "org.eclipse.jetty:jetty-maven-plugin"
        versions: [">=10.0.0"]
      # Winstone upgrades require multiple changes in pom.xml.  See https://github.com/jenkinsci/jenkins/pull/5439#discussion_r616418468
      - dependency-name: "org.jenkins-ci:winstone"
=======

      # Contains incompatible API changes and needs compatibility work. See:
      # https://github.com/jenkinsci/jenkins/pull/4224
      - dependency-name: "org.jfree:jfreechart"
>>>>>>> 80c5e519
<|MERGE_RESOLUTION|>--- conflicted
+++ resolved
@@ -34,10 +34,6 @@
       # Fails test automation; needs further investigation.
       - dependency-name: "com.google.inject:guice-bom"
 
-      # Requires Java 11 starting with version 10.0.
-      - dependency-name: "com.puppycrawl.tools:checkstyle"
-        versions: [">=10.0"]
-
       # Contains incompatible API changes and needs compatibility work.
       - dependency-name: "jakarta.servlet.jsp.jstl:jakarta.servlet.jsp.jstl-api"
 
@@ -59,23 +55,7 @@
       # Requires Java 11 starting with version 2.0.2.
       - dependency-name: "org.glassfish.tyrus.bundles:tyrus-standalone-client-jdk"
         versions: [">=2.0.2"]
-<<<<<<< HEAD
-      # see https://github.com/jenkinsci/jenkins/pull/4224 can't be updated without breaking api
-      - dependency-name: "org.jfree:jfreechart"
-      # the dependency is actually provided by the Web container, hence it is aligned with Jetty. See https://github.com/jenkinsci/jenkins/pull/5211
-      - dependency-name: "javax.servlet:javax.servlet-api"
-      # log4j 1.2.17 is the final 1.x release
-      - dependency-name: "log4j:log4j"
-      # using a newer version clashes in RequireUpperBoundDeps with plugins using a valid script-security dependency
-      - dependency-name: "org.jenkins-ci:symbol-annotation"
-      # Must remain within jetty 9.x until Java 8 support is removed, ignore jetty 10.x and jetty 11.x updates
-      - dependency-name: "org.eclipse.jetty:jetty-maven-plugin"
-        versions: [">=10.0.0"]
-      # Winstone upgrades require multiple changes in pom.xml.  See https://github.com/jenkinsci/jenkins/pull/5439#discussion_r616418468
-      - dependency-name: "org.jenkins-ci:winstone"
-=======
 
       # Contains incompatible API changes and needs compatibility work. See:
       # https://github.com/jenkinsci/jenkins/pull/4224
-      - dependency-name: "org.jfree:jfreechart"
->>>>>>> 80c5e519
+      - dependency-name: "org.jfree:jfreechart"