# Contributing to Jenkins

This page provides information about contributing code to the Jenkins core codebase.

:exclamation: There's a lot more to the Jenkins project than just code. For more information on the ways that you can contribute to the Jenkins project, see [Participate].

## Getting started

1. Fork the repository on GitHub
2. Clone the forked repository to your machine
3. Install the necessary development tools. In order to develop Jenkins, you need the following:
  * Java Development Kit (JDK) 11 or 8.
    In the Jenkins project we usually use [Eclipse Adoptium](https://adoptium.net/) or [OpenJDK](https://openjdk.java.net/), but you can use other JDKs as well.
  * Apache Maven 3.8.1 or above. You can [download Maven here].
    In the Jenkins project we usually use the most recent Maven release.
  * Any IDE which supports importing Maven projects.
  * Install [NodeJS](https://nodejs.org/en/). **Note:** only needed to work on the frontend assets found in the `war` module.
    * Frontend tasks are run using [yarn](https://yarnpkg.com/lang/en/). Run `npm install -g yarn` to install it.
4. Set up your development environment as described in [Preparing for Plugin Development]

If you want to contribute to Jenkins, or just learn about the project,
you can start by fixing some easier issues.
In the Jenkins issue tracker we mark such issues as `newbie-friendly`.
You can find them by using this query (check the link) for [newbie friendly issues].

## Building and Debugging

The Jenkins core build flow is built around Maven.
You can read a description of the [building and debugging process here].

If you want simply to build the `jenkins.war` file as fast as possible without tests, run:

```sh
<<<<<<< HEAD
mvn -am -pl war,bom -P quick-build clean install
=======
mvn -am -pl war,bom -Pquick-build clean install
>>>>>>> 13dd42e8
```

The WAR file will be created in `war/target/jenkins.war`.
After that, you can start Jenkins using Java CLI ([guide]).
If you want to debug the WAR file without using Maven plugins,
You can run the executable with [Remote Debug Flags]
and then attach IDE Debugger to it.

To launch a development instance, after the above command, run:

```sh
mvn -pl war jetty:run
```

(Beware that `maven-plugin` builds will not work in this mode, due to class loading conflicts.)

### Building frontend assets

To work on the `war` module frontend assets, two processes are needed at the same time:

On one terminal, start a development server that will not process frontend assets:
```sh
mvn -pl war jetty:run -Dskip.yarn
```

On another terminal, move to the war folder and start a [webpack](https://webpack.js.org/) dev server:
```sh
cd war; yarn start
```

### Gitpod

You can open this project as a [Gitpod workspace](https://www.gitpod.io/) which comes pre-configured with all the tools you will need.
You can use IntelliJ IDEA (preferred) or VS Code (alternate) in the browser.

[![Open in Gitpod](https://gitpod.io/button/open-in-gitpod.svg)](https://gitpod.io/#https://github.com/jenkinsci/jenkins)

If you prefer using IntelliJ IDEA, you can setup Gitpod integration with JetBrains Gateway using the instructions on [gitpod.io](https://www.gitpod.io/docs/ides-and-editors/intellij),
which will open the workspace in IntelliJ IDEA using JetBrains Gateway.

## Testing changes

Jenkins core includes unit and functional tests as a part of the repository.

Functional tests (`test` module) take a while to run, even on server-grade machines.
Most of the tests will be launched by the continuous integration instance,
so there is no strict need to run full test suites before proposing a pull request.

There are 3 profiles for tests:

* `light-test` - runs only unit tests, no functional tests
* `smoke-test` - runs unit tests + a number of functional tests
* `all-tests` - runs all tests, with re-run (default)

In addition to the included tests, you can also find extra integration and UI
tests in the [Acceptance Test Harness (ATH)] repository.
If you propose complex UI changes, you should create new ATH tests for them.

### JavaScript unit tests

In case there's only need to run the JS tests:
```sh
cd war; yarn test
```

## Proposing Changes

The Jenkins project source code repositories are hosted at GitHub.
All proposed changes are submitted, and code reviewed, using a [GitHub pull request] process.

To submit a pull request:

1. Commit your changes and push them to your fork on GitHub.
It is a good practice is to create branches instead of pushing to master.
2. In the GitHub Web UI, click the _New Pull Request_ button.
3. Select `jenkinsci` as _base fork_ and `master` as `base`, then click _Create Pull Request_.
  * We integrate all changes into the master branch towards the Weekly releases.
  * After that, the changes may be backported to the current LTS baseline by the LTS Team.
    Read more about the [backporting process].
4. Fill in the Pull Request description according to the [proposed template].
5. Click _Create Pull Request_.
6. Wait for CI results/reviews, process the feedback.
  * If you do not get feedback after 3 days, feel free to ping `@jenkinsci/core-pr-reviewers` in the comments.
  * Usually we merge pull requests after 2 approvals from reviewers, no requested changes, and having waited some more time to give others an opportunity to provide their feedback.
    See [this page](/docs/MAINTAINERS.adoc) for more information about our review process.

Once your Pull Request is ready to be merged,
the repository maintainers will integrate it, prepare changelogs, and
ensure it gets released in one of upcoming Weekly releases.
There is no additional action required from pull request authors at this point.

### Pull request management

The Jenkins project uses a well-defined set of labels to mark the status and content of pull requests.
The complete list of labels can be found at https://github.com/jenkinsci/jenkins/labels.
These labels are defined as follows:

- `needs-docs` marks a pull request as lacking documentation, either for developers (e.g., Javadoc) or users (e.g., changes to the [Jenkins handbook](https://www.jenkins.io/doc/book/)).
For such pull requests to be approved and merged, the corresponding changes to the documentation should be proposed.
If those changes belong to a separate repository (e.g., `jenkins-infra/jenkins.io`), a secondary pull request should be created in draft state in the other repository and reviewed in tandem with the primary pull request that proposes the code change.
- `needs-fix` marks a pull request which has pending requests for change that have not yet been addressed.
Such pull requests will not be merged until the code has been fixed and the tests pass.
- `needs-justification` marks a pull request where the reasoning is unclear, incomplete or not entirely cogent.
To properly evaluate the solution provided in a pull request, maintainers must be able to understand the high-level problem that the pull request attempts to solve.
While the context might be obvious to the author, it is not always apparent to reviewers and maintainers.
The use of design documents, high-level tracking epics, [minimal reproducible examples (MREs)](https://en.wikipedia.org/wiki/Minimal_reproducible_example), etc. is strongly encouraged.
- `needs-more-review` marks a pull request as lacking a sufficient number of reviews from subject-matter expert(s) (SME), either because the changes are complex and not sufficiently explained or because there is a lack of consensus regarding the proposed solution.
- `on-hold` marks a pull request that depends on another event and cannot be merged until the completion of that event.
When the dependent task has been completed, the pull request will be ready for merge.
- `proposed-for-close` marks a pull request where there is either no consensus on the next steps or where the next steps have not been taken and an extended period of time has elapsed.
Such pull requests are typically closed approximately one week after the label has been applied.
They can always be reopened once consensus has been reached on the next steps or when action is taken regarding these next steps.
- `ready-for-merge` marks a pull request that has met the acceptance criteria, as defined elsewhere in this document.
If there is no negative feedback, such pull requests are typically merged within approximately 24 hours.
- `stalled` marks a pull request that is off to a promising start but requires additional effort to reach completion - effort that appears to have been abandoned.
If the original author lacks the time and interest to continue the original effort, we suggest that someone else pick up where the original author left off to drive the effort to completion.
- `work-in-progress` marks a pull request that remains under active development.
Such pull requests are not ready for final review.

To ensure that pull requests are processed efficiently, the `ready-for-merge`, `stalled`, and `proposed-for-close` labels are subject to time constraints.

A pull request labeled with `ready-for-merge` is merged after approximately 24 hours if there is no negative feedback.

If a pull request has remained incomplete with no activity for over a month, we will make this explicit by labeling the PR as `stalled`.

If a pull request labelled as `stalled` remains inactive for yet another month, we will label it as `proposed-for-close` in order to maintain an orderly PR queue.
Approximately one week after this label is applied to a pull request, it will be closed.

While contributors are strongly encouraged to drive PRs to completion on their own, we recognize that in some situations the help of a maintainer can be valuable.
Yet also, we recognize that some contributors prefer not to receive unsolicited changes.
When opening a pull request, enabling the _Allow edits by maintainers_ option indicates that you accept that maintainers may push new commits into your pull request branch.
As some maintainers are willing to fix typographical errors and merge conflicts while reviewing pull requests, accepting edits from maintainers can speed up the integration of your pull request.

## IntelliJ suggestion

In case you are using IntelliJ, please adjust the default setting in respect to whitespace fixes on save.
The setting can be found in Settings -> Editor -> General -> On Save -> Remove trailing spaces on: `Modified lines`
This will help minimize the diff, which makes reviewing PRs easier.

We also do not recommend `*` imports in the production code.
Please disable them in Settings > Editor > Codestyle > Java by setting _Class count to use import with '*'_ and Names count to use import with '*'_ to a high value, e.g. 100. 

The addition of `@{jenkins.addOpens}` to `argLine` exposes a bug in IntelliJ IDEA.
A patch has been proposed in [JetBrains/intellij-community#1976](https://github.com/JetBrains/intellij-community/pull/1976).
Pending the merge and release of this patch, IntelliJ IDEA users should work around the problem as follows:

1. Go to **Settings** > **Build, Execution, Deployment** > **Build Tools** > **Maven** > **Running Tests**.
2. Under "Pass to JUnit process [the] following `maven-surefire-plugin` and `maven-failsafe-plugin` settings", uncheck `argLine`.

Failure to work around the problem as described above will result in a `could not open '{jenkins.addOpens}'` failure when running tests in IntelliJ IDEA.

## Copyright

The Jenkins core is licensed under [MIT license], with a few exceptions in bundled classes.
We consider all contributions as MIT unless it's explicitly stated otherwise.
MIT-incompatible code contributions will be rejected.
Contributions under MIT-compatible licenses may also be rejected if they are not ultimately necessary.

We **Do NOT** require pull request submitters to sign the [contributor agreement]
as long as the code is licensed under MIT, and merged by one of the contributors with the signed agreement.

We still encourage people to sign the contributor agreement if they intend to submit more than a few pull requests.
Signing is also a mandatory prerequisite for getting merge/push permissions to core repositories
and for joining teams like the [Jenkins Security Team].

## Continuous Integration

The Jenkins project has a Continuous Integration server... powered by Jenkins, of course.
It is located at [ci.jenkins.io].

The Jenkins project uses [Jenkins Pipeline] to run builds.
The code for the core build flow is stored in the [Jenkinsfile] in the repository root.
If you want to update that build flow (e.g. "add more checks"),
just submit a pull request.

# Links

* [Jenkins Contribution Landing Page](https://www.jenkins.io/participate/)
* [Jenkins Chat Channels](https://www.jenkins.io/chat/)
* [Beginners Guide To Contributing](https://www.jenkins.io/participate/)
* [List of newbie-friendly issues in the core](https://issues.jenkins.io/issues/?jql=project%20%3D%20JENKINS%20AND%20status%20in%20(Open%2C%20%22In%20Progress%22%2C%20Reopened)%20AND%20component%20%3D%20core%20AND%20labels%20in%20(newbie-friendly))

[Preparing for Plugin Development]: https://www.jenkins.io/doc/developer/tutorial/prepare/
[newbie friendly issues]: https://issues.jenkins.io/issues/?jql=project%20%3D%20JENKINS%20AND%20status%20in%20(Open%2C%20%22In%20Progress%22%2C%20Reopened)%20AND%20component%20%3D%20core%20AND%20labels%20in%20(newbie-friendly)
[Participate]: https://www.jenkins.io/participate/
[building and debugging process here]: https://www.jenkins.io/doc/developer/building/
[guide]: https://www.jenkins.io/doc/book/installing/war-file/#run-the-war-file
[Remote Debug Flags]: https://stackoverflow.com/questions/975271/remote-debugging-a-java-application
[Acceptance Test Harness (ATH)]: https://github.com/jenkinsci/acceptance-test-harness
[backporting process]: https://www.jenkins.io/download/lts/
[proposed template]: .github/PULL_REQUEST_TEMPLATE.md
[MIT license]: ./LICENSE.txt
[contributor agreement]: https://www.jenkins.io/project/governance/#cla
[Jenkins Security Team]: https://www.jenkins.io/security/#team
[ci.jenkins.io]: https://ci.jenkins.io/
[Jenkins Pipeline]: https://www.jenkins.io/doc/book/pipeline/
[Jenkinsfile]: ./Jenkinsfile
[download Maven here]: https://maven.apache.org/download.cgi
[GitHub pull request]: https://docs.github.com/en/pull-requests/collaborating-with-pull-requests/proposing-changes-to-your-work-with-pull-requests/about-pull-requests<|MERGE_RESOLUTION|>--- conflicted
+++ resolved
@@ -31,11 +31,7 @@
 If you want simply to build the `jenkins.war` file as fast as possible without tests, run:
 
 ```sh
-<<<<<<< HEAD
-mvn -am -pl war,bom -P quick-build clean install
-=======
 mvn -am -pl war,bom -Pquick-build clean install
->>>>>>> 13dd42e8
 ```
 
 The WAR file will be created in `war/target/jenkins.war`.
