{
  "name": "jenkins-ui",
  "version": "1.0.0",
  "description": "Jenkins User Interface",
  "license": "MIT",
  "author": {
    "name": "Tom Fennelly",
    "email": "tom.fennelly@gmail.com",
    "url": "https://github.com/tfennelly"
  },
  "private": true,
  "scripts": {
    "dev": "webpack --config webpack.config.js",
    "prod": "webpack --config webpack.config.js --mode=production",
    "build": "yarn prod",
    "start": "yarn dev --watch",
    "lint:js": "eslint . && prettier --check .",
    "lint:js-ci": "eslint . -f checkstyle -o target/eslint-warnings.xml",
    "lint:css": "stylelint src/main/scss",
    "lint:css-ci": "stylelint src/main/scss --custom-formatter stylelint-checkstyle-reporter -o target/stylelint-warnings.xml",
    "lint:ci": "yarn lint:js-ci && yarn lint:css-ci",
    "lint:fix": "eslint --fix . && prettier --write . && stylelint src/main/scss --fix",
    "lint": "yarn lint:js && yarn lint:css"
  },
  "devDependencies": {
    "@babel/cli": "7.28.3",
    "@babel/core": "7.28.4",
    "@babel/preset-env": "7.28.3",
    "@eslint/js": "9.36.0",
    "babel-loader": "10.0.0",
    "clean-webpack-plugin": "4.0.0",
    "css-loader": "7.1.2",
    "css-minimizer-webpack-plugin": "7.0.2",
    "eslint": "9.36.0",
    "eslint-config-prettier": "10.1.8",
    "eslint-formatter-checkstyle": "8.40.0",
    "globals": "16.4.0",
    "handlebars-loader": "1.7.3",
    "mini-css-extract-plugin": "2.9.4",
    "postcss": "8.5.6",
    "postcss-loader": "8.2.0",
    "postcss-preset-env": "10.4.0",
    "postcss-scss": "4.0.9",
    "prettier": "3.6.2",
    "sass": "1.93.2",
    "sass-loader": "16.0.5",
    "style-loader": "4.0.0",
    "stylelint": "16.24.0",
    "stylelint-checkstyle-reporter": "1.1.1",
<<<<<<< HEAD
    "stylelint-config-standard-scss": "16.0.0",
    "webpack": "5.101.3",
=======
    "stylelint-config-standard-scss": "15.0.1",
    "webpack": "5.102.0",
>>>>>>> c5b876b5
    "webpack-cli": "6.0.1",
    "webpack-remove-empty-scripts": "1.1.1"
  },
  "dependencies": {
    "handlebars": "4.7.8",
    "hotkeys-js": "3.12.2",
    "jquery": "3.7.1",
    "lodash": "4.17.21",
    "sortablejs": "1.15.6",
    "tippy.js": "6.3.7",
    "window-handle": "1.0.1"
  },
  "browserslist": [
    "defaults",
    "not IE 11"
  ],
  "engines": {
    "node": ">=24.0.0"
  },
  "packageManager": "yarn@4.10.3"
}<|MERGE_RESOLUTION|>--- conflicted
+++ resolved
@@ -47,14 +47,8 @@
     "style-loader": "4.0.0",
     "stylelint": "16.24.0",
     "stylelint-checkstyle-reporter": "1.1.1",
-<<<<<<< HEAD
     "stylelint-config-standard-scss": "16.0.0",
-    "webpack": "5.101.3",
-=======
-    "stylelint-config-standard-scss": "15.0.1",
     "webpack": "5.102.0",
->>>>>>> c5b876b5
-    "webpack-cli": "6.0.1",
     "webpack-remove-empty-scripts": "1.1.1"
   },
   "dependencies": {
