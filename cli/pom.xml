<?xml version="1.0" encoding="UTF-8"?>
<project xmlns="http://maven.apache.org/POM/4.0.0" xmlns:xsi="http://www.w3.org/2001/XMLSchema-instance" xsi:schemaLocation="http://maven.apache.org/POM/4.0.0 http://maven.apache.org/maven-v4_0_0.xsd">
  <modelVersion>4.0.0</modelVersion>

  <parent>
    <groupId>org.jenkins-ci.main</groupId>
    <artifactId>pom</artifactId>
<<<<<<< HEAD
    <version>2.78-SNAPSHOT</version>
=======
    <version>2.80-SNAPSHOT</version>
>>>>>>> 6e9ac291
  </parent>

  <artifactId>cli</artifactId>

  <name>Jenkins cli</name>
  <description>Command line interface for Jenkins</description>

  <dependencies>
    <dependency>
      <groupId>org.powermock</groupId>
      <artifactId>powermock-module-junit4</artifactId>
      <scope>test</scope>
    </dependency>
    <dependency>
      <groupId>org.powermock</groupId>
      <artifactId>powermock-api-mockito</artifactId>
      <scope>test</scope>
    </dependency>
    <dependency>
        <groupId>org.kohsuke</groupId>
        <artifactId>access-modifier-annotation</artifactId>
    </dependency>
    <dependency>
      <groupId>commons-codec</groupId>
      <artifactId>commons-codec</artifactId>
      <version>1.4</version>
    </dependency>
    <dependency>
      <groupId>commons-io</groupId>
      <artifactId>commons-io</artifactId>
    </dependency>
    <dependency>
      <groupId>${project.groupId}</groupId>
      <artifactId>remoting</artifactId>
      <!-- specified in the parent -->
    </dependency>
    <dependency>
      <groupId>junit</groupId>
      <artifactId>junit</artifactId>
      <scope>test</scope>
    </dependency>
    <dependency>
      <groupId>org.jvnet.localizer</groupId>
      <artifactId>localizer</artifactId>
      <version>1.24</version>
    </dependency>
    <dependency>
      <groupId>org.apache.sshd</groupId>
      <artifactId>sshd-core</artifactId>
      <version>1.6.0</version>
      <optional>true</optional> <!-- do not expose to core -->
    </dependency>
    <dependency>
      <groupId>org.slf4j</groupId>
      <artifactId>slf4j-jdk14</artifactId>
      <optional>true</optional> <!-- ditto -->
    </dependency>
    <dependency> <!-- TODO remove and replace PrivateKeyProvider with SecurityUtils.createFileKeyPairProvider() as in SshClient -->
      <groupId>org.jenkins-ci</groupId>
      <artifactId>trilead-ssh2</artifactId>
      <version>build214-jenkins-1</version>
    </dependency>
  </dependencies>

  <build>
    <plugins>
      <plugin>
        <artifactId>maven-assembly-plugin</artifactId>
        <!-- version specified in grandparent pom -->
        <executions>
          <execution>
            <goals>
              <goal>single</goal>
            </goals>
            <phase>package</phase>
            <configuration>
              <descriptorRefs>
                <descriptorRef>jar-with-dependencies</descriptorRef>
              </descriptorRefs>
              <archive>
                <manifest>
                  <mainClass>hudson.cli.CLI</mainClass>
                </manifest>
                <manifestEntries>
                  <Jenkins-CLI-Version>${build.version}</Jenkins-CLI-Version>
                </manifestEntries>
              </archive>
            </configuration>
          </execution>
        </executions>
      </plugin>
      <plugin>
        <groupId>org.jvnet.localizer</groupId>
        <artifactId>maven-localizer-plugin</artifactId>
        <!-- version specified in grandparent pom -->
        <executions>
          <execution>
            <goals>
              <goal>generate</goal>
            </goals>
            <configuration>
              <fileMask>Messages.properties</fileMask>
              <outputDirectory>target/generated-sources/localizer</outputDirectory>
              <accessModifierAnnotations>true</accessModifierAnnotations>
            </configuration>
          </execution>
        </executions>
      </plugin>
      <plugin>
        <groupId>org.codehaus.mojo</groupId>
        <artifactId>findbugs-maven-plugin</artifactId>
      </plugin>
    </plugins>
  </build>
</project><|MERGE_RESOLUTION|>--- conflicted
+++ resolved
@@ -5,11 +5,7 @@
   <parent>
     <groupId>org.jenkins-ci.main</groupId>
     <artifactId>pom</artifactId>
-<<<<<<< HEAD
-    <version>2.78-SNAPSHOT</version>
-=======
     <version>2.80-SNAPSHOT</version>
->>>>>>> 6e9ac291
   </parent>
 
   <artifactId>cli</artifactId>
