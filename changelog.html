--- conflicted
+++ resolved
@@ -58,15 +58,12 @@
   <li class="major rfe">
     Moved JUnit reporting functionality to a plugin.
     (<a href="https://issues.jenkins-ci.org/browse/JENKINS-23263">issue 23263</a>)
-<<<<<<< HEAD
   <li class="bug major">
     Convert all BatchFile line endings to Windows CR+LF upon batch file creation.
     (<a href="https://issues.jenkins-ci.org/browse/JENKINS-7478">issue 7478</a>)
-=======
   <li class=rfe>
     Allow BuildStep to work with non-AbstractProject
     (<a href="https://issues.jenkins-ci.org/browse/JENKINS-23713">issue 23713</a>)
->>>>>>> 1941f098
 </ul>
 </div><!--=TRUNK-END=-->
 
