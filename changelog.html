<!DOCTYPE HTML PUBLIC "-//W3C//DTD HTML 4.01 Transitional//EN" "http://www.w3.org/TR/html4/loose.dtd">
<html>
<!--

We record noteworthy changes in this file, which then become http://jenkins-ci.org/changelog

Some tips:

- record your changes between "TRUNK-BEGIN" and "TRUNK-END".
  (unless you are making changes in the RC branch, in which case it goes
  to the rc section.

- there are four CSS classes to denote the kind of changes. "rfe" for enhancement and "bug" for bug fixes,
  plus 'major' to indicate major RFE/bugfix.

- link to bugs in the issue tracker, e-mail thread in the archive, and so on if you can.

-->
<head>
  <meta http-equiv="Content-Type" content="text/html;charset=utf-8">
  <title>Changelog</title>
  <link rel="alternate" title="Hudson announcements" href="https://hudson.dev.java.net/servlets/ProjectNewsRSS" type="application/rss+xml">
  <link rel="stylesheet" TYPE="text/css" href="changelog.css">
<!--[if IE]>
<style type="text/css">div.rate-offset { bottom: 0.2em !important; left: 5em !important; }</style>
<![endif]-->
  <script type="text/javascript" src="/rate/rate.js"></script>
</head>
<body>
<div align="right">Legend:
    <span class="iconlegend">
        <img src="images/rfe2.gif" alt="major RFE">major enhancement <img src="images/rfe.gif" alt="RFE">enhancement
        <img src="images/bug2.gif" alt="major bug">major bug fix     <img src="images/bug.gif" alt="bug">bug fix
    </span><span style="visibility:hidden">xxxxx</span>
</div>
<div align=right>
  <a href="https://hudson.dev.java.net/servlets/ProjectNewsRSS"><img src=atom.gif border=0 alt="Atom"> Subscribe to RSS feed</a>
</div>

<div id="ratings" style="display:none; font-size:120%;
     border:1px solid black; background-color:#eee; padding:0.5em; margin-bottom:1em">
Help other Hudson users by letting the community know which releases you've used,
and whether they had any significant issues. <br>
Legend: <br>
 <img src="http://ci.jenkins-ci.org/images/16x16/health-80plus.gif" width="16" height="16"
  alt="Sunny"> = I use it on my production site without major issues. <br>
 <img src="http://ci.jenkins-ci.org/images/16x16/health-40to59.gif" width="16" height="16"
  alt="Cloudy"> = I don't recommend it. <br>
 <img src="http://ci.jenkins-ci.org/images/16x16/health-00to19.gif" width="16" height="16"
  alt="Lightning"> = I tried it but rolled back to a previous version. <br>
View ratings below, and click one of the icons next to your version to provide your input.
</div>

<a href="" onClick="document.getElementById('trunk').style.display=document.getElementById('rc').style.display='block';return false">
Upcoming changes</a>
<a href="" style="padding-left:3em" onClick="return loaddata(this)">Community ratings</a>

<!-- Record your changes in the trunk here. -->
<div id="trunk" style="display:none"><!--=TRUNK-BEGIN=-->
<ul class=image>
  <li class=bug>
    MavenBuild does not respect the "alternate settings" value of its parent MavenModuleSetBuild
    (<a href="http://issues.jenkins-ci.org/browse/JENKINS-8670">issue 8670</a>)
  <li class=bug>
    Jenkins wasn't telling build wrappers that builds were aborted when they were aborted.
    (<a href="http://issues.jenkins-ci.org/browse/JENKINS-8054">issue 8054</a>)
  <li class=bug>
    Maven deployment with uniqueVersion == true creating "new" versions for attached artifacts
    (<a href="http://issues.jenkins-ci.org/browse/JENKINS-8651">issue 8651</a>)    
<<<<<<< HEAD
=======
  <li class=bug>
    Fixed a bug in the OpenSUSE startup script
    (<a href="http://issues.jenkins-ci.org/browse/JENKINS-5020">issue 5020</a>)
>>>>>>> 0c196665
</ul>
</div><!--=TRUNK-END=-->

<!-- these changes are controlled by the release process. DO NOT MODIFY -->
<div id="rc" style="display:none;"><!--=BEGIN=-->
<h3><a name=v1.397>What's new in 1.397</a> <!--=DATE=--></h3>
<ul class=image>
  <li class='major bug'>
    Fixed a master/slave communication problem since 1.378 that often manifests as "Not in GZIP format"
    (<a href="http://issues.jenkins-ci.org/browse/JENKINS-7745">issue 7745</a>)
  <li class=bug>
    When run as "java -jar jenkins.war", "~/.hudson" was still used as default.
    (<a href="http://issues.jenkins-ci.org/browse/JENKINS-8658">issue 8658</a>)
  <li class=bug>
    Debian package no longer messes around with the file permissions
    (<a href="http://issues.jenkins-ci.org/browse/JENKINS-4047">issue 4047</a>)
  <li class=bug>
    Fixed a JVM dependency in debian package so that it can run with OpenJDK
    (<a href="http://issues.jenkins-ci.org/browse/JENKINS-8159">issue 8159</a>)
  <li class=bug>
    Fixed a log rotation configuration problem on Red Hat
    (<a href="http://issues.jenkins-ci.org/browse/JENKINS-5784">issue 5784</a>)
  <li class=bug>
    Windows XP slave stopped working in 1.396 (related to name change)
    (<a href="http://issues.jenkins-ci.org/browse/JENKINS-8676">issue 8676</a>)
  <li class=bug>
    Unnecessary log messages if a remote pipe is not read until EOF
    (<a href="http://issues.jenkins-ci.org/browse/JENKINS-8592">issue 8592</a>)
  <li class=bug>
    Fixed a bug in the calendar computation.
    (<a href="http://issues.hudson-ci.org/browse/HUDSON-8656">issue 8656 in Hudson</a>)
  <li class=bug>
    Fixed an NPE when loading full build history.
    (<a href="http://issues.jenkins-ci.org/browse/JENKINS-8660">issue 8660</a>)
  <li class=bug>
    EXECUTOR_NUMBER uniqueness can degrate over time
    (<a href="http://issues.jenkins-ci.org/browse/JENKINS-4756">issue 4756</a>)
  <li class=rfe>
    build RSS feeds now contain description of builds.
    (<a href="http://issues.jenkins-ci.org/browse/JENKINS-3935">issue 3935</a>)
  <li class=rfe>
    Debian package will force-terminate Jenkins if it fails to shut down in 5 seconds.
    (<a href="http://issues.jenkins-ci.org/browse/JENKINS-5415">issue 5415</a>)
</ul>
</div><!--=END=-->
<h3><a name=v1.396>What's new in 1.396</a> (2011/02/02)</h3>
<ul class=image>
  <li class=bug>
    Fixed a bug in crontab "day of week" handling in locales where a week starts from Monday.
    (<a href="http://issues.jenkins-ci.org/browse/JENKINS-8401">issue 8401</a>)
  <li class=bug>
    If a master fails to ping a slave, it should be hard-disconnected.
  <li class=bug>
    "java -jar hudson.war --daemon" was forcing umask 027. This includes Debian/redhat packages.
    (<a href="http://issues.jenkins-ci.org/browse/JENKINS-5114">issue 5114</a>)
  <li class=rfe>
    If the JNLP-connected slave drops out without the master not noticing, allow the reconnection
    without rejecting it.
    (<a href="http://issues.jenkins-ci.org/browse/JENKINS-5055">issue 5055</a>)
  <li class='major rfe'>
    Fixed a trademark bug that caused a considerable fiasco by renaming to Jenkins
</ul>
<h3><a name=v1.395>What's new in 1.395</a> (2011/01/21)</h3>
<ul class=image>
  <li class=bug>
    Do not chmod/chown symlink targets in /var/lib/hudson (debian package)
    (<a href="http://issues.jenkins-ci.org/browse/JENKINS-8502">issue 8502</a>)
  <li class=bug>
    M2 and M3 builds behave differently when tests fail.
    (<a href="http://issues.jenkins-ci.org/browse/JENKINS-8415">issue 8415</a>)
  <li class=bug>
    Hudson was failing to record the connection termination problem in slave logs.
  <li class=bug>
    Node names can be edited to include slashes and then cannot be removed.
    (<a href="http://issues.jenkins-ci.org/browse/JENKINS-8438">issue 8437</a>)
  <li class=bug>
    Fix temporarily offline slaves not showing active jobs
    (<a href="http://issues.jenkins-ci.org/browse/JENKINS-8546">issue 8546</a>)
  <li class=rfe>
    Startup performance improvement
  <li class=rfe>
    Reduced the memory footprint used by fingerprints.
  <li class=rfe>
    Added a new extension point to support external login mechanisms.
  <li class=rfe>
    Heap dump of running Hudson instance can be obtained by requesting /heapDump from
    the browser.
  <li class=rfe>
    MavenReporter#postExecute parameter Throwable error is always empty in case of mojo failure
    (<a href="http://issues.jenkins-ci.org/browse/JENKINS-8493">issue 8493</a>)
  <li class=rfe>
    Improved the error diagnosis if a build fails because of the slave connectivity problem.
    (<a href="http://issues.jenkins-ci.org/browse/JENKINS-5073">issue 5073</a>)
</ul>
<h3><a name=v1.394>What's new in 1.394</a> (2011/01/15)</h3>
<ul class=image>
  <li class=bug> Parsing poms fails if a module is a path to a pom (and not to a directory)
   (<a href="http://issues.jenkins-ci.org/browse/JENKINS-8445">issue 8445</a>)
  <li class=bug> M3 builds doesn't have a colorized console
   (<a href="http://issues.jenkins-ci.org/browse/JENKINS-8411">issue 8411</a>)
  <li class=bug> Bad path for submodules
   (<a href="http://issues.jenkins-ci.org/browse/JENKINS-8452">issue 8452</a>)      
  <li class=rfe> Add more options to configure maven project building
   (<a href="http://issues.jenkins-ci.org/browse/JENKINS-8406">issue 8406</a>)
  <li class=rfe> Violations plugin tries to access nonexistant directory.
   (<a href="http://issues.jenkins-ci.org/browse/JENKINS-8418">issue 8418</a>)
  <li class=rfe> maven2 build fails due to 'RELEASE' plugin version.
   (<a href="http://issues.jenkins-ci.org/browse/JENKINS-8462">issue 8462</a>)          
  <li class=rfe>
   Block build when downstream projects are building.
   (<a href="http://issues.jenkins-ci.org/browse/JENKINS-7046">issue 7046</a>)  
   <li class=bug> nonRecursive option is not honored anymore when parsing pom
   (<a href="http://issues.jenkins-ci.org/browse/JENKINS-8484">issue 8484</a>)   
   <li class=ref>
   Maven 3 support : display same logging output as a maven build with the cli
   (<a href="http://issues.jenkins-ci.org/browse/JENKINS-8490">issue 8490</a>)           
</ul>
<h3><a name=v1.393>What's new in 1.393</a> (2011/01/09)</h3>
<ul class=image>
  <li class=rfe>
   Added CharacterEncodingFilter to prevent Non-ASCII characters from getting garbled.
  <li class=bug> Maven mirrors not used when project uses Maven 2.2
   (<a href="http://issues.jenkins-ci.org/browse/JENKINS-8387">issue 8387</a>) 
  <li class=bug> NPE while parsing POMs
   (<a href="http://issues.jenkins-ci.org/browse/JENKINS-8391">issue 8391</a>)   
  <li class=bug> M2 POMs aren't parsed if there is a M3 control error like an invalid scope in a plugin dep.
   (<a href="http://issues.jenkins-ci.org/browse/JENKINS-8395">issue 8395</a>)  
  <li class=bug> POMs parsing fails in m2 projects which has a wrong inheritence (m3 constraint).
   (<a href="http://issues.jenkins-ci.org/browse/JENKINS-8390">issue 8390</a>)      
</ul>
<h3><a name=v1.392>What's new in 1.392</a> (2010/12/31)</h3>
<ul class=image>
  <li class='major rfe'>
    Maven 3 support in maven-plugin. 
    (<a href="http://issues.jenkins-ci.org/browse/JENKINS-4988">issue 4988</a>)
  <li class=bug>
    Turn Off "Show Friendly HTTP Error Messages" Feature on the Server Side.
    (<a href="http://issues.jenkins-ci.org/browse/JENKINS-8352">issue 8352</a>)
  <li class=bug>
    Hudson installed as Windows service wasn't restarting properly
    (<a href="http://issues.jenkins-ci.org/browse/JENKINS-5090">issue 5090</a>)
  <li class=bug>
    Escape quotes.
    (<a href="http://issues.jenkins-ci.org/browse/JENKINS-8270">issue 8270</a>)
</ul>
<h3><a name=v1.391>What's new in 1.391</a> (2010/12/26)</h3>
<ul class=image>
  <li class=bug>
    failed to build with "Trigger builds remotely" enabled.
    (<a href="http://issues.jenkins-ci.org/browse/JENKINS-8319">issue 8319</a>)
  <li class=rfe>
    added a new extension point to use markup for job/user description
</ul>
<h3><a name=v1.390>What's new in 1.390</a> (2010/12/18)</h3>
<ul class=image>
  <li class=bug>
    " (from WhateverTest)" gratuitously appended to test result detail pages.
    (<a href="http://issues.jenkins-ci.org/browse/JENKINS-5655">issue 5655</a>)
  <li class=bug>
    Fixed a pipe leak to child processes.
    (<a href="http://issues.jenkins-ci.org/browse/JENKINS-8244">issue 8244</a>)
  <li class=bug>
    Fixed an NPE in ComputerRetentionWork
    (<a href="http://issues.jenkins-ci.org/browse/JENKINS-3696">issue 3696</a>)
  <li class=bug>
    Fixed an issue preventing to copy data on AIX, HP-UX or Linux for S/390.
    (<a href="http://issues.jenkins-ci.org/browse/JENKINS-8155">issue 8155</a>)
  <li class=rfe>
    Debian package init script now honors <tt>~/.profile</tt>.
  <li class=rfe>
    Build names (e.g., "#123") can be now modified by users/plugins to arbitrary text.
    (<a href="http://issues.jenkins-ci.org/browse/JENKINS-53">issue 53</a>,
     <a href="http://issues.jenkins-ci.org/browse/JENKINS-4884">issue 4884</a>)
  <li class=rfe>
    Allow the administrator to yank out dead executors.
</ul>
<h3><a name=v1.389>What's new in 1.389</a> (2010/12/11)</h3>
<ul class=image>
  <li class=rfe>
    Hide executors for offline nodes to conserve space in Build Executors Status list.
    (<a href="http://issues.jenkins-ci.org/browse/JENKINS-8252">issue 8252</a>)
  <li class=bug>
    throw AccessDeniedException if "Authentication Token" is invalid.
    (<a href="http://hudson.361315.n4.nabble.com/-td3069369.html">hudson-ja</a>)
</ul>
<h3><a name=v1.388>What's new in 1.388</a> (2010/12/04)</h3>
<ul class=image>
  <li class=bug>
    Failure to UDP broadcast shouldn't kill the Hudson bootup process.
  <li class=bug>
    Fixed an <tt>AbstractMethodError</tt> in listing up executors.
    (<a href="http://issues.jenkins-ci.org/browse/JENKINS-8106">issue 8106</a>)
  <li class=bug>
    Slaves launched by JNLP fail to reprot their version numbers.
    (<a href="http://issues.jenkins-ci.org/browse/JENKINS-8060">issue 8060</a>)
  <li class=bug>
    Restarting Hudson via debian init script didn't wait for the process to really terminate.
    (<a href="http://issues.jenkins-ci.org/browse/JENKINS-7937">issue 7937</a>)
  <li class=rfe>
    Test history with long build records had a scalability problem.
    (<a href="http://issues.jenkins-ci.org/browse/JENKINS-4621">issue 4621</a>)
  <li class=rfe>
    Added the build number to the test result graph tooltip.
  <li class=rfe>
    Added a new extension point to contribute transient View actions.
  <li class=rfe>
    Added "disable project" button.
  <li class=rfe>
    Added "set-build-description" CLI command.
</ul>
<h3><a name=v1.387>What's new in 1.387</a> (2010/11/27)</h3>
<ul class=image>
  <li class=bug>
    Avoid <tt>AbstractMethodError</tt> in the executors rendering.
  <li class=bug>
    Don't litter HUDSON_HOME with atomic*.xml files.
  <li class=bug>
    Hudson is made more robust in the face of malformed console annotations.
  <li class=rfe>
    Add parameter definition type and job name to job API
    (<a href="http://issues.jenkins-ci.org/browse/JENKINS-8133">issue 8133</a>)
  <li class=rfe>
    "Install as a service" now supports Vista and Windows 7.
  <li class=rfe>
    "Restart Hudson" button should appear when a plugin is manually installed.
  <li class=rfe>
    In this release only the background is changed until Dec 5th to i387 chip,
    to celebrate our 1.387 release (the feature is time bombed and will revert
    to the butler after that date.)
</ul>
<h3><a name=v1.386>What's new in 1.386</a> (2010/11/19)</h3>
<ul class=image>
  <li class=bug>
    Support CSRF protection when submitting results of an external job.
    (<a href="http://issues.jenkins-ci.org/browse/JENKINS-7961">issue 7961</a>)
  <li class=bug>
    Allow build to start when polling interval is shorter than quiet period and
    we need a workspace for polling.
    (<a href="http://issues.jenkins-ci.org/browse/JENKINS-8007">issue 8007</a>)
  <li class=bug>
    Fix escaping of some special characters when passing properties to Ant on Windows.
    (<a href="http://issues.jenkins-ci.org/browse/JENKINS-7657">issue 7657</a>)
  <li class=bug>
    Check poll_scm_threads.
  <li class=bug>
    "Retain long standard output/error" option could not be checked when
    configuring a job.
    (<a href="http://issues.jenkins-ci.org/browse/JENKINS-7562">issue 7562</a>)
  <li class=bug>
    Build number in Build History status was off-by-one.
    (<a href="http://issues.jenkins-ci.org/browse/JENKINS-7973">issue 7973</a>)
  <li class=bug>
    Check whether the name of ToolInstlation is not null.
    (<a href="http://issues.jenkins-ci.org/browse/JENKINS-8088">issue 8088</a>)
  <li class=bug>
    Prevent AbstractMethodError because of new method in Queue.Executor interface.
    (<a href="http://issues.jenkins-ci.org/browse/JENKINS-8033">issue 8033</a>)
  <li class=bug>
    View "Delete" permission was not checked properly for showing link.
    (<a href="http://issues.jenkins-ci.org/browse/JENKINS-7605">issue 7605</a>)
  <li class=bug>
    Fix javascript error in IE for some UI elements, such as one used by copyartifact plugin.
    (<a href="http://issues.jenkins-ci.org/browse/JENKINS-6756">issue 6756</a>)
  <li class=bug>
    Fix serialization of array containing null elements.
    (<a href="http://issues.jenkins-ci.org/browse/JENKINS-8006">issue 8006</a>)
  <li class=rfe>
    Update bundled subversion plugin to version 1.20 and ssh-slaves to version 0.14.
</ul>
<h4><s><a name=v1.385>What's new in 1.385</a> (2010/11/15)</s></h4>
<ul class=image>
  <li class=rfe> Oops, same as 1.384
</ul>
<h3><a name=v1.384>What's new in 1.384</a> (2010/11/05)</h3>
<ul class=image>
  <li class=bug>
    JDK download for auto installation was not honoring the proxy setting.
    (<a href="http://issues.jenkins-ci.org/browse/JENKINS-7327">issue 7327</a>)
  <li class=bug>
    Fixed the "Not in GZIP format" error when archiving site / copying files / etc.
    (<a href="http://issues.jenkins-ci.org/browse/JENKINS-7745">issue 7745</a>)
  <li class=bug>
    Fixed garbled node description.
    (<a href="http://hudson.361315.n4.nabble.com/-td3023036.html#a3023036">Hudson-ja</a>)
  <li class=bug>
    Fixed 404 Not Found error when downgrade buttons are clicked.
    (<a href="http://issues.jenkins-ci.org/browse/JENKINS-7988">issue 7988</a>)
  <li class=rfe>
    Label expression textbox for "Restrict where this project can be run" now
    provides autocompletion suggestions.
</ul>
<h3><a name=v1.383>What's new in 1.383</a> (2010/10/29)</h3>
<ul class=image>
  <li class="major bug">
    Fix security issue where a user with job configure permission could obtain
    admin permission for their session.
    (<a href="http://issues.jenkins-ci.org/browse/JENKINS-7256">issue 7256</a>)
  <li class=bug>
    Build wrappers can now decorate the launcher or logger for matrix builds.
    (<a href="http://issues.jenkins-ci.org/browse/JENKINS-7868">issue 7868</a>)
  <li class=bug>
    Fixed a bug where non-existent optional dependencies can result in a cascading load failure.
  <li class=rfe>
    Added extension point to allow plugins to add global filters to console
    log streams.
  <li class=rfe>
    Calculate "Estimated remaining time" for incremental Maven builds based on
    the modules which are actually being build.
    (<a href="http://issues.jenkins-ci.org/browse/JENKINS-6544">issue 6544</a>)
</ul>
<h3><a name=v1.382>What's new in 1.382</a> (2010/10/24)</h3>
<ul class=image>
  <li class=bug>
    Recognize initialization tasks from plugins.
    (<a href="http://issues.jenkins-ci.org/browse/JENKINS-5427">issue 5427</a>)
  <li class=bug>
    Hudson was failing to report error messages in several situations during a build.
  <li class=bug>
    UI for tying jobs to labels wasn't shown in some situations.
</ul>
<h3><a name=v1.381>What's new in 1.381</a> (2010/10/16)</h3>
<ul class=image>
  <li class=bug>
    Fixed a race condition.
  <li class=bug>
    Fixed issue with LabelAxis longer than 30 characters causing failures when saving matrix job configuration.
    (<a href="http://issues.jenkins-ci.org/browse/JENKINS-7500">issue 7500</a>)
  <li class=rfe>
    Improved packet fragmentation in Winstone when writing out HTTP responses.
  <li class=rfe><a href="http://wiki.jenkins-ci.org/display/JENKINS//Extension+Point+for+Project+Views+Navigation">Extension Point to provide alternate UI for Project Views implemented</a>
    (<a href="http://issues.jenkins-ci.org/browse/JENKINS-1467">issue 1467</a>)
</ul>
<h3><a name=v1.380>What's new in 1.380</a> (2010/10/09)</h3>
<ul class=image>
  <li class=bug>
    Safe restart was not working since 1.376
  <li class=bug>
    Don't let help icons get keyboard focus. This improves the keyboard navigability of the configuration page.
  <li class=bug>
    Debug message crept into the production code in 1.379.
    (<a href="http://issues.jenkins-ci.org/browse/JENKINS-7662">issue 7662</a>)
  <li class=bug>
    Fixed an AbstractMethodError in the UI with plugins (such as batch task.)
    (<a href="http://issues.jenkins-ci.org/browse/JENKINS-7546">issue 7546</a>)
  <li class=rfe>
    Add "proxy compatible" option to default crumb issuing algoritm
    (<a href="http://issues.jenkins-ci.org/browse/JENKINS-7518">issue 7518</a>)
</ul>
<h3><a name=v1.379>What's new in 1.379</a> (2010/10/02)</h3>
<ul class=image>
  <li class='major bug'>
    Fixed a pipe clogging problem that can result in a hanging build.
    (<a href="http://issues.jenkins-ci.org/browse/JENKINS-5977">issue 5977</a>,
     <a href="http://issues.jenkins-ci.org/browse/JENKINS-7572">issue 7572</a>)
  <li class=bug>
    Fixed a possible NPE in computing dependency changes.
  <li class=bug>
    Fixed the malformed HTTP request error recovery behavior in Winstone.
    (<a href="http://issues.jenkins-ci.org/browse/JENKINS-7201">issue 7201</a>)
  <li class=bug>
    When checking module descendant relationships, SCM changelog paths were using system file separators while module paths were always using /s.
    (<a href="http://issues.jenkins-ci.org/browse/JENKINS-7611">issue 7611</a>)
  <li class=bug>
    Hudson was creating multiple instances of <tt>PageDecorator</tt>s, resulting in data consistency problem.
    (<a href="http://hudson.361315.n4.nabble.com/PageDecorator-and-global-jelly-tp2552804p2552804.html">report</a>)
  <li class=bug>
    Fixed a possible AbstractMethodError 
    (<a href="http://issues.jenkins-ci.org/browse/JENKINS-7546">issue 7546</a>)
  <li class=rfe>
    Supported failsafe reports for the Maven2 job type.
    (<a href="http://issues.jenkins-ci.org/browse/JENKINS-4229">issue 4229</a>)
</ul>
<h3><a name=v1.378>What's new in 1.378</a> (2010/09/25)</h3>
<ul class=image>
  <li class='major bug'>
    Improving the master/slave communication to avoid pipe clogging problem.
    (<a href="http://issues.jenkins-ci.org/browse/JENKINS-5977">issue 5977</a>)
  <li class='major bug'>
    Rolling back to Ant 1.8.0 due to bug in Ant 1.8.1 file copy with large files.
    (<a href="http://issues.jenkins-ci.org/browse/JENKINS-7013">issue 7013</a>)
  <li class=bug>
    Multiple fingerprints and "redeploy artifacts" links are added to M2 builds when multiple forked lifecycles are invovled.
  <li class=bug>
    Computation of the module build time in the m2 job was incorrect when multiple forked lifecycles are involved.
  <li class=bug>
    Standardized logic for determining alternate settings file location in Maven projects for POM parsing and actual Maven execution.
    (<a href="http://issues.jenkins-ci.org/browse/JENKINS-4963">issue 4963</a>)
  <li class=bug>
    Side effect from earlier fix of <a href="http://issues.jenkins-ci.org/browse/JENKINS-7300">issue 7300</a> - some help files were linking to a now-moved file in SVN directly. Those are all changed to relative paths now.
  <li class=bug>
    BuildWrapper teardowns could not get result of build for Maven2 projects.
    (<a href="http://issues.jenkins-ci.org/browse/JENKINS-6033">issue 6033</a>)
  <li class=bug>
    Properly handle incremental builds of Maven projects using relative paths to modules.
    (<a href="http://issues.jenkins-ci.org/browse/JENKINS-5357">issue 5357</a>)
  <li class=bug>
    Setting of MAXOPENFILES was not reflected in the debian init script.
    (<a href="http://issues.jenkins-ci.org/browse/JENKINS-5721">issue 5721</a>)
  <li class=bug>
    Do not expose static resources under <tt>WEB-INF</tt> to clients
    (<a href="http://issues.jenkins-ci.org/browse/JENKINS-7457">issue 7457</a>)
  <li class=rfe>
    Console annotations are added to highlight warnings/errors in Maven
  <li class=rfe>
    If a polling initiated a build, capture its log to the build.
  <li class=rfe>
    Added a new extension point to prolong the quiet down period programmatically.
  <li class=rfe>
    Added a new extension point to make the ping behaviour customizable.
    (<a href="http://issues.jenkins-ci.org/browse/JENKINS-5249">issue 5249</a>)
  <li class=rfe>
    Added a new classloader ("a la" child first for plugin)
    (<a href="http://issues.jenkins-ci.org/browse/JENKINS-5360">issue 5360</a>)    
</ul>
<h3><a name=v1.377>What's new in 1.377</a> (2010/09/19)</h3>
<ul class=image>
  <li class=bug>
    Moved nulling out of buildEnvironments to cleanUp, so that node variables are available in Publishers.
    (<a href="http://issues.jenkins-ci.org/browse/JENKINS-5925">issue 5925</a>)
  <li class=bug>
    Fixed a persistence problem in the label properties.
    (<a href="http://issues.jenkins-ci.org/browse/JENKINS-7378">issue 7378</a>)
  <li class=bug>
    Fixed a problem in saving configuration for matrix projects with multiple label axes.
    (<a href="http://issues.jenkins-ci.org/browse/JENKINS-7281">issue 7281</a>)
  <li class=bug>
    Fixed French localization problem.
    (<a href="http://issues.jenkins-ci.org/browse/JENKINS-6003">issue 6003</a>,
     <a href="http://issues.jenkins-ci.org/browse/JENKINS-7404">issue 7404</a>)
  <li class=rfe>
    Matrix project now supports custom workspace.
    (<a href="http://issues.jenkins-ci.org/browse/JENKINS-5077">issue 5077</a>)
  <li class='major rfe'>
    Queue/execution model is extended to allow jobs that consume multiple executors on different nodes.
</ul>
<h3><a name=v1.376>What's new in 1.376</a> (2010/09/11)</h3>
<ul class=image>
  <li class=bug>
    Error in some remote API requests since 1.373.
    (<a href="http://issues.jenkins-ci.org/browse/JENKINS-7299">issue 7299</a>)
  <li class=bug>
    Fixed RSS of each user's "last builds only" are not found.
    (<a href="http://issues.jenkins-ci.org/browse/JENKINS-7384">issue 7384</a>)
  <li class=bug>
    Handle initialization problem more gracefully
    (<a href="http://issues.jenkins-ci.org/browse/JENKINS-7380">issue 7380</a>)
  <li class=bug>
    A matrix build configuration page with multiple nodes/labels was broken since 1.373.
    (<a href="http://issues.jenkins-ci.org/browse/JENKINS-7281">issue 7281</a>)
  <li class="rfe">
    Added downgrade support for the core and plugins.
</ul>
<h3><a name=v1.375>What's new in 1.375</a> (2010/09/07)</h3>
<ul class=image>
  <li class=bug>
    CLI login did not work for about half of the CLI commands (those defined via @CLIMethod annotation).
    (<a href="http://issues.jenkins-ci.org/browse/JENKINS-6628">issue 6628</a>)
  <li class=bug>
    Add escaping for comma character for Ant properties on Windows.
    (<a href="http://issues.jenkins-ci.org/browse/JENKINS-2149">issue 2149</a>)
  <li class=bug>
    Small update to empty Ant properties on Windows fix from 1.374, now also working for two consecutive empty properties.
    (<a href="http://issues.jenkins-ci.org/browse/JENKINS-7204">issue 7204</a>)
  <li class=bug>
    Fixed a possible race condition during Hudson start up.
  <li class=rfe>
    Improved the memory consumption when used with LDAP.
  <li class=rfe>
    Improved console annotations for Ant.
  <li class=rfe>
    (Internal) ConsoleNotes can now inject its associated CSS.
</ul>
<h3><a name=v1.374>What's new in 1.374</a> (2010/08/27)</h3>
<ul class=image>
  <li class=bug>
    Unable to add empty Ant properties on Windows since 1.370.
    (<a href="http://issues.jenkins-ci.org/browse/JENKINS-7204">issue 7204</a>)
  <li class=rfe>
    Maven2 projects now pick up Flexmojo test results automatically.
    (<a href="http://issues.jenkins-ci.org/browse/JENKINS-6893">issue 6893</a>)
  <li class=rfe>
    Auto-completion can be now easily added to text boxes by plugins. 
  <li class=rfe>
    Non build modules in incremental Maven builds are now set to NOT_BUILD at the beginning of the build, already. 
  <li class=rfe>
    Plugins can now transform the console output.
    (<a href="http://issues.jenkins-ci.org/browse/JENKINS-7112">issue 7112</a>)
  <li class=rfe>
    Administrator can unpin plugins that are pinned.
  <li class=rfe>
    Memory footprint reduction with fingerprints.
  <li class=rfe>
    Added "This build is disabled" on Matrix project when it disabled.
    (<a href="http://issues.jenkins-ci.org/browse/JENKINS-7266">issue 7266</a>)
</ul>
<h3><a name=v1.373>What's new in 1.373</a> (2010/08/23)</h3>
<ul class=image>
  <li class=bug>
    Fixed a config page regression in the matrix project.
    (<a href="http://issues.jenkins-ci.org/browse/JENKINS-7213">issue 7213</a>)
  <li class=bug>
    Ant target annotation should allow colon in the target name.
    (<a href="http://issues.jenkins-ci.org/browse/JENKINS-7026">issue 7026</a>)
  <li class=bug>
    Fixed a 1.372 regression in handling whitespace and other characters in label names.
    (<a href="http://issues.jenkins-ci.org/browse/JENKINS-7216">issue 7216</a>)
  <li class=bug>
    Allow use of username/password parameters for CLI when using LDAP authentication.
    (<a href="http://issues.jenkins-ci.org/browse/JENKINS-6628">issue 6628</a>)
  <li class=rfe>
    Axes in multi-configuration projects are now extensible.
  <li class=rfe>
    Multi-configuration projects now allow multiple label/node axes.
  <li class=rfe>
    Improved the layout algorithm of the matrix project visualization.
    (<a href="http://hudson.361315.n4.nabble.com/PATCH-Prefer-Y-axis-based-on-size-td2324178.html#a2324178">patch</a>)
  <li class=rfe>
    JUnit report archiving now captures stdout of tests run in Surefire.
    (<a href="http://issues.jenkins-ci.org/browse/JENKINS-4158">issue 4158</a>)
  <li class=rfe>
    Updated bundled ssh-slaves plugin to version 0.13.
</ul>
<h3><a name=v1.372>What's new in 1.372</a> (2010/08/13)</h3>
<ul class=image>
  <li class=rfe>
    Persist matrix-based security settings in a consistent order
    (<a href="http://issues.jenkins-ci.org/browse/JENKINS-7138">issue 7138</a>)
  <li class='major rfe'>
    Jobs can now use boolean expression over labels to control where they run.
</ul>
<h3><a name=v1.371>What's new in 1.371</a> (2010/08/09)</h3>
<ul class=image>
  <li class="major bug">
    A security hole in CLI command implementations enable unauthorized users
    from executing commands.
    (SECURITY-5)
</ul>
<h3><a name=v1.370>What's new in 1.370</a> (2010/08/07)</h3>
<ul class=image>
  <li class=bug>
    Added escaping of special characters when passing properties to Ant on Windows.
    (<a href="http://issues.jenkins-ci.org/browse/JENKINS-7108">issue 7108</a>)
  <li class=bug>
    Workaround issue in IBM JVM causing intermittent ClassNotFoundExceptions.
    (<a href="http://issues.jenkins-ci.org/browse/JENKINS-5141">issue 5141</a>)
  <li class=bug>
    Fixed a memory leak in Winstone
    (<a href="http://issues.jenkins-ci.org/browse/JENKINS-5119">issue 5119</a>)
  <li class=rfe>
    Updated bundled cvs plugin to version 1.2.
  <li class=rfe>
    Incorporated community contributed translations in Korean and Dutch.
</ul>
<h3><a name=v1.369>What's new in 1.369</a> (2010/07/30)</h3>
<ul class=image>
  <li class="major bug">
    <code>X-Hudson</code> header not being sent in 1.368.
    (<a href="http://issues.jenkins-ci.org/browse/JENKINS-7100">issue 7100</a>)
  <li class=bug>
    NPE on build after incremental Maven builds are aborted.
    (<a href="http://issues.jenkins-ci.org/browse/JENKINS-6429">issue 6429</a>)
  <li class=bug>
    On-demand slaves would launch even when "only for tied jobs" is set.
    (<a href="http://issues.jenkins-ci.org/browse/JENKINS-7054">issue 7054</a>)
  <li class=bug>
    Fix links to ant targets in console output view that were added in 1.367.
    (<a href="http://issues.jenkins-ci.org/browse/JENKINS-7041">issue 7041</a>)
  <li class=bug>
    Avoid error with invalid or null primary view, such as in upgrade from older Hudson.
    (<a href="http://issues.jenkins-ci.org/browse/JENKINS-6938">issue 6938</a>)
  <li class=bug>
    Support LogRotator deletion of old artifacts in multiconfiguration projects.
    (<a href="http://issues.jenkins-ci.org/browse/JENKINS-6925">issue 6925</a>)
  <li class=bug>
    Build queue was not saved in safeRestart or safeExit.
    (<a href="http://issues.jenkins-ci.org/browse/JENKINS-6804">issue 6804</a>)
  <li class=rfe>
    CLI can now work with a reverse proxy that requires BASIC auth.
    (<a href="http://issues.jenkins-ci.org/browse/JENKINS-3796">issue 3796</a>)
</ul>
<h3><a name=v1.368>What's new in 1.368</a> (2010/07/26)</h3>
<ul class=image>
  <li class=bug>
    Make <tt>/buildWithParameters</tt> support remote cause and user supplied cause text
    for build via authentication token, just as <tt>/build</tt> does.
    (<a href="http://issues.jenkins-ci.org/browse/JENKINS-7004">issue 7004</a>)
  <li class=bug>
    Auto install of JDK when master/slave are different platforms would fail.
    (<a href="http://issues.jenkins-ci.org/browse/JENKINS-6880">issue 6880</a>)
  <li class=bug>
    Modified to work with Tomcat 7.
    (<a href="http://issues.jenkins-ci.org/browse/JENKINS-6738">issue 6738</a>)
</ul>
<h3><a name=v1.367>What's new in 1.367</a> (2010/07/16)</h3>
<ul class=image>
  <li class=bug>
    Safe restart made Hudson unresponsive until all running jobs complete, since 1.361.
    (<a href="http://issues.jenkins-ci.org/browse/JENKINS-6649">issue 6649</a>)
  <li class=bug>
    Plugins with dependencies show wrong description on installed plugins page.
    (<a href="http://issues.jenkins-ci.org/browse/JENKINS-6966">issue 6966</a>)
  <li class=bug>
    Fix redirect after login when return URL has characters that need encoding.
    (<a href="http://issues.jenkins-ci.org/browse/JENKINS-6960">issue 6960</a>)
  <li class=bug>
    &lt;input type='hidden'&gt; field shouldn't be getting the plain text password value.
  <li class=rfe>
    Added a mechanism to register CLI option handler as an extension point.
  <li class=rfe>
    Added a CLI command 'set-build-result' that can be used from inside a build to set the build status.
  <li class=rfe>
    Show outline structure for Ant execution in the console output view.
  <li class=rfe>
    Remote API now supports the 'tree' filter query parameter which is more efficient and easier to use.
    (<a href="http://issues.jenkins-ci.org/browse/JENKINS-5940">issue 5940</a>)
</ul>
<h3><a name=v1.366>What's new in 1.366</a> (2010/07/09)</h3>
<ul class=image>
  <li class='major bug'>
    Fixed a possible security issue where a malicious user with the project
    configuration access can trick Hudson into leaking the proxy password,
    if Hudson is configured with a proxy with username/password.
    (SECURITY-3)
  <li class=bug>
    Delete contained module builds when a maven project build is deleted, to avoid
    orphaned builds which can then affect the displayed result of a prior build.
    (<a href="http://issues.jenkins-ci.org/browse/JENKINS-6779">issue 6779</a>)
  <li class=bug>
    Hide some sidepanel links that should not be shown in user-private views.
    (<a href="http://issues.jenkins-ci.org/browse/JENKINS-6832">issue 6832</a>)
  <li class=bug>
    Fix for file parameters that are copied to a subdirectory of the workspace.
    (<a href="http://issues.jenkins-ci.org/browse/JENKINS-6889">issue 6889</a>)
  <li class=bug>
    File parameters uploaded via the CLI are now displayed correctly on the build Parameters page.
    (<a href="http://issues.jenkins-ci.org/browse/JENKINS-6896">issue 6896</a>)
  <li class=bug>
    Allowed file parameters to be downloaded even when the name contains URL-unfriendly characters.
    (<a href="http://issues.jenkins-ci.org/browse/JENKINS-6897">issue 6897</a>)
  <li class=bug>
    Fixed a garbage in the raw console plain text output.
    (<a href="http://issues.jenkins-ci.org/browse/JENKINS-6034">issue 6034</a>)
  <li class=bug>
    "Hudson is loading" page didn't take the user back to the same page.
  <li class=rfe>
    Hudson can now remotely install JDK on Windows slaves when connecting via the
    "Let Hudson control this Windows slave as a Windows service" mode.
  <li class=rfe>
    The "Let Hudson control this Windows slave as a Windows service" mode now allows the same Windows slave
    to be used by multiple Hudson masters.
</ul>
<h3><a name=v1.365>What's new in 1.365</a> (2010/07/05)</h3>
<ul class=image>
  <li class='major bug'>
    Fixed a critical security problem. See <a href="http://infradna.com/content/security-advisory-2010-07-05">the advisory</a> for more details.
</ul>
<h3><a name=v1.364>What's new in 1.364</a> (2010/06/25)</h3>
<ul class=image>
  <li class=bug>
    Fixed a race condition where a queued build may get executed multiple times.
    (<a href="http://issues.jenkins-ci.org/browse/JENKINS-6819">issue 6819</a>)
  <li class=bug>
    Some UI labels related to JUnit results were shown in the wrong locale.
    (<a href="http://issues.jenkins-ci.org/browse/JENKINS-6824">issue 6824</a>)
  <li class=rfe>
    <tt>BuildWrapper</tt>s can now contribute build variables.
    (<a href="http://issues.jenkins-ci.org/browse/JENKINS-6497">issue 6497</a>)
</ul>
<h3><a name=v1.363>What's new in 1.363</a> (2010/06/18)</h3>
<ul class=image>
  <li class=bug>
    Fix queue handling to close locking gap between removing job from queue and starting build,
    to prevent unintended concurrent builds (refactor of change first made in 1.360).
    (<a href="http://hudson.361315.n4.nabble.com/Patch-to-fix-concurrent-build-problem-td2229136.html">report</a>)
  <li class=bug>
    Allow multiple dependencies between same two projects, as they may trigger under
    different conditions and with different parameters.
    (<a href="http://issues.jenkins-ci.org/browse/JENKINS-5708">issue 5708</a>)
  <li class=bug>
    Timeline on build trend page should use server timezone instead of always GMT.
    (<a href="http://issues.jenkins-ci.org/browse/JENKINS-6692">issue 6692</a>)
  <li class=bug>
    Don't mask the cause of the checkout related exception.
  <li class=bug>
    "who am I?" page should be visible to everyone.
  <li class=rfe>
    Avoid pointless and harmful redirection when downloading slave.jar. 
    (<a href="http://issues.jenkins-ci.org/browse/JENKINS-5752">issue 5752</a>)
  <li class=rfe>
    Cache downloaded JDKs.
  <li class=bug>
    Reinstall a JDK when a different version is selected.
    (<a href="http://issues.jenkins-ci.org/browse/JENKINS-5551">issue 5551</a>)
  <li class=rfe>
    Integrated community-contributed translations (Germany, Greek, Spanish, Finnish, Hungarian, Italian, Japanese, French,
    Russian, Slovenian, Dutch, Traditional Chinese, Swedish, Ukrainian, and Portuguese.) 
  <li class=rfe>
    Upgraded bundled Ant to version 1.8.1.
    (<a href="http://issues.jenkins-ci.org/browse/JENKINS-6562">issue 6562</a>)
</ul>
<h3><a name=v1.362>What's new in 1.362</a> (2010/06/11)</h3>
<ul class=image>
  <li class=bug>
    Restored optional container-based authentication for CLI.
    (<a href="http://issues.jenkins-ci.org/browse/JENKINS-6587">issue 6587</a>)
  <li class=bug>
    Fix javascript error when a plugin uses an empty <tt>dropdownList</tt>, resulting in LOADING overlay being left up.
    (<a href="http://issues.jenkins-ci.org/browse/JENKINS-6542">issue 6542</a>)
  <li class=rfe>
    Add setting so job views may show only enabled or disabled jobs.
    (<a href="http://issues.jenkins-ci.org/browse/JENKINS-6673">issue 6673</a>)
  <li class=rfe>
    File parameters can now be downloaded from the build Parameters page.
    (<a href="http://issues.jenkins-ci.org/browse/JENKINS-6719">issue 6719</a>)
  <li class=rfe>
    Added an ability to point to different update sites.
  <li class=rfe>
    Added a new extension point to plug in custom utility to kill processes.
  <li class=rfe>
    Added a proactive error diagnostics to look for a broken reverse proxy setup.
    (<a href="http://wiki.jenkins-ci.org/display/JENKINS//Running+Hudson+behind+Apache#RunningHudsonbehindApache-modproxywithHTTPS">report</a>)
</ul>
<h3><a name=v1.361>What's new in 1.361</a> (2010/06/04)</h3>
<ul class=image>
  <li class=bug>
    Fixed a bug where IE shows empty client cert dialog when connecting to HTTPS site run by Winstone.
    (<a href="http://hudson.361315.n4.nabble.com/winstone-container-and-ssl-td383501.html">report</a>)
  <li class=bug>
    "java -jar hudson.war" with AJP was broken.
    (<a href="http://issues.jenkins-ci.org/browse/JENKINS-5753">issue 5753</a>)
  <li class=bug>
    Safe restart stopped working on protected Hudson since 1.359.
    (<a href="http://issues.jenkins-ci.org/browse/JENKINS-6667">issue 6667</a>)
  <li class=bug>
    Parameterized jobs did not use configured quiet period.
    (<a href="http://issues.jenkins-ci.org/browse/JENKINS-6660">issue 6660</a>)
  <li class=bug>
    Fix form data conflict when fingerprinting is used with Promoted Builds plugin.
    (<a href="http://issues.jenkins-ci.org/browse/JENKINS-6642">issue 6642</a>)
  <li class=bug>
    Avoid possible exception at startup when some plugins have optional dependencies.
    (<a href="http://issues.jenkins-ci.org/browse/JENKINS-6435">issue 6435</a>)
  <li class=bug>
    Add <tt>autocomplete="off"</tt> for LDAP managerDN and managerPassword fields.
    (<a href="http://issues.jenkins-ci.org/browse/JENKINS-3586">issue 3586</a>)
  <li class=bug>
    Set a TCP timeout when slaves connect to the master.
    (<a href="http://issues.jenkins-ci.org/browse/JENKINS-6262">issue 6262</a>)
  <li class=bug>
    File parameter builds started with the CLI command no longer throw an NPE.
    (<a href="http://issues.jenkins-ci.org/browse/JENKINS-4296">issue 4296</a>)
  <li class=bug>
    Workaround for bug in Glassfish Enterprise.
    (<a href="http://issues.jenkins-ci.org/browse/JENKINS-6459">issue 6459</a>)
  <li class=bug>
    Ensure nested <tt>f:repeatable</tt> content does not inherit outer list when inner list is null.
    (<a href="http://issues.jenkins-ci.org/browse/JENKINS-6679">issue 6679</a>)
  <li class=rfe>
    Add two new permalinks to job pages: "Last unstable build" and "Last unsuccessful build".
  <li class=rfe>
    Allow the build number to be set so long as it's still bigger than the last build.
    (<a href="http://issues.jenkins-ci.org/browse/JENKINS-4930">issue 4930</a>)
  <li class=rfe>
    Copied jobs are now disabled until configuration is saved, so they don't start building before ready.
    (<a href="http://issues.jenkins-ci.org/browse/JENKINS-2494">issue 2494</a>)
  <li class=rfe>
    Reduced logging from jmDNS.
</ul>
<h3><a name=v1.360>What's new in 1.360</a> (2010/05/28)</h3>
<ul class=image>
  <li class=bug>
    A Java6 dependency had crept in in 1.359.
    (<a href="http://issues.jenkins-ci.org/browse/JENKINS-6653">issue 6653</a>)
  <li class=bug>
    Workaround for bug in Glassfish Enterprise.
    (<a href="http://issues.jenkins-ci.org/browse/JENKINS-6459">issue 6459</a>)
  <li class=rfe>
    Added an extension point to control the assignment of tasks to nodes.
    (<a href="http://issues.jenkins-ci.org/browse/JENKINS-6598">issue 6598</a>)
</ul>
<h3><a name=v1.359>What's new in 1.359</a> (2010/05/21)</h3>
<ul class=image>
  <li class=bug>
    Accept latest JRockit JVM release as a compatible JVM.
    (<a href="http://issues.jenkins-ci.org/browse/JENKINS-6556">issue 6556</a>)
  <li class=rfe>
    Hudson now broadcasts itself in DNS multicast at "_hudson._tcp.local" to facilitate auto-discovery from other tools
  <li class=rfe>
    Added the "-block" option to the "quiet-down" CLI command so that the command will block until the system really quiets down.
</ul>
<h3><a name=v1.358>What's new in 1.358</a> (2010/05/14)</h3>
<ul class=image>
  <li class=bug>
    Too much memory used by stdout/stderr from test results.
    (<a href="http://issues.jenkins-ci.org/browse/JENKINS-6516">issue 6516</a>)
  <li class=bug>
    Fixed a memory leak in Winstone sessions.
    (<a href="http://issues.jenkins-ci.org/browse/JENKINS-5119">issue 5119</a>)
  <li class=bug>
    Fix to handle usernames with colon character on Windows.
    (<a href="http://issues.jenkins-ci.org/browse/JENKINS-6476">issue 6476</a>)
  <li class=bug>
    Fixed the port number handling problem in debian init script.
    (<a href="http://issues.jenkins-ci.org/browse/JENKINS-6474">issue 6474</a>)
  <li class=bug>
    Fix FilePath.getParent() handling of edge cases.
    (<a href="http://issues.jenkins-ci.org/browse/JENKINS-6494">issue 6494</a>)
  <li class=bug>
    Fix css conflict introduced in 1.357 that caused missing data display in analysis plugins.
    (<a href="http://issues.jenkins-ci.org/browse/JENKINS-6496">issue 6496</a>)
  <li class=rfe>
    Support "optional=true" parameter for @Extension.
  <li class=rfe>
    Supported OpenSSL-style certificate/key file format with "java -jar hudson.war"
  <li class=rfe>
    If --httpsPort option is given without the certificate, run with a one-time self-signed certificate.
  <li class=rfe>
    Hudson shouldn't show a login error page unless the user really failed to login (think about when the user presses a back button.)
</ul>
<h3><a name=v1.357>What's new in 1.357</a> (2010/05/07)</h3>
<ul class=image>
  <li class=bug>
    Maven builds abort unexpectedly due to a SocketTimeoutException on machine with poor resources.
    (<a href="http://issues.jenkins-ci.org/browse/JENKINS-3273">issue 3273</a>)
  <li class=bug>
    Fix incorrect handling of ".." in paths with mix of / and \ separators since 1.349.
    (<a href="http://issues.jenkins-ci.org/browse/JENKINS-5951">issue 5951</a>)
  <li class=bug>
    Javadoc publishing should not fail build if javadoc is already current.
    (<a href="http://issues.jenkins-ci.org/browse/JENKINS-6332">issue 6332</a>)
  <li class=bug>
    Fix download of files/artifacts larger than 2GB.
    (<a href="http://issues.jenkins-ci.org/browse/JENKINS-6351">issue 6351</a>)
  <li class=bug>
    Build page may not list all of the artifacts since 1.348.
    (<a href="http://issues.jenkins-ci.org/browse/JENKINS-6371">issue 6371</a>)
  <li class=bug>
    Add workaround for Opera 10.52/53 bug causing error in saving job configuration.
    (<a href="http://issues.jenkins-ci.org/browse/JENKINS-6424">issue 6424</a>)
  <li class=bug>
    Fix createSymlink problem on *nix systems that do not use GNUCLibrary since 1.356.
    (<a href="http://issues.jenkins-ci.org/browse/JENKINS-6437">issue 6437</a>)
  <li class=bug>
    Hide add/edit description link on test result pages when user does not have
    permission to submit a description.
  <li class=rfe>
    Changed permission required to set description on test result pages
    from Build Job to Update Run.
  <li class=rfe>
    Add "LOADING" overlay on global and job config pages until form is ready for use.
  <li class=rfe>
    Email recipient lists now support build parameters.
    (<a href="http://issues.jenkins-ci.org/browse/JENKINS-6394">issue 6394</a>)
  <li class=rfe>
    Make it easier to see the latest update jobs on the Update Center page.
    (<a href="http://issues.jenkins-ci.org/browse/JENKINS-4255">issue 4255</a>)
  <li class=rfe>
    Allow plugins to use forms with an onsubmit handler, and fix "no-json" handling.
    (<a href="http://issues.jenkins-ci.org/browse/JENKINS-5927">issue 5927</a>)
  <li class=rfe>
    Updated bundled subversion plugin to version 1.17.
</ul>
<h3><a name=v1.356>What's new in 1.356</a> (2010/05/03)</h3>
<ul class=image>
  <li class=bug>
    Fix <tt>StringIndexOutOfBoundsException</tt> in console log from <tt>UrlAnnotator</tt>.
    (<a href="http://issues.jenkins-ci.org/browse/JENKINS-6252">issue 6252</a>)
  <li class=bug>
    Fixed potential deadlock between saving project config and getting project page.
    (<a href="http://issues.jenkins-ci.org/browse/JENKINS-6269">issue 6269</a>)
  <li class=bug>
    Fixed timeline display on build time trend page.
    (<a href="http://issues.jenkins-ci.org/browse/JENKINS-6439">issue 6439</a>)
  <li class=bug>
    Fixed garbled response of XML API if xpath is specified.
    (<a href="http://n4.nabble.com/Hudson-API-XML-td1723766.html#a1723766">ja@hudson.dev.javanet</a>)
  <li class=bug>
    Fix broken links for stopping jobs in executor list on pages for slave nodes or filtered views.
  <li class=bug>
    Fixed <tt>NoSuchMethodError</tt> with Maven and Ivy plugins.
    (<a href="http://issues.jenkins-ci.org/browse/JENKINS-6311">issue 6311</a>)
  <li class=rfe>
    Extension points can be now sorted.
</ul>
<h3><a name=v1.355>What's new in 1.355</a> (2010/04/16)</h3>
<ul class=image>
  <li class=bug>
    Colored ball image at top of build pages was broken for Hudson in some web
    containers (fixed by removing workaround for a Firefox bug fixed since 3.0.5/Dec2008).
    (<a href="http://issues.jenkins-ci.org/browse/JENKINS-2341">issue 2341</a>)
  <li class=bug>
    Console page while build is running did not wrap lines when viewed in IE.
    (<a href="http://issues.jenkins-ci.org/browse/JENKINS-5869">issue 5869</a>)
  <li class=bug>
    Fixed build history to indicate test failure for MavenBuild and MavenModuleSetBuild.
  <li class=bug>
    Make <tt>dropdownList</tt> work in repeatable content, such as a build step.
  <li class=bug>
    Fixed a bug where a job created via XML didn't properly receive upstream/downstream computation.
    (<a href="http://n4.nabble.com/Hudson-API-td1747758.html#a1747758">report</a>)
  <li class=bug>
    Argument masking wasn't working correctly for commands run on slaves
    (<a href="http://n4.nabble.com/Password-masking-when-running-commands-on-a-slave-tp1753033p1753033.html">report</a>)
  <li class=rfe>
    Added the slave retention strategy based on a schedule.
  <li class=rfe>
    Added to configure charset option of Mailer.
</ul>
<h3><a name=v1.354>What's new in 1.354</a> (2010/04/12)</h3>
<ul class=image>
  <li class=bug>
    POM parsing was still using the module root as the base for relative paths for alternate settings files.
    (<a href="http://issues.jenkins-ci.org/browse/JENKINS-6080">issue 6080</a>)
  <li class=bug>
    Fix dynamic updates of build history table when CSRF protection is turned on.
    (<a href="http://issues.jenkins-ci.org/browse/JENKINS-6072">issue 6072</a>)
  <li class=bug>
    Improved the error reporting mechanism in LDAP setting.
  <li class=bug>
    Raw console output contains garbage.
    (<a href="http://issues.jenkins-ci.org/browse/JENKINS-6034">issue 6034</a>)
  <li class=bug>
    Fixed a file handle leak in the slave connection.
    (<a href="http://issues.jenkins-ci.org/browse/JENKINS-6137">issue 6137</a>)
  <li class=bug>
    Quiet period wasn't taking effect properly when doing parameterized builds.
</ul>
<h3><a name=v1.353>What's new in 1.353</a> (2010/03/29)</h3>
<ul class=image>
  <li class=bug>
    Tagging a repository can result in NPE. 
  <li class=bug>
    Fix possible form submission error when using multiple combobox elements.
    (<a href="http://issues.jenkins-ci.org/browse/JENKINS-6025">issue 6025</a>)
  <li class=bug>
    Better escaping of test case names in test results pages.
    (<a href="http://issues.jenkins-ci.org/browse/JENKINS-5982">issue 5982</a>)
  <li class=bug>
    Make radio buttons work in repeatable content, such as a build step.
    (<a href="http://issues.jenkins-ci.org/browse/JENKINS-5028">issue 5028</a>)
  <li class=bug>
    Fixed the handling of verifying that the POM path entered for Maven projects exists.
    (<a href="http://issues.jenkins-ci.org/browse/JENKINS-4693">issue 4693</a>)
  <li class=rfe>
    Added link to builds in buildTimeTrend
    (<a href="http://issues.jenkins-ci.org/browse/JENKINS-3993">issue 3993</a>)
</ul>
<h3><a name=v1.352>What's new in 1.352</a> (2010/03/19)</h3>
<ul class=image>
  <li class=bug>
    Fixed a file handle leak when a copy fails.
    (<a href="http://issues.jenkins-ci.org/browse/JENKINS-5899">issue 5899</a>)
  <li class=bug>
    Replace '&gt;' with '_' in username, as already done for '&lt;'.
    (<a href="http://issues.jenkins-ci.org/browse/JENKINS-5833">issue 5833</a>)
  <li class=bug>
    Fix <tt>editableComboBox</tt> to select item when mouse click takes more than 100ms.
    (<a href="http://issues.jenkins-ci.org/browse/JENKINS-2722">issue 2722</a>)
  <li class=bug>
    Fixed NPE when configuring a view without "Regular expression".
  <li class=bug>
    Page shouldn't scroll up when the user opens/closes a stack trace in the test failure report.
  <li class=bug>
    Fixed a bug where Hudson can put a wrong help file link.
    (<a href="http://n4.nabble.com/Resolution-of-help-files-in-jelly-entries-tp1592533p1592533.html">report</a>)
  <li class=bug>
    Fixed Maven site goal archiving from slaves.
    (<a href="http://issues.jenkins-ci.org/browse/JENKINS-5943">issue 5943</a>)
  <li class=bug>
    Fixed a regression with NetBeans Hudson plugin progressive console output.
    (<a href="http://issues.jenkins-ci.org/browse/JENKINS-5941">issue 5941</a>)
  <li class=bug>
    Fixed a situation where a failure in plugin start up can prevent massive number of job loss. 
  <li class=rfe>
    Supported JBoss EAP 5.0.0 GA.
    (<a href="http://issues.jenkins-ci.org/browse/JENKINS-5922">issue 5922</a>)
  <li class=rfe>
    CLI commands on protected Hudson now asks a password interactively, if run on Java6.
  <li class=rfe>
    Added CLI 'login' and 'logout' commands so that you don't have to specify a credential
    for individual CLI invocation. 
  <li class=rfe>
    URLs in the console output are now hyperlinks. 
  <li class=rfe>
    Improved the URL annotation logic.
  <li class=rfe>
    Add drag&amp;drop support for <tt>f:repeatable</tt> lists and use this for
    the JDK/Ant/Maven installations in global config so these can be reordered.
  <li class=rfe>
    Integrated a new round of community-contributed localizations (ca, es, fi, fr, hi_IN, it, nl, ru, and sv_SE locales.)
</ul>
<h3><a name=v1.351>What's new in 1.351</a> (2010/03/15)</h3>
<ul class=image>
  <li class='major bug'>
    Regression in 1.350 that can delete old build artifacts.
    (<a href="http://n4.nabble.com/Warning-about-Hudson-1-350-Could-delete-your-artifacts-td1593483.html">report</a>)
</ul>
<h3><a name=v1.350>What's new in 1.350</a> (2010/03/12)</h3>
<ul class=image>
  <li class=bug>
    Fix handling of relative paths in alternate settings.xml path for Maven projects.
    (<a href="http://issues.jenkins-ci.org/browse/JENKINS-4693">issue 4693</a>)
  <li class=bug>
    Alternate settings, private repository, profiles, etc were not used in embedded Maven for
    deploy publisher.
    (<a href="http://issues.jenkins-ci.org/browse/JENKINS-4939">issue 4939</a>)
  <li class=bug>
    Make <tt>editableComboBox</tt> work in repeatable content, such as a build step.
  <li class=bug>
    If content is captured using <tt>&lt;j:set var=".."&gt;..content..&lt;/j:set&gt;</tt>,
    fixed this to use proper HTML rendering when appropriate.
  <li class=bug>
    '&lt;' and '&amp;' in the console output was not escaped since 1.349
    (<a href="http://issues.jenkins-ci.org/browse/JENKINS-5852">issue 5852</a>)
  <li class='major bug'>
    Fixed an <tt>AbstractMethodError</tt> in SCM polling under some circumstances.
    (<a href="http://issues.jenkins-ci.org/browse/JENKINS-5756">issue 5756</a>)
  <li class='major bug'>
    Fixed a <tt>ClassCastException</tt> in the Subversion plugin - now using Subversion plugin 1.13.
    (<a href="http://issues.jenkins-ci.org/browse/JENKINS-5827">issue 5827</a>)
  <li class=bug>
    The Maven Integration plugin link in the Update Center was going to a dead location.
    (<a href="http://issues.jenkins-ci.org/browse/JENKINS-4811">issue 4811</a>)
  <li class=bug>
    On RPM/DEB/etc installation, don't offer the self upgrade. It should be done by the native package manager.
    (<a href="http://n4.nabble.com/RPM-for-Hudson-1-345-does-not-Upgrade-Automatically-tp1579580p1579580.html">report</a>)
  <li class=bug>
    Fixed a possible lock up of slaves.
  <li class=rfe>
    Added advanced option to LogRotator to allow for removing artifacts from old builds
    without removing the logs, history, etc.
    (<a href="http://issues.jenkins-ci.org/browse/JENKINS-834">issue 834</a>)
  <li class=rfe>
    Authentication support in Hudson CLI.
    (<a href="http://issues.jenkins-ci.org/browse/JENKINS-3796">issue 3796</a>)
  <li class=rfe>
    Added console annotation support to SCM polling logs.
</ul>
<h3><a name=v1.349>What's new in 1.349</a> (2010/03/05)</h3>
<ul class=image>
  <li class=bug>
    Fix deserialization problem with fields containing double underscore.
    (<a href="http://issues.jenkins-ci.org/browse/JENKINS-5768">issue 5768</a>)
  <li class=bug>
    Fix deserialization problem for Exception objects where the XML has bad/old data.
    (<a href="http://issues.jenkins-ci.org/browse/JENKINS-5769">issue 5769</a>)
  <li class=bug>
    Fix serialization problem with empty CopyOnWriteMap.Tree.
    (<a href="http://issues.jenkins-ci.org/browse/JENKINS-5776">issue 5776</a>)
  <li class=bug>
    Fixed a bug that can cause 404 in the form validation check.
  <li class=rfe>
    Remote build result submission shouldn't hang forever even if Hudson goes down.
  <li class=rfe>
    Added a monitor for old or unreadable data in XML files and a manage screen to assist
    in updating files to the current data format and/or removing unreadable data from plugins
    that are no longer active.  "Manage Hudson" page will show a link if any old/unreadable
    data was detected.
  <li class=rfe>
    Added a mechanism to bundle <tt>init.groovy</tt> inside the war for OEM.
    (<a href="http://n4.nabble.com/preconfigured-hudson-war-tp1575216p1575216.html">report</a>)
  <li class=rfe>
    Added an extension point to annotate console output.
    (<a href="http://issues.jenkins-ci.org/browse/JENKINS-2137">issue 2137</a>)
</ul>
<h3><a name=v1.348>What's new in 1.348</a> (2010/02/26)</h3>
<ul class=image>
  <li class=rfe>
    Fixed a performance problem of the job/build top page when there are too many artifacts.
  <li class=rfe>
    Improved /etc/shadow permission checks.
</ul>
<h3><a name=v1.347>What's new in 1.347</a> (2010/02/19)</h3>
<ul class=image>
  <li class=bug>
    Fix javascript problem showing test failure detail for test name with a quote character.
    (<a href="http://issues.jenkins-ci.org/browse/JENKINS-1544">issue 1544</a>)
  <li class=bug>
    Hudson can incorrectly configure labels for the master when bleeding edge EC2 plugin is used.
  <li class=bug>
    Fixed the regression wrt the whitespace trimming caused by 1.346.
    (<a href="http://issues.jenkins-ci.org/browse/JENKINS-5633">issue 5633</a>)
  <li class=bug>
    Under some circumstances, Hudson can incorrectly delete the temporary directory itself.
    (<a href="http://issues.jenkins-ci.org/browse/JENKINS-5642">issue 5642</a>)
  <li class=bug>
    Newlines in MAVEN_OPTS environment variable can cause problems in other contexts.
    (<a href="http://issues.jenkins-ci.org/browse/JENKINS-5651">issue 5651</a>)
  <li class=rfe>
    Improved the form validation mechanism to support multiple controls.
    (<a href="http://issues.jenkins-ci.org/browse/JENKINS-5610">issue 5610</a>)
  <li class=rfe>
    Added message to slave log when it has successfully come online.
    (<a href="http://issues.jenkins-ci.org/browse/JENKINS-5630">issue 5630</a>)
</ul>
<h3><a name=v1.346>What's new in 1.346</a> (2010/02/12)</h3>
<ul class=image>
  <li class=bug>
    Maven modules should not be buildable when the parent project is disabled.
    (<a href="http://issues.jenkins-ci.org/browse/JENKINS-1375">issue 1375</a>)
  <li class=bug>
    Fixed the broken quiet period implementation when polling interval is shorter than
    the quiet period.  (Changes in SCM impls are needed for this to take effect.) 
    (<a href="http://issues.jenkins-ci.org/browse/JENKINS-2180">issue 2180</a>)
  <li class=bug>
    Escape username in URLs in case it contains special characters such as "#".
    (<a href="http://issues.jenkins-ci.org/browse/JENKINS-2610">issue 2610</a>)
  <li class=bug>
    Fix sidepanel link for People to be visible and show view-specific info when appropriate.
    (<a href="http://issues.jenkins-ci.org/browse/JENKINS-5443">issue 5443</a>)
  <li class=bug>
    Improved HTML rendering, not using closing tags that do not exist in HTML.
    (<a href="http://issues.jenkins-ci.org/browse/JENKINS-5458">issue 5458</a>)
  <li class=bug>
    Show better error message for missing view type selection when creating a view.
    (<a href="http://issues.jenkins-ci.org/browse/JENKINS-5469">issue 5469</a>)
  <li class=bug>
    Hudson wasn't properly streaming a large external build submission,
    which can result in OOME and unresponsiveness.
  <li class=rfe>
    Use fixed-width font in text area for shell/batch build steps.
    (<a href="http://issues.jenkins-ci.org/browse/JENKINS-5471">issue 5471</a>)
  <li class=rfe>
    Use user selected icon size on People page.
    (<a href="http://issues.jenkins-ci.org/browse/JENKINS-5447">issue 5447</a>)
  <li class=rfe>
    Speed/footprint improvement in the HTML rendering.
</ul>
<h3><a name=v1.345>What's new in 1.345</a> (2010/02/08)</h3>
<ul class=image>
  <li class='major bug'>
    Update center retrieval, "build now" link, and real-time console update was broken in 1.344.
    (<a href="http://issues.jenkins-ci.org/browse/JENKINS-5536">issue 5536</a>)
  <li class=bug>
    Fixed the backward incompatibility introduced in JENKINS-5391 fix in 1.344.
    (<a href="http://issues.jenkins-ci.org/browse/JENKINS-5391">issue 5391</a>)
</ul>
<h3><a name=v1.344>What's new in 1.344</a> (2010/02/05)</h3>
<ul class=image>
  <li class=bug>
    Removed the forced upper casing in parameterized builds.
    (<a href="http://issues.jenkins-ci.org/browse/JENKINS-5391">issue 5391</a>)
  <li class=bug>
    Password parameter on the disk should be encrypted.
    (<a href="http://issues.jenkins-ci.org/browse/JENKINS-5420">issue 5420</a>)
  <li class=bug>
    Duplicate entries on Upstream/Downstream project with "Build modules in parallel".
    (<a href="http://issues.jenkins-ci.org/browse/JENKINS-5293">issue 5293</a>)
  <li class=bug>
    "Projects tied on" should be "Projects tied to".
    (<a href="http://issues.jenkins-ci.org/browse/JENKINS-5451">issue 5451</a>)
  <li class=bug>
    Fixed the bug that prevents update center metadata retrieval in Jetty.
    (<a href="http://issues.jenkins-ci.org/browse/JENKINS-5210">issue 5210</a>)
  <li class=rfe>
    Show which plugins have already been upgraded in Plugin Manager.
    (<a href="http://issues.jenkins-ci.org/browse/JENKINS-2313">issue 2313</a>)
  <li class=rfe>
    Show Hudson upgrade status on manage page instead of offering same upgrade again.
    (<a href="http://issues.jenkins-ci.org/browse/JENKINS-3055">issue 3055</a>)
  <li class=rfe>
    Make badges in build history line up.
    (<a href="http://n4.nabble.com/Align-lock-sign-of-keep-build-forever-td1016427.html">report</a>)
</ul>
<h3><a name=v1.343>What's new in 1.343</a> (2010/01/29)</h3>
<ul class=image>
  <li class=bug>
    Don't report a computer as idle if it running the parent job for a matrix project.
    (<a href="http://issues.jenkins-ci.org/browse/JENKINS-5049">issue 5049</a>)
  <li class=bug>
    Improve error message for a name conflict when renaming a job.
    (<a href="http://issues.jenkins-ci.org/browse/JENKINS-1916">issue 1916</a>)
  <li class=bug>
    Job description set via the remote API was not saved.
    (<a href="http://issues.jenkins-ci.org/browse/JENKINS-5351">issue 5351</a>)
  <li class=bug>
    Work around a JVM bug on Windows that causes the "Access denied" error
    while creating a temp file.
    (<a href="http://issues.jenkins-ci.org/browse/JENKINS-5313">issue 5313</a>)
  <li class=bug>
    Fixed a NPE in the update center with the container authentication mode.
    (<a href="http://issues.jenkins-ci.org/browse/JENKINS-5382">issue 5382</a>)
  <li class=bug>
    Global MAVEN_OPTS for Maven projects wasn't getting loaded properly for configuration.
    (<a href="http://issues.jenkins-ci.org/browse/JENKINS-5405">issue 5405</a>)
  <li class=bug>
    Fix for parameterized project with choice parameter value that has &lt; or &gt; character.
    (<a href="http://n4.nabble.com/Fwd-IllegalArgumentException-when-use-parametrised-build-with-choice-parametr-td1311451.html#a1311451">report</a>)
  <li class=bug>
    Build queue was showing some of the items in the wrong order &mdash; it should show new ones first and
    old ones later.
  <li class=rfe>
    Move form to adjust logging levels to its own page and include table of configured levels.
    (<a href="http://issues.jenkins-ci.org/browse/JENKINS-2210">issue 2210</a>)
  <li class=rfe>
    Allow the administrator to control the host names via a system property "host.name" per slave,
    in case auto-detection fails.
    (<a href="http://issues.jenkins-ci.org/browse/JENKINS-5373">issue 5373</a>)
  <li class=rfe>
    Introduced a new extension point for test result parsers.
    (<a href="http://n4.nabble.com/Review-requested-Test-Result-Refactoring-tp978100p978100.html">discussion</a>)
  <li class=rfe>
    Data loading is made more robust in the face of linkage failures.
    (<a href="http://issues.jenkins-ci.org/browse/JENKINS-5383">issue 5383</a>)
  <li class=rfe>
    Auto-detect if Hudson is run in Solaris <a href="http://www.sun.com/bigadmin/content/selfheal/smf-quickstart.jsp">SMF</a>
    and provide restart capability.
    (<a href="http://n4.nabble.com/Self-restart-not-available-when-running-as-Solaris-SMF-tp1289605p1289605.html">report</a>)
  <li class=rfe>
    Formalized an extension point to control priority among builds in the queue.
    (<a href="http://issues.jenkins-ci.org/browse/JENKINS-833">issue 833</a>)
</ul>
<h3><a name=v1.342>What's new in 1.342</a> (2010/01/22)</h3>
<ul class=image>
  <li class=bug>
    Commands run on slaves (such as SCM operations) were not printed to the log
    the way they would be when run on master.
    (<a href="http://issues.jenkins-ci.org/browse/JENKINS-5296">issue 5296</a>)
  <li class=bug>
    Downstream jobs could fail to trigger when using per-project read permissions.
    (<a href="http://issues.jenkins-ci.org/browse/JENKINS-5265">issue 5265</a>)
  <li class=bug>
    Update lastStable/lastSuccessful symlinks on filesystem later in build process to avoid
    incorrectly updating links when build fails in post-build actions, and links briefly
    pointing to a build that is not yet complete.
    (<a href="http://issues.jenkins-ci.org/browse/JENKINS-2543">issue 2543</a>)
  <li class=bug>
    Debian package no longer changes the permissions and owner of the jobs and .ssh directory.
    This is to improve upgrade speed and so that ssh works properly after upgrading.
    (<a href="http://issues.jenkins-ci.org/browse/JENKINS-4047">issue 4047</a> and
     <a href="http://issues.jenkins-ci.org/browse/JENKINS-5112">issue 5112</a>)
  <li class=bug>
    Automatic tool installation wasn't honoring proxy setting.
    (<a href="http://issues.jenkins-ci.org/browse/JENKINS-5271">issue 5271</a>)
  <li class=bug>
    Fixed a bug that induces a NPE during list view column construction.
    (<a href="http://issues.jenkins-ci.org/browse/JENKINS-5061">issue 5061</a>)
  <li class=bug>
    Fixed a bug that can cause Hudson to fail to encode non-ASCII characters in URL.
    (<a href="http://issues.jenkins-ci.org/browse/JENKINS-5155">issue 5155</a>)
  <li class=bug>
    Added "process-test-classes" phase to Maven intercepter.
    (<a href="http://issues.jenkins-ci.org/browse/JENKINS-2226">issue 2226</a>)
  <li class=bug>
    Fixed a regression in the remote API in 1.341.
    (<a href="http://n4.nabble.com/GZIP-encoded-response-only-for-css-js-resources-tp1010358p1010358.html">report</a>)
  <li class=rfe>
    Improved error diagnostics when failing to auto install Maven/Ant.
    (<a href="http://issues.jenkins-ci.org/browse/JENKINS-5272">issue 5272</a>)
  <li class=rfe>
    Infer the default e-mail address more smartly with user IDs like "DOMAIN\user" (often seen in Windows)
    (<a href="http://issues.jenkins-ci.org/browse/JENKINS-5164">issue 5164</a>)
  <li class=rfe>
    The hudson.model.Run.ArtifactList.treeCutoff property should not limit the number 
    of artifacts shown by the API.
    (<a href="http://issues.jenkins-ci.org/browse/JENKINS-5247">issue 5247</a>)
  <li class=rfe>
    Spanish translation made a great progress.
</ul>
<h3><a name=v1.341>What's new in 1.341</a> (2010/01/15)</h3>
<ul class=image>
  <li class=bug>
    Completed fix started in 1.325 for updating bundled plugins, now working when security is enabled.
    (<a href="http://issues.jenkins-ci.org/browse/JENKINS-3662">issue 3662</a>)
  <li class=bug>
    TemporarySpaceMonitor and DiskSpaceMonitor fail to instantiate on fresh systems.
    (<a href="http://issues.jenkins-ci.org/browse/JENKINS-5162">issue 5162</a>)
  <li class=bug>
    /tmp space monitoring didn't work if /tmp is filled up completely. 
  <li class=rfe>
    Plugins can now control how builds are triggered when they declare downstream jobs.
    (<a href="http://issues.jenkins-ci.org/browse/JENKINS-5236">issue 5236</a>)
  <li class=rfe>
    Hudson now detects a cyclic dependencies among plugins and report the error gracefully.
  <li class=rfe>
    Extension points can now contribute multiple actions.
  <li class=rfe>
    Responses to remote API calls now honor the "Accept-Encoding" header.
    (<a href="http://n4.nabble.com/GZIP-encoded-response-only-for-css-js-resources-tp1010358p1010358.html">report</a>)
  <li class=rfe>
    Link to project changes summary instead of this build's changes for "still unstable" email.
    (<a href="http://issues.jenkins-ci.org/browse/JENKINS-3283">issue 3283</a>)
  <li class=rfe>
    SCM retry count and "Block build when upstream project is building" is now available on matrix projects.
    (<a href="http://n4.nabble.com/Advanced-configuration-in-matrix-projects-td1011215.html#a1011215">report</a>)
</ul>
<h3><a name=v1.340>What's new in 1.340</a> (2010/01/11)</h3>
<ul class=image>
  <li class=bug>
    Non ASCII chars get mangled when a new user is created.
    (<a href="http://issues.jenkins-ci.org/browse/JENKINS-2026">issue 2026</a>)
  <li class=bug>
    Fixed garbled mail text when default encoding is not UTF-8.
    (<a href="http://issues.jenkins-ci.org/browse/JENKINS-1811">issue 1811</a>)
  <li class=bug>
    Fixed a bug in the log rotation setting of RPM packages.
    (<a href="http://n4.nabble.com/Hudson-logrotate-for-RPM-incorrect-tp999444p999444.html">report</a>)
  <li class=rfe>
    Added a new CLI command to obtain list of changes by specifying builds.
  <li class=rfe>
    Improved memory/swap monitoring on Solaris systems that doesn't have the 'top' command.
    (<a href="http://n4.nabble.com/Version-1-329-Java-Error-2-tp387349p387349.html">report</a>)
  <li class=rfe>
    User IDs in Hudson are now case preserving but case insensitive.
    (<a href="http://issues.jenkins-ci.org/browse/JENKINS-4354">issue 4354</a>)
  <li class=rfe>
    CVS support is separated into a plugin, although it's still bundled by default for compatibility.
    (<a href="http://issues.jenkins-ci.org/browse/JENKINS-3101">issue 3101</a>)
</ul>
<h3><a name=v1.339>What's new in 1.339</a> (2009/12/24)</h3>
<ul class=image>
  <li class=bug>
    <tt>slave.jar</tt> incorrectly shipped with a version number indicating a private build.
    (<a href="http://issues.jenkins-ci.org/browse/JENKINS-5138">issue 5138</a>)
  <li class=bug>
    Global MAVEN_OPTS weren't saving due to TopLevelItemDescriptors not being configured in global configuration.
    (<a href="http://issues.jenkins-ci.org/browse/JENKINS-5142">issue 5142</a>)
  <li class=bug>
    Make maven project more resilient to exceptions from plugins.
    (<a href="http://issues.jenkins-ci.org/browse/JENKINS-3279">issue 3279</a>)
  <li class=rfe>
    Add the ability to configure low-disk space thresholds.
    (<a href="http://issues.jenkins-ci.org/browse/JENKINS-2552">issue 2552</a>)
  <li class=rfe>
    Allow BuildWrapper tearDown code to detect when the build has failed.
    (<a href="http://issues.jenkins-ci.org/browse/JENKINS-2485">issue 2485</a>)
  <li class=rfe>
    Add help regarding "Auto" repository browser selection and add support
    for this in Subversion plugin.
    (<a href="http://issues.jenkins-ci.org/browse/JENKINS-2082">issue 2082</a>)
  <li class=rfe>
    Introduced a mechanism so that writing XSS-free code is easier.
    (<a href="http://wiki.jenkins-ci.org/display/JENKINS//Jelly+and+XSS+prevention">discussion</a>)
</ul>
<h3><a name=v1.338>What's new in 1.338</a> (2009/12/18)</h3>
<ul class=image>
  <li class=rfe>
    Maven projects will now use per-project MAVEN_OPTS if defined first, then global MAVEN_OPTS if defined, and finally
    as fallback, MAVEN_OPTS environment variable on executor.
    (<a href="http://issues.jenkins-ci.org/browse/JENKINS-2932">issue 2932</a>)
  <li class=rfe>
    Expose upstream cause details via remote API.
    (<a href="http://issues.jenkins-ci.org/browse/JENKINS-5074">issue 5074</a>)
</ul>
<h3><a name=v1.337>What's new in 1.337</a> (2009/12/11)</h3>
<ul class=image>
  <li class=bug>
    Matrix parent build shouldn't consume an executor.
    (<a href="http://issues.jenkins-ci.org/browse/JENKINS-936">issue 936</a>)
  <li class=bug>
    Exceptions in one publisher shouldn't block all other publishers from running.
    (<a href="http://issues.jenkins-ci.org/browse/JENKINS-5023">issue 5023</a>)
  <li class=bug>
    Fixed <tt>OutOfMemoryError</tt> in JNLP slaves that are running for too long.
    (<a href="http://issues.jenkins-ci.org/browse/JENKINS-3406">issue 3406</a>)
  <li class=bug>
    Auto installer for Maven couldn't be configured after the fact.
  <li class=bug>
    Fixed a bug that the form field validation couldn't handle &lt;select> box.
    (<a href="http://n4.nabble.com/f-validateButton-of-a-select-field-s-value-tp948691p948691.html">report</a>)
  <li class=bug>
    Fixed a possible "XYZ is missing its descriptor" storm.
    (<a href="http://issues.jenkins-ci.org/browse/JENKINS-5067">issue 5067</a>)
  <li class=rfe>
    Group available plugins in Plugin Manager by category.
    (<a href="http://issues.jenkins-ci.org/browse/JENKINS-1836">issue 1836</a>)
  <li class=rfe>
    Add sorting and link to directory browser for artifact list and tree display.
    (<a href="http://issues.jenkins-ci.org/browse/JENKINS-4976">issue 4976</a>)
  <li class=rfe>
    Make links in build history for a view stay under that view.
    (<a href="http://issues.jenkins-ci.org/browse/JENKINS-5021">issue 5021</a>)
  <li class=rfe>
    Automatically install dependent plugins.
    (<a href="http://issues.jenkins-ci.org/browse/JENKINS-4983">issue 4983</a>)
  <li class='major rfe'>
    Implemented a proper serialization of multi-classloader object graph.
    (<a href="http://issues.jenkins-ci.org/browse/JENKINS-5048">issue 5048</a>)
</ul>
<h3><a name=v1.336>What's new in 1.336</a> (2009/11/28)</h3>
<ul class=image>
  <li class=bug>
    Update or remove lastSuccessful/lastStable symlinks on filesystem as appropriate
    when a build is deleted.
    (<a href="http://issues.jenkins-ci.org/browse/JENKINS-1986">issue 1986</a>)
  <li class=bug>
    In-demand strategy could not relaunch slave nodes since 1.302.
    (<a href="http://issues.jenkins-ci.org/browse/JENKINS-3890">issue 3890</a>)
  <li class=bug>
    Actual cause for slave going offline was always masked by channel-terminated cause.
  <li class=bug>
    Improved display of why a slave is offline (don't incorrectly say "failed to launch").
  <li class=bug>
    Improved the error diagnostics on the failure to establish connection with JNLP slaves early on.
  <li class=bug>
    Fix so configure-slave permission actually allows configuration of slaves.
  <li class=bug>
    User pages showed add/edit description link to users without permission to edit,
    and guests were allowed to edit the user profile for anonymous user.
  <li class=bug>
    Debian package now demands full JRE, not just a headless JRE.
    (<a href="http://issues.jenkins-ci.org/browse/JENKINS-4879">issue 4879</a>)
  <li class=bug>
    Avoid exception if a plugin provides null for a dynamic node label.
    (<a href="http://issues.jenkins-ci.org/browse/JENKINS-4924">issue 4924</a>)
  <li class=bug>
    If restart is not supported, explain why.
    (<a href="http://issues.jenkins-ci.org/browse/JENKINS-4876">issue 4876</a>)
  <li class=bug>
    Matrix configuration builds should continue even when Hudson is about to shut down.
    (<a href="http://issues.jenkins-ci.org/browse/JENKINS-4873">issue 4873</a>)
  <li class=bug>
    Send build status email to valid addresses rather than aborting for one invalid address.
    (<a href="http://issues.jenkins-ci.org/browse/JENKINS-4927">issue 4927</a>)
  <li class=bug>
    Smart JDK/Maven/Ant auto installers aren't available for existing tool configurations.
  <li class=bug>
    Hudson can now run gracefully (albeit bit slowly) where JNA is not available.
    (<a href="http://issues.jenkins-ci.org/browse/JENKINS-4820">issue 4820</a>)
  <li class=rfe>
    Add ability to delete users from Hudson.
    (<a href="http://issues.jenkins-ci.org/browse/JENKINS-1867">issue 1867</a>)
  <li class=rfe>
    Gracefully detect the double loading of JNA instead of failing later with <tt>NoClassDefFoundError</tt>
    (<a href="http://wiki.jenkins-ci.org/display/JENKINS//JNA+is+already+loaded">detail</a>)
  <li class=rfe>
    Introduced a structure around the initialization process for better reporting and etc.
  <li class=rfe>
    Debian packages creates Hudson user with <tt>/bin/bash</tt> to accomodate some tools that want a valid shell.
    (<a href="http://issues.jenkins-ci.org/browse/JENKINS-4830">issue 4830</a>)
</ul>
<h3><a name=v1.335>What's new in 1.335</a> (2009/11/20)</h3>
<ul class=image>
  <li class=bug>
    Space in axis value for matrix type project was lost on reconfiguration.
    (<a href="http://issues.jenkins-ci.org/browse/JENKINS-2360">issue 2360</a>)
  <li class=bug>
    Remember me did not work with unix authentication.
    (<a href="http://issues.jenkins-ci.org/browse/JENKINS-3057">issue 3057</a>)
  <li class=bug>
    Node variables not passed through to Maven jobs.
    (<a href="http://issues.jenkins-ci.org/browse/JENKINS-4030">issue 4030</a>)
  <li class=bug>
    Fix handling of non-ASCII characters in external job submission.
    (<a href="http://issues.jenkins-ci.org/browse/JENKINS-4877">issue 4877</a>)
  <li class=bug>
    Job assigned to label that no longer has any nodes generates exception since 1.330.
    (<a href="http://issues.jenkins-ci.org/browse/JENKINS-4878">issue 4878</a>)
  <li class=bug>
    Custom workspace on Windows with just a drive letter or using forward slashes in path
    failed to build in 1.334.
    (<a href="http://issues.jenkins-ci.org/browse/JENKINS-4894">issue 4894</a>)
  <li class=bug>
    Core version number in plugin manager warning message was missing in 1.334.
  <li class=bug>
    Matrix build wasn't showing their full name in the executor list on the left.
  <li class=rfe>
    Hudson's UDP broadcast/discovery now supports IP multicast.
</ul>
<h3><a name=v1.334>What's new in 1.334</a> (2009/11/16)</h3>
<ul class=image>
  <li class='major bug'>
    Fixed a possible exception in submitting forms and obtaining update center metadata with Winstone in 1.333.
    (<a href="http://issues.jenkins-ci.org/browse/JENKINS-4804">issue 4804</a>)
  <li class='major bug'>
    Remoting layer was unable to kill remote processes. Prevented Mercurial plugin from implementing poll timeout on slaves.
    (<a href="http://issues.jenkins-ci.org/browse/JENKINS-4611">issue 4611</a>)
  <li class=bug>
    Display of console output as plain text did not work in browsers since 1.323.
    (<a href="http://issues.jenkins-ci.org/browse/JENKINS-4557">issue 4557</a>)
  <li class=bug>
    Show "Latest Test Results" link even when a new build is running.
    (<a href="http://issues.jenkins-ci.org/browse/JENKINS-4580">issue 4580</a>)
  <li class=bug>
    Fix broken links for failed tests on build page for a matrix type project.
    (<a href="http://issues.jenkins-ci.org/browse/JENKINS-4765">issue 4765</a>)
  <li class=bug>
    "Enable project-based security" always comes up unchecked on configure pages in 1.333,
    so project permissions are lost if not rechecked before clicking Save.
    (<a href="http://issues.jenkins-ci.org/browse/JENKINS-4826">issue 4826</a>)
  <li class=bug>
    Project read permission was not enforced via /jobCaseInsensitive/jobname path.
  <li class=bug>
    Project configuration could be modified via POST to /job/jobname/config.xml with only
    "Extended Read" permission but not configure permission.
  <li class=bug>
    Fixed the over zealous escaping in the inlined unit test failure report.
  <li class=bug>
    Fixed <tt>OutOfMemoryError</tt> in Winp
    (<a href="http://issues.jenkins-ci.org/browse/JENKINS-4058">issue 4058</a>)
  <li class=bug>
    Write log message and ignore unrecognized permissions when loading XML.
    (<a href="http://issues.jenkins-ci.org/browse/JENKINS-4573">issue 4573</a>)
  <li class=bug>
    Fix in stapler so we don't redirect to "." which causes problem in some containers.
    (<a href="http://issues.jenkins-ci.org/browse/JENKINS-4787">issue 4787</a>)
  <li class=bug>
    List counts for duplicate cause entries for a build rather than listing many times.
    (<a href="http://issues.jenkins-ci.org/browse/JENKINS-4831">issue 4831</a>)
  <li class=rfe>
    Plugin manager now shows warning for upgrade/install of plugins into a Hudson that
    is older than the plugin was built for.
    (<a href="http://issues.jenkins-ci.org/browse/JENKINS-541">issue 541</a>)
  <li class=rfe>
    CLI "build" command now supports passing parameters.
  <li class=rfe>
    Job should provide doDescription to allow easy manipulation over http
    (<a href="http://issues.jenkins-ci.org/browse/JENKINS-4802">issue 4802</a>)
  <li class=rfe>
    Improvement in the caching of the view templates.
  <li class=rfe>
    Added new SaveableListener to be called when objects implementing Saveable are saved.
</ul>
<h3><a name=v1.333>What's new in 1.333</a> (2009/11/09)</h3>
<ul class=image>
  <li class=bug>
    Fixed a performance problem in the file upload with Winstone.
    (<a href="http://d.hatena.ne.jp/tosik/20091026/1256553925">report</a>)
  <li class=bug>
    Allow non-absolute URLs in sidebar links that do not end with slash character.
    (<a href="http://issues.jenkins-ci.org/browse/JENKINS-4720">issue 4720</a>)
  <li class=bug>
    Build other projects "even when unstable" option was not working with Maven projects.
    (<a href="http://issues.jenkins-ci.org/browse/JENKINS-4739">issue 4739</a>)
  <li class=bug>
    When renaming a log recorder, check new name uses valid characters, remove config file for
    old name and redirect to new name after save.
  <li class=bug>
    Fixed <tt>ArrayIndexOutOfBoundsException</tt> in my view.
    (<a href="http://old.nabble.com/Stack-trace-from-My-Views-ts26121656.html">report</a>)
  <li class=bug>
    Fixed a race condition in interrupting pending remote calls.
  <li class=bug>
    Retry shouldn't kick in if the build is aborted during checkout. 
  <li class=rfe>
    Hudson now sends "Accept-Ranges" header where it's supported.
    (<a href="http://www.nabble.com/206-response-code-HTTP-1.1-Range-header-td25888373.html">report</a>)
  <li class=rfe>
    Hudson is internally capable of supporting multiple update sites.
  <li class=rfe>
    Added a new "safe-restart" CLI command, also accessible at "/safeRestart", and used for post-upgrade/plugin install restart.
    (<a href="http://issues.jenkins-ci.org/browse/JENKINS-4553">issue 4553</a>)
  <li class=rfe>
    Added "delete-builds" CLI command for bulk build record deletion.
  <li class=rfe>
    Supported a relative path in the custom workspace directory, which resolves from FS root of the slave.
  <li class='major bug'>
    Fixed another <tt>NotExportableException</tt> when making a remote API call on a project.
    Broke NetBeans integration and possibly others.
    (<a href="http://issues.jenkins-ci.org/browse/JENKINS-4760">issue 4760</a>)
</ul>
<h3><a name=v1.332>What's new in 1.332</a> (2009/11/02)</h3>
<ul class=image>
  <li class=bug>
    Fixed a regression in 1.331 where previously disabled plugins and their artifacts in <tt>build.xml</tt> can cause build records to fail to load.
    (<a href="http://issues.jenkins-ci.org/browse/JENKINS-4752">issue 4752</a>)
  <li class='major bug'>
    Fixed <tt>NotExportableException</tt> when making a remote API call on a project.
    (<a href="https://hudson.dev.java.net/servlets/BrowseList?list=users&amp;by=thread&amp;from=2222483">report</a>)
  <li class=bug>
    Fixed <tt>IllegalArgumentException: name</tt>
    (<a href="http://old.nabble.com/bug-1.331-to26145963.html">report</a>)
</ul>
<h3><a name=v1.331>What's new in 1.331</a> (2009/10/30)</h3>
<ul class=image>
  <li class=bug>
    Fixed a memory leak problem with the groovysh Hudson CLI command.
    (<a href="http://issues.jenkins-ci.org/browse/JENKINS-4618">issue 4618</a>)
  <li class=bug>
    CVS changelog reports were incorrect if built from tags.
    (<a href="http://issues.jenkins-ci.org/browse/JENKINS-1816">issue 1816</a>)
  <li class=bug>
    Upstream projects list was lost when saving matrix type project.
    (<a href="http://issues.jenkins-ci.org/browse/JENKINS-3607">issue 3607</a>)
  <li class=bug>
    <tt>slave.jar</tt> now supports HTTP BASIC auth.
    (<a href="http://issues.jenkins-ci.org/browse/JENKINS-4071">issue 4071</a>)
  <li class=bug>
    Fixed a problem where taglibs defined in plugins cannot be seen from other plugins.
    (<a href="http://www.nabble.com/Declaring-jelly-tag-lib-in-plugin-and-reusing-in-another-plugin-td25890803.html">report</a>)
  <li class=bug>
    Improved the UI of taking a node offline.
  <li class=bug>
    Added improved logging for exceptions encountered when attempting to invoke Maven in Maven projects.
    (<a href="http://issues.jenkins-ci.org/browse/JENKINS-3273">issue 3273</a>)
  <li class=rfe>
    Automated tool downloads are made more robust by using HTTP download retries.
  <li class=rfe>
    SCM information is now exposed via the remote API.
  <li class=rfe>
    Added the "install-plugin" command to install plugins from CLI.
    (<a href="http://www.nabble.com/Setup-for-using-Hudson-to-deploy-into-Hudson-td25962271.html">report</a>)
</ul>
<h3><a name=v1.330>What's new in 1.330</a> (2009/10/23)</h3>
<ul class=image>
  <li class=bug>
    Fixed <tt>NoSuchMethodError</tt> error during error recovery with Maven 2.1.
    (<a href="http://issues.jenkins-ci.org/browse/JENKINS-2373">issue 2373</a>)
  <li class=bug>
    RemoteClassLoader does not persist retrieved classes with package structure
    (<a href="http://issues.jenkins-ci.org/browse/JENKINS-4657">issue 4657</a>)
  <li class=rfe>
    Update center switched over from <tt>https://hudson.dev.java.net/</tt> to <tt>http://hudson-ci.org/</tt>
  <li class=rfe>
    Use tree view to show 17-40 build artifacts on build/project pages.
    (<a href="http://issues.jenkins-ci.org/browse/JENKINS-2280">issue 2280</a>)
  <li class=rfe>
    When showing why a build is pending, Hudson now puts hyperlinks to node/label/project names.
  <li class=rfe>
    Custom workspace is now subject to the variable expansion.
    (<a href="http://issues.jenkins-ci.org/browse/JENKINS-3997">issue 3997</a>)
</ul>
<h3><a name=v1.329>What's new in 1.329</a> (2009/10/16)</h3>
<ul class=image>
  <li class=bug>
    Fixed UI selector (hetero-list) to handle nested selectors (resolves conflict between
    Promoted Builds and Parameterized Trigger plugins).
    (<a href="http://issues.jenkins-ci.org/browse/JENKINS-4414">issue 4414</a>)
  <li class=bug>
    Fixed incremental Maven build behavior to properly handle new modules without hitting NPE.
    (<a href="http://issues.jenkins-ci.org/browse/JENKINS-4624">issue 4624</a>)
  <li class=bug>
    Added the "build" CLI command that can not only schedule a new build, but also wait until its completion.
  <li class=bug>
    Made visibility rules of test result remote API consistent with those for individual test cases.
  <li class=bug>
    Fixed a bug in the HTTP Range header handling.
    (<a href="http://www.nabble.com/206-response-code-HTTP-1.1-Range-header-td25888373.html">report</a>)
  <li class=bug>
    Fixed a bug in <tt>.cvspass</tt> form field persistence.
    (<a href="http://issues.jenkins-ci.org/browse/JENKINS-4456">issue 4456</a>)
</ul>
<h3><a name=v1.328>What's new in 1.328</a> (2009/10/09)</h3>
<ul class=image>
  <li class=bug>
    Overview of all SCM polling activity was never showing any entries.
    (<a href="http://issues.jenkins-ci.org/browse/JENKINS-4609">issue 4609</a>)
  <li class=bug>
    Fixed a bogus IOException in the termination of CLI.
  <li class=bug>
    Fixed a bug in the form submission logic of the SMTP authentation configuration.
    (<a href="http://www.nabble.com/error-configuring-SMTP-Gmail-with-Hudson-td25736116.html">report</a>)
  <li class=rfe>
    Hudson shouldn't store SMTP auth password in a clear text.
    (<a href="http://www.nabble.com/error-configuring-SMTP-Gmail-with-Hudson-td25736116.html">report</a>)
  <li class=rfe>
    Improved the form validation in global e-mail configurations.
    (<a href="http://www.nabble.com/error-configuring-SMTP-Gmail-with-Hudson-td25736116.html">report</a>)
</ul>
<h3><a name=v1.327>What's new in 1.327</a> (2009/10/02)</h3>
<ul class=image>
  <li class=bug>
    Worked around a possible Windows slave hang on start up.
    (<a href="http://wiki.jenkins-ci.org/display/JENKINS//Windows+slaves+fail+to+start+via+ssh">details</a>)
  <li class=bug>
    Inability to access <tt>hudson.dev.java.net</tt> shouldn't prevent Hudson from working.
    (<a href="http://issues.jenkins-ci.org/browse/JENKINS-4590">issue 4590</a>)
  <li class=rfe>
    Added a CLI command <tt>install-tool</tt> to invoke a tool auto-installation from Hudson CLI.
    (<a href="http://www.nabble.com/Passing-env-variables-automatically-td25584186.html">report</a>)
  <li class=rfe>
    Added column on plugin updates page showing currently installed version.
  <li class=rfe>
    Build page now shows where the build was done.
  <li class=rfe>
    Job-enabling API should reject GET requests
    (<a href="http://issues.jenkins-ci.org/browse/JENKINS-3721">issue 3721</a>)
  <li class=rfe>
    Added an extension point for inserting actions across all projects without configuration.
    (<a href="http://www.nabble.com/Howto-expose-action-for-every-job-without-configuration--td25638153.html">report</a>)
  <li class=rfe>
    stdout, stderr, error details and the stack trace can be filtered out of the remote API
    representation of a test case with the depth parameter.
    (<a href="http://www.nabble.com/Change-remote-API-visibility-for-CaseResult.getStdout-getStderr-td25619046.html">discussion</a>)
</ul>
<h3><a name=v1.326>What's new in 1.326</a> (2009/09/28)</h3>
<ul class=image>
  <li class='major bug'>
    Hudson fails to update a plugin due to a bug in the up-to-date check logic.
    (<a href="http://issues.jenkins-ci.org/browse/JENKINS-4353">issue 4353</a>)
</ul>
<h3><a name=v1.325>What's new in 1.325</a> (2009/09/25)</h3>
<ul class=image>
  <li class=bug>
    Self restart was not working on Solaris 64bit JVM.
  <li class=bug>
    Fixed a possible <tt>NoSuchElementException</tt> in Hudson start up.
  <li class=bug>
    "Redeploy Maven artifacts" GUI causes NPE.
  <li class=bug>
    Permission check was missing for file mask validators.
  <li class=bug>
    Fixed a problem regarding SCM plugin evolution and SCM browser settings, as observed in the Mercurial plugin.
    (<a href="http://issues.jenkins-ci.org/browse/JENKINS-4514">issue 4514</a>)
  <li class=bug>
    Update center wasn't capable of updating bundled plugins, such as subversion.
  <li class=bug>
    Fixed a problem in the up-to-date check of the plugin extraction.
    (<a href="http://issues.jenkins-ci.org/browse/JENKINS-4353">issue 4353</a>)
  <li class=bug>
    Fixed a bug in the Debian package init script.
    (<a href="http://issues.jenkins-ci.org/browse/JENKINS-4304">issue 4304</a>)
  <li class=bug>
    Fixed an NPE in <tt>MavenBuild$RunnerImpl.decideWorkspace</tt>
    (<a href="http://issues.jenkins-ci.org/browse/JENKINS-4226">issue 4226</a>)
  <li class=bug>
    "Test e-mail" feature in the system configuration page wasn't taking most of the parameters from the current values of the form.
    (<a href="http://issues.jenkins-ci.org/browse/JENKINS-3983">issue 3983</a>)
  <li class=rfe>
    If a Maven project is built with "-N" or "--non-recursive" in the goals, it will not attempt to
    load and parse the POMs for any modules defined in the root POM.
    (<a href="http://issues.jenkins-ci.org/browse/JENKINS-4491">issue 4491</a>)
  <li class=rfe>
    Update center will create <tt>*.bak</tt> files to make it easier for manual roll back of botched upgrades.
  <li class=rfe>
    Vastly improved the default MIME type table of the built-in servlet container. 
  <li class=rfe>
    Javadoc location is now subject to the variable expansions.
    (<a href="http://issues.jenkins-ci.org/browse/JENKINS-3942">issue 3942</a>)
  <li class=rfe>
    JNLP clients now report the reason when the connection is rejected by the master.
    (<a href="http://issues.jenkins-ci.org/browse/JENKINS-3889">issue 3889</a>)
</ul>
<h3><a name=v1.324>What's new in 1.324</a> (2009/09/18)</h3>
<ul class=image>
  <li class=bug>
    Added call to MailSender in RunnerImpl.cleanUp so that mail gets sent for top-level Maven project as well as individual modules. This means mail will be sent if there are POM parsing errors, etc.
    (<a href="http://issues.jenkins-ci.org/browse/JENKINS-1066">issue 1066</a>)
  <li class=bug>
    Default value for password parameter in a parameterized project was not saved.
    (<a href="http://issues.jenkins-ci.org/browse/JENKINS-4333">issue 4333</a>)
  <li class=bug>
    Run sequentially option for Matrix project was not visible unless Axes was checked.
    (<a href="http://issues.jenkins-ci.org/browse/JENKINS-4366">issue 4366</a>)
  <li class=bug>
    Fix launching Windows slave for slave name with space or other characters needed encoding.
    (<a href="http://issues.jenkins-ci.org/browse/JENKINS-4392">issue 4392</a>)
  <li class=bug>
    Support authentication when running java -jar hudson-core-*.jar using username/password
    included in HUDSON_HOME URL; also removed dependency on winstone.jar.
    (<a href="http://issues.jenkins-ci.org/browse/JENKINS-4400">issue 4400</a>)
  <li class=bug>
    Fixed links on age values in JUnit test reports.
    (<a href="http://issues.jenkins-ci.org/browse/JENKINS-4402">issue 4402</a>)
  <li class=bug>
    Maven project POM parser now ignores empty modules or modules only containing whitespace,
    matching Maven's behavior.
    (<a href="http://issues.jenkins-ci.org/browse/JENKINS-4442">issue 4442</a>)
  <li class=bug>
    Fixed setting of "blockBuildWhenUpstreamBuilding" for AbstractProject - wasn't being set at all, or displayed.
    (<a href="http://issues.jenkins-ci.org/browse/JENKINS-4423">issue 4423</a>)
  <li class=bug>
    Handling of URLs with encoded character at end of a path component did not work in 1.323.
    (<a href="http://issues.jenkins-ci.org/browse/JENKINS-4454">issue 4454</a>)
  <li class=bug>
    Fixed some field validators to work for values including + character.
  <li class=bug>
    Fixed the charset encoding handling when different encodings are involved between the master and slaves.
    (<a href="http://www.nabble.com/Build-log%27s-charset-problem.-td25424831.html">patch</a>)
  <li class=bug>
    Fixed a bug in the workspace archive support.
    (<a href="http://issues.jenkins-ci.org/browse/JENKINS-4039">issue 4039</a>)
  <li class=rfe>
    Added client-side validator for required fields and used this to replace some AJAX calls.
  <li class=rfe>
    JNLP clients perform periodic ping to detect terminated connections and recover automatically.
    (<a href="http://www.nabble.com/Trying-to-investigate-JNLP-disconnection-issues-to25467992.html">report</a>)
</ul>
<h3><a name=v1.323>What's new in 1.323</a> (2009/09/04)</h3>
<ul class=image>
  <li class=bug>
    Creation of symlinks failed (or created in wrong location) since 1.320.
    (<a href="http://issues.jenkins-ci.org/browse/JENKINS-4301">issue 4301</a>)
  <li class=bug>
    Fixed a NoClassDefFoundError problem that happens in remoting+maven+3rd plugin combo.
    <a href="http://www.nabble.com/NoClassDefFoundError%3A-hudson-maven-MavenBuildProxy%24BuildCallable-td24719002.html#a24719002">report</a>
  <li class=bug>
    Raw console output was doing XML escaping for '&amp;' and '&lt;' but it shouldn't.
  <li class=bug>
    Manually wiping out a workspace from GUI can cause NPE with some SCM plugins.
  <li class=bug>
    Fixed <tt>ClassCastException</tt> in JavaMail with some application servers.
    (<a href="http://issues.jenkins-ci.org/browse/JENKINS-1261">issue 1261</a>)
  <li class=bug>
    Fixed a bug in the tabular display of matrix projects.
    (<a href="http://issues.jenkins-ci.org/browse/JENKINS-4245">issue 4245</a>)
  <li class=bug>
    Avoid division by zero error in swap space monitor.
    (<a href="http://issues.jenkins-ci.org/browse/JENKINS-4284">issue 4284</a>)
  <li class=bug>
    Avoid duplicate My Views links after Reload configuration from disk.
    (<a href="http://issues.jenkins-ci.org/browse/JENKINS-4272">issue 4272</a>)
  <li class=bug>
    Removed need for hack that lowered build health scores by one, so now 4/5 is reported as 80 instead of 79.
    (<a href="http://issues.jenkins-ci.org/browse/JENKINS-4286">issue 4286</a>)
  <li class=bug>
    Fixed renaming a job to a name that includes a + character.
  <li class=bug>
    Matrix project did not properly handle axis values with some special characters such as slash.
    (<a href="http://issues.jenkins-ci.org/browse/JENKINS-2670">issue 2670</a>)
  <li class=rfe>
    Added validation for axis names in Matrix project.
  <li class=rfe>
    Ajax validator for name of a new job now warns about invalid characters.
  <li class=rfe>
    Maven builder in freestyle projects now supports "Use private repository" option.
    (<a href="http://issues.jenkins-ci.org/browse/JENKINS-4205">issue 4205</a>)
  <li class=rfe>
    Maven incremental builds now rebuild failed/unstable modules from previous builds, even if they are unchanged.
    (<a href="http://issues.jenkins-ci.org/browse/JENKINS-4152">issue 4152</a>)
  <li class=rfe>
    Labels are listed in lexicographic order.
    (<a href="http://www.nabble.com/selenium-grid-overview%3A-labels-sometimes-inversed-td25049542.html">report</a>)
  <li class=rfe>
    Labels for nodes are shown in a tag cloud style.
    (<a href="http://www.nabble.com/labels---tagcloud-style-display-td25131812.html">patch</a>)
  <li class=rfe>
    Exposing load statistics to the remote API.
    (<a href="http://www.nabble.com/time-in-queue-td25127970.html">report</a>)
  <li class=rfe>
    Make dynamic labelling of nodes clearer and easier to work with.
  <li class=rfe>
    Plugins can mark themselves as incompatible with earlier versions to notify users during upgrade.
    (<a href="http://issues.jenkins-ci.org/browse/JENKINS-4056">issue 4056</a>)
  <li class=rfe>
    Footer now includes a timestamp.
  <li class=rfe>
    Advanced option now available for all project types to keep builds in queue while upstream projects are building. Off by default.
    (<a href="http://issues.jenkins-ci.org/browse/JENKINS-1938">issue 1938</a>)
  <li class=rfe>
    Fixed a bug in Winstone that hides the root cause of exceptions. 
</ul>
<h3><a name=v1.322>What's new in 1.322</a> (2009/08/28)</h3>
<ul class=image>
  <li class="major bug">
    NPE in Subversion polling problem.
    (<a href="http://issues.jenkins-ci.org/browse/JENKINS-4299">issue 4299</a>)
  <li class="major bug">
    Changing credential in Subversion can still result in "svn authentication cancelled"
    (<a href="http://issues.jenkins-ci.org/browse/JENKINS-3936">issue 3936</a>)
  <li class=bug>
    Debian init script now uses "su" to properly initialize the environment.
    (<a href="http://issues.jenkins-ci.org/browse/JENKINS-4304">issue 4304</a>)
</ul>
<h3><a name=v1.321>What's new in 1.321</a> (2009/08/21)</h3>
<ul class=image>
  <li class='major bug'>
    "Tag this build" was failing.
    (<a href="http://issues.jenkins-ci.org/browse/JENKINS-4018">issue 4018</a>)
  <li class='major bug'>
    Build history AJAX update was buggy.
  <li class=bug>
    Failed Junit tests will display error message and stacktrace even when no
    additional TestDataPublishers are attached to the project.
    (<a href="http://issues.jenkins-ci.org/browse/JENKINS-4257">issue 4257</a>)
  <li class=bug>
    Maven test failures will again properly mark a build as unstable,
    even if later task segments are successful.
    (<a href="http://issues.jenkins-ci.org/browse/JENKINS-4177">issue 4177</a>)
  <li class=bug>
    Matrix permissions with LDAP now properly validates group names using configured
    prefix and case settings; added help text about these settings.
    (<a href="http://issues.jenkins-ci.org/browse/JENKINS-3459">issue 3459</a>)
  <li class=bug>
    Improved the debian package to set <tt>USER</tt> and <tt>HOME</tt>.
    (<a href="http://www.nabble.com/Debian-Hudson-daemon-runs-as-separate-user-but-still-env-reports--USER%3Droot-td24979804.html">report</a>)
  <li class=bug>
    Failed to look up an e-mail address for LDAP users shouldn't cause a build to fail.
    (<a href="http://www.nabble.com/Build-fails-with-FATAL%3A-Bad-credentials-td25005592.html">report</a>)
  <li class=bug>
    Fixed a possible NPE in <tt>Hudson.removeNode</tt>
    (<a href="http://www.nabble.com/problems-adding-deleting-nodes-p24999793.html">report</a>)
  <li class=bug>
    Debian start-up script should inherit <tt>LANG</tt> and other key environment variables.
  <li class=bug>
    Dynamic label computation wasn't re-done properly for the master node.
    (<a href="http://issues.jenkins-ci.org/browse/JENKINS-4235">issue 4235</a>)
  <li class=bug>
    Form validation for the remote FS root of slaves was not functioning.
  <li class=bug>
    Privilege escalation on Solaris without username was not working.
  <li class=bug>
    Hudson can make mistakes in binding plugins to their right /plugin/NAME/ URLs.
    (<a href="http://www.nabble.com/Custom-Plugin---No-external-resources-available-td25064554.html">report</a>)
  <li class=bug>
    Hudson wasn't working on WebLogic on Windows.
    (<a href="http://www.nabble.com/Re%3A-Hudson-on-Weblogic-10.3-td25038378.html#a25043415">report</a>)
  <li class=bug>
    Fix New Job and Edit View links when default view is not "All" jobs.
    (<a href="http://issues.jenkins-ci.org/browse/JENKINS-4212">issue 4212</a>)
  <li class=bug>
    Revert logger settings when a log recorder is deleted.
    (<a href="http://issues.jenkins-ci.org/browse/JENKINS-4201">issue 4201</a>)
  <li class=bug>
    Add xml header on RSS/atom feeds and fix RSS URLs in header for non-default views.
    (<a href="http://issues.jenkins-ci.org/browse/JENKINS-4080">issue 4080</a>,
     <a href="http://issues.jenkins-ci.org/browse/JENKINS-4081">issue 4081</a>)
  <li class=rfe>
    Plugin installation / Hudson upgrade are made more robust in the face of possible connection abortion.
    (<a href="http://www.ashlux.com/wordpress/2009/08/14/hudson-and-the-sonar-plugin-fail-maveninstallation-nosuchmethoderror/comment-page-1/#comment-26">report</a>)
  <li class=rfe>
    Global and per-node environment vars are made available to SCM checkout.
    (<a href="http://issues.jenkins-ci.org/browse/JENKINS-4124">issue 4124</a>)
  <li class=rfe>
    You can designate certain combinations in a matrix project as "touchstone builds". These will
    be run first, and the rest of the combinations will run if the touchstone builds are successful.
    (<a href="http://issues.jenkins-ci.org/browse/JENKINS-1613">issue 1613</a>)
  <li class=rfe>
    Added <tt>BUILD_URL</tt> and <tt>JOB_URL</tt> to the exposed environment variables.
    (<a href="http://www.nabble.com/url-for-job-td25015395.html">request</a>)
  <li class=rfe>
    Added <tt>restart</tt> CLI command.
</ul>
<h3><a name=v1.320>What's new in 1.320</a> (2009/08/14)</h3>
<ul class=image>
  <li class=bug>
    Fixed an encoding problem in CVS changelog calculation.
    (<a href="http://issues.jenkins-ci.org/browse/JENKINS-3979">issue 3979</a>)
  <li class='bug'>
    Environment variables are considered in test paths.
    (<a href="http://issues.jenkins-ci.org/browse/JENKINS-3451">issue 3451</a>)
  <li class='bug'>
    A failing test is recorded when JUnit XML is invalid
    (<a href="http://issues.jenkins-ci.org/browse/JENKINS-3149">issue 3149</a>)
  <li class=bug>
    Fixed possible <tt>Unable to call getCredential. Invalid object ID</tt> race problem.
    (<a href="http://issues.jenkins-ci.org/browse/JENKINS-4176">issue 4176</a>)
  <li class='bug'>
    If the timing coincides between polling and build, Hudson ended up creating multiple workspaces for the same job,
    even when concurrent build is off.
    (<a href="http://issues.jenkins-ci.org/browse/JENKINS-4202">issue 4202</a>)
  <li class='bug'>
    Fixed a "Releasing unallocated workspace" assertion error.
    (<a href="http://issues.jenkins-ci.org/browse/JENKINS-4206">issue 4206</a>)
  <li class='bug'>
    Fixed NPE in various Maven reporters caused by Hudson core problem.
    (<a href="http://issues.jenkins-ci.org/browse/JENKINS-4192">issue 4192</a>)
  <li class=bug>
    Show warning if zero value entered for #builds/#days to save for discarding old builds
    (<a href="http://issues.jenkins-ci.org/browse/JENKINS-4110">issue 4110</a>)
  <li class=rfe>
    Added <tt>create-job</tt> CLI command.
  <li class=rfe>
    Hudson now tracks why a slave is put offline.
    (<a href="http://issues.jenkins-ci.org/browse/JENKINS-2431">issue 2431</a>)
  <li class='rfe'>
    User-settable descriptions for tests.
  <li class='rfe'>
    A history page with test count and duration charts.
    (<a href="http://issues.jenkins-ci.org/browse/JENKINS-2228">issue 2228</a>)
  <li class='rfe'>
    A collapsible panel with test error details on the overview pages.
  <li class='rfe'>
    Skipped tests counts are included in tables.
    (<a href="http://issues.jenkins-ci.org/browse/JENKINS-1820">issue 1820</a>)
  <li class='rfe'>
    New tests are shown in bold.
    (<a href="http://issues.jenkins-ci.org/browse/JENKINS-2046">issue 2046</a>)
  <li class='major rfe'>
    JUnit report improvements: A new extension point for contributing to test reports.
</ul>
<h3><a name=v1.319>What's new in 1.319</a> (2009/08/08)</h3>
<ul class=image>
  <li class=bug>
    Improved the start up error handling with <tt>slave.jar -jnlpUrl</tt> option.
    (<a href="http://www.nabble.com/Windows-slave-unable-to-connect-after-upgrade-to-1.317-td24726491.html">report</a>)
  <li class=bug>
    Made hetero-list's include of descriptor config pages optional, so
    that descriptors without config.jelly files don't break page rendering.
    (<a href="http://www.nabble.com/claim-plugin-text-finder-plugin-conflict-tc24535708.html">See
    here for background.</a>
  <li class=bug>
    Moved Maven help files to maven-plugin.
    (<a href="http://issues.jenkins-ci.org/browse/JENKINS-3527">issue 3527</a>)
  <li class=bug>
    Hudson shouldn't immediately launch a slave newly created via copy.
    <a href="http://www.nabble.com/copying-slave-td24791624.html">report</a>
  <li class=rfe>
    Added support for optional alternate Maven settings file for use
    in embedded Maven for POM parsing as well as actual Maven
    execution.
    (<a href="http://issues.jenkins-ci.org/browse/JENKINS-2575">issue 2575</a>)
  <li class=rfe>
    Added a test button to the PAM configuration to make sure Hudson has read access to
    /etc/shadow
    (<a href="http://www.nabble.com/pam-auth-issues-td24698467.html">report</a>)
  <li class=rfe>
    Users can define their own views
  <li class=rfe>
    Added a /me url that points to the current user
  <li class=rfe>
    Added a new password parameter type to the parameterized builds.
    (<a href="http://www.nabble.com/Creating-a-new-parameter-Type-%3A-Masked-Parameter-td24786554.html">report</a>)
  <li class=rfe>
    Matrix projects can now run sequentially
    (<a href="http://issues.jenkins-ci.org/browse/JENKINS-3028">issue 3028</a>)
  <li class='major rfe'>
    Hudson now allows builds of a single project to execute concurrently.
</ul>
<h3><a name=v1.318>What's new in 1.318</a> (2009/07/31)</h3>
<ul class=image>
  <li class=bug>
    Removed a problematic MIME type entry that prevents Hudson from deploying on JOnAS.
    (<a href="http://www.nabble.com/Error-with-mime-type--%27application-xslt%2Bxml%27-when-deploying-hudson-1.316-in-jonas-td24740489.html">report</a>)
  <li class=bug>
    Hudson can't restart itself on Mac, so don't pretend that it can.
    (<a href="http://www.nabble.com/Restarting-hudson-not-working-on-MacOS--to24641779.html">report</a>)
  <li class=bug>
    Fixed Maven plugin to properly use private repository (when
    specified) when parsing POMs.
    (<a href="http://issues.jenkins-ci.org/browse/JENKINS-4102">issue 4102</a>)
  <li class=bug>
    Edit Description worked incorrectly when default view is changed from All jobs.
    (<a href="http://issues.jenkins-ci.org/browse/JENKINS-4070">issue 4070</a>)
  <li class=bug>
    Fixed a bug in JDK auto-installation to Windows with directories with whitespaces.
    (<a href="http://issues.jenkins-ci.org/browse/JENKINS-4118">issue 4118</a>)
  <li class=rfe>
    Added support for incremental Maven project builds,
    using <a href="http://docs.codehaus.org/display/MAVEN/Make+Like+Reactor+Mode">Maven's
    make-like reactor mode</a>.
  <li class=rfe>
    Script console can now see classes from all the plugins, not just core.
    (<a href="http://issues.jenkins-ci.org/browse/JENKINS-4086">issue 4086</a>)
  <li class=rfe>
    <tt>slave.jar</tt> now has the <tt>-auth</tt> option to specify the credential for accessing Hudson
    (<a href="http://www.nabble.com/Hudson-Linux-Master-%2B-Windows-Slave-issues-to24679421.html">report</a>)
  <li class=rfe>
    Debian package now depends on <tt>java2-runtime-headless</tt> instead of <tt>java2-runtime</tt>
  <li class=rfe>
    Actions can now contribute environment variables.
    (<a href="http://www.nabble.com/Plugin-dev%3A-Builder-and-the-exporting-of-environment-variables.-td24676833.html">report</a>)
  <li class=rfe>
    Modified the reconnection logic for slaves connecting via JNLP so that it works better with protected Hudson.
    (<a href="http://www.nabble.com/more-lenient-retry-logic-in-Engine.waitForServerToBack-td24703172.html">report</a>)
</ul>
<h3><a name=v1.317>What's new in 1.317</a> (2009/07/24)</h3>
<ul class=image>
  <li class=bug>
    Fixed a bug in inferring root DN in non-anonymous LDAP environment.
      (<a href="http://www.nabble.com/Hudson-non-anonymous-LDAP-broken---td24529557.html">report</a>)
  <li class=bug>
    Fixed a MissingResourceException for "Ajp13Listener.ShortPacket"
    (<a href="http://issues.jenkins-ci.org/browse/JENKINS-4053">issue 4053</a>)
  <li class=bug>
    Fixed 500 error when requesting the zip URL.
    (<a href="http://issues.jenkins-ci.org/browse/JENKINS-4039">issue 4039</a>)
  <li class=bug>
    Debian package now has 750 permission on /var/run/hudson and /var/lib/hudson to make ssh work
    (<a href="http://issues.jenkins-ci.org/browse/JENKINS-4047">issue 4047</a>)
  <li class=bug>
    Fixed <tt>LinkageError</tt> in PAM authentication on Solaris.
    (<a href="http://issues.jenkins-ci.org/browse/JENKINS-3546">issue 3546</a>)
  <li class=bug>
    Fixed a JDK path separator issue between Windows master and Unix slaves.
  <li class=bug>
    Fixed a memory leak in the remoting layer.
    (<a href="http://issues.jenkins-ci.org/browse/JENKINS-4045">issue 4045</a>)
  <li class=bug>
    Fixed Maven dependency build order logic.
    (<a href="http://issues.jenkins-ci.org/browse/JENKINS-2736">issue 2736</a>)
  <li class=bug>
    Renaming views and jobs, and deleting jobs should use POST instead of GET.
    (<a href="http://www.nabble.com/Changing-some-GETs-to-POSTs-td24401229.html">discussion</a>)
  <li class=rfe>
    Improved the error diagnosis of "Processing failed due to a bug in the code"
  <li class=rfe>
    Slaves expose more information via the remote API now.
  <li class=rfe>
    Exported BUILD_ID to the remote API.
    (<a href="http://www.nabble.com/How-get-BUILD_ID-from-other-project-in-Hudson-td24588627.html">report</a>)
  <li class=rfe>
    Don't let the slave TCP/IP connection port failure to prevent Hudson start up.
    (<a href="http://www.nabble.com/%22java.net.BindException%3A-Address-already-in-use%22-blocks-Hudson-td24549943.html">report</a>)
  <li class=rfe>
    If the user sets up "Hudson's own" security realm, UI now asks the first admin user to be created.
  <li class=rfe>
    Windows service now does log rotation and handles whitespace in path correctly.
    (This is only applicable to newly installed services.)
    (<a href="http://www.nabble.com/Windows-Service%3A-Error-193%3A-***-is-not-a-valid-Win32-application.-td24586795.html">report</a>)
</ul>
<h3><a name=v1.316>What's new in 1.316</a> (2009/07/17)</h3>
<ul class=image>
  <li class=bug>
    Matrix configuration should show a test trend.
    (<a href="http://issues.jenkins-ci.org/browse/JENKINS-840">issue 840</a>)
  <li class=bug>
    Fixed a possible NPE in installing Windows service.
    (<a href="http://d.hatena.ne.jp/ushiday/20090708">report</a>)
  <li class=bug>
    Fixed a possible NPE in <tt>CrumbFilter.getCrumbIssuer</tt>.
    (<a href="http://issues.jenkins-ci.org/browse/JENKINS-3986">issue 3986</a>)
  <li class=bug>
    Login may result in 403 if the user realm is delegated to container.
    (<a href="http://issues.jenkins-ci.org/browse/JENKINS-1235">issue 1235</a>)
  <li class=bug>
    The <tt>--logfile</tt> option stopped working on Windows.
    (<a href="http://issues.jenkins-ci.org/browse/JENKINS-3272">issue 3272</a>)
  <li class=bug>
    On-demand retention policy almost immediately turns off slaves.
    (<a href="http://issues.jenkins-ci.org/browse/JENKINS-3972">issue 3972</a>)
  <li class=bug>
    Fixed "incomplete LifecycleExecutor" warning with Maven 2.2
    (<a href="http://issues.jenkins-ci.org/browse/JENKINS-2373">issue 2373</a>)
  <li class=bug>
    Fixed a bug in Winstone that may result in "unable to create new native thread" error
    (<a href="http://www.nabble.com/OutOfMemoryError-on-all-jobs-after-a-while-td24408800.html">report</a>)
  <li class=bug>
    Fixed a possible NPEs with the slavestatus plugin.
    (<a href="http://www.nabble.com/Hudson-throws-NPE-after-upgrade-to-1.1315-td24476619.html">report</a>)
  <li class=bug>
    Fixed a possible StringIndexOutOfBoundsException with Windows process execution.
    (<a href="http://issues.jenkins-ci.org/browse/JENKINS-4034">issue 4034</a>)
  <li class=bug>
    Fixed an NPE when environment variables are enabled but no variables are set.
    (<a href="http://issues.jenkins-ci.org/browse/JENKINS-4032">issue 4032</a>)
  <li class=rfe>
    Added <tt>ibm-web-bnd.xmi</tt> to simplify the automated deployment with WebSphere.
    (<a href="http://issues.jenkins-ci.org/browse/JENKINS-3270">issue 3270</a>)
  <li class=rfe>
    When deleting the workspace of a matrix project, do so for all configurations.
    (<a href="http://issues.jenkins-ci.org/browse/JENKINS-3087">issue 3087</a>)
  <li class=rfe>
    Enclose URLs in angle brackets when sending mail.
    (<a href="http://issues.jenkins-ci.org/browse/JENKINS-3647">issue 3647</a>)
  <li class=rfe>
    Plugins can now hide classes in the core so that they can ship their own versions.
    (<a href="http://www.nabble.com/jaxen-JDOM-classloading-issues.-td24459951.html">report</a>)
  <li class=rfe>
    The default view is now configurable.
  <li class=rfe>
    Tentatively added additional extension points to control queue behaviors.
    (<a href="http://www.nabble.com/Queue-handling-contribution-td24322512.html">patch</a>)
  <li class=rfe>
    Added support for proxy authentication on non-NTLM systems
    (<a href="http://issues.jenkins-ci.org/browse/JENKINS-1920">issue 1920</a>)
  <li class=rfe>
    Added MIME type mapping for several well-known file extensions so that it works everywhere.
    (<a href="http://issues.jenkins-ci.org/browse/JENKINS-3803">issue 3803</a>)
</ul>
<h3><a name=v1.315>What's new in 1.315</a> (2009/07/10)</h3>
<ul class=image>
  <li class=bug>
    Hudson failed to notice a build result status change if aborted builds
    were in the middle.
    (<a href="http://www.nabble.com/Losing-build-state-after-aborts--td24335949.html">report</a>)
  <li class=bug>
    TCP/IP hostname calculation of slaves may fail due in high latency network.
    (<a href="http://issues.jenkins-ci.org/browse/JENKINS-3981">issue 3981</a>)
  <li class=bug>
    Expose MAVEN_OPTS as env. var, in addition to set it to Maven JVM.
    (<a href="http://issues.jenkins-ci.org/browse/JENKINS-3644">issue 3644</a>)
  <li class=bug>
    Fixed winp.dll load problem on WebSphere
    (<a href="http://www.nabble.com/winp.dll-problem-still-exists-td24390682.html">report</a>)
  <li class=bug>
    Subversion checkouts created files for symlinks
    (<a href="http://issues.jenkins-ci.org/browse/JENKINS-3949">issue 3949</a>)
  <li class=rfe>
    Hudson CLI now tries to connect to Hudson via plain TCP/IP, then fall back to tunneling over HTTP.
  <li class=rfe>
    Added ability to exclude by author and revision property with Subversion polling trigger.
  <li class=rfe>
    CLI slave agents show details of how it failed to connect.
    (<a href="http://www.nabble.com/Can%27t-start-a-slave-via-JNLP-td24363116.html">report</a>)
</ul>
<h3><a name=v1.314>What's new in 1.314</a> (2009/07/02)</h3>
<ul class=image>
  <li class=bug>
    Fixed a possible "Cannot create a file when that file already exists" error in managed Windows slave launcher.
    <a href="http://www.nabble.com/%22Cannot-create-a-file-when-that-file-already-exists%22---huh--td23949362.html#a23950643">report</a>
  <li class=bug>
    Made Hudson more robust in parsing <tt>CVS/Entries</tt>
    <a href="http://www.nabble.com/Exception-while-checking-out-from-CVS-td24256117.html">report</a>
  <li class=bug>
    Fixed a regression in the <tt>groovy</tt> CLI command
    <a href="http://d.hatena.ne.jp/tanamon/20090630/1246372887">report</a>
  <li class='major bug'>
    Fixed regression in handling of usernames containing <code>&lt;</code>, often used by Mercurial.
    (<a href="http://issues.jenkins-ci.org/browse/JENKINS-3964">issue 3964</a>)
  <li class=rfe>
    Allow Maven projects to have their own artifact archiver settings.
    (<a href="http://issues.jenkins-ci.org/browse/JENKINS-3289">issue 3289</a>)
</ul>
<h3><a name=v1.313>What's new in 1.313</a> (2009/06/26)</h3>
<ul class=image>
  <li class=bug>
    Added copy-job, delete-job, enable-job, and disable-job command.
  <li class=bug>
    Fixed a bug in the non-ASCII character handling in remote bulk file copy.
    (<a href="http://www.nabble.com/WG%3A-Error-when-saving-Artifacts-td24106649.html">report</a>)
  <li class=rfe>
    Supported self restart on all containers in Unix
    (<a href="http://www.nabble.com/What-are-your-experiences-with-Hudson-and-different-containers--td24075611.html">report</a>)
  <li class=rfe>
    Added Retry Logic to SCM Checkout
  <li class=bug>
    Fix bug in crumb validation when client is coming through a proxy.
    (<a href="http://issues.jenkins-ci.org/browse/JENKINS-3854">issue 3854</a>)
  <li class=bug>
    Replaced "appears to be stuck" with an icon.
    (<a href="http://issues.jenkins-ci.org/browse/JENKINS-3891">issue 3891</a>)
  <li class=bug>
    WebDAV deployment from Maven was failing with VerifyError.
  <li class=bug>
    Subversion checkout/update gets in an infinite loop when a previously valid password goes invalid.
    (<a href="http://issues.jenkins-ci.org/browse/JENKINS-2909">issue 2909</a>)
</ul>
<h3><a name=v1.312>What's new in 1.312</a> (2009/06/23)</h3>
<ul class=image>
  <li class=bug>
    1.311 jars were not properly signed
  <li class=bug>
    Subversion SCM browsers were not working.
    (<a href="http://www.nabble.com/Build-311-breaks-change-logs-td24150221.html">report</a>)
</ul>
<h3><a name=v1.311>What's new in 1.311</a> (2009/06/19)</h3>
<ul class=image>
  <li class=bug>
    Gracefully handle IBM JVMs on PowerPC.
    (<a href="http://issues.jenkins-ci.org/browse/JENKINS-3875">issue 3875</a>)
  <li class=bug>
    Fixed NPE with GlassFish v3 when CSRF protection is on.
    (<a href="http://issues.jenkins-ci.org/browse/JENKINS-3878">issue 3878</a>)
  <li class=bug>
    Fixed a bug in CLI where the state of command executions may interfere with each other.
  <li class=bug>
    CLI should handle the situation gracefully if the server doesn't use crumb.
  <li class=bug>
    Fixed a performance problem in CLI execution.
  <li class=bug>
    Don't populate the default value of the Subversion local directory name.
    (<a href="http://www.nabble.com/Is-%22%22Local-module-directory%22-really-optional--td24035475.html">report</a>)
  <li class=rfe>
    Integrated SVNKit 1.3.0
  <li class=rfe>
    Implemented more intelligent polling assisted by <tt>commit-hook</tt> from SVN repository. 
    (<a href="http://wiki.jenkins-ci.org/display/JENKINS//Subversion+post-commit+hook">details</a>)
  <li class=rfe>
    Subversion support is moved into a plugin to isolate SVNKit that has GPL-like license.
  <li class=rfe>
    Fixed a performance problem in master/slave file copy.
    (<a href="http://issues.jenkins-ci.org/browse/JENKINS-3799">issue 3799</a>)
  <li class=rfe>
    Set time out to avoid infinite hang when SMTP servers don't respond in time.
    (<a href="http://www.nabble.com/Lockup-during-e-mail-notification.-td23718820.html">report</a>)
</ul>
<h3><a name=v1.310>What's new in 1.310</a> (2009/06/14)</h3>
<ul class=image>
  <li class=bug>
    Ant/Maven installers weren't setting the file permissions on Unix.
    (<a href="http://issues.jenkins-ci.org/browse/JENKINS-3850">issue 3850</a>)
  <li class=bug>
    Fixed cross-site scripting vulnerabilities, thanks to Steve Milner.
  <li class=bug>
    Changing number of executors for master node required Hudson restart.
    (<a href="http://issues.jenkins-ci.org/browse/JENKINS-3092">issue 3092</a>)
  <li class=bug>
    Improved validation and help text regarding when number of executors setting may be zero.
    (<a href="http://issues.jenkins-ci.org/browse/JENKINS-2110">issue 2110</a>)
  <li class=bug>
    NPE fix in the remote API if @xpath is used without @exclude.
    (<a href="http://www.nabble.com/Adding-Remote-API-support-to-findbugs-and-emma-plugins-td23819499.html">patch</a>)
  <li class=rfe>
    Expose the node name as 'NODE_NAME' environment varilable to build.
  <li class=rfe>
    Added a CLI command to clear the job queue.
    (<a href="http://www.nabble.com/cancel-all--td23930886.html">report</a>)
  <li class=rfe>
    Sundry improvements to automatic tool installation. You no longer need to configure an absolute tool home directory. Also some Unix-specific fixes.
  <li class='major rfe'>
    Generate nonce values to prevent cross site request forgeries. Extension point to customize the nonce generation algorithm.
</ul>
<h3><a name=v1.309>What's new in 1.309</a> (2009/05/31)</h3>
<ul class=image>
  <li class=bug>
    Reimplemented JDK auto installer to reduce Hudson footprint by 5MB. This also fix a failure to run on JBoss.
   (<a href="http://www.nabble.com/Hudson-1.308-seems-to-be-broken-with-Jboss-td23780609.html">report</a>)
</ul>
<h3><a name=v1.308>What's new in 1.308</a> (2009/05/28)</h3>
<ul class=image>
  <li class=bug>
    Unit test trend graph was not displayed if there's no successful build.
   (<a href="http://www.nabble.com/Re%3A-Test-Result-Trend-plot-not-showing-p23707741.html">report</a>)
  <li class=bug>
    init script (<tt>$HUDSON_HOME/init.groovy</tt>) is now run with uber-classloader.
  <li class=bug>
    Maven2 projects may fail with "Cannot lookup required component".
    (<a href="http://issues.jenkins-ci.org/browse/JENKINS-3706">issue 3706</a>)
  <li class=bug>
    Toned down the form validation of JDK, Maven, Ant installations given that we can now auto-install them.
  <li class=rfe>
    Ant can now be automatically installed from ant.apache.org.
  <li class=rfe>
    Maven can now be automatically installed from maven.apache.org.
</ul>
<h3><a name=v1.307>What's new in 1.307</a> (2009/05/22)</h3>
<ul class=image>
  <li class=bug>
    AbstractProject.doWipeOutWorkspace() wasn't calling SCM.processWorkspaceBeforeDeletion.
    (<a href="http://issues.jenkins-ci.org/browse/JENKINS-3506">issue 3506</a>)
  <li class=bug>
    <tt>X-Hudson</tt> header was sent for all views, not just the top page.
    (<a href="http://www.netbeans.org/issues/show_bug.cgi?id=165067">report</a>)
  <li class=bug>
    Remote API served incorrect absolute URLs when Hudson is run behind a reverse proxy.
    (<a href="http://www.netbeans.org/issues/show_bug.cgi?id=165067">report</a>)
  <li class=bug>
    Further improved the JUnit report parsing.
    (<a href="http://www.nabble.com/NPE-%28Fatal%3A-Null%29-in-recording-junit-test-results-td23562964.html">report</a>)
  <li class=bug>
    External job monitoring was ignoring the possible encoding difference between Hudson and the remote machine that executed the job.
    (<a href="http://www.nabble.com/windows%E3%81%AEhudson%E3%81%8B%E3%82%89ssh%E3%82%B9%E3%83%AC%E3%83%BC%E3%83%96%E3%82%92%E4%BD%BF%E3%81%86%E3%81%A8%E3%81%8D%E3%81%AE%E6%96%87%E5%AD%97%E3%82%B3%E3%83%BC%E3%83%89%E5%8F%96%E3%82%8A%E6%89%B1%E3%81%84%E3%81%AB%E3%81%A4%E3%81%84%E3%81%A6-td23583532.html">report</a>)
  <li class=bug>
    Slave launch log was doing extra buffering that can prevent error logs (and so on) from showing up instantly.
    (<a href="http://www.nabble.com/Selenium-Grid-Plugin-tp23481283p23486010.html">report</a>)
  <li class=bug>
    Some failures in Windows batch files didn't cause Hudson to fail the build.
    (<a href="http://www.nabble.com/Propagating-failure-in-Windows-Batch-actions-td23603409.html">report</a>)
</ul>
<h3><a name=v1.306>What's new in 1.306</a> (2009/05/16)</h3>
<ul class=image>
  <li class=bug>
    Maven 2.1 support was not working on slaves.
    (<a href="http://www.nabble.com/1.305-fully-break-native-maven-support-td23575755.html">report</a>)
</ul>
<h3><a name=v1.305>What's new in 1.305</a> (2009/05/16)</h3>
<ul class=image>
  <li class=bug>
    Fixed a bug that caused Hudson to delete slave workspaces too often.
    (<a href="http://issues.jenkins-ci.org/browse/JENKINS-3653">issue 3653</a>)
  <li class=bug>
    If distributed build isn't enabled, slave selection drop-down shouldn't be displayed in the job config.
  <li class=bug>
    Added support for Svent 2.x SCM browsers.
    (<a href="http://issues.jenkins-ci.org/browse/JENKINS-3357">issue 3357</a>)
  <li class=bug>
    Fixed unexpanded rootURL in CLI. 
    (<a href="http://d.hatena.ne.jp/masanobuimai/20090511#1242050331">report</a>)
  <li class=bug>
    Trying to see the generated maven site results in 404.
    (<a href="http://issues.jenkins-ci.org/browse/JENKINS-3497">issue 3497</a>)
  <li class=rfe>
    Long lines in console output are now wrapped in most browsers.
  <li class='major rfe'>
    Hudson can now automatically install JDKs from java.sun.com
  <li class='major rfe'>
    The native m2 mode now works with Maven 2.1
    (<a href="http://issues.jenkins-ci.org/browse/JENKINS-2373">issue 2373</a>)
</ul>
<h3><a name=v1.304>What's new in 1.304</a> (2009/05/08)</h3>
<ul class=image>
  <li class=bug>
    CLI didn't work with "java -jar hudson.war"
    (<a href="http://d.hatena.ne.jp/masanobuimai/20090503#1241357664">report</a>)
  <li class=bug>
    Link to the jar file in the CLI usage page is made more robust.
    (<a href="http://issues.jenkins-ci.org/browse/JENKINS-3621">issue 3621</a>)
  <li class=bug>
    "Build after other projects are built" wasn't loading the proper setting.
    (<a href="http://issues.jenkins-ci.org/browse/JENKINS-3284">issue 3284</a>)
  <li class=rfe>
    Hudson started as "java -jar hudson.war" can now restart itself on all Unix flavors.
  <li class=rfe>
    When run on GlassFish, Hudson configures GF correctly to handle URI encoding always in UTF-8
  <li class=rfe>
    Added a new extension point to contribute fragment to UDP-based auto discovery.
  <li class=bug>
    Rolled back changes for JENKINS-3580 - workspace is once again deleted on svn checkout.
    (<a href="http://issues.jenkins-ci.org/browse/JENKINS-3580">issue 3580</a>)
</ul>
<h3><a name=v1.303>What's new in 1.303</a> (2009/05/03)</h3>
<ul class=image>
  <li class='bug'>
    Fixed a binary incompatibility in <tt>UpstreamCause</tt> that results in <tt>NoSuchMethodError</tt>. Regression in 1.302.
    (<a href="http://www.nabble.com/URGENT%3A-parameterizedtrigger-plugin-gone-out-of-compatible-with-the--latest-1.302-release....-Re%3A-parameterized-plugin-sometime-not-trigger-a--build...-td23349444.html">report</a>)
  <li class='bug'>
    The "groovysh" CLI command puts "println" to server stdout, instead of CLI stdout.
</ul>
<h3><a name=v1.302>What's new in 1.302</a> (2009/05/01)</h3>
<ul class=image>
  <li class='major bug'>
    The elusive 'Not in GZIP format' exception is finally fixed thanks to <tt>cristiano_k</tt>'s great detective work
    (<a href="http://issues.jenkins-ci.org/browse/JENKINS-2154">issue 2154</a>)
  <li class='bug'>
    Hudson kept relaunching the slave under the "on-demand" retention strategy.
    (<a href="http://www.nabble.com/SlaveComputer.connect-Called-Multiple-Times-td23208903.html">report</a>)
  <li class=bug>
    Extra slash (/) included in path to workspace copy of svn external.
    (<a href="http://issues.jenkins-ci.org/browse/JENKINS-3533">issue 3533</a>)
  <li class=bug>
    NPE prevents Hudson from starting up on some environments
    (<a href="http://www.nabble.com/Failed-to-initialisze-Hudson-%3A-NullPointerException-td23252806.html">report</a>)
  <li class=bug>
    Workspace deleted when subversion checkout happens.
    (<a href="http://issues.jenkins-ci.org/browse/JENKINS-3580">issue 3580</a>)
  <li class=bug>
    Hudson now handles unexpected failures in trigger plugins more gracefully.
  <li class='rfe'>
    Use 8K buffer to improve remote file copy performance.
    (<a href="http://issues.jenkins-ci.org/browse/JENKINS-3524">issue 3524</a>)
  <li class='rfe'>
    Hudson now has a CLI
  <li class='major rfe'>
    Hudson's start up performance is improved by loading data concurrently.
</ul>
<h3><a name=v1.301>What's new in 1.301</a> (2009/04/25)</h3>
<ul class=image>
  <li class=bug>
    When a SCM plugin is uninstalled, projects using it should fall back to "No SCM".
  <li class=bug>
    When polling SCMs, boolean parameter sets default value collectly.
  <li class=bug>
    Sidebar build descriptions will not have "..." appended unless they have been truncated.
    (<a href="http://issues.jenkins-ci.org/browse/JENKINS-3541">issue 3541</a>)
  <li class=bug>
    Workspace with symlink causes svn exception when updating externals.
    (<a href="http://issues.jenkins-ci.org/browse/JENKINS-3532">issue 3532</a>)
  <li class=rfe>
    Hudson now started bundling ssh-slaves plugin out of the box.
  <li class=rfe>
    Added an extension point to programmatically contribute a Subversion authentication credential.
    (<a href="http://www.nabble.com/Subversion-credentials-extension-point-td23159323.html">report</a>)
  <li class=rfe>
    You can now configure which columns are displayed in a view.
    "Last Stable" was also added as an optional column (not displayed by default).
    (<a href="http://issues.jenkins-ci.org/browse/JENKINS-3465">issue 3465</a>)
  <li class=rfe>
    Preventive node monitoring like /tmp size check, swap space size check can be now disabled selectively.
    (<a href="http://issues.jenkins-ci.org/browse/JENKINS-2596">issue 2596</a>,
     <a href="http://issues.jenkins-ci.org/browse/JENKINS-2552">issue 2552</a>)
  <li class='major rfe'>
    Per-project read permission support.
    (<a href="http://issues.jenkins-ci.org/browse/JENKINS-2324">issue 2324</a>)
</ul>

<p>
<b>Older changelogs can be found in a <a href="changelog-old.html">separate file</a></b>

</body>
</html><|MERGE_RESOLUTION|>--- conflicted
+++ resolved
@@ -67,12 +67,9 @@
   <li class=bug>
     Maven deployment with uniqueVersion == true creating "new" versions for attached artifacts
     (<a href="http://issues.jenkins-ci.org/browse/JENKINS-8651">issue 8651</a>)    
-<<<<<<< HEAD
-=======
   <li class=bug>
     Fixed a bug in the OpenSUSE startup script
     (<a href="http://issues.jenkins-ci.org/browse/JENKINS-5020">issue 5020</a>)
->>>>>>> 0c196665
 </ul>
 </div><!--=TRUNK-END=-->
 
