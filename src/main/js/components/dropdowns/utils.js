--- conflicted
+++ resolved
@@ -18,42 +18,28 @@
 
   tippy(
     element,
-<<<<<<< HEAD
     Object.assign(
       {},
       Templates.dropdown(),
       {
-        hideOnClick: element.dataset["hideOnClick"] !== "false",
+        hideOnClick:
+          element.dataset["hideOnClick"] !== "false" ? "toggle" : false,
         onCreate(instance) {
           const onload = () => {
             if (instance.loaded) {
               return;
             }
-=======
-    Object.assign({}, Templates.dropdown(), {
-      hideOnClick:
-        element.dataset["hideOnClick"] !== "false" ? "toggle" : false,
-      onCreate(instance) {
-        const onload = () => {
-          if (instance.loaded) {
-            return;
-          }
-
-          document.addEventListener("click", (event) => {
-            const isClickInAnyDropdown =
-              !!event.target.closest("[data-tippy-root]");
-            const isClickOnReference = instance.reference.contains(
-              event.target,
-            );
-
-            if (!isClickInAnyDropdown && !isClickOnReference) {
-              instance.hide();
-            }
-          });
->>>>>>> a19b790b
-
-            instance.popper.addEventListener("click", () => {
-              instance.hide();
+
+            document.addEventListener("click", (event) => {
+              const isClickInAnyDropdown =
+                !!event.target.closest("[data-tippy-root]");
+              const isClickOnReference = instance.reference.contains(
+                event.target,
+              );
+
+              if (!isClickInAnyDropdown && !isClickOnReference) {
+                instance.hide();
+              }
             });
 
             callback(instance);
