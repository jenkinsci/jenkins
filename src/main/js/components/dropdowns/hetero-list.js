--- conflicted
+++ resolved
@@ -199,11 +199,8 @@
             }
             Behaviour.applySubtree(nc, true);
             ensureVisible(nc);
-<<<<<<< HEAD
             nc.classList.remove("fade-in");
             udpateTopButton(c);
-=======
->>>>>>> 2a6f83dc
             layoutUpdateCallback.call();
           },
           true,
@@ -228,14 +225,10 @@
           e.classList.contains("repeated-chunk"),
         ).length;
 
-<<<<<<< HEAD
-        btn.disabled = oneEach && selectedCount === templateCount;
+        btn.disabled = oneEach && selectedCount >= templateCount;
         if (topButton) {
-          topButton.disabled = oneEach && selectedCount === templateCount;
+          topButton.disabled = oneEach && selectedCount >= templateCount;
         }
-=======
-        btn.disabled = oneEach && selectedCount >= templateCount;
->>>>>>> 2a6f83dc
       }
       const observer = new MutationObserver(() => {
         toggleButtonState();
