--- conflicted
+++ resolved
@@ -2,94 +2,29 @@
 import { getWindow } from "window-handle";
 
 /**
-<<<<<<< HEAD
- * A utility function to handle the common task of sending a stapler post request.
- * @param {string} url The endpoint to which the post request is sent.
- * @param {Object} $form The form data to be sent in the post request.
- * @param {Function} success Callback function to handle the success response.
- * @param {Function} error Callback function to handle the error response.
- * @throws {Error} Throws an error if the post request fails.
-=======
- * Provides a wrapper to interact with the security configuration.
->>>>>>> e8e21b87
+ * Provides a wrapper to interact with the security configuration
  */
-function staplerPostRequest(url, $form, success, error) {
-  try {
-    jenkins.staplerPost(
-      url,
-      $form,
-      function (response) {
-        var crumbRequestField = response.data.crumbRequestField;
-        if (crumbRequestField) {
-          getWindow().crumb.init(crumbRequestField, response.data.crumb);
-        }
-        success(response);
-      },
-      {
-        error: error,
-      },
-    );
-  } catch (err) {
-    console.error(`Error while sending post request to ${url}:`, err);
-    throw new Error(`Failed to send post request to ${url}`);
-  }
-}
 
-/**
-<<<<<<< HEAD
- * Calls a stapler post method to save the first user settings.
- * @param {Object} $form The form data to be sent.
- * @param {Function} success Callback function for success response.
- * @param {Function} error Callback function for error response.
-=======
- * Save the first user configuration.
- *
- * @param {object} $form - The form data for the new admin user.
- * @param {Function} success - Callback invoked on a successful response.
- * @param {Function} error - Callback invoked on error.
->>>>>>> e8e21b87
+/*
+ * Calls a stapler post method to save the first user settings
  */
 function saveFirstUser($form, success, error) {
-  if (typeof $form !== "object" || !($form instanceof Object)) {
-    console.error("Invalid form data passed to saveFirstUser.");
-    error("Invalid form data.");
-    return;
-  }
-
-  staplerPostRequest(
+  jenkins.staplerPost(
     "/setupWizard/createAdminUser",
     $form,
-<<<<<<< HEAD
-    success,
-    error
-  );
-}
-
-/**
- * Calls a stapler post method to save the instance configuration.
- * @param {Object} $form The form data to be sent.
- * @param {Function} success Callback function for success response.
- * @param {Function} error Callback function for error response.
-=======
-    function(response) {
-      const crumbRequestField = response.data.crumbRequestField;
+    function (response) {
+      var crumbRequestField = response.data.crumbRequestField;
       if (crumbRequestField) {
         getWindow().crumb.init(crumbRequestField, response.data.crumb);
       }
       success(response);
     },
-    { error: error }
+    {
+      error: error,
+    },
   );
 }
 
-/**
- * Save the instance configuration.
- *
- * @param {object} $form - The form data for configuring the instance.
- * @param {Function} success - Callback invoked on a successful response.
- * @param {Function} error - Callback invoked on error.
->>>>>>> e8e21b87
- */
 function saveConfigureInstance($form, success, error) {
   if (typeof $form !== "object" || !($form instanceof Object)) {
     console.error("Invalid form data passed to saveConfigureInstance.");
@@ -100,60 +35,27 @@
   staplerPostRequest(
     "/setupWizard/configureInstance",
     $form,
-<<<<<<< HEAD
-    success,
-    error
-  );
-}
-
-/**
- * Calls a stapler post method to save the proxy configuration.
- * @param {Object} $form The form data to be sent.
- * @param {Function} success Callback function for success response.
- * @param {Function} error Callback function for error response.
- */
-function saveProxy($form, success, error) {
-  if (typeof $form !== "object" || !($form instanceof Object)) {
-    console.error("Invalid form data passed to saveProxy.");
-    error("Invalid form data.");
-    return;
-  }
-
-  staplerPostRequest(
-    "/pluginManager/proxyConfigure",
-    $form,
-    success,
-    error
-=======
-    function(response) {
-      const crumbRequestField = response.data.crumbRequestField;
+    function (response) {
+      var crumbRequestField = response.data.crumbRequestField;
       if (crumbRequestField) {
         getWindow().crumb.init(crumbRequestField, response.data.crumb);
       }
       success(response);
     },
-    { error: error }
+    {
+      error: error,
+    },
   );
 }
 
 /**
- * Save the proxy configuration.
- *
- * @param {object} $form - The form data for proxy configuration.
- * @param {Function} success - Callback invoked on a successful response.
- * @param {Function} error - Callback invoked on error.
+ * Calls a stapler post method to save the first user settings
  */
 function saveProxy($form, success, error) {
-  jenkins.staplerPost(
-    "/pluginManager/proxyConfigure",
-    $form,
-    success,
-    {
-      dataType: "html",
-      error: error,
-    }
->>>>>>> e8e21b87
-  );
+  jenkins.staplerPost("/pluginManager/proxyConfigure", $form, success, {
+    dataType: "html",
+    error: error,
+  });
 }
 
 export default {
