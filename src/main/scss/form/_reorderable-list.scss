@use "../abstracts/mixins";

$inset: 0.9375rem;
$exit-animation: 0.2s;

div.repeated-chunk {
  position: relative;
  display: flex;
  flex-direction: column;
  gap: 0.5rem;
  background: var(--card-background);
  border-radius: calc(var(--form-input-border-radius) / 2);
  transition:
    max-height #{$exit-animation} ease,
    border-radius var(--standard-transition),
    box-shadow var(--standard-transition);
  height: unset !important;
  margin: 0 0 calc(var(--card-border-width) * 2);

  &::after {
    content: "";
    position: absolute;
    inset: 0;
    border: var(--card-border-width) solid var(--card-border-color);
    border-radius: inherit;
    pointer-events: none;
  }

  &:first-of-type {
    border-top-left-radius: var(--form-input-border-radius);
    border-top-right-radius: var(--form-input-border-radius);
  }

  &:last-of-type {
    border-bottom-left-radius: var(--form-input-border-radius);
    border-bottom-right-radius: var(--form-input-border-radius);
  }

  &__header {
    position: relative;
    display: flex;
    align-items: center;
    justify-content: flex-start;
    font-weight: var(--form-label-font-weight);
    min-height: 46px;

    .dd-handle {
      position: relative;
      width: 44px;
      height: 46px;
      cursor: move;
      opacity: 0.75;
      color: var(--text-color-secondary);
      transition: var(--standard-transition);
      margin-right: -2px;

      &::after {
        content: "";
        position: absolute;
        inset: 0;
        background-color: currentColor;
        mask-image: url("data:image/svg+xml,%3Csvg width='8' height='13' viewBox='0 0 8 13' fill='none' xmlns='http://www.w3.org/2000/svg'%3E%3Cg clip-path='url(%23clip0_0_12)'%3E%3Ccircle cx='1.5' cy='1.5' r='1' stroke='black'/%3E%3Ccircle cx='6.5' cy='1.5' r='1' stroke='black'/%3E%3Ccircle cx='1.5' cy='6.5' r='1' stroke='black'/%3E%3Ccircle cx='6.5' cy='6.5' r='1' stroke='black'/%3E%3Ccircle cx='1.5' cy='11.5' r='1' stroke='black'/%3E%3Ccircle cx='6.5' cy='11.5' r='1' stroke='black'/%3E%3C/g%3E%3Cdefs%3E%3CclipPath id='clip0_0_12'%3E%3Crect width='8' height='13' fill='white'/%3E%3C/clipPath%3E%3C/defs%3E%3C/svg%3E%0A");
        mask-position: center;
        mask-repeat: no-repeat;
      }

      &:hover {
        opacity: 1;
        color: var(--text-color);
      }
    }

    &--no-handle {
      padding-left: $inset;
    }
  }

  & > .help-area .help {
    margin: 0 $inset $inset;
  }

  .repeatable-delete {
    @include mixins.item;

    --item-background: color-mix(in sRGB, currentColor 7.5%, transparent);
    --item-background--hover: color-mix(in sRGB, currentColor 15%, transparent);
    --item-background--active: color-mix(
      in sRGB,
      currentColor 25%,
      transparent
    );
    --item-box-shadow--focus: color-mix(
      in sRGB,
      currentColor 7.5%,
      transparent
    );

    position: absolute;
    top: 0.5rem;
    right: 0.5rem;
    display: grid;
    place-items: center;
    place-content: center;
    width: 30px;
    height: 30px;
    margin-left: auto;
    color: var(--red);
    padding: 0;
    transition: var(--standard-transition);
    font-size: 0.65rem;

    &::before,
    &::after {
      inset: 4px;
      border-radius: 0.5rem;
    }

    &::before {
      border: var(--jenkins-border--inherit-subtle);
    }

    // Center and overlap SVG and text content
    * {
      grid-area: container;
    }

    svg {
      width: 0.875rem;
      height: 0.875rem;
      transition: var(--standard-transition);

      * {
        stroke-width: 40px;
      }
    }

    span {
      opacity: 0;
      transition: var(--standard-transition);
      filter: blur(2px);
      scale: 0.5;
      text-wrap: nowrap;
    }

    &:hover,
    &:active,
    &:focus {
      // This value is set in Jelly - see repeatableDeleteButton.jelly
      width: calc(var(--width) + 20px);

      &::before,
      &::after {
        border-radius: 1rem;
      }

      svg {
        opacity: 0;
        filter: blur(2px);
        scale: 0.6;
        rotate: -90deg;
      }

      span {
        opacity: 1;
        filter: none;
        scale: 1;
      }
    }
  }
}

@keyframes repeated-chunk-entrance-animation {
  from {
    scale: 0.99;
    opacity: 0;
    filter: blur(1px);
  }
}

@keyframes repeated-chunk-exit-animation {
  to {
    scale: 0.98;
    opacity: 0;
    filter: blur(3px);
    translate: 0 -10%;
  }
}

.repeated-chunk.fade-in {
  animation: repeated-chunk-entrance-animation 0.3s backwards;
}

.repeated-chunk.fade-out {
  z-index: -10;
  animation: repeated-chunk-exit-animation #{$exit-animation} both;
}

.repeated-chunk--sortable-chosen {
  width: 100%;
  height: 100px;
  box-shadow: 0 15px 30px rgb(0 0 20 / 0.05);
  opacity: 1 !important;
  backdrop-filter: blur(20px);
  border-radius: var(--form-input-border-radius) !important;
  z-index: 10;
}

.repeated-chunk--sortable-ghost {
  opacity: 0 !important;
}

.jenkins-repeated-chunk__content {
  padding: 0 $inset $inset;

  &:empty {
    display: none;
  }

  & > *:last-of-type {
    margin-bottom: 0;
  }
}

.repeatable-add-top {
  margin-bottom: 1rem;
}

.repeated-chunk + .repeatable-insertion-point + span .hetero-list-add,
.repeated-chunk + .repeatable-insertion-point + .repeatable-add {
  margin-top: 1rem;
  transition: none;
}

/* ========================= repeatable elements ========================= */

.repeated-chunk .show-if-last {
  visibility: hidden;
}

.repeated-chunk.last .show-if-last {
  visibility: visible;
}

.repeated-chunk .show-if-not-last {
  visibility: visible;
}

.repeated-chunk.last .show-if-not-last {
  visibility: hidden;
}

.repeated-chunk .show-if-not-only {
  visibility: visible;
}

.repeated-chunk.first.last .show-if-not-only {
  visibility: hidden;
}

/* == nested repeatable elements / 2 deep == */
.repeated-chunk .repeated-chunk .show-if-last {
  visibility: hidden;
}

.repeated-chunk .repeated-chunk.last .show-if-last {
  visibility: visible;
}

.repeated-chunk .repeated-chunk .show-if-not-last {
  visibility: visible;
}

.repeated-chunk .repeated-chunk.last .show-if-not-last {
  visibility: hidden;
}

.repeated-chunk .repeated-chunk .show-if-not-only {
  visibility: visible;
}

.repeated-chunk .repeated-chunk.first.last .show-if-not-only {
  visibility: hidden;
}

/* == nested repeatable elements / 3 deep == */
.repeated-chunk .repeated-chunk .repeated-chunk .show-if-last {
  visibility: hidden;
}

.repeated-chunk .repeated-chunk .repeated-chunk.last .show-if-last {
  visibility: visible;
}

.repeated-chunk .repeated-chunk .repeated-chunk .show-if-not-last {
  visibility: visible;
}

.repeated-chunk .repeated-chunk .repeated-chunk.last .show-if-not-last {
  visibility: hidden;
}

.repeated-chunk .repeated-chunk .repeated-chunk .show-if-not-only {
  visibility: visible;
}

.repeated-chunk .repeated-chunk .repeated-chunk.first.last .show-if-not-only {
  visibility: hidden;
}

/*
    <DIV>s marked with to-be-removed is used in conjunction with repeatable.jelly and hetero-list.jelly
    and represents a master copy that gets pulled out from HTML, then inserted later upon demand multiple times
    when the user does "Add".
*/
div.to-be-removed {
  display: none;
<<<<<<< HEAD
=======
}

/* ========================= D&D support in heterogenous/repeatable lists = */

.hetero-list-container.with-drag-drop .repeated-chunk,
.repeated-container.with-drag-drop .repeated-chunk {
  margin-bottom: 1rem;
}

// SortableJS drag & drop classes
.repeated-chunk--sortable-ghost {
  height: 100px;
  width: 100%;
  overflow: hidden;
}

.repeated-chunk--sortable-chosen {
  width: 100%;
  height: 100px;
  background-color: transparent;
  border: 2px solid var(--accent-color);

  & > * {
    display: none;
  }
}

.repeated-chunk {
  & > div > *:last-of-type {
    margin-bottom: 0;
  }

  &__header {
    display: flex;
    align-items: center;
    justify-content: flex-start;
    font-weight: bold;
    margin-top: -0.4rem;
    margin-bottom: 0.75rem;

    .dd-handle {
      position: relative;
      width: 30px;
      height: 30px;
      overflow: hidden;
      margin-right: 0.75rem;
      cursor: move;
      margin-left: -6px;

      &::before {
        content: "";
        position: absolute;
        inset: 0;
        background: var(--text-color);
        border-radius: var(--form-input-border-radius);
        opacity: 0;
        transition: var(--standard-transition);
      }

      &::after {
        content: "";
        position: absolute;
        inset: 0 4px;
        background-color: var(--text-color);
        mask-image: url("../images/svgs/mask-reorderable-list__handle.svg");
        mask-position: center;
        mask-repeat: no-repeat;
        mask-size: contain;
      }

      &:hover {
        &::before {
          opacity: 0.1;
        }
      }
    }
  }

  // TODO: Update/remove when .jenkins-button PR is merged
  .repeatable-delete {
    position: absolute;
    top: 0.6rem;
    right: 0.6rem;
    display: flex;
    align-items: center;
    justify-content: center;
    width: 28px;
    height: 28px;
    border: none;
    outline: none;
    margin-left: auto;
    color: var(--red);
    z-index: 0;
    background: transparent;
    cursor: pointer;

    &::before {
      content: "";
      position: absolute;
      inset: 0;
      background: currentColor;
      border-radius: 100px;
      z-index: -1;
      opacity: 0.075;
      transition: var(--standard-transition);
    }

    &::after {
      content: "";
      position: absolute;
      inset: 0;
      box-shadow: 0 0 0 10px transparent;
      border-radius: 100px;
      z-index: -1;
      opacity: 0.075;
      transition: var(--standard-transition);
    }

    svg {
      width: 18px;
      height: 18px;
    }

    &:hover {
      &::before {
        opacity: 0.1;
      }
    }

    &:active,
    &:focus {
      &::before {
        opacity: 0.15;
      }

      &::after {
        box-shadow: 0 0 0 5px var(--red);
      }
    }
  }
>>>>>>> 1b38672f
}<|MERGE_RESOLUTION|>--- conflicted
+++ resolved
@@ -59,7 +59,7 @@
         position: absolute;
         inset: 0;
         background-color: currentColor;
-        mask-image: url("data:image/svg+xml,%3Csvg width='8' height='13' viewBox='0 0 8 13' fill='none' xmlns='http://www.w3.org/2000/svg'%3E%3Cg clip-path='url(%23clip0_0_12)'%3E%3Ccircle cx='1.5' cy='1.5' r='1' stroke='black'/%3E%3Ccircle cx='6.5' cy='1.5' r='1' stroke='black'/%3E%3Ccircle cx='1.5' cy='6.5' r='1' stroke='black'/%3E%3Ccircle cx='6.5' cy='6.5' r='1' stroke='black'/%3E%3Ccircle cx='1.5' cy='11.5' r='1' stroke='black'/%3E%3Ccircle cx='6.5' cy='11.5' r='1' stroke='black'/%3E%3C/g%3E%3Cdefs%3E%3CclipPath id='clip0_0_12'%3E%3Crect width='8' height='13' fill='white'/%3E%3C/clipPath%3E%3C/defs%3E%3C/svg%3E%0A");
+        mask-image: url("../images/svgs/mask-reorderable-list__handle.svg");
         mask-position: center;
         mask-repeat: no-repeat;
       }
@@ -314,147 +314,4 @@
 */
 div.to-be-removed {
   display: none;
-<<<<<<< HEAD
-=======
-}
-
-/* ========================= D&D support in heterogenous/repeatable lists = */
-
-.hetero-list-container.with-drag-drop .repeated-chunk,
-.repeated-container.with-drag-drop .repeated-chunk {
-  margin-bottom: 1rem;
-}
-
-// SortableJS drag & drop classes
-.repeated-chunk--sortable-ghost {
-  height: 100px;
-  width: 100%;
-  overflow: hidden;
-}
-
-.repeated-chunk--sortable-chosen {
-  width: 100%;
-  height: 100px;
-  background-color: transparent;
-  border: 2px solid var(--accent-color);
-
-  & > * {
-    display: none;
-  }
-}
-
-.repeated-chunk {
-  & > div > *:last-of-type {
-    margin-bottom: 0;
-  }
-
-  &__header {
-    display: flex;
-    align-items: center;
-    justify-content: flex-start;
-    font-weight: bold;
-    margin-top: -0.4rem;
-    margin-bottom: 0.75rem;
-
-    .dd-handle {
-      position: relative;
-      width: 30px;
-      height: 30px;
-      overflow: hidden;
-      margin-right: 0.75rem;
-      cursor: move;
-      margin-left: -6px;
-
-      &::before {
-        content: "";
-        position: absolute;
-        inset: 0;
-        background: var(--text-color);
-        border-radius: var(--form-input-border-radius);
-        opacity: 0;
-        transition: var(--standard-transition);
-      }
-
-      &::after {
-        content: "";
-        position: absolute;
-        inset: 0 4px;
-        background-color: var(--text-color);
-        mask-image: url("../images/svgs/mask-reorderable-list__handle.svg");
-        mask-position: center;
-        mask-repeat: no-repeat;
-        mask-size: contain;
-      }
-
-      &:hover {
-        &::before {
-          opacity: 0.1;
-        }
-      }
-    }
-  }
-
-  // TODO: Update/remove when .jenkins-button PR is merged
-  .repeatable-delete {
-    position: absolute;
-    top: 0.6rem;
-    right: 0.6rem;
-    display: flex;
-    align-items: center;
-    justify-content: center;
-    width: 28px;
-    height: 28px;
-    border: none;
-    outline: none;
-    margin-left: auto;
-    color: var(--red);
-    z-index: 0;
-    background: transparent;
-    cursor: pointer;
-
-    &::before {
-      content: "";
-      position: absolute;
-      inset: 0;
-      background: currentColor;
-      border-radius: 100px;
-      z-index: -1;
-      opacity: 0.075;
-      transition: var(--standard-transition);
-    }
-
-    &::after {
-      content: "";
-      position: absolute;
-      inset: 0;
-      box-shadow: 0 0 0 10px transparent;
-      border-radius: 100px;
-      z-index: -1;
-      opacity: 0.075;
-      transition: var(--standard-transition);
-    }
-
-    svg {
-      width: 18px;
-      height: 18px;
-    }
-
-    &:hover {
-      &::before {
-        opacity: 0.1;
-      }
-    }
-
-    &:active,
-    &:focus {
-      &::before {
-        opacity: 0.15;
-      }
-
-      &::after {
-        box-shadow: 0 0 0 5px var(--red);
-      }
-    }
-  }
->>>>>>> 1b38672f
 }