@mixin link {
  text-decoration: var(--link-text-decoration);
  font-weight: var(--link-font-weight);
  text-underline-offset: 2px;
  text-decoration-thickness: 2px;

  &:link {
    color: var(--link-color);
  }

  &:visited {
    color: var(--link-visited-color);
  }

  &:hover,
  &:focus {
    color: var(--link-color--hover);
    text-decoration: var(--link-text-decoration--hover);
  }

  &:active {
    color: var(--link-color--active);
    text-decoration: var(--link-text-decoration--active);
  }

  @media (prefers-contrast: more) {
    text-decoration: underline;

    &:hover {
      text-decoration-thickness: 3px;
    }
  }
}

@mixin link-dark {
  text-decoration: var(--link-dark-text-decoration);
  font-weight: var(--link-dark-font-weight);

  &:link {
    color: var(--link-dark-color);
  }

  &:visited {
    color: var(--link-dark-visited-color);
  }

  &:hover,
  &:focus {
    color: var(--link-dark-color--hover);
    text-decoration: var(--link-dark-text-decoration--hover);
  }

  &:active {
    color: var(--link-dark-color--active);
    text-decoration: var(--link-dark-text-decoration--active);
  }
}

@mixin item($border: true) {
  position: relative;
  appearance: none;
  z-index: 0;
  text-decoration: none !important;
<<<<<<< HEAD
  border-radius: 0.66rem;
  cursor: pointer;
  border: none;
  outline: none;
  background: transparent;
=======
  font-weight: normal;
  border-radius: var(--form-input-border-radius);
  cursor: pointer;
  background: transparent;
  outline: none;
  border: none;
>>>>>>> 423d5f47

  &::before,
  &::after {
    position: absolute;
    content: "";
    inset: 0;
    z-index: -1;
    border-radius: inherit;
    transition: var(--standard-transition);
    pointer-events: none;
  }

  &::before {
    background-color: var(--item-background);
<<<<<<< HEAD
=======
    border: var(--jenkins-border--subtle);
>>>>>>> 423d5f47
  }

  &::after {
    box-shadow: 0 0 0 0.5rem transparent;
  }

  &:focus-visible {
    outline: none;
  }

  &:not(:disabled) {
    &:hover,
    &:focus-visible,
    &[aria-describedby],
    &[aria-expanded="true"] {
      &::before {
        background-color: var(--item-background--hover);
      }
    }

    &:active {
      outline: none !important;
      z-index: 1;

      &::before {
        background-color: var(--item-background--active);
      }

      &::after {
        box-shadow: 0 0 0 0.25rem var(--item-box-shadow--focus);
      }
    }

    &:focus-visible {
      &::after {
        box-shadow: 0 0 0 0.2rem var(--text-color) !important;
        opacity: 1 !important;
      }
    }
  }

  @if $border == false {
    &:not(:hover, &:active, &:focus) {
      &::before {
        border-color: transparent;
      }
    }
  }
}<|MERGE_RESOLUTION|>--- conflicted
+++ resolved
@@ -61,20 +61,12 @@
   appearance: none;
   z-index: 0;
   text-decoration: none !important;
-<<<<<<< HEAD
-  border-radius: 0.66rem;
-  cursor: pointer;
-  border: none;
-  outline: none;
-  background: transparent;
-=======
   font-weight: normal;
   border-radius: var(--form-input-border-radius);
   cursor: pointer;
   background: transparent;
   outline: none;
   border: none;
->>>>>>> 423d5f47
 
   &::before,
   &::after {
@@ -89,10 +81,7 @@
 
   &::before {
     background-color: var(--item-background);
-<<<<<<< HEAD
-=======
     border: var(--jenkins-border--subtle);
->>>>>>> 423d5f47
   }
 
   &::after {
