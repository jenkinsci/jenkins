@use "sass:color";
@use "../base/breakpoints";

$colors: (
  "blue": oklch(55% 0.2308 256.91),
  "brown": oklch(60% 0.0941 72.67),
  "cyan": oklch(60% 0.1497 234.48),
  "green": oklch(70% 0.2155 150),
  "indigo": oklch(60% 0.191 278.34),
  "orange": oklch(70% 0.2001 50.74),
  "pink": oklch(60% 0.2601 12.28),
  "purple": oklch(60% 0.2308 314.6),
  "red": oklch(60% 0.2671 30),
  "yellow": oklch(80% 0.17 76),
  "teal": oklch(60% 0.1122 216.72),
  "white": #fff,
  "black": oklch(from var(--accent-color) 2% 0.075 h),
);
$semantics: (
  "accent": var(--blue),
  "text": var(--black),
  "error": var(--red),
  "warning": var(--orange),
  "success": var(--green),
  "destructive": var(--red),
  "build": var(--green),
  "danger": var(--red),
  "info": var(--blue),
);

:root,
.app-theme-picker__picker[data-theme="none"] {
  // Font related properties
  --font-family-sans: system-ui, "Segoe UI", roboto, "Noto Sans", oxygen,
    ubuntu, cantarell, "Fira Sans", "Droid Sans", "Helvetica Neue", arial,
    sans-serif, "Apple Color Emoji", "Segoe UI Emoji", "Segoe UI Symbol";
  --font-family-mono: ui-monospace, sfmono-regular, sf mono, jetbrainsmono,
    consolas, monospace;
  --font-size-base: 1rem; // 16px
  --font-size-sm: 0.875rem; // 14px
  --font-size-xs: 0.75rem; // 12px
  --font-size-monospace: 1em;

  // Line height
  --line-height-base: 1.5;
  --line-height-heading: 1.2;

  // Color palette
  --very-light-grey: #f8f8f8;
  --light-grey: hsl(240 20% 96.5%);
  --medium-grey: #9ba7af;
  --dark-grey: #4d545d;

  // branding
  --secondary: oklch(from var(--black) 60% c h);
  --focus-input-border: var(--accent-color);
  --focus-input-glow: color-mix(in sRGB, var(--accent-color) 15%, transparent);

  // State colors
  --primary-hover: var(--accent-color);
  --primary-active: var(--accent-color);

  // Status icon colors
  --weather-icon-color: var(--accent-color);
  --unstable-build-icon-color: var(--orange);

  // Background colors
  --background: var(--white);

  // Header
<<<<<<< HEAD
  --header-background: var(--background);
=======
  --brand-link-color: var(--secondary);
  --header-link-color: var(--white);
  --header-bg-classic: var(--black);
  --header-link-bg-classic-hover: #404040;
  --header-link-bg-classic-active: #404040;
>>>>>>> 7a7293ea

  // Breadcrumbs bar
  --breadcrumbs-bar-background: oklch(
    from var(--text-color) 96.8% 0.005 h / 0.8
  );

  // Alert call outs
  --alert-success-text-color: var(--success-color);
  --alert-success-bg-color: color-mix(
    in sRGB,
    var(--success-color) 10%,
    transparent
  );
  --alert-success-border-color: color-mix(
    in sRGB,
    var(--success-color) 5%,
    transparent
  );
  --alert-info-text-color: var(--blue);
  --alert-info-bg-color: color-mix(in sRGB, var(--blue) 10%, transparent);
  --alert-info-border-color: color-mix(in sRGB, var(--blue) 5%, transparent);
  --alert-warning-text-color: color-mix(
    in sRGB,
    var(--warning-color) 80%,
    var(--text-color)
  );
  --alert-warning-bg-color: color-mix(
    in sRGB,
    var(--warning-color) 10%,
    transparent
  );
  --alert-warning-border-color: color-mix(
    in sRGB,
    var(--warning-color) 5%,
    transparent
  );
  --alert-danger-text-color: var(--error-color);
  --alert-danger-bg-color: color-mix(
    in sRGB,
    var(--error-color) 10%,
    transparent
  );
  --alert-danger-border-color: color-mix(
    in sRGB,
    var(--error-color) 5%,
    transparent
  );

  // Typography
  --text-color-secondary: var(--secondary);

  // Table
  --table-background: oklch(from var(--text-color-secondary) l c h / 0.1);
  --table-header-foreground: var(--text-color);
  --table-body-background: var(--background);
  --table-body-foreground: var(--text-color);
  --table-border-radius: 0.75rem;
  --table-row-border-radius: 0.3125rem;

  // Deprecated
  --even-row-color: var(--very-light-grey);
  --bigtable-border-width: var(--pane-border-width);
  --bigtable-header-bg: var(--dark-grey);
  --bigtable-header-font-weight: bold; // Does specifying this make sense
  --bigtable-header-text-color: var(--white);
  --bigtable-row-border-color: var(--medium-grey);
  --bigtable-cell-padding-x: 0.75rem;
  --bigtable-cell-padding-y: 0.5rem;
  --table-parameters-bg--hover: var(--light-grey);
  --table-striped-bg--hover: var(--light-grey);

  // Link
  --link-color: var(--accent-color);
  --link-visited-color: var(--link-color);
  --link-color--hover: var(--link-color);
  --link-color--active: var(--link-color);
  --link-text-decoration: none;
  --link-text-decoration--hover: underline;
  --link-text-decoration--active: underline;
  --link-font-weight: 450;

  // Command Palette
  --command-palette-results-backdrop-filter: contrast(0.7) brightness(1.5)
    saturate(1.4) blur(20px);
  --command-palette-inset-shadow: inset 0 0 2px 2px rgb(255 255 255 / 0.1);

  ::backdrop {
    --command-palette-backdrop-background: radial-gradient(
      farthest-corner at 50% 30vh,
      rgb(0 0 0 / 0.3),
      rgb(0 0 0 / 0.1)
    );
  }

  // Tooltips
  --tooltip-backdrop-filter: saturate(2) blur(20px);
  --tooltip-color: var(--text-color);
  --tooltip-box-shadow: 0 0 8px 2px rgb(0 0 30 / 0.05),
    0 0 1px 1px rgb(0 0 20 / 0.025), 0 10px 20px rgb(0 0 20 / 0.15);

  // Dropdowns
  --dropdown-backdrop-filter: saturate(1.5) blur(20px);
  --dropdown-box-shadow: 0 10px 30px rgb(0 0 20 / 0.2),
    0 2px 10px rgb(0 0 20 / 0.05), inset 0 -1px 2px rgb(255 255 255 / 0.025);

  // Dialogs
  ::backdrop {
    --dialog-backdrop-background: hsl(240 10% 20% / 0.8);
  }

  --dialog-box-shadow: 0 10px 40px rgb(0 0 20 / 0.15),
    0 2px 15px rgb(0 0 20 / 0.05), inset 0 0 2px 2px rgb(255 255 255 / 0.025);

  // Dark link
  --link-dark-color: var(--text-color);
  --link-dark-visited-color: var(--link-dark-color);
  --link-dark-color--hover: var(--primary-hover);
  --link-dark-color--active: var(--primary-active);
  --link-dark-text-decoration: none;
  --link-dark-text-decoration--hover: underline;
  --link-dark-text-decoration--active: underline;
  --link-dark-font-weight: 500;

  // Pane
  --pane-border-width: 1px;
  --pane-header-text-color: var(--text-color);
  --pane-header-bg: var(--light-grey);
  --pane-header-border-color: var(--light-grey);
  --pane-header-font-weight: bold;
  --pane-border-color: var(--light-grey);
  --pane-text-color: var(--text-color);
  --pane-link-color: black;
  --pane-link-color--visited: black;

  // Cards
  --card-background: var(--background);
  --card-background--hover: transparent;
  --card-background--active: transparent;
  --card-border-color: oklch(from var(--text-color-secondary) l c h / 0.15);
  --card-border-color--hover: oklch(
    from var(--text-color-secondary) l c h / 0.3
  );
  --card-border-color--active: oklch(
    from var(--text-color-secondary) l c h / 0.5
  );
  --card-border-width: 2px;

  // Tab bar
  --tabs-background: oklch(from var(--text-color-secondary) l c h / 0.1);
  --tabs-item-background: transparent;
  --tabs-item-foreground: var(--text-color);
  --tabs-item-background--hover: rgb(0 0 0 / 0.05);
  --tabs-item-foreground--hover: var(--text-color);
  --tabs-item-background--active: rgb(0 0 0 / 0.1);
  --tabs-item-foreground--active: var(--text-color);
  --tabs-item-background--selected: white;
  --tabs-item-foreground--selected: var(--link-color);
  --tabs-border-radius: calc((10px + 34px) / 2);

  // Side panel
  --side-panel-width: 340px;
  --panel-header-bg-color: var(--light-grey);
  --panel-border-color: var(--light-grey);

  // Form
  --section-padding: 1.625rem;
  --input-color: color-mix(
    in sRGB,
    var(--text-color-secondary) 1.5%,
    var(--background)
  );
  --input-border: color-mix(
    in sRGB,
    var(--text-color-secondary) 25%,
    transparent
  );
  --input-border-hover: color-mix(
    in sRGB,
    var(--text-color-secondary) 50%,
    transparent
  );
  --input-hidden-password-bg-color: #f9f9f9;
  --form-item-max-width: min(65vw, 1600px);
  --form-item-max-width--medium: min(50vw, 1400px);
  --form-item-max-width--small: min(35vw, 1200px);

  @media screen and (max-width: breakpoints.$tablet-breakpoint) {
    --section-padding: 1.25rem;
    --form-item-max-width: 100%;
    --form-item-max-width--medium: 100%;
    --form-item-max-width--small: 100%;
  }

  --form-label-font-weight: 450;
  --form-input-padding: 0.625rem;
  --form-input-border-radius: 0.625rem;
  --form-input-glow: 0 0 0 10px transparent;
  --form-input-glow--focus: 0 0 0 5px var(--focus-input-glow);
  --pre-background: rgb(0 0 0 / 0.05);
  --pre-color: var(--text-color);
  --selection-color: oklch(from var(--accent-color) l c h / 0.2);

  // Animations
  --standard-transition: 0.3s ease;
  --elastic-transition: 0.3s cubic-bezier(0, 0.68, 0.5, 1.5);

  // Plugin manager
  --plugin-manager-bg-color-already-upgraded: var(--light-grey);

  // Default button
  --button-background: oklch(from var(--text-color-secondary) l c h / 0.075);
  --button-background--hover: oklch(
    from var(--text-color-secondary) l c h / 0.125
  );
  --button-background--active: oklch(
    from var(--text-color-secondary) l c h / 0.175
  );
  --button-box-shadow--focus: oklch(
    from var(--text-color-secondary) l c h / 0.1
  );
  --button-color--primary: var(--background);

  // Variables for sidebar items, card items
  --item-background--hover: oklch(from var(--text-color-secondary) l c h / 0.1);
  --item-background--active: oklch(
    from var(--text-color-secondary) l c h / 0.15
  );
  --item-box-shadow--focus: oklch(from var(--text-color-secondary) l c h / 0.1);

  // Deprecated
  --primary: var(--accent-color); // Use var(--accent-color) instead
  --success: var(--green); // Use var(--success-color) instead
  --danger: var(--red); // Use var(--destructive-color) instead
  --warning: var(--orange); // Use var(--warning-color) instead

  // Colors
  @each $key, $value in $colors {
    --#{$key}: #{$value};

    @if $key != "black" and $key != "white" {
      --light-#{$key}: #{color.adjust($value, $lightness: 20%)};
      --dark-#{$key}: #{color.adjust($value, $lightness: -20%)};
    }
  }

  @each $key, $value in $semantics {
    --#{$key}-color: #{$value};
  }
}<|MERGE_RESOLUTION|>--- conflicted
+++ resolved
@@ -68,15 +68,7 @@
   --background: var(--white);
 
   // Header
-<<<<<<< HEAD
   --header-background: var(--background);
-=======
-  --brand-link-color: var(--secondary);
-  --header-link-color: var(--white);
-  --header-bg-classic: var(--black);
-  --header-link-bg-classic-hover: #404040;
-  --header-link-bg-classic-active: #404040;
->>>>>>> 7a7293ea
 
   // Breadcrumbs bar
   --breadcrumbs-bar-background: oklch(
