@use "sass:color";
@use "../base/breakpoints";

$colors: (
  "blue": oklch(55% 0.2308 256.91),
  "brown": oklch(60% 0.0941 72.67),
  "cyan": oklch(60% 0.1497 234.48),
  "green": oklch(70% 0.2155 150),
  "indigo": oklch(60% 0.191 278.34),
  "orange": oklch(70% 0.2001 50.74),
  "pink": oklch(60% 0.2601 12.28),
  "purple": oklch(60% 0.2308 314.6),
  "red": oklch(60% 0.2671 30),
  "yellow": oklch(80% 0.17 76),
  "teal": oklch(60% 0.1122 216.72),
  "white": #fff,
  "black": oklch(from var(--accent-color) 2% 0.075 h),
);
$semantics: (
  "accent": var(--blue),
  "text": var(--black),
  "error": var(--red),
  "warning": var(--orange),
  "success": var(--green),
  "destructive": var(--red),
  "build": var(--green),
  "danger": var(--red),
  "info": var(--blue),
);

:root,
.app-theme-picker__picker[data-theme="none"] {
  // Font related properties
  --font-family-sans: system-ui, "Segoe UI", roboto, "Noto Sans", oxygen,
    ubuntu, cantarell, "Fira Sans", "Droid Sans", "Helvetica Neue", arial,
    sans-serif, "Apple Color Emoji", "Segoe UI Emoji", "Segoe UI Symbol";
  --font-family-mono: ui-monospace, sfmono-regular, sf mono, jetbrainsmono,
    consolas, monospace;
  --font-size-base: 1rem; // 16px
  --font-size-sm: 0.875rem; // 14px
  --font-size-xs: 0.75rem; // 12px
  --font-size-monospace: 1em;

  // Line height
  --line-height-base: 1.5;
  --line-height-heading: 1.2;

  // Color palette
  --very-light-grey: #f8f8f8;
  --light-grey: hsl(240 20% 96.5%);
  --medium-grey: #9ba7af;
  --dark-grey: #4d545d;

  // branding
  --secondary: oklch(from var(--black) 60% c h);
  --focus-input-border: var(--accent-color);
  --focus-input-glow: color-mix(in sRGB, var(--accent-color) 15%, transparent);

  // State colors
  --primary-hover: var(--accent-color);
  --primary-active: var(--accent-color);

  // Status icon colors
  --weather-icon-color: var(--accent-color);
  --unstable-build-icon-color: var(--orange);

  // Background colors
  --background: var(--white);

  // Header
  --brand-link-color: var(--secondary);
  --header-link-color: var(--white);
  --header-bg-classic: var(--black);
  --header-link-bg-classic-hover: #404040;
  --header-link-bg-classic-active: #404040;

  // Breadcrumbs bar
  --breadcrumbs-bar-background: oklch(
    from var(--text-color) 96.8% 0.005 h / 0.8
  );

  // Alert call outs
  --alert-success-text-color: var(--success-color);
  --alert-success-bg-color: color-mix(
    in sRGB,
    var(--success-color) 10%,
    transparent
  );
  --alert-success-border-color: color-mix(
    in sRGB,
    var(--success-color) 5%,
    transparent
  );
  --alert-info-text-color: var(--blue);
  --alert-info-bg-color: color-mix(in sRGB, var(--blue) 10%, transparent);
  --alert-info-border-color: color-mix(in sRGB, var(--blue) 5%, transparent);
  --alert-warning-text-color: color-mix(
    in sRGB,
    var(--warning-color) 80%,
    var(--text-color)
  );
  --alert-warning-bg-color: color-mix(
    in sRGB,
    var(--warning-color) 10%,
    transparent
  );
  --alert-warning-border-color: color-mix(
    in sRGB,
    var(--warning-color) 5%,
    transparent
  );
  --alert-danger-text-color: var(--error-color);
  --alert-danger-bg-color: color-mix(
    in sRGB,
    var(--error-color) 10%,
    transparent
  );
  --alert-danger-border-color: color-mix(
    in sRGB,
    var(--error-color) 5%,
    transparent
  );

  // Typography
  --text-color-secondary: var(--secondary);

<<<<<<< HEAD
=======
  // Deprecated - Button generic
  --btn-font-weight: bold;
  --btn-text-color: var(--white);
  --btn-font-size: var(--font-size-xs);
  --btn-line-height: 1rem;
  --btn-large-font-size: var(--font-size-sm);
  --btn-large-line-height: 1.25rem;

  // Deprecated - Button primary
  --button-color--primary: var(--background);
  --btn-primary-bg: #063f61;
  --btn-primary-bg-hover: #{color.adjust(#063f61, $lightness: 7.5%)};
  --btn-primary-bg-active: #{color.adjust(#063f61, $lightness: 12%)};

  // Deprecated - Button primary
  --btn-secondary-color: var(--secondary);
  --btn-secondary-bg: var(--btn-text-color);
  --btn-secondary-border: var(--medium-grey);
  --btn-secondary-color--hover: var(--accent-color);
  --btn-secondary-bg--hover: var(--btn-secondary-bg);
  --btn-secondary-border--hover: var(--accent-color);
  --btn-secondary-color--focus: var(--accent-color);
  --btn-secondary-bg--focus: var(--btn-secondary-bg);
  --btn-secondary-border--focus: var(--accent-color);
  --btn-secondary-color--active: var(--primary-active);
  --btn-secondary-bg--active: var(--btn-secondary-bg);
  --btn-secondary-border--active: var(--primary-active);

  // Deprecated - Button link
  --btn-link-color: var(--accent-color);
  --btn-link-font-weight: var(--link-font-weight);
  --btn-link-color--hover: var(--primary-hover);
  --btn-link-bg--hover: var(--very-light-grey);
  --btn-link-color--active: var(--primary-active);
  --btn-link-bg--active: var(--light-grey);

>>>>>>> 8d784371
  // Table
  --table-background: oklch(from var(--text-color-secondary) l c h / 0.1);
  --table-header-foreground: var(--text-color);
  --table-body-background: var(--background);
  --table-body-foreground: var(--text-color);
  --table-border-radius: 0.75rem;
  --table-row-border-radius: 0.3125rem;

  // Deprecated
  --even-row-color: var(--very-light-grey);
  --bigtable-border-width: var(--pane-border-width);
  --bigtable-header-bg: var(--dark-grey);
  --bigtable-header-font-weight: bold; // Does specifying this make sense
  --bigtable-header-text-color: var(--white);
  --bigtable-row-border-color: var(--medium-grey);
  --bigtable-cell-padding-x: 0.75rem;
  --bigtable-cell-padding-y: 0.5rem;
  --table-parameters-bg--hover: var(--light-grey);
  --table-striped-bg--hover: var(--light-grey);

  // Link
  --link-color: var(--accent-color);
  --link-visited-color: var(--link-color);
  --link-color--hover: var(--link-color);
  --link-color--active: var(--link-color);
  --link-text-decoration: none;
  --link-text-decoration--hover: underline;
  --link-text-decoration--active: underline;
  --link-font-weight: 450;

  // Command Palette
  --command-palette-results-backdrop-filter: contrast(0.7) brightness(1.5)
    saturate(1.4) blur(20px);
  --command-palette-inset-shadow: inset 0 0 2px 2px rgb(255 255 255 / 0.1);

  ::backdrop {
    --command-palette-backdrop-background: radial-gradient(
      farthest-corner at 50% 30vh,
      rgb(0 0 0 / 0.3),
      rgb(0 0 0 / 0.1)
    );
  }

  // Tooltips
  --tooltip-backdrop-filter: saturate(2) blur(20px);
  --tooltip-color: var(--text-color);
  --tooltip-box-shadow: 0 0 8px 2px rgb(0 0 30 / 0.05),
    0 0 1px 1px rgb(0 0 20 / 0.025), 0 10px 20px rgb(0 0 20 / 0.15);

  // Dropdowns
  --dropdown-backdrop-filter: saturate(1.5) blur(20px);
  --dropdown-box-shadow: 0 10px 30px rgb(0 0 20 / 0.2),
    0 2px 10px rgb(0 0 20 / 0.05), inset 0 -1px 2px rgb(255 255 255 / 0.025);

  // Dialogs
  ::backdrop {
    --dialog-backdrop-background: hsl(240 10% 20% / 0.8);
  }

  --dialog-box-shadow: 0 10px 40px rgb(0 0 20 / 0.15),
    0 2px 15px rgb(0 0 20 / 0.05), inset 0 0 2px 2px rgb(255 255 255 / 0.025);

  // Dark link
  --link-dark-color: var(--text-color);
  --link-dark-visited-color: var(--link-dark-color);
  --link-dark-color--hover: var(--primary-hover);
  --link-dark-color--active: var(--primary-active);
  --link-dark-text-decoration: none;
  --link-dark-text-decoration--hover: underline;
  --link-dark-text-decoration--active: underline;
  --link-dark-font-weight: 500;

  // Pane
  --pane-border-width: 1px;
  --pane-header-text-color: var(--text-color);
  --pane-header-bg: var(--light-grey);
  --pane-header-border-color: var(--light-grey);
  --pane-header-font-weight: bold;
  --pane-border-color: var(--light-grey);
  --pane-text-color: var(--text-color);
  --pane-link-color: black;
  --pane-link-color--visited: black;

  // Cards
  --card-background: var(--background);
  --card-background--hover: transparent;
  --card-background--active: transparent;
  --card-border-color: oklch(from var(--text-color-secondary) l c h / 0.15);
  --card-border-color--hover: oklch(
    from var(--text-color-secondary) l c h / 0.3
  );
  --card-border-color--active: oklch(
    from var(--text-color-secondary) l c h / 0.5
  );
  --card-border-width: 2px;

  // Tab bar
  --tabs-background: oklch(from var(--text-color-secondary) l c h / 0.1);
  --tabs-item-background: transparent;
  --tabs-item-foreground: var(--text-color);
  --tabs-item-background--hover: rgb(0 0 0 / 0.05);
  --tabs-item-foreground--hover: var(--text-color);
  --tabs-item-background--active: rgb(0 0 0 / 0.1);
  --tabs-item-foreground--active: var(--text-color);
  --tabs-item-background--selected: white;
  --tabs-item-foreground--selected: var(--link-color);
  --tabs-border-radius: calc((10px + 34px) / 2);

  // Side panel
  --side-panel-width: 340px;
  --panel-header-bg-color: var(--light-grey);
  --panel-border-color: var(--light-grey);

  // Form
  --section-padding: 1.625rem;
  --input-color: color-mix(
    in sRGB,
    var(--text-color-secondary) 1.5%,
    var(--background)
  );
  --input-border: color-mix(
    in sRGB,
    var(--text-color-secondary) 25%,
    transparent
  );
  --input-border-hover: color-mix(
    in sRGB,
    var(--text-color-secondary) 50%,
    transparent
  );
  --input-hidden-password-bg-color: #f9f9f9;
  --form-item-max-width: min(65vw, 1600px);
  --form-item-max-width--medium: min(50vw, 1400px);
  --form-item-max-width--small: min(35vw, 1200px);

  @media screen and (max-width: breakpoints.$tablet-breakpoint) {
    --section-padding: 1.25rem;
    --form-item-max-width: 100%;
    --form-item-max-width--medium: 100%;
    --form-item-max-width--small: 100%;
  }

  --form-label-font-weight: 450;
  --form-input-padding: 0.625rem;
  --form-input-border-radius: 0.625rem;
  --form-input-glow: 0 0 0 10px transparent;
  --form-input-glow--focus: 0 0 0 5px var(--focus-input-glow);
  --pre-background: rgb(0 0 0 / 0.05);
  --pre-color: var(--text-color);
  --selection-color: oklch(from var(--accent-color) l c h / 0.2);

  // Animations
  --standard-transition: 0.3s ease;
  --elastic-transition: 0.3s cubic-bezier(0, 0.68, 0.5, 1.5);

  // Plugin manager
  --plugin-manager-bg-color-already-upgraded: var(--light-grey);

  // Default button
  --button-background: oklch(from var(--text-color-secondary) l c h / 0.075);
  --button-background--hover: oklch(
    from var(--text-color-secondary) l c h / 0.125
  );
  --button-background--active: oklch(
    from var(--text-color-secondary) l c h / 0.175
  );
  --button-box-shadow--focus: oklch(
    from var(--text-color-secondary) l c h / 0.1
  );
  --button-color--primary: var(--background);

  // Variables for sidebar items, card items
  --item-background--hover: oklch(from var(--text-color-secondary) l c h / 0.1);
  --item-background--active: oklch(
    from var(--text-color-secondary) l c h / 0.15
  );
  --item-box-shadow--focus: oklch(from var(--text-color-secondary) l c h / 0.1);

  // Deprecated
  --primary: var(--accent-color); // Use var(--accent-color) instead
  --success: var(--green); // Use var(--success-color) instead
  --danger: var(--red); // Use var(--destructive-color) instead
  --warning: var(--orange); // Use var(--warning-color) instead

  // Colors
  @each $key, $value in $colors {
    --#{$key}: #{$value};

    @if $key != "black" and $key != "white" {
      --light-#{$key}: #{color.adjust($value, $lightness: 20%)};
      --dark-#{$key}: #{color.adjust($value, $lightness: -20%)};
    }
  }

  @each $key, $value in $semantics {
    --#{$key}-color: #{$value};
  }
}<|MERGE_RESOLUTION|>--- conflicted
+++ resolved
@@ -124,45 +124,6 @@
   // Typography
   --text-color-secondary: var(--secondary);
 
-<<<<<<< HEAD
-=======
-  // Deprecated - Button generic
-  --btn-font-weight: bold;
-  --btn-text-color: var(--white);
-  --btn-font-size: var(--font-size-xs);
-  --btn-line-height: 1rem;
-  --btn-large-font-size: var(--font-size-sm);
-  --btn-large-line-height: 1.25rem;
-
-  // Deprecated - Button primary
-  --button-color--primary: var(--background);
-  --btn-primary-bg: #063f61;
-  --btn-primary-bg-hover: #{color.adjust(#063f61, $lightness: 7.5%)};
-  --btn-primary-bg-active: #{color.adjust(#063f61, $lightness: 12%)};
-
-  // Deprecated - Button primary
-  --btn-secondary-color: var(--secondary);
-  --btn-secondary-bg: var(--btn-text-color);
-  --btn-secondary-border: var(--medium-grey);
-  --btn-secondary-color--hover: var(--accent-color);
-  --btn-secondary-bg--hover: var(--btn-secondary-bg);
-  --btn-secondary-border--hover: var(--accent-color);
-  --btn-secondary-color--focus: var(--accent-color);
-  --btn-secondary-bg--focus: var(--btn-secondary-bg);
-  --btn-secondary-border--focus: var(--accent-color);
-  --btn-secondary-color--active: var(--primary-active);
-  --btn-secondary-bg--active: var(--btn-secondary-bg);
-  --btn-secondary-border--active: var(--primary-active);
-
-  // Deprecated - Button link
-  --btn-link-color: var(--accent-color);
-  --btn-link-font-weight: var(--link-font-weight);
-  --btn-link-color--hover: var(--primary-hover);
-  --btn-link-bg--hover: var(--very-light-grey);
-  --btn-link-color--active: var(--primary-active);
-  --btn-link-bg--active: var(--light-grey);
-
->>>>>>> 8d784371
   // Table
   --table-background: oklch(from var(--text-color-secondary) l c h / 0.1);
   --table-header-foreground: var(--text-color);
