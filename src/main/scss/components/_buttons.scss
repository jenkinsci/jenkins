@use "../abstracts/mixins";

.jenkins-button {
  --item-background--hover: var(--button-background--hover);
  --item-background--active: var(--button-background--active);
  --item-box-shadow--focus: var(--button-box-shadow--focus);

  @include mixins.item;

  appearance: none;
  display: inline-flex;
  align-items: center;
  justify-content: center;
  border: none;
  outline: none;
  margin: 0;
  padding: 0.5rem 0.9rem;
<<<<<<< HEAD
  font-size: var(--font-size-sm);
=======
  font-size: 0.875rem;
  font-weight: normal;
>>>>>>> d8363194
  text-decoration: none !important;
  background: transparent;
  color: var(--text-color) !important;
  cursor: pointer;
  min-height: 2.25rem;
  white-space: nowrap;
  gap: 1ch;

  &::before {
    background: var(--button-background);
  }

  svg {
    width: 1.125rem;
    height: 1.125rem;
  }

  &:disabled {
    opacity: 0.5;
    filter: saturate(0.6);
    cursor: not-allowed;
  }
}

.jenkins-button--primary {
  color: var(--button-color--primary) !important;

  &::before {
    background: var(--accent-color) !important;
  }

  &::after {
    box-shadow: 0 0 0 0.66rem var(--accent-color);
    opacity: 0;
  }

  &:not(:disabled) {
    &:hover {
      &::before {
        opacity: 0.9;
      }
    }

    &:active,
    &:focus-visible {
      &::before {
        opacity: 0.8;
      }

      &::after {
        box-shadow: 0 0 0 0.33rem var(--accent-color);
        opacity: 0.2;
      }
    }
  }
}

.jenkins-button--tertiary {
  &::before {
    background: transparent;
  }
}

// Support for custom colors
// Modifier classes must include 'color' in name to work
.jenkins-button[class*="color"] {
  background: transparent;
  color: var(--color) !important;

  &::before {
    background: currentColor !important;
    opacity: 0.1;
  }

  &::after {
    box-shadow: 0 0 0 0.66rem currentColor;
    opacity: 0;
  }

  &:not(:disabled) {
    &:hover {
      &::before {
        opacity: 0.15;
      }
    }

    &:active {
      &::before {
        opacity: 0.2;
      }

      &::after {
        box-shadow: 0 0 0 0.33rem currentColor;
        opacity: 0.1;
      }
    }
  }
}

.jenkins-button--primary[class*="color"] {
  background: transparent;
  color: var(--background) !important;

  &::before {
    background: var(--color) !important;
    opacity: 1;
  }

  &::after {
    box-shadow: 0 0 0 0.66rem var(--color);
    opacity: 0;
  }

  &:not(:disabled) {
    &:hover {
      &::before {
        opacity: 0.9;
      }
    }

    &:active,
    &:focus-visible {
      &::before {
        opacity: 0.8;
      }

      &::after {
        box-shadow: 0 0 0 0.33rem var(--color);
        opacity: 0.3;
      }
    }
  }
}

.jenkins-button--tertiary[class*="color"] {
  &::before {
    opacity: 0;
  }
}

// Additional button related classes
.jenkins-buttons-row {
  display: flex;
  align-items: center;
  gap: 0.75rem;

  &--invert {
    justify-content: flex-end;
  }

  &--equal-width {
    .jenkins-button {
      min-width: 6.5rem;
    }
  }

  &--equal-width {
    min-width: 6.5rem;
  }

  @media (width <= 600px) {
    justify-content: stretch;

    .jenkins-button {
      flex-grow: 1;
    }
  }
}

.jenkins-copy-button {
  .jenkins-copy-button__icon {
    position: relative;
    display: grid;
    grid-template-columns: 1fr;
    place-items: center;
    width: 1.125rem;
    height: 1.125rem;
    transition: var(--standard-transition);

    svg {
      grid-area: 1 / 1;
      scale: -0.5;
      opacity: 0;
      transition: var(--elastic-transition);
      filter: blur(2px);
      color: var(--success-color);

      * {
        stroke-width: 40px;
      }
    }

    &::before,
    &::after {
      content: "";
      position: relative;
      width: 0.6875rem;
      height: 0.875rem;
      border: 0.1rem solid currentColor;
      border-radius: 0.2rem;
      transition:
        translate var(--standard-transition),
        scale var(--standard-transition),
        opacity var(--standard-transition),
        filter var(--standard-transition);
      grid-area: 1 / 1;
    }

    &::before {
      translate: -16% -10%;
      clip-path: polygon(
        100% 0,
        100% 22.5%,
        22.5% 22.5%,
        32.5% 100%,
        0 100%,
        0 0
      );
    }

    &::after {
      translate: 16% 10%;
    }
  }

  &--copied {
    color: var(--success-color) !important;

    --button-background: color-mix(
      in sRGB,
      var(--success-color) 10%,
      transparent
    );
    --button-background--hover: var(--button-background);
    --button-background--active: var(--button-background);

    .jenkins-copy-button__icon {
      &::before,
      &::after {
        scale: 1.25;
        opacity: 0;
        filter: blur(1px);
      }

      svg {
        scale: 1.25;
        opacity: 1;
        filter: blur(0);
      }
    }
  }

  &:hover {
    .jenkins-copy-button__icon {
      &::before {
        translate: -11% -8%;
      }

      &::after {
        translate: 11% 8%;
      }
    }
  }

  &:active {
    .jenkins-copy-button__icon {
      transform: scale(0.85);
    }
  }
}

.jenkins-validate-button__container {
  &__status {
    .validation-error-area {
      min-height: 36px !important;
    }
  }

  .validation-error-area--visible {
    margin-top: 0;
    margin-bottom: 0.625rem;
  }

  & > .jenkins-button {
    float: right;
  }
}

.advanced-button,
.hetero-list-add {
  svg {
    width: 0.875rem;
    height: 0.875rem;
    transition: var(--standard-transition);
  }

  &:not([data-expanded="true"]) {
    &:active {
      svg {
        translate: 0 0.125rem;
      }
    }
  }

  &[data-expanded="true"] {
    svg {
      rotate: 180deg;
    }
  }
}

$jenkins-split-button-border-radius: 0.2rem;

.jenkins-split-button {
  display: flex;
  gap: 1px;

  & > :first-child {
    border-top-right-radius: $jenkins-split-button-border-radius;
    border-bottom-right-radius: $jenkins-split-button-border-radius;
  }

  & > .jenkins-button:last-of-type {
    padding: 0 5px;
    border-top-left-radius: $jenkins-split-button-border-radius;
    border-bottom-left-radius: $jenkins-split-button-border-radius;

    svg {
      width: 0.8rem;
      height: 0.8rem;
    }
  }
}

.stop-button-link {
  --item-background--hover: color-mix(in sRGB, var(--red) 20%, transparent);
  --item-background--active: color-mix(in sRGB, var(--red) 25%, transparent);
  --item-box-shadow--focus: transparent;

  @include mixins.item;

  position: relative;
  display: inline-flex;
  align-items: center;
  justify-content: center;
  width: 1rem;
  height: 1rem;
  border-radius: 0.25rem;

  &::before {
    background: color-mix(in sRGB, var(--red) 15%, transparent);
  }

  svg {
    width: 87.5%;
    height: 87.5%;
    color: var(--red);

    * {
      stroke-width: 40px;
    }
  }
}<|MERGE_RESOLUTION|>--- conflicted
+++ resolved
@@ -15,12 +15,8 @@
   outline: none;
   margin: 0;
   padding: 0.5rem 0.9rem;
-<<<<<<< HEAD
   font-size: var(--font-size-sm);
-=======
-  font-size: 0.875rem;
   font-weight: normal;
->>>>>>> d8363194
   text-decoration: none !important;
   background: transparent;
   color: var(--text-color) !important;
