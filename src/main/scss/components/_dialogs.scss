<<<<<<< HEAD
$jenkins-dialog-padding: 1.5rem;
$jenkins-dialog-font-size: 15px;
=======
$jenkins-dialog-padding: 1.25rem;
>>>>>>> 4bd12d85

.jenkins-dialog {
  border-radius: 1rem;
  border: none;
  background-color: var(--dialog-background);
  box-shadow: var(--dialog-box-shadow);
  animation: jenkins-dialog-animate-in 0.25s cubic-bezier(0, 0.68, 0.5, 1.5);
  overflow: hidden;
  padding: $jenkins-dialog-padding 0 0 0;
  display: flex;
  translate: 0 -2.5rem;
  flex-direction: column;
  gap: 1.25rem;
  outline: none;

  &::backdrop {
    background: var(--dialog-backdrop-background);
    backdrop-filter: var(--dialog-backdrop-backdrop-filter);
    animation: jenkins-dialog-backdrop-animate-in 0.15s;
  }

  &__title {
    font-size: 1.125rem;
    font-weight: var(--font-bold-weight);
    padding: 0 $jenkins-dialog-padding;
    color: var(--text-color);
    overflow-wrap: anywhere;
  }

  &__contents {
    overflow-y: auto;
    overflow-wrap: break-word;
    padding: 0 $jenkins-dialog-padding;
    max-height: 75vh;
    font-size: $jenkins-dialog-font-size;
    color: var(--text-color-secondary);

    &--modal {
      padding-bottom: $jenkins-dialog-padding;
      color: var(--text-color);
    }

    .jenkins-dialog__buttons {
      padding-inline: 0;
    }
  }

  &__input {
    display: flex;
<<<<<<< HEAD
    padding: 0 $jenkins-dialog-padding;
=======
    flex-direction: column;
    gap: 0.5rem;
    padding: 0 $jenkins-dialog-padding 1rem;
    color: var(--text-color-secondary);
>>>>>>> 4bd12d85
  }

  &__buttons {
    display: flex;
    justify-content: stretch;
    padding: 0 $jenkins-dialog-padding $jenkins-dialog-padding;
    flex-direction: row-reverse;
    gap: 1.25rem;

    .jenkins-button {
      min-width: 100px;
      flex-grow: 1;
      font-size: $jenkins-dialog-font-size;
    }
  }

  &__subtitle {
    font-size: 1rem;
    font-weight: var(--font-bold-weight);
    color: var(--text-color-secondary);
    padding: 0;
    margin: 0 0 1rem;
  }

  &__close-button {
    position: absolute;
    top: $jenkins-dialog-padding - 0.5rem;
    right: $jenkins-dialog-padding - 0.5rem;
    aspect-ratio: 1;
    padding: 0;
    border-radius: 100%;
  }

  &[closing] {
    animation: jenkins-dialog-animate-out 0.1s linear;

    &::backdrop {
      animation: jenkins-dialog-backdrop-animate-out 0.1s linear;
    }
  }
}

@keyframes jenkins-dialog-backdrop-animate-in {
  from {
    opacity: 0;
  }
}

@keyframes jenkins-dialog-backdrop-animate-out {
  to {
    opacity: 0;
  }
}

@keyframes jenkins-dialog-animate-in {
  from {
    scale: 85%;
    opacity: 0;
  }
}

@keyframes jenkins-dialog-animate-out {
  to {
    scale: 95%;
    opacity: 0;
  }
}<|MERGE_RESOLUTION|>--- conflicted
+++ resolved
@@ -1,9 +1,5 @@
-<<<<<<< HEAD
 $jenkins-dialog-padding: 1.5rem;
-$jenkins-dialog-font-size: 15px;
-=======
-$jenkins-dialog-padding: 1.25rem;
->>>>>>> 4bd12d85
+$jenkins-dialog-font-size: 0.9375rem;
 
 .jenkins-dialog {
   border-radius: 1rem;
@@ -53,14 +49,10 @@
 
   &__input {
     display: flex;
-<<<<<<< HEAD
-    padding: 0 $jenkins-dialog-padding;
-=======
     flex-direction: column;
     gap: 0.5rem;
     padding: 0 $jenkins-dialog-padding 1rem;
     color: var(--text-color-secondary);
->>>>>>> 4bd12d85
   }
 
   &__buttons {
