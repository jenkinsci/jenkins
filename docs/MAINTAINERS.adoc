:toc:
:toclevels: 3

= Documentation for core maintainers

toc::[]

Jenkins core is a central component of the project which serves millions of users, and it is critical to maintain it in a good shape.
We want to ensure quality of the integrated changes and continuity of the project,
and hence the Jenkins core pull request review and merge process is more sophisticated than for the majority of plugins.

== Scope of the document

This document applies to the following components:

* Jenkins core
* Jenkins modules
* Libraries included into the Jenkins core
* Core components like Winstone, Executable WAR, etc.

Jenkins Remoting library is not in the scope for this document,
because it is handled as a sub-project with independent maintainer team.
Remoting updates in the core are subject to the process though.

== Team

=== Communication channels

* link:https://groups.google.com/d/forum/jenkinsci-dev[Jenkins Developer Mailing List]
* Chat: N/A, to be created
* Office hours: N/A, to be created

=== Roles

* Contributor
* Core Pull Request Reviewer
* Core Maintainer
* Release Team Member

**Contributors** submit pull requests to the Jenkins core and review changes submitted by others.
There is no special preconditions to do so.
Anyone is welcome to contribute.

**Core Pull Request Reviewers** is the next step for contributors who are interested to review Jenkins pull requests on a regular basis.
They get https://help.github.com/en/github/setting-up-and-managing-organizations-and-teams/repository-permission-levels-for-an-organization[Triage permissions] so that they can manage pull requests, request reviews and prepare changelog drafts in the pull request description.
Their main responsibility is to triage and review the incoming pull requests,
and to guide newcomer contributors who are not familiar with the project's processes.
GitHub team: link:https://github.com/orgs/jenkinsci/teams/core-pr-reviewers[@jenkinsci/core-pr-reviewers].

**Core Maintainers** get `Write` permissions in the repository, and hence they are able to merge pull requests.
Their responsibility is to perform pull request reviews on a regular basis and to merge ready pull requests towards the weekly releases (`master` branch).
They are also responsible to monitor the weekly release status and to perform triage of critical issues.
GitHub team: link:https://github.com/orgs/jenkinsci/teams/core[@jenkinsci/core].

**Release Team Members** are responsible for Jenkins weekly and LTS releases.
Led by the link:https://jenkins.io/project/team-leads/#release[Jenkins Release Officer], they initiate releases, prepare changelogs and backport changes into the link:https://jenkins.io/download/lts/[Stable release line].
Team members get `Write` permissions in the Jenkins core repository, and they also get permissions to trigger release Pipelines.

=== Ladder

* **Contributors**. Anyone can participate.
  There is no precondition except having a GitHub account, just submit pull requests or comment in existing ones!
* **Core Pull Request Reviewers** can be nominated by contributors in the link:https://groups.google.com/d/forum/jenkinsci-dev[developer mailing list]. 
Self-nomination is fine.
Decision is made by a consensus in the mailing list or via voting at the link:https://jenkins.io/project/governance-meeting/[governance meeting].
* **Core Maintainers** - same process as for Core PR reviewers.
  All nominees must also sign an link:https://github.com/jenkinsci/infra-cla/[Individual Contributor License Agreement] before getting the permission in GitHub repositories.
* **Release Team Members** are assigned by the Jenkins Release officer

== Pull request review process

Jenkins core is a mission-critical part of the ecosystem.
We need to ensure that submitted pull requests are not only code complete,
but also that they do not introduce undesired defects, breaking changes and technical debt.
At the same time, we are interested to make the review process as simple as possible for contributors and maintainers.

=== Code review goals

There are the following code review goals:

* Ensure that the pull request is _feasible_ and that it fits the Jenkins ecosystem
* Verify _compatibility_ of the suggested changes
* Ensure that the pull request matches the _code quality_ practices: test automation, Javadoc for newly introduced APIs, etc.
* Ensure that the pull request contains appropriate changelog entries and, if needed, upgrade guidelines.
* Ensure there is a _consensus_ among reviewers about all items above.

**Feasibility**.
Reviewers are expected to look at changes critically from a "product management" point of view.
It's not just about the code, but also whether the change makes sense in a global / holistic way, considering existing popular plugins and the way users experience Jenkins overall.
Also, not every change needs to be merged into the core.
Many features would be better introduced as plugins which have separate release cycles and allow delivering changes faster.
We want to extend the Jenkins core and incorporate widely used functionality and extension points there,
but we try to keep the core as minimal as possible in terms of dependencies.

**Compatibility**.
The Jenkins project has a long history of backward compatibility.
We accept breaking changes when it is needed (security fixes, feature deprecation and removal, etc.),
but ultimately the project's goal is retain as much compatibility as possible.
It includes both feature compatibility and binary/API compatibility which is important for the plugin ecosystem.
Although we have some tools (like https://github.com/jenkins-infra/usage-in-plugins[usage-in-plugins]) for checking API usages across open-source plugins,
there is no way to confirm external usages in 3rd-party proprietary plugins which are also a part of the ecosystem.

**Code quality**.
The code doesn't have to be perfect, but we want to ensure that all new code matches basic quality standards:
test coverage for newly added functionality and fixes,
documentation for newly introduced APIs,
the submitted code is readable and matches the code style in the surrounding codebase,
etc.

**Consensus**.
Not all changes are discussed before they submitted as pull requests.
Developer mailing lists, Jira issues and JEPs are used for discussions,
but sometimes the changes go straight to the pull requests.
And we are fine with that, especially for small patches.
Pull requests often become a venue to discuss feasibility, underlying technical decisions and design.
We are fine with that as well.
If there is no consensus about the feasibility and implementation,
code reviewers are expected to suggest proper channels for contributors to discuss their contribution.

* A discussion in the link:https://groups.google.com/d/forum/jenkinsci-dev[Jenkins Developer Mailing List] is the default way to go
* If no consensus can be reached on the mailing list,
  voting at the link:https://jenkins.io/project/governance-meeting/[Jenkins Governance Meeting] can be used to get a final decision.

=== Code review non-goals

Code reviews do NOT pursue the following goals:

* Accepting/merging any pull request. 
  Not everything is going to be merged, and reviewers are expected to focus on the Jenkins ecosystem integrity first.
  We guide contributors and help them to get their changes integrated, but it needs cooperation on both sides.
  It is **fine** to close invalid and inactive pull requests if there is no activity by a submitter or other contributors.
* Enforcing a particular coding style.
  Jenkins core has a complex codebase created by many contributors, and different files have different designs.
  Our main goal is to firstly have the code readable by other contributors.
* Make contributors fix issues that are not related to the primary topic of the pull request
** Create follow-up issues instead, it is fine to reference them in comments so that the contributor might want to pick them up
* Make contributors to have atomic commit history or to squash their pull request
** Not every contributor is a Git expert, do not request changes in the commit history unless it is necessary
** Core maintainers can squash PRs during the merge.
   If you feel this is important, add the [squash-merge-me](https://github.com/jenkinsci/jenkins/pulls?q=is%3Aopen+is%3Apr+label%3Asquash-merge-me) label
** We want to keep pull requests focused when possible (one feature / fix per pull request),
   but we can live without it if there is no need to backport changes to the stable baseline.

== Merge process

=== Common merge process

==== Step 1: Maintainer checklist

Merge process can be initiated once a pull request matches the requirements:

* Pull request is compliant with requirements to submitters (see the link:/.github/PULL_REQUEST_TEMPLATE.md[pull request template])
* There are at least 2 approvals for the pull request and no outstanding requests for change
* Conversations in the pull request are over OR it is explicit that a reviewer does not block the change (often indicated by line comments attached to an approving PR review, or by using the term "nit", from "nit-picking")
* Changelog entries in the PR title and/or _Proposed changelog entries_ are correct and reflect the current, final state of the PR
* Proper changelog labels are set so that the changelog can be generated automatically.
 List of labels we use for changelog generation is available link:https://github.com/jenkinsci/.github/blob/master/.github/release-drafter.yml[here].
* If the change needs administrators to be aware of it when upgrading, the `upgrade-guide-needed` label is present
  and there is a `Proposed upgrade guidelines` section in the PR title
  (link:https://github.com/jenkinsci/jenkins/pull/4387[example]).
  This is usually the case when a data migration occurs, a feature has been removed, a significant behavior change is introduced (including when there is a way to opt out),
  or in general when we expect at least a large minority of admins to benefit from knowing about the change, e.g. to apply a new option.
* If it would make sense to backport the change to LTS, a Jira issue must exist, be a _Bug_ or _Improvement_, and be labeled as `lts-candidate` to be considered (see [query](https://issues.jenkins-ci.org/issues/?filter=12146)).

==== Step 2: Is it a good time to merge?

link:[https://jenkins.io/security/](Jenkins security updates) are coordinated with the LTS calendar, and if the weekly release on the weekend before an LTS release introduces regressions, users of the weekly line may have to choose between security fixes, and a working Jenkins.
The Jenkins security team will usually send a "pre-announcement" to link:https://groups.google.com/forum/#!forum/jenkinsci-advisories[the advisories list] on Wednesday or Thursday the week before release, but that's not always doable.
For these reasons, the following changes should not be merged during the week before LTS releases (weeks 3, 7, 11, 15, etc. on the page linked above):

* Changes that could be considered risky (relatively high risk of introducing regressions), as they could make users of Jenkins weekly releases choose between getting security fixes, and having a functioning Jenkins
* Very large changes (in terms of lines changed), because the Jenkins security team needs to prepare security fixes for the weekly release line in a very short period of time.

If the change is ready but it is not a good time, consider labeling the pull request with the `on-hold` label.
Make sure to add a comment explaining why it was put on hold.
If a merge is needed, please consult with the Jenkins Security officer.

==== Step 3: Marking for merge

Once the checklist is passed, a Core PR Reviewer or a Maintainer can mark the pull request for merge.

* `ready-for-merge` label is set
* An explicit comment is added to the pull request so that other repository watchers are notified.
  Example: _Thanks to all contributors! We consider this change as ready to be merged towards the next weekly release. It may be merged after 24hours if there is no negative feedback_

==== Step 4: Merge!

A Core Maintainer merges the change after allowing sufficient time for comment (if needed).
After that the change will be landed in the next weekly release.
LTS backporting, if needed, will be handled separately by the release team.


=== Exceptions

* Jenkins Security Team uses a different process for security issue fixes.
  They are reviewed and integrated by the Security team in private repositories.
  Security hardening and enhancements go through the standard process.
* Release Team members are permitted to bypass the review/merge process if and only if a change is needed to unblock the security release.
  Common review process is used otherwise.
* 24 hours waiting period after adding the `ready-for-merge` label is not required for:
//TODO(oleg_nenashev): Define "trivial" better to avoid loopholes
** changes that do not result in changes to the primary functionality, such as typo fixes in documentation or localization files
** changes which do not affect the production code: Jenkinsfile tweaks, tools inside the repo, etc. 
** broken master build

=== Squashing pull requests OR not?

Right now we do not have a strict policy about it.

== LTS Process

Jenkins also offers the link:https://jenkins.io/download/lts/[LTS Release Line].
It is maintained by the Jenkins Release Team which coordinates link:https://jenkins.io/download/lts/#backporting-process[backporting] and release candidate testing.
<<<<<<< HEAD
It mostly happens through the developer mailing list and through backporting pull requests labeled with link:https://github.com/jenkinsci/jenkins/labels/into-lts[into-lts].
Other Jenkins contributors are welcome to participate in backporting and release candidate testing.
=======
It mostly happens through the developer mailing list. Backports are submitted as pull requests labeled with link:https://github.com/jenkinsci/jenkins/labels/into-lts[into-lts].
Other Jenkins contributors are welcome to participate in backporting and relese candidate testing.
>>>>>>> f7a93678

== Tools

* link:https://github.com/jenkinsci/core-pr-tester[Core Pull Request Tester]
* link:https://github.com/jenkinsci/core-changelog-generator[Core Changelog Generator]
* link:https://github.com/jenkins-infra/backend-commit-history-parser[Toolkit for LTS backporting]
* link:/update-since-todo.sh[Javadoc @since version updater]

== Feedback

The process documented in this document is not set in stone.
If you see any issues or want to suggest improvements,
just submit a pull request or contact us in the communication channels referenced above.
Any feedback will be appreciated!<|MERGE_RESOLUTION|>--- conflicted
+++ resolved
@@ -211,13 +211,12 @@
 
 Jenkins also offers the link:https://jenkins.io/download/lts/[LTS Release Line].
 It is maintained by the Jenkins Release Team which coordinates link:https://jenkins.io/download/lts/#backporting-process[backporting] and release candidate testing.
-<<<<<<< HEAD
-It mostly happens through the developer mailing list and through backporting pull requests labeled with link:https://github.com/jenkinsci/jenkins/labels/into-lts[into-lts].
-Other Jenkins contributors are welcome to participate in backporting and release candidate testing.
-=======
-It mostly happens through the developer mailing list. Backports are submitted as pull requests labeled with link:https://github.com/jenkinsci/jenkins/labels/into-lts[into-lts].
-Other Jenkins contributors are welcome to participate in backporting and relese candidate testing.
->>>>>>> f7a93678
+Any Jenkins contributors are welcome to participate in backporting and release candidate testing.
+
+* Backporting discussions happen through the developer mailing list.
+* Backports are submitted as pull requests with the link:https://github.com/jenkinsci/jenkins/labels/into-lts[into-lts] label.
+* Release candidate testing is announced in the developer mailing list.
+  Discovered issues should be submitted to Jenkins Jira and then referenced in the release candidate testing thread.
 
 == Tools
 
