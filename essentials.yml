--- conflicted
+++ resolved
@@ -1,11 +1,7 @@
 ---
 ath:
   useLocalSnapshots: false
-<<<<<<< HEAD
-  athRevision: "acceptance-test-harness-1.107"
-=======
   athRevision: "acceptance-test-harness-1.108"
->>>>>>> cd3b1f77
   athImage: "jenkins/ath:1.97-pre"
   categories:
     - org.jenkinsci.test.acceptance.junit.SmokeTest