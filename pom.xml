<?xml version="1.0" encoding="UTF-8"?>
<!--
The MIT License

Copyright (c) 2004-2011, Sun Microsystems, Inc., Kohsuke Kawaguchi, id:sorokh

Permission is hereby granted, free of charge, to any person obtaining a copy
of this software and associated documentation files (the "Software"), to deal
in the Software without restriction, including without limitation the rights
to use, copy, modify, merge, publish, distribute, sublicense, and/or sell
copies of the Software, and to permit persons to whom the Software is
furnished to do so, subject to the following conditions:

The above copyright notice and this permission notice shall be included in
all copies or substantial portions of the Software.

THE SOFTWARE IS PROVIDED "AS IS", WITHOUT WARRANTY OF ANY KIND, EXPRESS OR
IMPLIED, INCLUDING BUT NOT LIMITED TO THE WARRANTIES OF MERCHANTABILITY,
FITNESS FOR A PARTICULAR PURPOSE AND NONINFRINGEMENT. IN NO EVENT SHALL THE
AUTHORS OR COPYRIGHT HOLDERS BE LIABLE FOR ANY CLAIM, DAMAGES OR OTHER
LIABILITY, WHETHER IN AN ACTION OF CONTRACT, TORT OR OTHERWISE, ARISING FROM,
OUT OF OR IN CONNECTION WITH THE SOFTWARE OR THE USE OR OTHER DEALINGS IN
THE SOFTWARE.
-->
<project xmlns="http://maven.apache.org/POM/4.0.0" xmlns:xsi="http://www.w3.org/2001/XMLSchema-instance" xsi:schemaLocation="http://maven.apache.org/POM/4.0.0 http://maven.apache.org/maven-v4_0_0.xsd">
  <modelVersion>4.0.0</modelVersion>

  <parent>
    <groupId>org.jenkins-ci</groupId>
    <artifactId>jenkins</artifactId>
    <version>1.51</version>
    <relativePath />
  </parent>

  <groupId>org.jenkins-ci.main</groupId>
  <artifactId>jenkins-parent</artifactId>
  <version>${revision}${changelist}</version>
  <packaging>pom</packaging>

  <name>Jenkins main module</name>
  <description>The module that constitutes the main jenkins.war</description>

  <licenses>
    <license>
      <name>The MIT license</name>
      <url>http://www.opensource.org/licenses/mit-license.php</url>
      <distribution>repo</distribution>
    </license>
  </licenses>

  <modules>
    <module>core</module>
    <module>war</module>
    <module>test-pom</module>
    <module>test</module>
    <module>cli</module>
  </modules>

  <scm>
    <connection>scm:git:git://github.com/jenkinsci/jenkins.git</connection>
    <developerConnection>scm:git:ssh://git@github.com/jenkinsci/jenkins.git</developerConnection>
    <url>https://github.com/jenkinsci/jenkins</url>
    <tag>${scmTag}</tag>
  </scm>

  <distributionManagement>
    <site>
      <id>github-pages</id>
      <url>gitsite:git@github.com/jenkinsci/maven-site.git:core</url>
    </site>
  </distributionManagement>

  <issueManagement>
    <system>jira</system>
    <url>https://issues.jenkins-ci.org/browse/JENKINS/component/15593</url>
  </issueManagement>

  <properties>
<<<<<<< HEAD
    <revision>2.162</revision>
    <changelist></changelist>
=======
    <revision>2.164</revision>
    <changelist>-SNAPSHOT</changelist>
>>>>>>> 0d7505c5

    <!-- *.html files are in UTF-8, and *.properties are in iso-8859-1, so this configuration is actually incorrect,
    but this suppresses a warning from Maven, and as long as we don't do filtering we should be OK. -->
    <project.build.sourceEncoding>UTF-8</project.build.sourceEncoding>

    <!-- configuration for patch tracker plugin  -->
    <project.patchManagement.system>github</project.patchManagement.system>
    <patch.request.organisation>jenkinsci</patch.request.organisation>
    <patch.request.repository>jenkins</patch.request.repository>
    <project.patchManagement.url>https://api.github.com</project.patchManagement.url>
    <patch.tracker.serverId>jenkins-jira</patch.tracker.serverId>

    <guavaVersion>11.0.1</guavaVersion>
    <slf4jVersion>1.7.25</slf4jVersion>
    <maven-plugin.version>2.14</maven-plugin.version>
    <matrix-project.version>1.4.1</matrix-project.version>
    <sorcerer.version>0.11</sorcerer.version>
    <animal.sniffer.skip>${skipTests}</animal.sniffer.skip>
    <access-modifier.version>1.14</access-modifier.version>
    <access-modifier-annotation.version>${access-modifier.version}</access-modifier-annotation.version> <!-- differing only where needed for timestamped snapshots -->
    <access-modifier-checker.version>${access-modifier.version}</access-modifier-checker.version>

    <java.level>8</java.level>

    <changelog.url>https://jenkins.io/changelog</changelog.url>

    <maven-war-plugin.version>3.0.0</maven-war-plugin.version> <!-- JENKINS-47127 bump when 3.2.0 is out. Cf. MWAR-407 -->

    <!-- Bundled Remoting version -->
    <remoting.version>3.28</remoting.version>
    <!-- Minimum Remoting version, which is tested for API compatibility -->
    <remoting.minimum.supported.version>3.4</remoting.minimum.supported.version>

    <!-- TODO: JENKINS-36716 - Switch to Medium once FindBugs is cleaned up, 430 issues on Mar 10, 2018 -->
    <findbugs.effort>Max</findbugs.effort>
    <findbugs.threshold>High</findbugs.threshold>
    <findbugs.excludeFilterFile>${project.basedir}/../src/findbugs/findbugs-excludes.xml</findbugs.excludeFilterFile>
  </properties>

  <!-- Note that the 'repositories' and 'pluginRepositories' blocks below are actually copy-pasted
       from the Jenkins org pom. This is on purpose to keep jenkins core buildable even if one has
       *not* defined the specific details in the settings.xml file. -->
  <repositories>
    <repository>
      <id>repo.jenkins-ci.org</id>
      <url>http://repo.jenkins-ci.org/public/</url>
      <!-- allow snapshots -->
    </repository>
  </repositories>

  <pluginRepositories>
    <pluginRepository>
      <id>repo.jenkins-ci.org</id>
      <url>http://repo.jenkins-ci.org/public/</url>
    </pluginRepository>
  </pluginRepositories>

  <dependencyManagement>
    <dependencies>
      <dependency>
        <groupId>org.apache.ant</groupId>
        <artifactId>ant</artifactId>
        <version>1.9.2</version>
      </dependency>

      <dependency>
        <groupId>commons-io</groupId>
        <artifactId>commons-io</artifactId>
        <version>2.4</version>
      </dependency>

      <dependency>
        <groupId>commons-lang</groupId>
        <artifactId>commons-lang</artifactId>
        <version>2.6</version>
      </dependency>

      <dependency>
        <groupId>org.mockito</groupId>
        <artifactId>mockito-core</artifactId>
        <version>2.22.0</version>
      </dependency>

      <dependency>
        <groupId>org.powermock</groupId>
        <artifactId>powermock-module-junit4</artifactId>
        <version>2.0.0-beta.5</version>
      </dependency>
      <dependency>
        <groupId>org.powermock</groupId>
        <artifactId>powermock-api-mockito2</artifactId>
        <version>2.0.0-beta.5</version>
      </dependency>
      <dependency>
        <groupId>org.objenesis</groupId>
        <artifactId>objenesis</artifactId>
        <version>2.6</version>
      </dependency>

      <dependency>
        <groupId>commons-httpclient</groupId>
        <artifactId>commons-httpclient</artifactId>
        <version>3.1-jenkins-1</version>
      </dependency>

      <dependency>
        <groupId>org.jenkins-ci.main</groupId>
        <artifactId>remoting</artifactId>
        <version>${remoting.version}</version>
      </dependency>

      <dependency>
        <groupId>com.google.guava</groupId>
        <artifactId>guava</artifactId>
        <version>${guavaVersion}</version>
      </dependency>
      <dependency>
        <groupId>com.google.guava</groupId>
        <artifactId>guava-testlib</artifactId>
        <version>${guavaVersion}</version>
      </dependency>

      <dependency>
        <groupId>com.google.inject</groupId>
        <artifactId>guice</artifactId>
        <version>4.0</version>
      </dependency>

      <!-- SLF4J used in maven-plugin and core -->
      <dependency>
        <groupId>org.slf4j</groupId>
        <artifactId>slf4j-api</artifactId>
        <version>${slf4jVersion}</version>
      </dependency>
      <dependency>
        <groupId>org.slf4j</groupId>
        <artifactId>slf4j-jdk14</artifactId>
        <version>${slf4jVersion}</version>
      </dependency>
      <dependency>
        <groupId>org.slf4j</groupId>
        <artifactId>jcl-over-slf4j</artifactId>
        <version>${slf4jVersion}</version>
      </dependency>
      <dependency>
        <groupId>commons-logging</groupId>
        <artifactId>commons-logging</artifactId>
        <version>1.2</version>
        <scope>provided</scope><!-- by jcl-over-slf4j -->
      </dependency>
      <dependency>
        <groupId>org.slf4j</groupId>
        <artifactId>log4j-over-slf4j</artifactId>
        <version>${slf4jVersion}</version>
      </dependency>
      <dependency>
        <groupId>log4j</groupId>
        <artifactId>log4j</artifactId>
        <version>1.2.17</version>
        <scope>provided</scope><!-- by log4j-over-slf4j -->
      </dependency>
      <dependency>
        <groupId>org.samba.jcifs</groupId>
        <artifactId>jcifs</artifactId>
        <version>1.3.17-kohsuke-1</version>
      </dependency>
      <dependency>
        <groupId>org.kohsuke</groupId>
        <artifactId>access-modifier-annotation</artifactId>
        <version>${access-modifier-annotation.version}</version>
      </dependency>
      <dependency>
        <!--  make sure these old servlet versions are never used by us or by any plugins which end up depending on this version -->
        <!--  plugin-pom tries to fudge servlet support to be compatible with cores < 2.0 and JTH which needs 3.x for jetty, and ends up causing issues with some IDEs -->
        <groupId>javax.servlet</groupId>
        <!-- the old artifactID for the servlet API -->
        <artifactId>servlet-api</artifactId>
        <version>[0]</version>
        <!-- 
              "[0]" is a range that must be exaclty 0
              this is different to "0" which is hint to use version 0.
              therefore unless anyone else uses ranges (they should not) this version will always win
              We have deployed a version 0 to jenkins repo which has an empty jar
              This prevents conflicts between the old Servet API and the new Servlet API as the groupIDs have changed
              see https://github.com/jenkinsci/jenkins/pull/3033/files#r141325857 for a fuller description
        -->
        <scope>provided</scope>
        <optional>true</optional>
      </dependency>
      <!--  TODO also add commons-logging and log4j -->
      <dependency>
        <groupId>commons-codec</groupId>
        <artifactId>commons-codec</artifactId>
        <version>1.9</version>
      </dependency>

      <dependency>
        <groupId>org.jenkins-ci</groupId>
        <artifactId>annotation-indexer</artifactId>
        <version>1.12</version>
      </dependency>
    </dependencies>
  </dependencyManagement>

  <dependencies>
    <dependency>
      <!-- for JRE requirement check annotation -->
      <groupId>org.codehaus.mojo</groupId>
      <artifactId>animal-sniffer-annotations</artifactId>
      <scope>provided</scope>
      <optional>true</optional><!-- no need to have this at runtime -->
    </dependency>
    <dependency>
      <groupId>org.jenkins-ci</groupId>
      <artifactId>test-annotations</artifactId>
      <scope>test</scope>
      <version>1.3</version>
    </dependency>
    <dependency>
      <!-- make sure our dependency tree and all others are clean of the legacy servlet api.  -->
      <groupId>javax.servlet</groupId>
      <!-- the old artifactID for the servlet API -->
      <artifactId>servlet-api</artifactId>
    </dependency>
  </dependencies>

  <build>
    <defaultGoal>install</defaultGoal>
    <resources>
      <resource>
        <directory>${basedir}/src/main/resources</directory>
        <filtering>false</filtering>
      </resource>
      <resource>
        <directory>${basedir}/src/filter/resources</directory>
        <filtering>true</filtering>
      </resource>
    </resources>
    <pluginManagement>
      <plugins>
        <plugin>
          <groupId>org.apache.maven.plugins</groupId>
          <artifactId>maven-deploy-plugin</artifactId>
          <version>2.7</version>
        </plugin>
        <plugin>
          <groupId>org.apache.maven.plugins</groupId>
          <artifactId>maven-dependency-plugin</artifactId>
        </plugin>
        <plugin>
          <groupId>org.apache.maven.plugins</groupId>
          <artifactId>maven-compiler-plugin</artifactId>
          <configuration>
            <fork>true</fork>
            <compilerReuseStrategy>alwaysNew</compilerReuseStrategy>
          </configuration>
        </plugin>
        <plugin>
          <groupId>org.apache.maven.plugins</groupId>
          <artifactId>maven-gpg-plugin</artifactId>
        </plugin>
        <plugin>
          <groupId>org.apache.maven.plugins</groupId>
          <artifactId>maven-install-plugin</artifactId>
        </plugin>
        <plugin>
          <groupId>org.apache.maven.plugins</groupId>
          <artifactId>maven-javadoc-plugin</artifactId>
          <configuration>
            <quiet>true</quiet>
          </configuration>
        </plugin>
        <plugin>
          <groupId>org.apache.maven.plugins</groupId>
          <artifactId>maven-jar-plugin</artifactId>
        </plugin>
        <plugin>
          <groupId>org.apache.maven.plugins</groupId>
          <artifactId>maven-war-plugin</artifactId>
        </plugin>
        <plugin>
          <groupId>org.apache.maven.plugins</groupId>
          <artifactId>maven-surefire-plugin</artifactId>
          <configuration>
            <argLine>-noverify</argLine> <!-- some versions of JDK7/8 causes VerifyError during mock tests: http://code.google.com/p/powermock/issues/detail?id=504 -->
            <systemPropertyVariables>
              <java.io.tmpdir>${project.build.directory}</java.io.tmpdir>
              <forkedProcessTimeoutInSeconds>3600</forkedProcessTimeoutInSeconds>
              <java.awt.headless>true</java.awt.headless>
            </systemPropertyVariables>
            <trimStackTrace>false</trimStackTrace> <!-- SUREFIRE-1226 workaround -->
          </configuration>
        </plugin>
        <plugin>
          <groupId>org.apache.maven.plugins</groupId>
          <artifactId>maven-assembly-plugin</artifactId>
        </plugin>
        <plugin>
          <artifactId>maven-jarsigner-plugin</artifactId>
          <version>1.2</version>
          <configuration>
            <!--
              during the development, debug profile will cause
              the jars to be signed by a self-certified dummy public key.

              For release, you should define the real values in ~/.m2/settings.xml
            -->
            <alias>${hudson.sign.alias}</alias>
            <storepass>${hudson.sign.storepass}</storepass>
            <keystore>${hudson.sign.keystore}</keystore>
          </configuration>
        </plugin>
        <plugin>
          <groupId>org.apache.maven.plugins</groupId>
          <artifactId>maven-resources-plugin</artifactId>
        </plugin>
        <plugin>
          <!--
            Both test harness and core uses stapler as an extension,
            and apparently without having extension preloaded at the parent, the main artifact of the 'test' module
            ends up installed with 'stapler-jar' extension (which normally is an indication that the ArtifactTypeHandler
            defined in this extension is not getting picked up.)

            To avoid this problem, I'm defining an extension here. Not sure if the nested <dependencies> is necessary.
            It's also possible that I misdiagnosed the problem and the root cause is something entirely different.

            To test if you can remove this work around, do a rebuild from main and see if the test harness
            is installed with the right extension into the local repository.
          -->
          <groupId>org.kohsuke.stapler</groupId>
          <artifactId>maven-stapler-plugin</artifactId>
          <!-- version specified in grandparent pom -->
          <extensions>true</extensions>
          <dependencies>
            <dependency>
              <groupId>org.jvnet.maven-jellydoc-plugin</groupId>
              <artifactId>maven-jellydoc-plugin</artifactId>
              <version>1.4</version>
            </dependency>
          </dependencies>
        </plugin>
        <plugin>
          <groupId>org.kohsuke</groupId>
          <artifactId>access-modifier-checker</artifactId>
          <version>${access-modifier-checker.version}</version>
        </plugin>
        <plugin>
          <groupId>com.cloudbees</groupId>
          <artifactId>maven-license-plugin</artifactId>
          <executions>
            <execution>
              <goals>
                <goal>process</goal>
              </goals>
              <phase>compile</phase>
              <configuration>
                <requireCompleteLicenseInfo>true</requireCompleteLicenseInfo>
                <script>../licenseCompleter.groovy</script>
              </configuration>
            </execution>
          </executions>
        </plugin>
        <plugin>
          <groupId>org.jvnet.localizer</groupId>
          <artifactId>maven-localizer-plugin</artifactId>
          <configuration>
            <outputEncoding>UTF-8</outputEncoding>
          </configuration>
         </plugin>
        <plugin>
          <groupId>org.jvnet.hudson.tools</groupId>
          <artifactId>maven-encoding-plugin</artifactId>
          <version>1.1</version>
        </plugin>
        <plugin>
          <groupId>com.infradna.tool</groupId>
          <artifactId>bridge-method-injector</artifactId>
          <version>1.17</version>
        </plugin>
        <plugin>
          <groupId>org.codehaus.mojo</groupId>
          <artifactId>antlr-maven-plugin</artifactId>
          <version>2.1</version>
        </plugin>
        <plugin>
          <groupId>org.apache.maven.plugins</groupId>
          <artifactId>maven-pmd-plugin</artifactId>
        </plugin>
        <plugin>
          <!-- this is really just a patched version of maven-jetty-plugin to workaround issue #932 -->
          <groupId>org.jenkins-ci.tools</groupId>
          <artifactId>maven-jenkins-dev-plugin</artifactId>
          <version>9.4.12.v20180830-jenkins-2</version>
        </plugin>
        <plugin>
          <groupId>org.jvnet.updatecenter2</groupId>
          <artifactId>maven-makepkgs-plugin</artifactId>
          <version>0.6.2</version>
        </plugin>
        <plugin>
          <groupId>org.apache.maven.plugins</groupId>
          <artifactId>maven-site-plugin</artifactId>
        </plugin>
      <plugin>
        <groupId>org.apache.maven.plugins</groupId>
        <artifactId>maven-enforcer-plugin</artifactId>
      </plugin>
        <!--This plugin's configuration is used to store Eclipse m2e settings only. It has no influence on the Maven build itself.-->
        <plugin>
        	<groupId>org.eclipse.m2e</groupId>
        	<artifactId>lifecycle-mapping</artifactId>
        	<version>1.0.0</version>
        	<configuration>
        		<lifecycleMappingMetadata>
        			<pluginExecutions>
        				<pluginExecution>
        					<pluginExecutionFilter>
        						<groupId>org.apache.maven.plugins</groupId>
        						<artifactId>maven-dependency-plugin</artifactId>
        						<versionRange>[2.3,)</versionRange>
        						<goals>
        							<goal>list</goal>
        							<goal>unpack-dependencies</goal>
        						</goals>
        					</pluginExecutionFilter>
        					<action>
        						<ignore />
        					</action>
        				</pluginExecution>
        			</pluginExecutions>
        		</lifecycleMappingMetadata>
        	</configuration>
        </plugin>
        <plugin>
	        <groupId>org.codehaus.mojo</groupId>
	        <artifactId>animal-sniffer-maven-plugin</artifactId>
        </plugin>
      </plugins>
    </pluginManagement>

    <plugins>
      <plugin>
        <artifactId>maven-release-plugin</artifactId>
        <configuration>
          <!-- enable release profile during the release, create IPS package, and sign bits. -->
          <arguments>-P release,sign</arguments>
          <!-- work around for a bug in javadoc plugin that causes the release to fail. see MRELEASE-271 -->
          <preparationGoals>clean install</preparationGoals>
          <goals>-DskipTests -Danimal.sniffer.skip=false javadoc:javadoc deploy</goals>
          <pushChanges>false</pushChanges>
          <localCheckout>true</localCheckout>
          <tagNameFormat>jenkins-@{project.version}</tagNameFormat>
        </configuration>
      </plugin>
      <plugin>
        <artifactId>maven-remote-resources-plugin</artifactId>
        <executions>
          <execution>
            <goals>
              <goal>process</goal>
            </goals>
            <configuration>
              <resourceBundles>
                <resourceBundle>org.jvnet.hudson:license:1.0</resourceBundle>
              </resourceBundles>
            </configuration>
          </execution>
        </executions>
      </plugin>
      <plugin>
        <groupId>org.codehaus.mojo</groupId>
        <artifactId>animal-sniffer-maven-plugin</artifactId>
        <executions>
          <execution>
            <goals>
              <goal>check</goal>
            </goals>
          </execution>
        </executions>
        <configuration>
          <signature>
            <groupId>org.codehaus.mojo.signature</groupId>
            <artifactId>java1${java.level}</artifactId>
            <version>1.0</version>
          </signature>
        </configuration>
      </plugin>

      <plugin>
        <artifactId>maven-compiler-plugin</artifactId>
        <configuration>
          <source>1.${java.level}</source>
          <target>1.${java.level}</target>
          <!-- default reuseCreated is more performant
          feel free to uncomment if you have any issues on your platform
          <compilerReuseStrategy>alwaysNew</compilerReuseStrategy>
          -->
        </configuration>
      </plugin>

      <plugin>
        <groupId>org.apache.maven.plugins</groupId>
        <artifactId>maven-enforcer-plugin</artifactId>
        <executions>
          <execution>
            <id>enforce-banned-dependencies</id>
            <goals>
              <goal>enforce</goal>
            </goals>
            <configuration>
              <rules>
                <bannedDependencies>
                  <excludes>
                    <exclude>org.sonatype.sisu:sisu-guice</exclude>
                    <exclude>log4j:log4j:*:jar:compile</exclude>
                    <exclude>log4j:log4j:*:jar:runtime</exclude>
                    <exclude>commons-logging:commons-logging:*:jar:compile</exclude>
                    <exclude>commons-logging:commons-logging:*:jar:runtime</exclude>
                  </excludes>
                </bannedDependencies>
              </rules>
            </configuration>
          </execution>
        </executions>

      </plugin>

      <plugin>
        <!--
          Since some developers try to run hudson-dev:run from main, define it here so that at least the plugin resolves.
          This enables us to report a better error message.
        -->
        <groupId>org.jenkins-ci.tools</groupId>
        <artifactId>maven-jenkins-dev-plugin</artifactId>
      </plugin>
    </plugins>

    <extensions>
      <extension>
        <groupId>org.kohsuke</groupId>
        <artifactId>wagon-gitsite</artifactId>
        <version>0.3.5</version>
      </extension>
    </extensions>
  </build>

  <profiles>
    <profile>
      <id>metrics</id>
      <build>
        <plugins>
          <plugin>
            <groupId>org.codehaus.mojo</groupId>
            <artifactId>findbugs-maven-plugin</artifactId>
            <configuration>
              <threshold>High</threshold>
            </configuration>
          </plugin>
        </plugins>
      </build>
    </profile>
    <profile>
      <id>debug</id>
      <activation>
        <activeByDefault>true</activeByDefault>
      </activation>
      <properties>
        <hudson.sign.alias>jenkins</hudson.sign.alias>
        <hudson.sign.keystore>../dummy.keystore</hudson.sign.keystore>
        <hudson.sign.storepass>jenkins</hudson.sign.storepass>
      </properties>
    </profile>
    <profile>
      <id>sorcerer</id>
      <reporting>
        <plugins>
          <plugin>
            <groupId>org.kohsuke.sorcerer</groupId>
            <artifactId>maven-sorcerer-plugin</artifactId>
            <version>${sorcerer.version}</version>
            <configuration>
              <source>1.${java.level}</source>
            </configuration>
          </plugin>
        </plugins>
      </reporting>
      <build>
        <plugins>
          <plugin>
            <groupId>org.kohsuke.sorcerer</groupId>
            <artifactId>maven-sorcerer-plugin</artifactId>
            <version>${sorcerer.version}</version>
            <configuration>
              <source>1.${java.level}</source>
            </configuration>
          </plugin>
        </plugins>
      </build>
    </profile>
    <profile>
      <id>release</id>
      <build>
        <plugins>
          <plugin>
            <artifactId>maven-assembly-plugin</artifactId>
            <inherited>false</inherited>
            <executions>
              <execution>
                <goals>
                  <goal>single</goal>
                </goals>
                <phase>package</phase>
                <configuration>
                  <finalName>jenkins-${project.version}</finalName>
                  <descriptors>
                    <descriptor>assembly-src.xml</descriptor>
                  </descriptors>
                </configuration>
              </execution>
            </executions>
          </plugin>
          <plugin>
            <artifactId>maven-gpg-plugin</artifactId>
            <executions>
              <execution>
                <id>sign-artifacts</id>
                <phase>verify</phase>
                <goals>
                  <goal>sign</goal>
                </goals>
              </execution>
            </executions>
          </plugin>
        </plugins>
      </build>
    </profile>
    <profile>
      <id>lts-release</id>
      <properties>
        <changelog.url>https://jenkins.io/changelog-stable</changelog.url>
      </properties>
    </profile>
    <profile>
      <id>m2e</id>
      <properties>
        <m2BuildDirectory>target</m2BuildDirectory>
      </properties>
      <activation>
        <property>
          <name>m2e.version</name>
        </property>
      </activation>
      <build>
        <directory>${m2BuildDirectory}</directory>
        <plugins>
          <plugin>
            <groupId>org.maven.ide.eclipse</groupId>
            <artifactId>lifecycle-mapping</artifactId>
            <version>0.12.0</version>
            <configuration>
              <mappingId>customizable</mappingId>
              <configurators>
                <configurator id="org.maven.ide.eclipse.jdt.javaConfigurator" />
                <configurator id="org.maven.ide.eclipse.plexus.annotations.plexusConfigurator" />
              </configurators>
              <mojoExecutions>
                <mojoExecution>org.apache.maven.plugins:maven-resources-plugin::</mojoExecution>
              </mojoExecutions>
            </configuration>
          </plugin>
        </plugins>
      </build>
    </profile>
    <profile>
      <id>specific-test</id>
      <activation>
        <property>
          <name>test</name>
        </property>
      </activation>
      <properties>
        <failIfNoTests>false</failIfNoTests>
      </properties>
    </profile>
    <profile>
      <id>jdk11</id>
      <properties>
        <!-- TODO: https://issues.jenkins-ci.org/browse/JENKINS-53788 (JDK11 issue on CI) -->
        <doclint>none</doclint>
        <maven.javadoc.skip>true</maven.javadoc.skip>
      </properties>
      <activation>
        <jdk>11</jdk>
      </activation>
    </profile>
    <profile>
      <id>jdk8</id>
      <modules>
        <module>test-jdk8</module>
      </modules>
      <activation>
        <jdk>1.8</jdk>
      </activation>
    </profile>
  </profiles>
</project><|MERGE_RESOLUTION|>--- conflicted
+++ resolved
@@ -76,13 +76,8 @@
   </issueManagement>
 
   <properties>
-<<<<<<< HEAD
-    <revision>2.162</revision>
-    <changelist></changelist>
-=======
     <revision>2.164</revision>
     <changelist>-SNAPSHOT</changelist>
->>>>>>> 0d7505c5
 
     <!-- *.html files are in UTF-8, and *.properties are in iso-8859-1, so this configuration is actually incorrect,
     but this suppresses a warning from Maven, and as long as we don't do filtering we should be OK. -->
