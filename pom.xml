<?xml version="1.0" encoding="UTF-8"?>
<!--
The MIT License

Copyright (c) 2004-2011, Sun Microsystems, Inc., Kohsuke Kawaguchi, id:sorokh

Permission is hereby granted, free of charge, to any person obtaining a copy
of this software and associated documentation files (the "Software"), to deal
in the Software without restriction, including without limitation the rights
to use, copy, modify, merge, publish, distribute, sublicense, and/or sell
copies of the Software, and to permit persons to whom the Software is
furnished to do so, subject to the following conditions:

The above copyright notice and this permission notice shall be included in
all copies or substantial portions of the Software.

THE SOFTWARE IS PROVIDED "AS IS", WITHOUT WARRANTY OF ANY KIND, EXPRESS OR
IMPLIED, INCLUDING BUT NOT LIMITED TO THE WARRANTIES OF MERCHANTABILITY,
FITNESS FOR A PARTICULAR PURPOSE AND NONINFRINGEMENT. IN NO EVENT SHALL THE
AUTHORS OR COPYRIGHT HOLDERS BE LIABLE FOR ANY CLAIM, DAMAGES OR OTHER
LIABILITY, WHETHER IN AN ACTION OF CONTRACT, TORT OR OTHERWISE, ARISING FROM,
OUT OF OR IN CONNECTION WITH THE SOFTWARE OR THE USE OR OTHER DEALINGS IN
THE SOFTWARE.
-->
<project xmlns="http://maven.apache.org/POM/4.0.0" xmlns:xsi="http://www.w3.org/2001/XMLSchema-instance" xsi:schemaLocation="http://maven.apache.org/POM/4.0.0 http://maven.apache.org/maven-v4_0_0.xsd">
  <modelVersion>4.0.0</modelVersion>

  <parent>
    <groupId>org.jenkins-ci</groupId>
    <artifactId>jenkins</artifactId>
    <version>1.63</version>
    <relativePath />
  </parent>

  <groupId>org.jenkins-ci.main</groupId>
  <artifactId>jenkins-parent</artifactId>
  <version>${revision}${changelist}</version>
  <packaging>pom</packaging>

  <name>Jenkins main module</name>
  <description>The module that constitutes the main jenkins.war</description>

  <licenses>
    <license>
      <name>The MIT license</name>
      <url>https://opensource.org/licenses/MIT</url>
      <distribution>repo</distribution>
    </license>
  </licenses>

  <modules>
    <module>bom</module>
    <module>core</module>
    <module>war</module>
    <module>test</module>
    <module>cli</module>
  </modules>

  <scm>
    <connection>scm:git:git://github.com/jenkinsci/jenkins.git</connection>
    <developerConnection>scm:git:ssh://git@github.com/jenkinsci/jenkins.git</developerConnection>
    <url>https://github.com/jenkinsci/jenkins</url>
    <tag>${scmTag}</tag>
  </scm>

  <distributionManagement>
    <site>
      <id>github-pages</id>
      <url>gitsite:git@github.com/jenkinsci/maven-site.git:core</url>
    </site>
  </distributionManagement>

  <issueManagement>
    <system>jira</system>
    <url>https://issues.jenkins-ci.org/browse/JENKINS/component/15593</url>
  </issueManagement>

  <properties>
    <revision>2.280</revision>
    <changelist>-SNAPSHOT</changelist>

    <!-- *.html files are in UTF-8, and *.properties are in iso-8859-1, so this configuration is actually incorrect,
    but this suppresses a warning from Maven, and as long as we don't do filtering we should be OK. -->
    <project.build.sourceEncoding>UTF-8</project.build.sourceEncoding>

    <!-- configuration for patch tracker plugin  -->
    <project.patchManagement.system>github</project.patchManagement.system>
    <patch.request.organisation>jenkinsci</patch.request.organisation>
    <patch.request.repository>jenkins</patch.request.repository>
    <project.patchManagement.url>https://api.github.com</project.patchManagement.url>
    <patch.tracker.serverId>jenkins-jira</patch.tracker.serverId>

    <matrix-auth.version>2.6.5</matrix-auth.version>
    <matrix-project.version>1.18</matrix-project.version>
    <sorcerer.version>0.11</sorcerer.version>
    <animal.sniffer.skip>${skipTests}</animal.sniffer.skip>
    <java.level>8</java.level>

    <changelog.url>https://jenkins.io/changelog</changelog.url>

    <!-- Bundled Remoting version -->
    <remoting.version>4.6</remoting.version>
    <!-- Minimum Remoting version, which is tested for API compatibility -->
    <remoting.minimum.supported.version>3.14</remoting.minimum.supported.version>

    <!-- TODO: JENKINS-36716 - Switch to Medium once FindBugs is cleaned up, 430 issues on Mar 10, 2018 -->
    <findbugs.effort>Max</findbugs.effort>
    <findbugs.threshold>High</findbugs.threshold>
    <findbugs.excludeFilterFile>${project.basedir}/../src/findbugs/findbugs-excludes.xml</findbugs.excludeFilterFile>

    <!-- TODO keep these in sync -->
<<<<<<< HEAD
    <access-modifier-annotation.version>1.16</access-modifier-annotation.version>
    <access-modifier-checker.version>1.16</access-modifier-checker.version>

    <!-- SSHD plugin version -->
    <sshd.plugin.version>3.0-rc164.cb4cccdfb4db</sshd.plugin.version>
=======
    <access-modifier-annotation.version>1.21</access-modifier-annotation.version>
    <access-modifier-checker.version>1.21</access-modifier-checker.version>
    <junit.jupiter.version>5.7.1</junit.jupiter.version>
    <powermock.version>2.0.9</powermock.version>
>>>>>>> b49610e2
  </properties>

  <!-- Note that the 'repositories' and 'pluginRepositories' blocks below are actually copy-pasted
       from the Jenkins org pom. This is on purpose to keep jenkins core buildable even if one has
       *not* defined the specific details in the settings.xml file. -->
  <repositories>
    <repository>
      <id>repo.jenkins-ci.org</id>
      <url>https://repo.jenkins-ci.org/public/</url>
      <!-- allow snapshots -->
    </repository>
  </repositories>

  <pluginRepositories>
    <pluginRepository>
      <id>repo.jenkins-ci.org</id>
      <url>https://repo.jenkins-ci.org/public/</url>
    </pluginRepository>
  </pluginRepositories>

  <dependencyManagement>
    <!-- any dependencies that can be used by plugins must be defined in the bom and not here -->
    <dependencies>

      <dependency>
        <groupId>org.mockito</groupId>
        <artifactId>mockito-core</artifactId>
        <version>3.7.7</version>
      </dependency>

      <dependency>
        <groupId>org.powermock</groupId>
        <artifactId>powermock-module-junit4</artifactId>
        <version>${powermock.version}</version>
      </dependency>
      <dependency>
        <groupId>org.powermock</groupId>
        <artifactId>powermock-api-mockito2</artifactId>
        <version>${powermock.version}</version>
      </dependency>
      <dependency>
        <groupId>org.objenesis</groupId>
        <artifactId>objenesis</artifactId>
        <version>3.1</version>
      </dependency>

      <dependency>
        <!--  make sure these old servlet versions are never used by us or by any plugins which end up depending on this version -->
        <!--  plugin-pom tries to fudge servlet support to be compatible with cores < 2.0 and JTH which needs 3.x for jetty, and ends up causing issues with some IDEs -->
        <groupId>javax.servlet</groupId>
        <!-- the old artifactID for the servlet API -->
        <artifactId>servlet-api</artifactId>
        <version>[0]</version>
        <!-- 
              "[0]" is a range that must be exaclty 0
              this is different to "0" which is hint to use version 0.
              therefore unless anyone else uses ranges (they should not) this version will always win
              We have deployed a version 0 to jenkins repo which has an empty jar
              This prevents conflicts between the old Servet API and the new Servlet API as the groupIDs have changed
              see https://github.com/jenkinsci/jenkins/pull/3033/files#r141325857 for a fuller description
        -->
        <scope>provided</scope>
        <optional>true</optional>
      </dependency>
    </dependencies>
  </dependencyManagement>

  <dependencies>
    <dependency>
      <!-- for JRE requirement check annotation -->
      <groupId>org.codehaus.mojo</groupId>
      <artifactId>animal-sniffer-annotations</artifactId>
      <scope>provided</scope>
      <optional>true</optional><!-- no need to have this at runtime -->
    </dependency>
    <dependency>
      <groupId>org.jenkins-ci</groupId>
      <artifactId>test-annotations</artifactId>
      <scope>test</scope>
      <version>1.3</version>
    </dependency>
    <dependency>
      <!-- make sure our dependency tree and all others are clean of the legacy servlet api.  -->
      <groupId>javax.servlet</groupId>
      <!-- the old artifactID for the servlet API -->
      <artifactId>servlet-api</artifactId>
    </dependency>
  </dependencies>

  <build>
    <defaultGoal>install</defaultGoal>
    <resources>
      <resource>
        <directory>${basedir}/src/main/resources</directory>
        <filtering>false</filtering>
      </resource>
      <resource>
        <directory>${basedir}/src/filter/resources</directory>
        <filtering>true</filtering>
      </resource>
    </resources>
    <pluginManagement>
      <plugins>
        <plugin>
          <groupId>org.apache.maven.plugins</groupId>
          <artifactId>maven-deploy-plugin</artifactId>
        </plugin>
        <plugin>
          <groupId>org.apache.maven.plugins</groupId>
          <artifactId>maven-dependency-plugin</artifactId>
        </plugin>
        <plugin>
          <groupId>org.apache.maven.plugins</groupId>
          <artifactId>maven-compiler-plugin</artifactId>
          <configuration>
            <fork>true</fork>
            <compilerReuseStrategy>alwaysNew</compilerReuseStrategy>
            <compilerArgs>
            <!--always compile package-info.java for useIncrementalCompilation
            ref: https://stackoverflow.com/questions/6770455/maven-compiling-package-info-java-to-package-info-class
             -->
              <compilerArg>-Xpkginfo:always</compilerArg>
            </compilerArgs>
          </configuration>
        </plugin>
        <plugin>
          <groupId>org.apache.maven.plugins</groupId>
          <artifactId>maven-gpg-plugin</artifactId>
        </plugin>
        <plugin>
          <groupId>org.apache.maven.plugins</groupId>
          <artifactId>maven-install-plugin</artifactId>
        </plugin>
        <plugin>
          <groupId>org.apache.maven.plugins</groupId>
          <artifactId>maven-javadoc-plugin</artifactId>
          <configuration>
            <quiet>true</quiet>
            <doclint>all,-missing</doclint>
          </configuration>
        </plugin>
        <plugin>
          <groupId>org.apache.maven.plugins</groupId>
          <artifactId>maven-jar-plugin</artifactId>
        </plugin>
        <plugin>
          <groupId>org.apache.maven.plugins</groupId>
          <artifactId>maven-war-plugin</artifactId>
        </plugin>
        <plugin>
          <groupId>org.apache.maven.plugins</groupId>
          <artifactId>maven-surefire-plugin</artifactId>
          <configuration>
            <argLine>-noverify</argLine> <!-- some versions of JDK7/8 causes VerifyError during mock tests: http://code.google.com/p/powermock/issues/detail?id=504 -->
            <systemPropertyVariables>
              <java.io.tmpdir>${project.build.directory}</java.io.tmpdir>
              <forkedProcessTimeoutInSeconds>3600</forkedProcessTimeoutInSeconds>
              <java.awt.headless>true</java.awt.headless>
            </systemPropertyVariables>
            <trimStackTrace>false</trimStackTrace> <!-- SUREFIRE-1226 workaround -->
          </configuration>
        </plugin>
        <plugin>
          <groupId>org.apache.maven.plugins</groupId>
          <artifactId>maven-assembly-plugin</artifactId>
        </plugin>
        <plugin>
          <artifactId>maven-jarsigner-plugin</artifactId>
          <version>1.2</version>
          <configuration>
            <!--
              during the development, debug profile will cause
              the jars to be signed by a self-certified dummy public key.

              For release, you should define the real values in ~/.m2/settings.xml
            -->
            <alias>${hudson.sign.alias}</alias>
            <storepass>${hudson.sign.storepass}</storepass>
            <keystore>${hudson.sign.keystore}</keystore>
          </configuration>
        </plugin>
        <plugin>
          <groupId>org.apache.maven.plugins</groupId>
          <artifactId>maven-resources-plugin</artifactId>
        </plugin>
        <plugin>
          <!--
            Both test harness and core uses stapler as an extension,
            and apparently without having extension preloaded at the parent, the main artifact of the 'test' module
            ends up installed with 'stapler-jar' extension (which normally is an indication that the ArtifactTypeHandler
            defined in this extension is not getting picked up.)

            To avoid this problem, I'm defining an extension here. Not sure if the nested <dependencies> is necessary.
            It's also possible that I misdiagnosed the problem and the root cause is something entirely different.

            To test if you can remove this work around, do a rebuild from main and see if the test harness
            is installed with the right extension into the local repository.
          -->
          <groupId>org.kohsuke.stapler</groupId>
          <artifactId>maven-stapler-plugin</artifactId>
          <!-- version specified in grandparent pom -->
          <extensions>true</extensions>
          <dependencies>
            <dependency>
              <groupId>org.jvnet.maven-jellydoc-plugin</groupId>
              <artifactId>maven-jellydoc-plugin</artifactId>
              <version>1.5</version>
            </dependency>
          </dependencies>
        </plugin>
        <plugin>
          <groupId>org.kohsuke</groupId>
          <artifactId>access-modifier-checker</artifactId>
          <version>${access-modifier-checker.version}</version>
        </plugin>
        <plugin>
          <groupId>com.cloudbees</groupId>
          <artifactId>maven-license-plugin</artifactId>
          <executions>
            <execution>
              <goals>
                <goal>process</goal>
              </goals>
              <phase>compile</phase>
              <configuration>
                <requireCompleteLicenseInfo>true</requireCompleteLicenseInfo>
                <script>../licenseCompleter.groovy</script>
              </configuration>
            </execution>
          </executions>
        </plugin>
        <plugin>
          <groupId>org.jvnet.localizer</groupId>
          <artifactId>localizer-maven-plugin</artifactId>
          <configuration>
            <outputEncoding>UTF-8</outputEncoding>
          </configuration>
         </plugin>
        <plugin>
          <groupId>org.jvnet.hudson.tools</groupId>
          <artifactId>maven-encoding-plugin</artifactId>
          <version>1.1</version>
        </plugin>
        <plugin>
          <groupId>com.infradna.tool</groupId>
          <artifactId>bridge-method-injector</artifactId>
          <version>1.18</version>
        </plugin>
        <plugin>
          <groupId>org.codehaus.mojo</groupId>
          <artifactId>antlr-maven-plugin</artifactId>
          <version>2.2</version>
        </plugin>
        <plugin>
          <groupId>org.apache.maven.plugins</groupId>
          <artifactId>maven-pmd-plugin</artifactId>
        </plugin>
        <plugin>
          <groupId>org.jvnet.updatecenter2</groupId>
          <artifactId>maven-makepkgs-plugin</artifactId>
          <version>0.6.2</version>
        </plugin>
        <plugin>
          <groupId>org.apache.maven.plugins</groupId>
          <artifactId>maven-site-plugin</artifactId>
        </plugin>
      <plugin>
        <groupId>org.apache.maven.plugins</groupId>
        <artifactId>maven-enforcer-plugin</artifactId>
      </plugin>
        <!--This plugin's configuration is used to store Eclipse m2e settings only. It has no influence on the Maven build itself.-->
        <plugin>
        	<groupId>org.eclipse.m2e</groupId>
        	<artifactId>lifecycle-mapping</artifactId>
        	<version>1.0.0</version>
        	<configuration>
        		<lifecycleMappingMetadata>
        			<pluginExecutions>
        				<pluginExecution>
        					<pluginExecutionFilter>
        						<groupId>org.apache.maven.plugins</groupId>
        						<artifactId>maven-dependency-plugin</artifactId>
        						<versionRange>[2.3,)</versionRange>
        						<goals>
        							<goal>list</goal>
        							<goal>unpack-dependencies</goal>
        						</goals>
        					</pluginExecutionFilter>
        					<action>
        						<ignore />
        					</action>
        				</pluginExecution>
        			</pluginExecutions>
        		</lifecycleMappingMetadata>
        	</configuration>
        </plugin>
        <plugin>
	        <groupId>org.codehaus.mojo</groupId>
	        <artifactId>animal-sniffer-maven-plugin</artifactId>
        </plugin>
        <plugin>
          <groupId>com.github.spotbugs</groupId>
          <artifactId>spotbugs-maven-plugin</artifactId>
          <configuration>
            <maxHeap>768</maxHeap>
          </configuration>
        </plugin>
        <plugin>
          <groupId>org.apache.maven.plugins</groupId>
          <artifactId>maven-checkstyle-plugin</artifactId>
          <configuration>
             <consoleOutput>true</consoleOutput>
             <failsOnError>true</failsOnError>
             <!-- define here because checkstyle and multi module is a PITA -->
             <checkstyleRules>
               <module name="Checker">
                 <module name="TreeWalker">
                   <module name="IllegalImport">
                     <!-- prevent the use of jsr-305 annotations -->
                     <property name="illegalClasses" value="javax.annotation.MatchesPattern.Checker, javax.annotation.Nonnegative.Checker, javax.annotation.Nonnull.Checker, javax.annotation.RegEx.Checker, javax.annotation.CheckForNull, javax.annotation.CheckForSigned, javax.annotation.CheckReturnValue, javax.annotation.Detainted, javax.annotation.MatchesPattern, javax.annotation.Nonnegative, javax.annotation.Nonnull, javax.annotation.Nullable, javax.annotation.OverridingMethodsMustInvokeSuper, javax.annotation.ParametersAreNonnullByDefault, javax.annotation.ParametersAreNullableByDefault, javax.annotation.PropertyKey, javax.annotation.RegEx, javax.annotation.Signed, javax.annotation.Syntax, javax.annotation.Tainted, javax.annotation.Untainted, javax.annotation.WillClose, javax.annotation.WillCloseWhenClosed, javax.annotation.WillNotClose, javax.annotation.concurrent.GuardedBy, javax.annotation.concurrent.Immutable, javax.annotation.concurrent.NotThreadSafe, javax.annotation.concurrent.ThreadSafe, javax.annotation.meta.TypeQualifierValidator, javax.annotation.meta.When, javax.annotation.meta.Exclusive, javax.annotation.meta.Exhaustive, javax.annotation.meta.TypeQualifier, javax.annotation.meta.TypeQualifierDefault, javax.annotation.meta.TypeQualifierNickname" />
                   </module>
                 </module>
               </module>
             </checkstyleRules>
           </configuration>
           <executions>
             <execution>
               <id>validate</id>
               <phase>validate</phase>
               <goals>
                 <goal>check</goal>
               </goals>
             </execution>
           </executions>
        </plugin>
      </plugins>
    </pluginManagement>

    <plugins>
      <plugin>
        <artifactId>maven-release-plugin</artifactId>
        <configuration>
          <!-- enable release profile during the release, create IPS package, and sign bits. -->
          <arguments>-P release,sign</arguments>
          <!-- work around for a bug in javadoc plugin that causes the release to fail. see MRELEASE-271 -->
          <preparationGoals>clean install</preparationGoals>
          <goals>-DskipTests -Danimal.sniffer.skip=false javadoc:javadoc deploy</goals>
          <pushChanges>false</pushChanges>
          <localCheckout>true</localCheckout>
          <tagNameFormat>jenkins-@{project.version}</tagNameFormat>
        </configuration>
      </plugin>
      <plugin>
        <artifactId>maven-remote-resources-plugin</artifactId>
        <executions>
          <execution>
            <goals>
              <goal>process</goal>
            </goals>
            <configuration>
              <resourceBundles>
                <resourceBundle>org.jvnet.hudson:license:1.0</resourceBundle>
              </resourceBundles>
            </configuration>
          </execution>
        </executions>
      </plugin>
      <plugin>
        <groupId>org.codehaus.mojo</groupId>
        <artifactId>animal-sniffer-maven-plugin</artifactId>
        <executions>
          <execution>
            <goals>
              <goal>check</goal>
            </goals>
          </execution>
        </executions>
        <configuration>
          <signature>
            <groupId>org.codehaus.mojo.signature</groupId>
            <artifactId>java1${java.level}</artifactId>
            <version>1.0</version>
          </signature>
        </configuration>
      </plugin>

      <plugin>
        <artifactId>maven-compiler-plugin</artifactId>
        <configuration>
          <source>1.${java.level}</source>
          <target>1.${java.level}</target>
          <!-- default reuseCreated is more performant
          feel free to uncomment if you have any issues on your platform
          <compilerReuseStrategy>alwaysNew</compilerReuseStrategy>
          -->
        </configuration>
      </plugin>

      <plugin>
        <groupId>org.apache.maven.plugins</groupId>
        <artifactId>maven-enforcer-plugin</artifactId>
        <executions>
          <execution>
            <id>enforce-banned-dependencies</id>
            <goals>
              <goal>enforce</goal>
            </goals>
            <configuration>
              <rules>
                <bannedDependencies>
                  <excludes>
                    <exclude>org.sonatype.sisu:sisu-guice</exclude>
                    <exclude>log4j:log4j:*:jar:compile</exclude>
                    <exclude>log4j:log4j:*:jar:runtime</exclude>
                    <exclude>commons-logging:commons-logging:*:jar:compile</exclude>
                    <exclude>commons-logging:commons-logging:*:jar:runtime</exclude>
                  </excludes>
                </bannedDependencies>
              </rules>
            </configuration>
          </execution>
        </executions>
      </plugin>
      <plugin>
        <groupId>org.apache.maven.plugins</groupId>
        <artifactId>maven-checkstyle-plugin</artifactId>
      </plugin>
    </plugins>

    <extensions>
      <extension>
        <groupId>org.kohsuke</groupId>
        <artifactId>wagon-gitsite</artifactId>
        <version>0.3.5</version>
      </extension>
    </extensions>
  </build>

  <profiles>
    <profile>
      <id>metrics</id>
      <build>
        <plugins>
          <plugin>
            <groupId>com.github.spotbugs</groupId>
            <artifactId>spotbugs-maven-plugin</artifactId>
            <configuration>
              <threshold>High</threshold>
            </configuration>
          </plugin>
        </plugins>
      </build>
    </profile>
    <profile>
      <id>debug</id>
      <activation>
        <activeByDefault>true</activeByDefault>
      </activation>
      <properties>
        <hudson.sign.alias>jenkins</hudson.sign.alias>
        <hudson.sign.keystore>../dummy.keystore</hudson.sign.keystore>
        <hudson.sign.storepass>jenkins</hudson.sign.storepass>
      </properties>
    </profile>
    <profile>
      <id>sorcerer</id>
      <reporting>
        <plugins>
          <plugin>
            <groupId>org.kohsuke.sorcerer</groupId>
            <artifactId>maven-sorcerer-plugin</artifactId>
            <version>${sorcerer.version}</version>
            <configuration>
              <source>1.${java.level}</source>
            </configuration>
          </plugin>
        </plugins>
      </reporting>
      <build>
        <plugins>
          <plugin>
            <groupId>org.kohsuke.sorcerer</groupId>
            <artifactId>maven-sorcerer-plugin</artifactId>
            <version>${sorcerer.version}</version>
            <configuration>
              <source>1.${java.level}</source>
            </configuration>
          </plugin>
        </plugins>
      </build>
    </profile>
    <profile>
      <id>release</id>
      <build>
        <plugins>
          <plugin>
            <artifactId>maven-assembly-plugin</artifactId>
            <inherited>false</inherited>
            <executions>
              <execution>
                <goals>
                  <goal>single</goal>
                </goals>
                <phase>package</phase>
                <configuration>
                  <finalName>jenkins-${project.version}</finalName>
                  <descriptors>
                    <descriptor>assembly-src.xml</descriptor>
                  </descriptors>
                </configuration>
              </execution>
            </executions>
          </plugin>
          <plugin>
            <artifactId>maven-gpg-plugin</artifactId>
            <executions>
              <execution>
                <id>sign-artifacts</id>
                <phase>verify</phase>
                <goals>
                  <goal>sign</goal>
                </goals>
              </execution>
            </executions>
          </plugin>
        </plugins>
      </build>
    </profile>
    <profile>
      <id>lts-release</id>
      <properties>
        <changelog.url>https://jenkins.io/changelog-stable</changelog.url>
      </properties>
    </profile>
    <profile>
      <id>m2e</id>
      <properties>
        <m2BuildDirectory>target</m2BuildDirectory>
      </properties>
      <activation>
        <property>
          <name>m2e.version</name>
        </property>
      </activation>
      <build>
        <directory>${m2BuildDirectory}</directory>
        <plugins>
          <plugin>
            <groupId>org.maven.ide.eclipse</groupId>
            <artifactId>lifecycle-mapping</artifactId>
            <version>0.12.0</version>
            <configuration>
              <mappingId>customizable</mappingId>
              <configurators>
                <configurator id="org.maven.ide.eclipse.jdt.javaConfigurator" />
                <configurator id="org.maven.ide.eclipse.plexus.annotations.plexusConfigurator" />
              </configurators>
              <mojoExecutions>
                <mojoExecution>org.apache.maven.plugins:maven-resources-plugin::</mojoExecution>
              </mojoExecutions>
            </configuration>
          </plugin>
        </plugins>
      </build>
    </profile>
    <profile>
      <id>specific-test</id>
      <activation>
        <property>
          <name>test</name>
        </property>
      </activation>
      <properties>
        <failIfNoTests>false</failIfNoTests>
      </properties>
    </profile>
    <profile>
      <id>jdk11</id>
      <properties>
        <!-- TODO: https://issues.jenkins-ci.org/browse/JENKINS-53788 (JDK11 issue on CI) -->
        <doclint>none</doclint>
        <maven.javadoc.skip>true</maven.javadoc.skip>
        <!-- release is needed for reliable cross compilation. It is supported
        starting JDK 9, but as the only earlier version we support is 8, it would
        be either compiled by javac from 8 or one from a newer compiler that
        correctly handle the release flag. This will replace both source and target
        once we drop support for JDK 8 that only recognize source and target. -->
        <maven.compiler.release>${java.level}</maven.compiler.release>
      </properties>
      <activation>
        <jdk>11</jdk>
      </activation>
    </profile>
  </profiles>
</project><|MERGE_RESOLUTION|>--- conflicted
+++ resolved
@@ -109,18 +109,13 @@
     <findbugs.excludeFilterFile>${project.basedir}/../src/findbugs/findbugs-excludes.xml</findbugs.excludeFilterFile>
 
     <!-- TODO keep these in sync -->
-<<<<<<< HEAD
-    <access-modifier-annotation.version>1.16</access-modifier-annotation.version>
-    <access-modifier-checker.version>1.16</access-modifier-checker.version>
-
-    <!-- SSHD plugin version -->
-    <sshd.plugin.version>3.0-rc164.cb4cccdfb4db</sshd.plugin.version>
-=======
     <access-modifier-annotation.version>1.21</access-modifier-annotation.version>
     <access-modifier-checker.version>1.21</access-modifier-checker.version>
     <junit.jupiter.version>5.7.1</junit.jupiter.version>
     <powermock.version>2.0.9</powermock.version>
->>>>>>> b49610e2
+
+    <!-- SSHD plugin version -->
+    <sshd.plugin.version>3.0-rc164.cb4cccdfb4db</sshd.plugin.version>
   </properties>
 
   <!-- Note that the 'repositories' and 'pluginRepositories' blocks below are actually copy-pasted
@@ -174,7 +169,7 @@
         <!-- the old artifactID for the servlet API -->
         <artifactId>servlet-api</artifactId>
         <version>[0]</version>
-        <!-- 
+        <!--
               "[0]" is a range that must be exaclty 0
               this is different to "0" which is hint to use version 0.
               therefore unless anyone else uses ranges (they should not) this version will always win
