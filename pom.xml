<?xml version="1.0" encoding="UTF-8"?>
<!--
The MIT License

Copyright (c) 2004-2011, Sun Microsystems, Inc., Kohsuke Kawaguchi, id:sorokh

Permission is hereby granted, free of charge, to any person obtaining a copy
of this software and associated documentation files (the "Software"), to deal
in the Software without restriction, including without limitation the rights
to use, copy, modify, merge, publish, distribute, sublicense, and/or sell
copies of the Software, and to permit persons to whom the Software is
furnished to do so, subject to the following conditions:

The above copyright notice and this permission notice shall be included in
all copies or substantial portions of the Software.

THE SOFTWARE IS PROVIDED "AS IS", WITHOUT WARRANTY OF ANY KIND, EXPRESS OR
IMPLIED, INCLUDING BUT NOT LIMITED TO THE WARRANTIES OF MERCHANTABILITY,
FITNESS FOR A PARTICULAR PURPOSE AND NONINFRINGEMENT. IN NO EVENT SHALL THE
AUTHORS OR COPYRIGHT HOLDERS BE LIABLE FOR ANY CLAIM, DAMAGES OR OTHER
LIABILITY, WHETHER IN AN ACTION OF CONTRACT, TORT OR OTHERWISE, ARISING FROM,
OUT OF OR IN CONNECTION WITH THE SOFTWARE OR THE USE OR OTHER DEALINGS IN
THE SOFTWARE.
-->
<project xmlns="http://maven.apache.org/POM/4.0.0" xmlns:xsi="http://www.w3.org/2001/XMLSchema-instance" xsi:schemaLocation="http://maven.apache.org/POM/4.0.0 https://maven.apache.org/xsd/maven-4.0.0.xsd">
  <modelVersion>4.0.0</modelVersion>

  <parent>
    <groupId>org.jenkins-ci</groupId>
    <artifactId>jenkins</artifactId>
    <version>1.122</version>
    <relativePath />
  </parent>

  <groupId>org.jenkins-ci.main</groupId>
  <artifactId>jenkins-parent</artifactId>
  <version>${revision}${changelist}</version>
  <packaging>pom</packaging>

  <name>Jenkins main module</name>
  <description>The module that constitutes the main jenkins.war</description>
  <url>https://github.com/jenkinsci/jenkins</url>

  <licenses>
    <license>
      <name>The MIT license</name>
      <url>https://opensource.org/licenses/MIT</url>
      <distribution>repo</distribution>
    </license>
  </licenses>

  <modules>
    <module>bom</module>
    <module>websocket/spi</module>
    <module>websocket/jetty12-ee9</module>
    <module>core</module>
    <module>war</module>
    <module>test</module>
    <module>cli</module>
    <module>coverage</module>
  </modules>

  <scm child.scm.connection.inherit.append.path="false" child.scm.developerConnection.inherit.append.path="false" child.scm.url.inherit.append.path="false">
    <connection>scm:git:https://github.com/jenkinsci/jenkins.git</connection>
    <developerConnection>scm:git:git@github.com:jenkinsci/jenkins.git</developerConnection>
    <tag>${scmTag}</tag>
    <url>https://github.com/jenkinsci/jenkins</url>
  </scm>

  <issueManagement>
    <system>jira</system>
    <url>https://issues.jenkins.io/issues/?jql=component=15593</url>
  </issueManagement>

  <properties>
    <revision>2.478</revision>
    <changelist>-SNAPSHOT</changelist>
    <project.build.outputTimestamp>2024-09-17T13:51:35Z</project.build.outputTimestamp>

    <!-- configuration for patch tracker plugin  -->
    <project.patchManagement.system>github</project.patchManagement.system>
    <patch.request.organisation>jenkinsci</patch.request.organisation>
    <patch.request.repository>jenkins</patch.request.repository>
    <project.patchManagement.url>https://api.github.com</project.patchManagement.url>
    <patch.tracker.serverId>jenkins-jira</patch.tracker.serverId>

    <changelog.url>https://www.jenkins.io/changelog</changelog.url>

    <!-- Bundled Remoting version -->
    <remoting.version>3261.v9c670a_4748a_9</remoting.version>

    <spotbugs.effort>Max</spotbugs.effort>
    <spotbugs.threshold>Medium</spotbugs.threshold>

    <access-modifier.version>1.33</access-modifier.version>
    <antlr.version>4.13.2</antlr.version>
    <bridge-method-injector.version>1.29</bridge-method-injector.version>
    <spotless.check.skip>false</spotless.check.skip>
    <!-- Make sure to keep the jetty-ee9-maven-plugin version in war/pom.xml in sync with the Jetty release in Winstone: -->
    <winstone.version>8.1</winstone.version>
    <node.version>20.17.0</node.version>
    <!-- frontend-maven-plugin will install this Yarn version as bootstrap, then hand over control to Yarn Berry. -->
    <yarn.version>1.22.19</yarn.version>
    <!-- maven-antrun-plugin will download this Yarn version. -->
    <yarn-berry.version>4.5.0</yarn-berry.version>
    <yarn-berry.sha256sum>cc00dce5de4f68d11450519a0f69eadf2a1cbe5cc0d8e740bfac817a31d76874</yarn-berry.sha256sum>
  </properties>

  <!--
    Note that the 'repositories' and 'pluginRepositories' blocks below are actually copy-pasted
    from the Jenkins org pom. This is on purpose to keep Jenkins core buildable even if one has
    *not* defined the specific details in the settings.xml file.
  -->
  <repositories>
    <repository>
      <id>repo.jenkins-ci.org</id>
      <url>https://repo.jenkins-ci.org/public/</url>
      <!-- allow snapshots -->
    </repository>
  </repositories>

  <pluginRepositories>
    <pluginRepository>
      <id>repo.jenkins-ci.org</id>
      <url>https://repo.jenkins-ci.org/public/</url>
    </pluginRepository>
  </pluginRepositories>

  <build>
    <defaultGoal>install</defaultGoal>
    <resources>
      <resource>
        <filtering>false</filtering>
        <directory>${basedir}/src/main/resources</directory>
      </resource>
      <resource>
        <filtering>true</filtering>
        <directory>${basedir}/src/filter/resources</directory>
      </resource>
    </resources>
    <pluginManagement>
      <plugins>
        <plugin>
          <groupId>org.apache.maven.plugins</groupId>
          <artifactId>maven-compiler-plugin</artifactId>
          <!-- Version specified in parent POM -->
          <configuration>
            <compilerReuseStrategy>alwaysNew</compilerReuseStrategy>
            <compilerArgs>
              <!--
                always compile package-info.java for useIncrementalCompilation
                ref: https://stackoverflow.com/questions/6770455/maven-compiling-package-info-java-to-package-info-class
              -->
              <compilerArg>-Xpkginfo:always</compilerArg>
            </compilerArgs>
          </configuration>
        </plugin>
        <plugin>
          <groupId>org.apache.maven.plugins</groupId>
          <artifactId>maven-javadoc-plugin</artifactId>
          <!-- Version specified in parent POM -->
          <configuration>
            <quiet>true</quiet>
            <splitindex>true</splitindex>
          </configuration>
        </plugin>
        <plugin>
          <groupId>org.apache.maven.plugins</groupId>
          <artifactId>maven-surefire-plugin</artifactId>
          <!-- Version specified in parent POM -->
          <configuration>
            <systemPropertyVariables>
              <java.io.tmpdir>${project.build.directory}</java.io.tmpdir>
              <forkedProcessTimeoutInSeconds>3600</forkedProcessTimeoutInSeconds>
              <java.awt.headless>true</java.awt.headless>
            </systemPropertyVariables>
            <runOrder>alphabetical</runOrder>
          </configuration>
        </plugin>
        <plugin>
          <artifactId>maven-jarsigner-plugin</artifactId>
          <version>3.1.0</version>
          <configuration>
            <!--
              during the development, debug profile will cause
              the jars to be signed by a self-certified dummy public key.

              For release, you should define the real values in ~/.m2/settings.xml
            -->
            <alias>${hudson.sign.alias}</alias>
            <storepass>${hudson.sign.storepass}</storepass>
            <keystore>${hudson.sign.keystore}</keystore>
          </configuration>
        </plugin>
        <plugin>
          <groupId>org.kohsuke</groupId>
          <artifactId>access-modifier-checker</artifactId>
          <version>${access-modifier.version}</version>
        </plugin>
        <plugin>
          <groupId>io.jenkins.tools.maven</groupId>
          <artifactId>license-maven-plugin</artifactId>
          <!-- Version specified in parent POM -->
          <executions>
            <execution>
              <goals>
                <goal>process</goal>
              </goals>
              <phase>compile</phase>
              <configuration>
                <requireCompleteLicenseInfo>true</requireCompleteLicenseInfo>
                <script>../licenseCompleter.groovy</script>
              </configuration>
            </execution>
          </executions>
        </plugin>
        <plugin>
          <groupId>org.jvnet.localizer</groupId>
          <artifactId>localizer-maven-plugin</artifactId>
          <!-- Version specified in parent POM -->
          <configuration>
            <outputEncoding>UTF-8</outputEncoding>
          </configuration>
        </plugin>
        <plugin>
          <groupId>org.jvnet.hudson.tools</groupId>
          <artifactId>maven-encoding-plugin</artifactId>
          <version>1.1</version>
        </plugin>
        <plugin>
          <groupId>com.infradna.tool</groupId>
          <artifactId>bridge-method-injector</artifactId>
          <version>${bridge-method-injector.version}</version>
        </plugin>
        <plugin>
          <groupId>org.antlr</groupId>
          <artifactId>antlr4-maven-plugin</artifactId>
          <version>${antlr.version}</version>
        </plugin>
        <!--This plugin's configuration is used to store Eclipse m2e settings only. It has no influence on the Maven build itself.-->
        <plugin>
          <groupId>org.eclipse.m2e</groupId>
          <artifactId>lifecycle-mapping</artifactId>
          <!-- Version specified in parent POM -->
          <configuration>
            <lifecycleMappingMetadata>
              <pluginExecutions>
                <pluginExecution>
                  <pluginExecutionFilter>
                    <groupId>org.apache.maven.plugins</groupId>
                    <artifactId>maven-dependency-plugin</artifactId>
                    <!-- Version specified in parent POM -->
                    <versionRange>[2.3,)</versionRange>
                    <goals>
                      <goal>list</goal>
                      <goal>unpack-dependencies</goal>
                    </goals>
                  </pluginExecutionFilter>
                  <action>
                    <ignore />
                  </action>
                </pluginExecution>
              </pluginExecutions>
            </lifecycleMappingMetadata>
          </configuration>
        </plugin>
        <plugin>
          <groupId>com.github.spotbugs</groupId>
          <artifactId>spotbugs-maven-plugin</artifactId>
          <!-- Version specified in parent POM -->
          <configuration>
            <maxHeap>768</maxHeap>
          </configuration>
        </plugin>
        <plugin>
          <groupId>org.apache.maven.plugins</groupId>
          <artifactId>maven-checkstyle-plugin</artifactId>
          <!-- Version specified in parent POM -->
          <configuration>
            <consoleOutput>true</consoleOutput>
            <includeTestSourceDirectory>true</includeTestSourceDirectory>
            <configLocation>${maven.multiModuleProjectDirectory}/src/checkstyle/checkstyle-configuration.xml</configLocation>
            <suppressionsLocation>${maven.multiModuleProjectDirectory}/src/checkstyle/checkstyle-suppressions.xml</suppressionsLocation>
          </configuration>
          <dependencies>
            <dependency>
              <groupId>com.puppycrawl.tools</groupId>
              <artifactId>checkstyle</artifactId>
              <version>10.18.1</version>
            </dependency>
          </dependencies>
          <executions>
            <execution>
              <id>validate</id>
              <goals>
                <goal>check</goal>
              </goals>
              <phase>validate</phase>
            </execution>
          </executions>
        </plugin>
        <plugin>
          <groupId>org.jacoco</groupId>
          <artifactId>jacoco-maven-plugin</artifactId>
          <version>0.8.12</version>
        </plugin>
      </plugins>
    </pluginManagement>

    <plugins>
      <plugin>
        <groupId>com.diffplug.spotless</groupId>
        <artifactId>spotless-maven-plugin</artifactId>
        <!-- Version specified in parent POM -->
        <configuration>
          <antlr4>
            <antlr4Formatter />
          </antlr4>
          <java combine.self="override">
            <endWithNewline />
            <importOrder />
            <indent>
              <spaces>true</spaces>
            </indent>
            <removeUnusedImports />
            <trimTrailingWhitespace />
          </java>
        </configuration>
      </plugin>
      <plugin>
        <artifactId>maven-release-plugin</artifactId>
        <!-- Version specified in parent POM -->
        <configuration>
          <!-- work around for a bug in javadoc plugin that causes the release to fail. see MRELEASE-271 -->
          <preparationGoals>clean install</preparationGoals>
          <goals>-DskipTests -Dspotbugs.skip -Dmaven.checkstyle.skip -Dspotless.check.skip generate-resources javadoc:javadoc deploy</goals>
          <pushChanges>false</pushChanges>
          <localCheckout>true</localCheckout>
          <tagNameFormat>jenkins-@{project.version}</tagNameFormat>
        </configuration>
      </plugin>
      <plugin>
        <artifactId>maven-remote-resources-plugin</artifactId>
        <!-- Version specified in parent POM -->
        <executions>
          <execution>
            <goals>
              <goal>process</goal>
            </goals>
            <configuration>
              <resourceBundles>
                <resourceBundle>org.jvnet.hudson:license:1.0</resourceBundle>
              </resourceBundles>
            </configuration>
          </execution>
        </executions>
      </plugin>

      <plugin>
        <groupId>org.apache.maven.plugins</groupId>
        <artifactId>maven-enforcer-plugin</artifactId>
        <!-- Version specified in parent POM -->
        <executions>
          <execution>
            <id>enforce-banned-dependencies</id>
            <goals>
              <goal>enforce</goal>
            </goals>
            <configuration>
              <rules>
                <bannedDependencies>
                  <excludes combine.children="append">
                    <exclude>org.sonatype.sisu:sisu-guice</exclude>
                    <exclude>commons-logging:commons-logging:*:jar:compile</exclude>
                    <exclude>commons-logging:commons-logging:*:jar:runtime</exclude>
                  </excludes>
                </bannedDependencies>
              </rules>
            </configuration>
          </execution>
        </executions>
      </plugin>
    </plugins>
  </build>

  <profiles>
    <profile>
      <id>debug</id>
      <activation>
        <activeByDefault>true</activeByDefault>
      </activation>
      <properties>
        <hudson.sign.alias>jenkins</hudson.sign.alias>
        <hudson.sign.keystore>../dummy.keystore</hudson.sign.keystore>
        <hudson.sign.storepass>jenkins</hudson.sign.storepass>
      </properties>
    </profile>
    <profile>
      <id>release</id>
      <build>
        <plugins>
          <plugin>
            <artifactId>maven-gpg-plugin</artifactId>
            <!-- Version specified in parent POM -->
            <executions>
              <execution>
                <id>sign-artifacts</id>
                <goals>
                  <goal>sign</goal>
                </goals>
                <phase>verify</phase>
              </execution>
            </executions>
          </plugin>
        </plugins>
      </build>
    </profile>
    <profile>
      <id>lts-release</id>
      <properties>
        <changelog.url>https://www.jenkins.io/changelog-stable</changelog.url>
      </properties>
    </profile>
    <profile>
<<<<<<< HEAD
=======
      <id>yarn-ci-lint</id>
      <activation>
        <property>
          <name>env.CI</name>
        </property>
        <file>
          <exists>package.json</exists>
        </file>
      </activation>
      <build>
        <plugins>
          <plugin>
            <groupId>com.github.eirslett</groupId>
            <artifactId>frontend-maven-plugin</artifactId>
            <version>1.15.1</version>
            <executions>
              <execution>
                <id>yarn lint:ci</id>
                <goals>
                  <goal>yarn</goal>
                </goals>
                <configuration>
                  <arguments>lint:ci</arguments>
                  <skip>${yarn.lint.skip}</skip>
                </configuration>
              </execution>
            </executions>
          </plugin>
        </plugins>
      </build>
    </profile>
    <profile>
      <id>yarn-lint</id>
      <activation>
        <property>
          <name>!env.CI</name>
        </property>
        <file>
          <exists>package.json</exists>
        </file>
      </activation>
      <build>
        <plugins>
          <plugin>
            <groupId>com.github.eirslett</groupId>
            <artifactId>frontend-maven-plugin</artifactId>
            <version>1.15.1</version>
            <executions>
              <execution>
                <id>yarn lint</id>
                <goals>
                  <goal>yarn</goal>
                </goals>
                <configuration>
                  <arguments>lint</arguments>
                  <skip>${yarn.lint.skip}</skip>
                </configuration>
              </execution>
            </executions>
          </plugin>
        </plugins>
      </build>
    </profile>
    <profile>
>>>>>>> 7e92bbba
      <id>yarn-execution</id>
      <activation>
        <file>
          <exists>package.json</exists>
        </file>
      </activation>
      <build>
        <plugins>
          <plugin>
            <groupId>org.apache.maven.plugins</groupId>
            <artifactId>maven-antrun-plugin</artifactId>
            <executions>
              <execution>
                <id>download-yarn</id>
                <goals>
                  <goal>run</goal>
                </goals>
                <phase>initialize</phase>
                <configuration>
                  <target>
                    <property name="yarn.dest" value="${project.basedir}/.yarn/releases/yarn-${yarn-berry.version}.cjs" />
                    <dirname file="${yarn.dest}" property="yarn.dest.dir" />
                    <mkdir dir="${yarn.dest.dir}" />
                    <get dest="${yarn.dest}" src="https://repo.yarnpkg.com/${yarn-berry.version}/packages/yarnpkg-cli/bin/yarn.js" usetimestamp="true" />
                    <checksum algorithm="SHA-256" file="${yarn.dest}" property="${yarn-berry.sha256sum}" verifyProperty="yarn.checksum.matches" />
                    <condition property="yarn.checksum.matches.fail">
                      <equals arg1="${yarn.checksum.matches}" arg2="false" />
                    </condition>
                    <fail if="yarn.checksum.matches.fail">Checksum error</fail>
                    <echo file="${project.basedir}/.yarnrc.yml">yarnPath: ${yarn.dest}</echo>
                  </target>
                </configuration>
              </execution>
            </executions>
          </plugin>
          <plugin>
            <groupId>com.github.eirslett</groupId>
            <artifactId>frontend-maven-plugin</artifactId>
            <version>1.15.1</version>
            <executions>
              <execution>
                <id>install node and yarn</id>
                <goals>
                  <goal>install-node-and-yarn</goal>
                </goals>
                <phase>initialize</phase>
                <configuration>
                  <nodeVersion>v${node.version}</nodeVersion>
                  <yarnVersion>v${yarn.version}</yarnVersion>
                  <nodeDownloadRoot>https://repo.jenkins-ci.org/nodejs-dist/</nodeDownloadRoot>
                  <!-- tried to create a mirror for yarnDownloadRoot but it did not work -->
                </configuration>
              </execution>
              <execution>
                <id>yarn install</id>
                <goals>
                  <goal>yarn</goal>
                </goals>
                <phase>initialize</phase>
              </execution>
              <execution>
                <id>yarn build</id>
                <goals>
                  <goal>yarn</goal>
                </goals>
                <phase>generate-sources</phase>
                <configuration>
                  <arguments>build</arguments>
                </configuration>
              </execution>
            </executions>
          </plugin>
        </plugins>
      </build>
    </profile>
    <profile>
      <id>yarn-ci-lint</id>
      <activation>
        <property>
          <name>env.CI</name>
        </property>
        <file>
          <exists>package.json</exists>
        </file>
      </activation>
      <build>
        <plugins>
          <plugin>
            <groupId>com.github.eirslett</groupId>
            <artifactId>frontend-maven-plugin</artifactId>
            <version>1.15.0</version>
            <executions>
              <execution>
                <id>yarn lint:ci</id>
                <goals>
                  <goal>yarn</goal>
                </goals>
                <phase>test</phase>
                <configuration>
                  <arguments>lint:ci</arguments>
                  <skip>${yarn.lint.skip}</skip>
                </configuration>
              </execution>
            </executions>
          </plugin>
        </plugins>
      </build>
    </profile>
    <profile>
      <id>yarn-lint</id>
      <activation>
        <property>
          <name>!env.CI</name>
        </property>
        <file>
          <exists>package.json</exists>
        </file>
      </activation>
      <build>
        <plugins>
          <plugin>
            <groupId>com.github.eirslett</groupId>
            <artifactId>frontend-maven-plugin</artifactId>
            <version>1.15.0</version>
            <executions>
              <execution>
                <id>yarn lint</id>
                <goals>
                  <goal>yarn</goal>
                </goals>
                <phase>test</phase>
                <configuration>
                  <arguments>lint</arguments>
                  <skip>${yarn.lint.skip}</skip>
                </configuration>
              </execution>
            </executions>
          </plugin>
        </plugins>
      </build>
    </profile>

    <profile>
      <id>clean-node</id>
      <activation>
        <property>
          <name>cleanNode</name>
        </property>
        <file>
          <exists>package.json</exists>
        </file>
      </activation>
      <build>
        <plugins>
          <plugin>
            <groupId>org.apache.maven.plugins</groupId>
            <artifactId>maven-clean-plugin</artifactId>
            <!-- Version specified in grandparent POM -->
            <configuration>
              <filesets>
                <fileset>
                  <directory>node</directory>
                  <followSymlinks>false</followSymlinks>
                </fileset>
                <fileset>
                  <directory>node_modules</directory>
                  <followSymlinks>false</followSymlinks>
                </fileset>
              </filesets>
            </configuration>
          </plugin>
        </plugins>
      </build>
    </profile>
  </profiles>
</project><|MERGE_RESOLUTION|>--- conflicted
+++ resolved
@@ -422,73 +422,6 @@
       </properties>
     </profile>
     <profile>
-<<<<<<< HEAD
-=======
-      <id>yarn-ci-lint</id>
-      <activation>
-        <property>
-          <name>env.CI</name>
-        </property>
-        <file>
-          <exists>package.json</exists>
-        </file>
-      </activation>
-      <build>
-        <plugins>
-          <plugin>
-            <groupId>com.github.eirslett</groupId>
-            <artifactId>frontend-maven-plugin</artifactId>
-            <version>1.15.1</version>
-            <executions>
-              <execution>
-                <id>yarn lint:ci</id>
-                <goals>
-                  <goal>yarn</goal>
-                </goals>
-                <configuration>
-                  <arguments>lint:ci</arguments>
-                  <skip>${yarn.lint.skip}</skip>
-                </configuration>
-              </execution>
-            </executions>
-          </plugin>
-        </plugins>
-      </build>
-    </profile>
-    <profile>
-      <id>yarn-lint</id>
-      <activation>
-        <property>
-          <name>!env.CI</name>
-        </property>
-        <file>
-          <exists>package.json</exists>
-        </file>
-      </activation>
-      <build>
-        <plugins>
-          <plugin>
-            <groupId>com.github.eirslett</groupId>
-            <artifactId>frontend-maven-plugin</artifactId>
-            <version>1.15.1</version>
-            <executions>
-              <execution>
-                <id>yarn lint</id>
-                <goals>
-                  <goal>yarn</goal>
-                </goals>
-                <configuration>
-                  <arguments>lint</arguments>
-                  <skip>${yarn.lint.skip}</skip>
-                </configuration>
-              </execution>
-            </executions>
-          </plugin>
-        </plugins>
-      </build>
-    </profile>
-    <profile>
->>>>>>> 7e92bbba
       <id>yarn-execution</id>
       <activation>
         <file>
@@ -579,7 +512,7 @@
           <plugin>
             <groupId>com.github.eirslett</groupId>
             <artifactId>frontend-maven-plugin</artifactId>
-            <version>1.15.0</version>
+            <version>1.15.1</version>
             <executions>
               <execution>
                 <id>yarn lint:ci</id>
@@ -612,7 +545,7 @@
           <plugin>
             <groupId>com.github.eirslett</groupId>
             <artifactId>frontend-maven-plugin</artifactId>
-            <version>1.15.0</version>
+            <version>1.15.1</version>
             <executions>
               <execution>
                 <id>yarn lint</id>
