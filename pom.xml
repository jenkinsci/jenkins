<?xml version="1.0" encoding="UTF-8"?>
<!--
The MIT License

Copyright (c) 2004-2011, Sun Microsystems, Inc., Kohsuke Kawaguchi, id:sorokh

Permission is hereby granted, free of charge, to any person obtaining a copy
of this software and associated documentation files (the "Software"), to deal
in the Software without restriction, including without limitation the rights
to use, copy, modify, merge, publish, distribute, sublicense, and/or sell
copies of the Software, and to permit persons to whom the Software is
furnished to do so, subject to the following conditions:

The above copyright notice and this permission notice shall be included in
all copies or substantial portions of the Software.

THE SOFTWARE IS PROVIDED "AS IS", WITHOUT WARRANTY OF ANY KIND, EXPRESS OR
IMPLIED, INCLUDING BUT NOT LIMITED TO THE WARRANTIES OF MERCHANTABILITY,
FITNESS FOR A PARTICULAR PURPOSE AND NONINFRINGEMENT. IN NO EVENT SHALL THE
AUTHORS OR COPYRIGHT HOLDERS BE LIABLE FOR ANY CLAIM, DAMAGES OR OTHER
LIABILITY, WHETHER IN AN ACTION OF CONTRACT, TORT OR OTHERWISE, ARISING FROM,
OUT OF OR IN CONNECTION WITH THE SOFTWARE OR THE USE OR OTHER DEALINGS IN
THE SOFTWARE.
-->
<project xmlns="http://maven.apache.org/POM/4.0.0" xmlns:xsi="http://www.w3.org/2001/XMLSchema-instance" xsi:schemaLocation="http://maven.apache.org/POM/4.0.0 http://maven.apache.org/maven-v4_0_0.xsd">
  <modelVersion>4.0.0</modelVersion>

  <parent>
    <groupId>org.jenkins-ci</groupId>
    <artifactId>jenkins</artifactId>
    <version>1.43</version>
    <relativePath />
  </parent>

  <groupId>org.jenkins-ci.main</groupId>
  <artifactId>jenkins-parent</artifactId>
  <version>${revision}${changelist}</version>
  <packaging>pom</packaging>

  <name>Jenkins main module</name>
  <description>The module that constitutes the main jenkins.war</description>

  <licenses>
    <license>
      <name>The MIT license</name>
      <url>http://www.opensource.org/licenses/mit-license.php</url>
      <distribution>repo</distribution>
    </license>
  </licenses>

  <modules>
    <module>core</module>
    <module>war</module>
    <module>test</module>
    <module>cli</module>
  </modules>

  <scm>
    <connection>scm:git:git://github.com/jenkinsci/jenkins.git</connection>
    <developerConnection>scm:git:ssh://git@github.com/jenkinsci/jenkins.git</developerConnection>
    <url>https://github.com/jenkinsci/jenkins</url>
    <tag>${scmTag}</tag>
  </scm>

  <distributionManagement>
    <site>
      <id>github-pages</id>
      <url>gitsite:git@github.com/jenkinsci/maven-site.git:core</url>
    </site>
  </distributionManagement>

  <issueManagement>
    <system>jira</system>
    <url>https://issues.jenkins-ci.org/browse/JENKINS/component/15593</url>
  </issueManagement>

  <properties>
<<<<<<< HEAD
    <revision>2.121.1</revision>
=======
    <revision>2.121.2</revision>
>>>>>>> 654c92cc
    <changelist>-SNAPSHOT</changelist>

    <!-- *.html files are in UTF-8, and *.properties are in iso-8859-1, so this configuration is actually incorrect,
    but this suppresses a warning from Maven, and as long as we don't do filtering we should be OK. -->
    <project.build.sourceEncoding>UTF-8</project.build.sourceEncoding>
    <build.type>private</build.type>

    <!-- configuration for patch tracker plugin  -->
    <project.patchManagement.system>github</project.patchManagement.system>
    <patch.request.organisation>jenkinsci</patch.request.organisation>
    <patch.request.repository>jenkins</patch.request.repository>
    <project.patchManagement.url>https://api.github.com</project.patchManagement.url>
    <patch.tracker.serverId>jenkins-jira</patch.tracker.serverId>

    <guavaVersion>11.0.1</guavaVersion>
    <slf4jVersion>1.7.25</slf4jVersion>
    <maven-plugin.version>2.14</maven-plugin.version>
    <matrix-project.version>1.4.1</matrix-project.version>
    <sorcerer.version>0.11</sorcerer.version>
    <animal.sniffer.skip>${skipTests}</animal.sniffer.skip>
    <access-modifier.version>1.14</access-modifier.version>
    <access-modifier-annotation.version>${access-modifier.version}</access-modifier-annotation.version> <!-- differing only where needed for timestamped snapshots -->
    <access-modifier-checker.version>${access-modifier.version}</access-modifier-checker.version>

    <java.level>8</java.level>

    <changelog.url>https://jenkins.io/changelog</changelog.url>

    <maven-war-plugin.version>3.0.0</maven-war-plugin.version> <!-- JENKINS-47127 bump when 3.2.0 is out. Cf. MWAR-407 -->

    <!-- Bundled Remoting version -->
    <remoting.version>3.21</remoting.version>
    <!-- Minimum Remoting version, which is tested for API compatibility -->
    <remoting.minimum.supported.version>2.60</remoting.minimum.supported.version>

    <!-- TODO: JENKINS-36716 - Switch to Medium once FindBugs is cleaned up, 430 issues on Mar 10, 2018 -->
    <findbugs.effort>Max</findbugs.effort>
    <findbugs.threshold>High</findbugs.threshold>
    <findbugs.excludeFilterFile>../src/findbugs/findbugs-excludes.xml</findbugs.excludeFilterFile>
  </properties>

  <!-- Note that the 'repositories' and 'pluginRepositories' blocks below are actually copy-pasted
       from the Jenkins org pom. This is on purpose to keep jenkins core buildable even if one has
       *not* defined the specific details in the settings.xml file. -->
  <repositories>
    <repository>
      <id>repo.jenkins-ci.org</id>
      <url>http://repo.jenkins-ci.org/public/</url>
      <!-- allow snapshots -->
    </repository>
  </repositories>

  <pluginRepositories>
    <pluginRepository>
      <id>repo.jenkins-ci.org</id>
      <url>http://repo.jenkins-ci.org/public/</url>
    </pluginRepository>
  </pluginRepositories>

  <dependencyManagement>
    <dependencies>
      <dependency>
        <groupId>org.apache.ant</groupId>
        <artifactId>ant</artifactId>
        <version>1.9.2</version>
      </dependency>

      <dependency>
        <groupId>commons-io</groupId>
        <artifactId>commons-io</artifactId>
        <version>2.4</version>
      </dependency>

      <dependency>
        <groupId>org.mockito</groupId>
        <artifactId>mockito-core</artifactId>
        <version>1.10.19</version>
      </dependency>

      <dependency>
        <groupId>org.powermock</groupId>
        <artifactId>powermock-module-junit4</artifactId>
        <version>1.6.6</version>
      </dependency>
      <dependency>
        <groupId>org.powermock</groupId>
        <artifactId>powermock-api-mockito</artifactId>
        <version>1.6.6</version>
      </dependency>
      <dependency>
        <groupId>org.objenesis</groupId>
        <artifactId>objenesis</artifactId>
        <version>2.6</version>
      </dependency>

      <dependency>
        <groupId>commons-httpclient</groupId>
        <artifactId>commons-httpclient</artifactId>
        <version>3.1-jenkins-1</version>
      </dependency>

      <dependency>
        <groupId>org.jenkins-ci.main</groupId>
        <artifactId>remoting</artifactId>
        <version>${remoting.version}</version>
      </dependency>

      <dependency>
        <groupId>com.google.guava</groupId>
        <artifactId>guava</artifactId>
        <version>${guavaVersion}</version>
      </dependency>
      <dependency>
        <groupId>com.google.guava</groupId>
        <artifactId>guava-testlib</artifactId>
        <version>${guavaVersion}</version>
      </dependency>

      <dependency>
        <groupId>com.google.inject</groupId>
        <artifactId>guice</artifactId>
        <version>4.0</version>
      </dependency>

      <!-- SLF4J used in maven-plugin and core -->
      <dependency>
        <groupId>org.slf4j</groupId>
        <artifactId>slf4j-api</artifactId>
        <version>${slf4jVersion}</version>
      </dependency>
      <dependency>
        <groupId>org.slf4j</groupId>
        <artifactId>slf4j-jdk14</artifactId>
        <version>${slf4jVersion}</version>
      </dependency>
      <dependency>
        <groupId>org.slf4j</groupId>
        <artifactId>jcl-over-slf4j</artifactId>
        <version>${slf4jVersion}</version>
      </dependency>
      <dependency>
        <groupId>commons-logging</groupId>
        <artifactId>commons-logging</artifactId>
        <version>1.2</version>
        <scope>provided</scope><!-- by jcl-over-slf4j -->
      </dependency>
      <dependency>
        <groupId>org.slf4j</groupId>
        <artifactId>log4j-over-slf4j</artifactId>
        <version>${slf4jVersion}</version>
      </dependency>
      <dependency>
        <groupId>log4j</groupId>
        <artifactId>log4j</artifactId>
        <version>1.2.17</version>
        <scope>provided</scope><!-- by log4j-over-slf4j -->
      </dependency>
      <dependency>
        <groupId>org.samba.jcifs</groupId>
        <artifactId>jcifs</artifactId>
        <version>1.3.17-kohsuke-1</version>
      </dependency>
      <dependency>
        <groupId>org.kohsuke</groupId>
        <artifactId>access-modifier-annotation</artifactId>
        <version>${access-modifier-annotation.version}</version>
      </dependency>
      <dependency>
        <!--  make sure these old servlet versions are never used by us or by any plugins which end up depending on this version -->
        <!--  plugin-pom tries to fudge servlet support to be compatible with cores < 2.0 and JTH which needs 3.x for jetty, and ends up causing issues with some IDEs -->
        <groupId>javax.servlet</groupId>
        <!-- the old artifactID for the servlet API -->
        <artifactId>servlet-api</artifactId>
        <version>[0]</version>
        <!-- 
              "[0]" is a range that must be exaclty 0
              this is different to "0" which is hint to use version 0.
              therefore unless anyone else uses ranges (they should not) this version will always win
              We have deployed a version 0 to jenkins repo which has an empty jar
              This prevents conflicts between the old Servet API and the new Servlet API as the groupIDs have changed
              see https://github.com/jenkinsci/jenkins/pull/3033/files#r141325857 for a fuller description
        -->
        <scope>provided</scope>
        <optional>true</optional>
      </dependency>
      <!--  TODO also add commons-logging and log4j -->
      <dependency>
        <groupId>commons-codec</groupId>
        <artifactId>commons-codec</artifactId>
        <version>1.9</version>
      </dependency>
    </dependencies>
  </dependencyManagement>

  <dependencies>
    <dependency>
      <!-- for JRE requirement check annotation -->
      <groupId>org.codehaus.mojo</groupId>
      <artifactId>animal-sniffer-annotations</artifactId>
      <scope>provided</scope>
      <optional>true</optional><!-- no need to have this at runtime -->
    </dependency>
    <dependency>
      <groupId>org.jenkins-ci</groupId>
      <artifactId>test-annotations</artifactId>
      <scope>test</scope>
    </dependency>
    <dependency>
      <!-- make sure our dependency tree and all others are clean of the legacy servlet api.  -->
      <groupId>javax.servlet</groupId>
      <!-- the old artifactID for the servlet API -->
      <artifactId>servlet-api</artifactId>
    </dependency>
  </dependencies>

  <build>
    <defaultGoal>install</defaultGoal>
    <resources>
      <resource>
        <directory>${basedir}/src/main/resources</directory>
        <filtering>false</filtering>
      </resource>
      <resource>
        <directory>${basedir}/src/filter/resources</directory>
        <filtering>true</filtering>
      </resource>
    </resources>
    <pluginManagement>
      <plugins>
        <plugin>
          <groupId>org.codehaus.mojo</groupId>
          <artifactId>build-helper-maven-plugin</artifactId>
          <version>1.7</version>
          <executions>
            <execution>
              <id>timestamp-property</id>
              <goals>
                <goal>timestamp-property</goal>
              </goals>
              <configuration>
                <name>now</name>
                <pattern>MM/dd/yyyy HH:mm z</pattern>
                <locale>en_US</locale>
              </configuration>
            </execution>
            <execution>
            <id>user.name</id>
            <goals>
              <goal>regex-property</goal>
            </goals>
            <configuration>
              <name>user.name.escaped</name>
              <value>${user.name}</value>
              <regex>([$\\])</regex>
              <replacement>\\$1</replacement>
              <failIfNoMatch>false</failIfNoMatch>
            </configuration>
          </execution>
          <execution>
              <id>version-property</id>
              <goals>
                <goal>regex-property</goal>
              </goals>
              <configuration>
                <name>build.version</name>
                <value>${project.version}</value>
                <regex>-SNAPSHOT</regex>
                <replacement>-SNAPSHOT (${build.type}-${now}-${user.name.escaped})</replacement>
                <failIfNoMatch>false</failIfNoMatch>
              </configuration>
            </execution>
          </executions>
        </plugin>
        <plugin>
          <groupId>org.apache.maven.plugins</groupId>
          <artifactId>maven-deploy-plugin</artifactId>
          <version>2.7</version>
        </plugin>
        <plugin>
          <groupId>org.apache.maven.plugins</groupId>
          <artifactId>maven-dependency-plugin</artifactId>
        </plugin>
        <plugin>
          <groupId>org.apache.maven.plugins</groupId>
          <artifactId>maven-compiler-plugin</artifactId>
          <configuration>
            <fork>true</fork>
            <compilerReuseStrategy>alwaysNew</compilerReuseStrategy>
          </configuration>
        </plugin>
        <plugin>
          <groupId>org.apache.maven.plugins</groupId>
          <artifactId>maven-gpg-plugin</artifactId>
        </plugin>
        <plugin>
          <groupId>org.apache.maven.plugins</groupId>
          <artifactId>maven-install-plugin</artifactId>
        </plugin>
        <plugin>
          <groupId>org.apache.maven.plugins</groupId>
          <artifactId>maven-javadoc-plugin</artifactId>
          <configuration>
            <quiet>true</quiet>
          </configuration>
        </plugin>
        <plugin>
          <groupId>org.apache.maven.plugins</groupId>
          <artifactId>maven-jar-plugin</artifactId>
        </plugin>
        <plugin>
          <groupId>org.apache.maven.plugins</groupId>
          <artifactId>maven-war-plugin</artifactId>
        </plugin>
        <plugin>
          <groupId>org.apache.maven.plugins</groupId>
          <artifactId>maven-surefire-plugin</artifactId>
          <configuration>
            <argLine>-noverify</argLine> <!-- some versions of JDK7/8 causes VerifyError during mock tests: http://code.google.com/p/powermock/issues/detail?id=504 -->
            <systemPropertyVariables>
              <java.io.tmpdir>${project.build.directory}</java.io.tmpdir>
              <forkedProcessTimeoutInSeconds>3600</forkedProcessTimeoutInSeconds>
              <java.awt.headless>true</java.awt.headless>
            </systemPropertyVariables>
            <trimStackTrace>false</trimStackTrace> <!-- SUREFIRE-1226 workaround -->
          </configuration>
        </plugin>
        <plugin>
          <groupId>org.apache.maven.plugins</groupId>
          <artifactId>maven-assembly-plugin</artifactId>
        </plugin>
        <plugin>
          <artifactId>maven-jarsigner-plugin</artifactId>
          <version>1.2</version>
          <configuration>
            <!--
              during the development, debug profile will cause
              the jars to be signed by a self-certified dummy public key.

              For release, you should define the real values in ~/.m2/settings.xml
            -->
            <alias>${hudson.sign.alias}</alias>
            <storepass>${hudson.sign.storepass}</storepass>
            <keystore>${hudson.sign.keystore}</keystore>
          </configuration>
        </plugin>
        <plugin>
          <groupId>org.apache.maven.plugins</groupId>
          <artifactId>maven-resources-plugin</artifactId>
        </plugin>
        <plugin>
          <!--
            Both test harness and core uses stapler as an extension,
            and apparently without having extension preloaded at the parent, the main artifact of the 'test' module
            ends up installed with 'stapler-jar' extension (which normally is an indication that the ArtifactTypeHandler
            defined in this extension is not getting picked up.)

            To avoid this problem, I'm defining an extension here. Not sure if the nested <dependencies> is necessary.
            It's also possible that I misdiagnosed the problem and the root cause is something entirely different.

            To test if you can remove this work around, do a rebuild from main and see if the test harness
            is installed with the right extension into the local repository.
          -->
          <groupId>org.kohsuke.stapler</groupId>
          <artifactId>maven-stapler-plugin</artifactId>
          <!-- version specified in grandparent pom -->
          <extensions>true</extensions>
          <dependencies>
            <dependency>
              <groupId>org.jvnet.maven-jellydoc-plugin</groupId>
              <artifactId>maven-jellydoc-plugin</artifactId>
              <version>1.4</version>
            </dependency>
          </dependencies>
        </plugin>
        <plugin>
          <groupId>org.kohsuke</groupId>
          <artifactId>access-modifier-checker</artifactId>
          <version>${access-modifier-checker.version}</version>
        </plugin>
        <plugin>
          <groupId>com.cloudbees</groupId>
          <artifactId>maven-license-plugin</artifactId>
          <executions>
            <execution>
              <goals>
                <goal>process</goal>
              </goals>
              <phase>compile</phase>
              <configuration>
                <requireCompleteLicenseInfo>true</requireCompleteLicenseInfo>
                <script>../licenseCompleter.groovy</script>
              </configuration>
            </execution>
          </executions>
        </plugin>
        <plugin>
          <groupId>org.jvnet.localizer</groupId>
          <artifactId>maven-localizer-plugin</artifactId>
          <configuration>
            <outputEncoding>UTF-8</outputEncoding>
          </configuration>
         </plugin>
        <plugin>
          <groupId>org.jvnet.hudson.tools</groupId>
          <artifactId>maven-encoding-plugin</artifactId>
          <version>1.1</version>
        </plugin>
        <plugin>
          <groupId>com.infradna.tool</groupId>
          <artifactId>bridge-method-injector</artifactId>
          <version>1.17</version>
        </plugin>
        <plugin>
          <groupId>org.codehaus.mojo</groupId>
          <artifactId>antlr-maven-plugin</artifactId>
          <version>2.1</version>
        </plugin>
        <plugin>
          <groupId>org.apache.maven.plugins</groupId>
          <artifactId>maven-pmd-plugin</artifactId>
        </plugin>
        <plugin>
          <!-- this is really just a patched version of maven-jetty-plugin to workaround issue #932 -->
          <groupId>org.jenkins-ci.tools</groupId>
          <artifactId>maven-jenkins-dev-plugin</artifactId>
          <version>9.4.5.v20170502-jenkins-1</version>
        </plugin>
        <plugin>
          <groupId>org.jvnet.updatecenter2</groupId>
          <artifactId>maven-makepkgs-plugin</artifactId>
          <version>0.6.2</version>
        </plugin>
        <plugin>
          <groupId>org.apache.maven.plugins</groupId>
          <artifactId>maven-site-plugin</artifactId>
        </plugin>
      <plugin>
        <groupId>org.apache.maven.plugins</groupId>
        <artifactId>maven-enforcer-plugin</artifactId>
      </plugin>
        <!--This plugin's configuration is used to store Eclipse m2e settings only. It has no influence on the Maven build itself.-->
        <plugin>
        	<groupId>org.eclipse.m2e</groupId>
        	<artifactId>lifecycle-mapping</artifactId>
        	<version>1.0.0</version>
        	<configuration>
        		<lifecycleMappingMetadata>
        			<pluginExecutions>
        				<pluginExecution>
        					<pluginExecutionFilter>
        						<groupId>org.apache.maven.plugins</groupId>
        						<artifactId>maven-dependency-plugin</artifactId>
        						<versionRange>[2.3,)</versionRange>
        						<goals>
        							<goal>list</goal>
        							<goal>unpack-dependencies</goal>
        						</goals>
        					</pluginExecutionFilter>
        					<action>
        						<ignore />
        					</action>
        				</pluginExecution>
        			</pluginExecutions>
        		</lifecycleMappingMetadata>
        	</configuration>
        </plugin>
        <plugin>
	        <groupId>org.codehaus.mojo</groupId>
	        <artifactId>animal-sniffer-maven-plugin</artifactId>
        </plugin>
      </plugins>
    </pluginManagement>

    <plugins>
      <plugin>
        <groupId>org.codehaus.mojo</groupId>
        <artifactId>build-helper-maven-plugin</artifactId>
      </plugin>
      <plugin>
        <artifactId>maven-release-plugin</artifactId>
        <configuration>
          <!-- enable release profile during the release, create IPS package, and sign bits. -->
          <arguments>-P release,sign</arguments>
          <!-- work around for a bug in javadoc plugin that causes the release to fail. see MRELEASE-271 -->
          <preparationGoals>clean install</preparationGoals>
          <goals>-DskipTests -Danimal.sniffer.skip=false javadoc:javadoc deploy javadoc:aggregate</goals>
          <pushChanges>false</pushChanges>
          <localCheckout>true</localCheckout>
          <tagNameFormat>jenkins-@{project.version}</tagNameFormat>
        </configuration>
      </plugin>
      <plugin>
        <artifactId>maven-remote-resources-plugin</artifactId>
        <executions>
          <execution>
            <goals>
              <goal>process</goal>
            </goals>
            <configuration>
              <resourceBundles>
                <resourceBundle>org.jvnet.hudson:license:1.0</resourceBundle>
              </resourceBundles>
            </configuration>
          </execution>
        </executions>
      </plugin>
      <plugin>
        <groupId>org.codehaus.mojo</groupId>
        <artifactId>animal-sniffer-maven-plugin</artifactId>
        <executions>
          <execution>
            <goals>
              <goal>check</goal>
            </goals>
          </execution>
        </executions>
        <configuration>
          <signature>
            <groupId>org.codehaus.mojo.signature</groupId>
            <artifactId>java1${java.level}</artifactId>
            <version>1.0</version>
          </signature>
        </configuration>
      </plugin>

      <plugin>
        <artifactId>maven-compiler-plugin</artifactId>
        <configuration>
          <source>1.${java.level}</source>
          <target>1.${java.level}</target>
          <!-- default reuseCreated is more performant
          feel free to uncomment if you have any issues on your platform
          <compilerReuseStrategy>alwaysNew</compilerReuseStrategy>
          -->
        </configuration>
      </plugin>

      <plugin>
        <groupId>org.apache.maven.plugins</groupId>
        <artifactId>maven-enforcer-plugin</artifactId>
        <executions>
          <execution>
            <id>enforce-banned-dependencies</id>
            <goals>
              <goal>enforce</goal>
            </goals>
            <configuration>
              <rules>
                <bannedDependencies>
                  <excludes>
                    <exclude>org.sonatype.sisu:sisu-guice</exclude>
                    <exclude>log4j:log4j:*:jar:compile</exclude>
                    <exclude>log4j:log4j:*:jar:runtime</exclude>
                    <exclude>commons-logging:commons-logging:*:jar:compile</exclude>
                    <exclude>commons-logging:commons-logging:*:jar:runtime</exclude>
                  </excludes>
                </bannedDependencies>
              </rules>
            </configuration>
          </execution>
        </executions>

      </plugin>

      <plugin>
        <!--
          Since some developers try to run hudson-dev:run from main, define it here so that at least the plugin resolves.
          This enables us to report a better error message.
        -->
        <groupId>org.jenkins-ci.tools</groupId>
        <artifactId>maven-jenkins-dev-plugin</artifactId>
      </plugin>
    </plugins>

    <extensions>
      <extension>
        <groupId>org.kohsuke</groupId>
        <artifactId>wagon-gitsite</artifactId>
        <version>0.3.5</version>
      </extension>
    </extensions>
  </build>

  <profiles>
    <profile>
      <id>rc</id>
      <properties>
        <build.type>rc</build.type>
      </properties>
      <build>
        <pluginManagement>
          <plugins>
            <plugin>
              <groupId>org.codehaus.mojo</groupId>
              <artifactId>build-helper-maven-plugin</artifactId>
              <executions>
                <execution>
                  <id>version-property</id>
                  <configuration>
                    <replacement>-RC (${now})</replacement>
                  </configuration>
                </execution>
              </executions>
            </plugin>
          </plugins>
        </pluginManagement>
      </build>
    </profile>
    <profile>
      <id>metrics</id>
      <build>
        <plugins>
          <plugin>
            <groupId>org.codehaus.mojo</groupId>
            <artifactId>findbugs-maven-plugin</artifactId>
            <configuration>
              <threshold>High</threshold>
            </configuration>
          </plugin>
        </plugins>
      </build>
    </profile>
    <profile>
      <id>debug</id>
      <activation>
        <activeByDefault>true</activeByDefault>
      </activation>
      <properties>
        <hudson.sign.alias>jenkins</hudson.sign.alias>
        <hudson.sign.keystore>../dummy.keystore</hudson.sign.keystore>
        <hudson.sign.storepass>jenkins</hudson.sign.storepass>
      </properties>
    </profile>
    <profile>
      <id>sorcerer</id>
      <reporting>
        <plugins>
          <plugin>
            <groupId>org.kohsuke.sorcerer</groupId>
            <artifactId>maven-sorcerer-plugin</artifactId>
            <version>${sorcerer.version}</version>
            <configuration>
              <source>1.${java.level}</source>
            </configuration>
          </plugin>
        </plugins>
      </reporting>
      <build>
        <plugins>
          <plugin>
            <groupId>org.kohsuke.sorcerer</groupId>
            <artifactId>maven-sorcerer-plugin</artifactId>
            <version>${sorcerer.version}</version>
            <configuration>
              <source>1.${java.level}</source>
            </configuration>
          </plugin>
        </plugins>
      </build>
    </profile>
    <profile>
      <id>release</id>
      <build>
        <plugins>
          <plugin>
            <artifactId>maven-assembly-plugin</artifactId>
            <inherited>false</inherited>
            <executions>
              <execution>
                <goals>
                  <goal>single</goal>
                </goals>
                <phase>package</phase>
                <configuration>
                  <finalName>jenkins-${project.version}</finalName>
                  <descriptors>
                    <descriptor>assembly-src.xml</descriptor>
                  </descriptors>
                </configuration>
              </execution>
            </executions>
          </plugin>
          <plugin>
            <artifactId>maven-gpg-plugin</artifactId>
            <executions>
              <execution>
                <id>sign-artifacts</id>
                <phase>verify</phase>
                <goals>
                  <goal>sign</goal>
                </goals>
              </execution>
            </executions>
          </plugin>
        </plugins>
      </build>
    </profile>
    <profile>
      <id>lts-release</id>
      <properties>
        <changelog.url>https://jenkins.io/changelog-stable</changelog.url>
      </properties>
    </profile>
    <profile>
      <id>m2e</id>
      <properties>
        <m2BuildDirectory>target</m2BuildDirectory>
      </properties>
      <activation>
        <property>
          <name>m2e.version</name>
        </property>
      </activation>
      <build>
        <directory>${m2BuildDirectory}</directory>
        <plugins>
          <plugin>
            <groupId>org.maven.ide.eclipse</groupId>
            <artifactId>lifecycle-mapping</artifactId>
            <version>0.12.0</version>
            <configuration>
              <mappingId>customizable</mappingId>
              <configurators>
                <configurator id="org.maven.ide.eclipse.jdt.javaConfigurator" />
                <configurator id="org.maven.ide.eclipse.plexus.annotations.plexusConfigurator" />
              </configurators>
              <mojoExecutions>
                <mojoExecution>org.apache.maven.plugins:maven-resources-plugin::</mojoExecution>
              </mojoExecutions>
            </configuration>
          </plugin>
        </plugins>
      </build>
    </profile>
    <profile>
      <id>specific-test</id>
      <activation>
        <property>
          <name>test</name>
        </property>
      </activation>
      <properties>
        <failIfNoTests>false</failIfNoTests>
      </properties>
    </profile>
  </profiles>
</project><|MERGE_RESOLUTION|>--- conflicted
+++ resolved
@@ -75,11 +75,7 @@
   </issueManagement>
 
   <properties>
-<<<<<<< HEAD
-    <revision>2.121.1</revision>
-=======
     <revision>2.121.2</revision>
->>>>>>> 654c92cc
     <changelist>-SNAPSHOT</changelist>
 
     <!-- *.html files are in UTF-8, and *.properties are in iso-8859-1, so this configuration is actually incorrect,
