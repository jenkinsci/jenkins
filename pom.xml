--- conflicted
+++ resolved
@@ -180,11 +180,7 @@
       <dependency>
         <groupId>org.jenkins-ci.main</groupId>
         <artifactId>remoting</artifactId>
-<<<<<<< HEAD
         <version>2.61-20160805.171308-3</version> <!-- TODO pick up release of remoting -->
-=======
-        <version>2.61</version>
->>>>>>> ba83b3de
       </dependency>
 
       <dependency>
