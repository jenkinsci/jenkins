<?xml version="1.0" encoding="UTF-8"?>
<!--
The MIT License

Copyright (c) 2004-2011, Sun Microsystems, Inc., Kohsuke Kawaguchi, id:sorokh

Permission is hereby granted, free of charge, to any person obtaining a copy
of this software and associated documentation files (the "Software"), to deal
in the Software without restriction, including without limitation the rights
to use, copy, modify, merge, publish, distribute, sublicense, and/or sell
copies of the Software, and to permit persons to whom the Software is
furnished to do so, subject to the following conditions:

The above copyright notice and this permission notice shall be included in
all copies or substantial portions of the Software.

THE SOFTWARE IS PROVIDED "AS IS", WITHOUT WARRANTY OF ANY KIND, EXPRESS OR
IMPLIED, INCLUDING BUT NOT LIMITED TO THE WARRANTIES OF MERCHANTABILITY,
FITNESS FOR A PARTICULAR PURPOSE AND NONINFRINGEMENT. IN NO EVENT SHALL THE
AUTHORS OR COPYRIGHT HOLDERS BE LIABLE FOR ANY CLAIM, DAMAGES OR OTHER
LIABILITY, WHETHER IN AN ACTION OF CONTRACT, TORT OR OTHERWISE, ARISING FROM,
OUT OF OR IN CONNECTION WITH THE SOFTWARE OR THE USE OR OTHER DEALINGS IN
THE SOFTWARE.
-->
<project xmlns="http://maven.apache.org/POM/4.0.0" xmlns:xsi="http://www.w3.org/2001/XMLSchema-instance" xsi:schemaLocation="http://maven.apache.org/POM/4.0.0 http://maven.apache.org/maven-v4_0_0.xsd">
  <modelVersion>4.0.0</modelVersion>

  <parent>
    <groupId>org.jenkins-ci</groupId>
    <artifactId>jenkins</artifactId>
    <version>1.87</version>
    <relativePath />
  </parent>

  <groupId>org.jenkins-ci.main</groupId>
  <artifactId>jenkins-parent</artifactId>
  <version>${revision}${changelist}</version>
  <packaging>pom</packaging>

  <name>Jenkins main module</name>
  <description>The module that constitutes the main jenkins.war</description>
  <url>https://github.com/jenkinsci/jenkins</url>

  <licenses>
    <license>
      <name>The MIT license</name>
      <url>https://opensource.org/licenses/MIT</url>
      <distribution>repo</distribution>
    </license>
  </licenses>

  <modules>
    <module>bom</module>
    <module>websocket/spi</module>
    <module>websocket/jetty9</module>
    <module>websocket/jetty10</module>
    <module>core</module>
    <module>war</module>
    <module>test</module>
    <module>cli</module>
    <module>coverage</module>
  </modules>

  <scm child.scm.connection.inherit.append.path="false" child.scm.developerConnection.inherit.append.path="false" child.scm.url.inherit.append.path="false">
    <connection>scm:git:https://github.com/jenkinsci/jenkins.git</connection>
    <developerConnection>scm:git:git@github.com:jenkinsci/jenkins.git</developerConnection>
    <tag>${scmTag}</tag>
    <url>https://github.com/jenkinsci/jenkins</url>
  </scm>

  <issueManagement>
    <system>jira</system>
    <url>https://issues.jenkins.io/browse/JENKINS/component/15593</url>
  </issueManagement>

  <properties>
    <revision>2.369</revision>
    <changelist>-SNAPSHOT</changelist>

    <!-- configuration for patch tracker plugin  -->
    <project.patchManagement.system>github</project.patchManagement.system>
    <patch.request.organisation>jenkinsci</patch.request.organisation>
    <patch.request.repository>jenkins</patch.request.repository>
    <project.patchManagement.url>https://api.github.com</project.patchManagement.url>
    <patch.tracker.serverId>jenkins-jira</patch.tracker.serverId>

    <changelog.url>https://www.jenkins.io/changelog</changelog.url>

    <!-- Bundled Remoting version -->
    <remoting.version>3046.v38db_38a_b_7a_86</remoting.version>
    <!-- Minimum Remoting version, which is tested for API compatibility -->
    <remoting.minimum.supported.version>4.2.1</remoting.minimum.supported.version>

    <spotbugs.effort>Max</spotbugs.effort>
    <spotbugs.threshold>Medium</spotbugs.threshold>
    <spotbugs.excludeFilterFile>${maven.multiModuleProjectDirectory}/src/spotbugs/spotbugs-excludes.xml</spotbugs.excludeFilterFile>

    <access-modifier.version>1.27</access-modifier.version>
    <bridge-method-injector.version>1.23</bridge-method-injector.version>
<<<<<<< HEAD
    <mockito.version>4.8.0</mockito.version>
    <spotless.version>2.25.0</spotless.version>
=======
    <mockito.version>4.7.0</mockito.version>
    <spotless.version>2.26.0</spotless.version>
>>>>>>> d67fa221
  </properties>

  <dependencyManagement>
    <!-- any dependencies that can be used by plugins must be defined in the bom and not here -->
    <dependencies>
      <dependency>
        <!--  make sure these old servlet versions are never used by us or by any plugins which end up depending on this version -->
        <!--  plugin-pom tries to fudge servlet support to be compatible with cores < 2.0 and JTH which needs 3.x for jetty, and ends up causing issues with some IDEs -->
        <groupId>javax.servlet</groupId>
        <!-- the old artifactID for the servlet API -->
        <artifactId>servlet-api</artifactId>
        <version>[0]</version>
        <!--
          "[0]" is a range that must be exactly 0
          this is different to "0" which is hint to use version 0.
          therefore unless anyone else uses ranges (they should not) this version will always win
          We have deployed a version 0 to jenkins repo which has an empty jar
          This prevents conflicts between the old Servet API and the new Servlet API as the groupIDs have changed
          see https://github.com/jenkinsci/jenkins/pull/3033/files#r141325857 for a fuller description
        -->
        <scope>provided</scope>
        <optional>true</optional>
      </dependency>
    </dependencies>
  </dependencyManagement>

  <dependencies>
    <dependency>
      <!-- make sure our dependency tree and all others are clean of the legacy servlet api.  -->
      <groupId>javax.servlet</groupId>
      <!-- the old artifactID for the servlet API -->
      <artifactId>servlet-api</artifactId>
    </dependency>
  </dependencies>

  <!--
    Note that the 'repositories' and 'pluginRepositories' blocks below are actually copy-pasted
    from the Jenkins org pom. This is on purpose to keep Jenkins core buildable even if one has
    *not* defined the specific details in the settings.xml file.
  -->
  <repositories>
    <repository>
      <id>repo.jenkins-ci.org</id>
      <url>https://repo.jenkins-ci.org/public/</url>
      <!-- allow snapshots -->
    </repository>
  </repositories>

  <pluginRepositories>
    <pluginRepository>
      <id>repo.jenkins-ci.org</id>
      <url>https://repo.jenkins-ci.org/public/</url>
    </pluginRepository>
  </pluginRepositories>

  <build>
    <defaultGoal>install</defaultGoal>
    <resources>
      <resource>
        <filtering>false</filtering>
        <directory>${basedir}/src/main/resources</directory>
      </resource>
      <resource>
        <filtering>true</filtering>
        <directory>${basedir}/src/filter/resources</directory>
      </resource>
    </resources>
    <pluginManagement>
      <plugins>
        <plugin>
          <groupId>org.apache.maven.plugins</groupId>
          <artifactId>maven-deploy-plugin</artifactId>
          <!-- Version specified in parent POM -->
        </plugin>
        <plugin>
          <groupId>org.apache.maven.plugins</groupId>
          <artifactId>maven-dependency-plugin</artifactId>
          <!-- Version specified in parent POM -->
        </plugin>
        <plugin>
          <groupId>org.apache.maven.plugins</groupId>
          <artifactId>maven-compiler-plugin</artifactId>
          <!-- Version specified in parent POM -->
          <configuration>
            <fork>true</fork>
            <compilerReuseStrategy>alwaysNew</compilerReuseStrategy>
            <compilerArgs>
              <!--
                always compile package-info.java for useIncrementalCompilation
                ref: https://stackoverflow.com/questions/6770455/maven-compiling-package-info-java-to-package-info-class
              -->
              <compilerArg>-Xpkginfo:always</compilerArg>
            </compilerArgs>
          </configuration>
        </plugin>
        <plugin>
          <groupId>org.apache.maven.plugins</groupId>
          <artifactId>maven-gpg-plugin</artifactId>
          <!-- Version specified in parent POM -->
        </plugin>
        <plugin>
          <groupId>org.apache.maven.plugins</groupId>
          <artifactId>maven-install-plugin</artifactId>
          <!-- Version specified in parent POM -->
        </plugin>
        <plugin>
          <groupId>org.apache.maven.plugins</groupId>
          <artifactId>maven-javadoc-plugin</artifactId>
          <!-- Version specified in parent POM -->
          <configuration>
            <quiet>true</quiet>
            <splitindex>true</splitindex>
          </configuration>
        </plugin>
        <plugin>
          <groupId>org.apache.maven.plugins</groupId>
          <artifactId>maven-jar-plugin</artifactId>
          <!-- Version specified in parent POM -->
        </plugin>
        <plugin>
          <groupId>org.apache.maven.plugins</groupId>
          <artifactId>maven-war-plugin</artifactId>
          <!-- Version specified in parent POM -->
        </plugin>
        <plugin>
          <groupId>org.apache.maven.plugins</groupId>
          <artifactId>maven-surefire-plugin</artifactId>
          <!-- Version specified in parent POM -->
          <configuration>
            <systemPropertyVariables>
              <java.io.tmpdir>${project.build.directory}</java.io.tmpdir>
              <forkedProcessTimeoutInSeconds>3600</forkedProcessTimeoutInSeconds>
              <java.awt.headless>true</java.awt.headless>
            </systemPropertyVariables>
            <!-- SUREFIRE-1226 workaround -->
            <trimStackTrace>false</trimStackTrace>
            <runOrder>alphabetical</runOrder>
          </configuration>
        </plugin>
        <plugin>
          <artifactId>maven-jarsigner-plugin</artifactId>
          <version>3.0.0</version>
          <configuration>
            <!--
              during the development, debug profile will cause
              the jars to be signed by a self-certified dummy public key.

              For release, you should define the real values in ~/.m2/settings.xml
            -->
            <alias>${hudson.sign.alias}</alias>
            <storepass>${hudson.sign.storepass}</storepass>
            <keystore>${hudson.sign.keystore}</keystore>
          </configuration>
        </plugin>
        <plugin>
          <groupId>org.apache.maven.plugins</groupId>
          <artifactId>maven-resources-plugin</artifactId>
          <!-- Version specified in parent POM -->
        </plugin>
        <plugin>
          <groupId>org.kohsuke</groupId>
          <artifactId>access-modifier-checker</artifactId>
          <version>${access-modifier.version}</version>
        </plugin>
        <plugin>
          <groupId>com.cloudbees</groupId>
          <artifactId>maven-license-plugin</artifactId>
          <!-- Version specified in parent POM -->
          <executions>
            <execution>
              <goals>
                <goal>process</goal>
              </goals>
              <phase>compile</phase>
              <configuration>
                <requireCompleteLicenseInfo>true</requireCompleteLicenseInfo>
                <script>../licenseCompleter.groovy</script>
              </configuration>
            </execution>
          </executions>
        </plugin>
        <plugin>
          <groupId>org.jvnet.localizer</groupId>
          <artifactId>localizer-maven-plugin</artifactId>
          <!-- Version specified in parent POM -->
          <configuration>
            <outputEncoding>UTF-8</outputEncoding>
          </configuration>
        </plugin>
        <plugin>
          <groupId>org.jvnet.hudson.tools</groupId>
          <artifactId>maven-encoding-plugin</artifactId>
          <version>1.1</version>
        </plugin>
        <plugin>
          <groupId>com.infradna.tool</groupId>
          <artifactId>bridge-method-injector</artifactId>
          <version>${bridge-method-injector.version}</version>
        </plugin>
        <plugin>
          <groupId>org.codehaus.mojo</groupId>
          <artifactId>antlr-maven-plugin</artifactId>
          <version>2.2</version>
        </plugin>
        <plugin>
          <groupId>org.apache.maven.plugins</groupId>
          <artifactId>maven-pmd-plugin</artifactId>
          <!-- Version specified in parent POM -->
        </plugin>
        <plugin>
          <groupId>org.jvnet.updatecenter2</groupId>
          <artifactId>maven-makepkgs-plugin</artifactId>
          <version>0.6.2</version>
        </plugin>
        <plugin>
          <groupId>org.apache.maven.plugins</groupId>
          <artifactId>maven-enforcer-plugin</artifactId>
          <!-- Version specified in parent POM -->
        </plugin>
        <!--This plugin's configuration is used to store Eclipse m2e settings only. It has no influence on the Maven build itself.-->
        <plugin>
          <groupId>org.eclipse.m2e</groupId>
          <artifactId>lifecycle-mapping</artifactId>
          <!-- Version specified in parent POM -->
          <configuration>
            <lifecycleMappingMetadata>
              <pluginExecutions>
                <pluginExecution>
                  <pluginExecutionFilter>
                    <groupId>org.apache.maven.plugins</groupId>
                    <artifactId>maven-dependency-plugin</artifactId>
                    <!-- Version specified in parent POM -->
                    <versionRange>[2.3,)</versionRange>
                    <goals>
                      <goal>list</goal>
                      <goal>unpack-dependencies</goal>
                    </goals>
                  </pluginExecutionFilter>
                  <action>
                    <ignore />
                  </action>
                </pluginExecution>
              </pluginExecutions>
            </lifecycleMappingMetadata>
          </configuration>
        </plugin>
        <plugin>
          <groupId>com.github.spotbugs</groupId>
          <artifactId>spotbugs-maven-plugin</artifactId>
          <!-- Version specified in parent POM -->
          <configuration>
            <maxHeap>768</maxHeap>
          </configuration>
        </plugin>
        <plugin>
          <groupId>org.apache.maven.plugins</groupId>
          <artifactId>maven-checkstyle-plugin</artifactId>
          <!-- Version specified in parent POM -->
          <configuration>
            <consoleOutput>true</consoleOutput>
            <includeTestSourceDirectory>true</includeTestSourceDirectory>
            <configLocation>${maven.multiModuleProjectDirectory}/src/checkstyle/checkstyle-configuration.xml</configLocation>
            <suppressionsLocation>${maven.multiModuleProjectDirectory}/src/checkstyle/checkstyle-suppressions.xml</suppressionsLocation>
          </configuration>
          <dependencies>
            <dependency>
              <groupId>com.puppycrawl.tools</groupId>
              <artifactId>checkstyle</artifactId>
              <version>10.3.3</version>
            </dependency>
          </dependencies>
          <executions>
            <execution>
              <id>validate</id>
              <goals>
                <goal>check</goal>
              </goals>
              <phase>validate</phase>
            </execution>
          </executions>
        </plugin>
        <plugin>
          <groupId>com.diffplug.spotless</groupId>
          <artifactId>spotless-maven-plugin</artifactId>
          <version>${spotless.version}</version>
          <configuration>
            <java>
              <endWithNewline />
              <importOrder />
              <indent>
                <spaces>true</spaces>
              </indent>
              <removeUnusedImports />
              <trimTrailingWhitespace />
            </java>
            <pom>
              <sortPom>
                <encoding>${project.build.sourceEncoding}</encoding>
                <lineSeparator>\n</lineSeparator>
                <expandEmptyElements>false</expandEmptyElements>
                <spaceBeforeCloseEmptyElement>true</spaceBeforeCloseEmptyElement>
                <sortDependencies>scope,groupId,artifactId</sortDependencies>
                <sortDependencyExclusions>groupId,artifactId</sortDependencyExclusions>
              </sortPom>
            </pom>
          </configuration>
          <executions>
            <execution>
              <!-- Runs in verify phase by default -->
              <goals>
                <!-- Can be disabled using -Dspotless.check.skip -->
                <goal>check</goal>
              </goals>
            </execution>
          </executions>
        </plugin>
        <plugin>
          <groupId>org.jacoco</groupId>
          <artifactId>jacoco-maven-plugin</artifactId>
          <version>0.8.8</version>
        </plugin>
      </plugins>
    </pluginManagement>

    <plugins>
      <plugin>
        <artifactId>maven-release-plugin</artifactId>
        <!-- Version specified in parent POM -->
        <configuration>
          <!-- enable release profile during the release, create IPS package, and sign bits. -->
          <arguments>-P release,sign</arguments>
          <!-- work around for a bug in javadoc plugin that causes the release to fail. see MRELEASE-271 -->
          <preparationGoals>clean install</preparationGoals>
          <goals>-DskipTests -Dspotbugs.skip -Dmaven.checkstyle.skip -Dspotless.check.skip generate-resources javadoc:javadoc deploy</goals>
          <pushChanges>false</pushChanges>
          <localCheckout>true</localCheckout>
          <tagNameFormat>jenkins-@{project.version}</tagNameFormat>
        </configuration>
      </plugin>
      <plugin>
        <artifactId>maven-remote-resources-plugin</artifactId>
        <!-- Version specified in parent POM -->
        <executions>
          <execution>
            <goals>
              <goal>process</goal>
            </goals>
            <configuration>
              <resourceBundles>
                <resourceBundle>org.jvnet.hudson:license:1.0</resourceBundle>
              </resourceBundles>
            </configuration>
          </execution>
        </executions>
      </plugin>

      <plugin>
        <groupId>org.apache.maven.plugins</groupId>
        <artifactId>maven-enforcer-plugin</artifactId>
        <!-- Version specified in parent POM -->
        <executions>
          <execution>
            <id>enforce-banned-dependencies</id>
            <goals>
              <goal>enforce</goal>
            </goals>
            <configuration>
              <rules>
                <bannedDependencies>
                  <excludes>
                    <exclude>org.sonatype.sisu:sisu-guice</exclude>
                    <exclude>log4j:log4j:*:jar:compile</exclude>
                    <exclude>log4j:log4j:*:jar:runtime</exclude>
                    <exclude>commons-logging:commons-logging:*:jar:compile</exclude>
                    <exclude>commons-logging:commons-logging:*:jar:runtime</exclude>
                  </excludes>
                </bannedDependencies>
              </rules>
            </configuration>
          </execution>
        </executions>
      </plugin>
      <plugin>
        <groupId>org.apache.maven.plugins</groupId>
        <artifactId>maven-checkstyle-plugin</artifactId>
        <!-- Version specified in parent POM -->
      </plugin>
      <plugin>
        <groupId>com.diffplug.spotless</groupId>
        <artifactId>spotless-maven-plugin</artifactId>
        <version>${spotless.version}</version>
      </plugin>
    </plugins>
  </build>

  <profiles>
    <profile>
      <id>metrics</id>
      <build>
        <plugins>
          <plugin>
            <groupId>com.github.spotbugs</groupId>
            <artifactId>spotbugs-maven-plugin</artifactId>
            <!-- Version specified in parent POM -->
            <configuration>
              <threshold>High</threshold>
            </configuration>
          </plugin>
        </plugins>
      </build>
    </profile>
    <profile>
      <id>debug</id>
      <activation>
        <activeByDefault>true</activeByDefault>
      </activation>
      <properties>
        <hudson.sign.alias>jenkins</hudson.sign.alias>
        <hudson.sign.keystore>../dummy.keystore</hudson.sign.keystore>
        <hudson.sign.storepass>jenkins</hudson.sign.storepass>
      </properties>
    </profile>
    <profile>
      <id>release</id>
      <build>
        <plugins>
          <plugin>
            <artifactId>maven-gpg-plugin</artifactId>
            <!-- Version specified in parent POM -->
            <executions>
              <execution>
                <id>sign-artifacts</id>
                <goals>
                  <goal>sign</goal>
                </goals>
                <phase>verify</phase>
              </execution>
            </executions>
          </plugin>
        </plugins>
      </build>
    </profile>
    <profile>
      <id>lts-release</id>
      <properties>
        <changelog.url>https://www.jenkins.io/changelog-stable</changelog.url>
      </properties>
    </profile>
    <profile>
      <id>m2e</id>
      <activation>
        <property>
          <name>m2e.version</name>
        </property>
      </activation>
      <properties>
        <m2BuildDirectory>target</m2BuildDirectory>
      </properties>
      <build>
        <directory>${m2BuildDirectory}</directory>
        <plugins>
          <plugin>
            <groupId>org.maven.ide.eclipse</groupId>
            <artifactId>lifecycle-mapping</artifactId>
            <version>0.12.0</version>
            <configuration>
              <mappingId>customizable</mappingId>
              <configurators>
                <configurator id="org.maven.ide.eclipse.jdt.javaConfigurator" />
                <configurator id="org.maven.ide.eclipse.plexus.annotations.plexusConfigurator" />
              </configurators>
              <mojoExecutions>
                <mojoExecution>org.apache.maven.plugins:maven-resources-plugin::</mojoExecution>
              </mojoExecutions>
            </configuration>
          </plugin>
        </plugins>
      </build>
    </profile>
  </profiles>
</project><|MERGE_RESOLUTION|>--- conflicted
+++ resolved
@@ -97,13 +97,8 @@
 
     <access-modifier.version>1.27</access-modifier.version>
     <bridge-method-injector.version>1.23</bridge-method-injector.version>
-<<<<<<< HEAD
     <mockito.version>4.8.0</mockito.version>
-    <spotless.version>2.25.0</spotless.version>
-=======
-    <mockito.version>4.7.0</mockito.version>
     <spotless.version>2.26.0</spotless.version>
->>>>>>> d67fa221
   </properties>
 
   <dependencyManagement>
