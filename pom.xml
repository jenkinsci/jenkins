<?xml version="1.0" encoding="UTF-8"?>
<!--
The MIT License

Copyright (c) 2004-2011, Sun Microsystems, Inc., Kohsuke Kawaguchi, id:sorokh

Permission is hereby granted, free of charge, to any person obtaining a copy
of this software and associated documentation files (the "Software"), to deal
in the Software without restriction, including without limitation the rights
to use, copy, modify, merge, publish, distribute, sublicense, and/or sell
copies of the Software, and to permit persons to whom the Software is
furnished to do so, subject to the following conditions:

The above copyright notice and this permission notice shall be included in
all copies or substantial portions of the Software.

THE SOFTWARE IS PROVIDED "AS IS", WITHOUT WARRANTY OF ANY KIND, EXPRESS OR
IMPLIED, INCLUDING BUT NOT LIMITED TO THE WARRANTIES OF MERCHANTABILITY,
FITNESS FOR A PARTICULAR PURPOSE AND NONINFRINGEMENT. IN NO EVENT SHALL THE
AUTHORS OR COPYRIGHT HOLDERS BE LIABLE FOR ANY CLAIM, DAMAGES OR OTHER
LIABILITY, WHETHER IN AN ACTION OF CONTRACT, TORT OR OTHERWISE, ARISING FROM,
OUT OF OR IN CONNECTION WITH THE SOFTWARE OR THE USE OR OTHER DEALINGS IN
THE SOFTWARE.
-->
<project xmlns="http://maven.apache.org/POM/4.0.0" xmlns:xsi="http://www.w3.org/2001/XMLSchema-instance" xsi:schemaLocation="http://maven.apache.org/POM/4.0.0 http://maven.apache.org/maven-v4_0_0.xsd">
  <modelVersion>4.0.0</modelVersion>

  <parent>
    <groupId>org.jenkins-ci</groupId>
    <artifactId>jenkins</artifactId>
<<<<<<< HEAD
    <version>1.42-20180419.173508-6</version> <!-- TODO https://github.com/jenkinsci/pom/pull/20 -->
=======
    <version>1.41</version>
>>>>>>> 621ef567
    <relativePath />
  </parent>

  <groupId>org.jenkins-ci.main</groupId>
  <artifactId>jenkins-parent</artifactId>
  <version>${revision}${changelist}</version>
  <packaging>pom</packaging>

  <name>Jenkins main module</name>
  <description>The module that constitutes the main jenkins.war</description>

  <licenses>
    <license>
      <name>The MIT license</name>
      <url>http://www.opensource.org/licenses/mit-license.php</url>
      <distribution>repo</distribution>
    </license>
  </licenses>

  <modules>
    <module>core</module>
    <module>war</module>
    <module>test</module>
    <module>cli</module>
  </modules>

  <scm>
    <connection>scm:git:git://github.com/jenkinsci/jenkins.git</connection>
    <developerConnection>scm:git:ssh://git@github.com/jenkinsci/jenkins.git</developerConnection>
    <url>https://github.com/jenkinsci/jenkins</url>
    <tag>${scmTag}</tag>
  </scm>

  <distributionManagement>
    <site>
      <id>github-pages</id>
      <url>gitsite:git@github.com/jenkinsci/maven-site.git:core</url>
    </site>
  </distributionManagement>

  <issueManagement>
    <system>jira</system>
    <url>https://issues.jenkins-ci.org/browse/JENKINS/component/15593</url>
  </issueManagement>

  <properties>
    <revision>2.119</revision>
    <changelist>-SNAPSHOT</changelist>

    <!-- *.html files are in UTF-8, and *.properties are in iso-8859-1, so this configuration is actually incorrect,
    but this suppresses a warning from Maven, and as long as we don't do filtering we should be OK. -->
    <project.build.sourceEncoding>UTF-8</project.build.sourceEncoding>
    <build.type>private</build.type>

    <!-- configuration for patch tracker plugin  -->
    <project.patchManagement.system>github</project.patchManagement.system>
    <patch.request.organisation>jenkinsci</patch.request.organisation>
    <patch.request.repository>jenkins</patch.request.repository>
    <project.patchManagement.url>https://api.github.com</project.patchManagement.url>
    <patch.tracker.serverId>jenkins-jira</patch.tracker.serverId>

    <guavaVersion>11.0.1</guavaVersion>
    <slf4jVersion>1.7.25</slf4jVersion>
    <maven-plugin.version>2.14</maven-plugin.version>
    <matrix-project.version>1.4.1</matrix-project.version>
    <sorcerer.version>0.11</sorcerer.version>
    <animal.sniffer.skip>${skipTests}</animal.sniffer.skip>
    <access-modifier.version>1.14</access-modifier.version>
    <access-modifier-annotation.version>${access-modifier.version}</access-modifier-annotation.version> <!-- differing only where needed for timestamped snapshots -->
    <access-modifier-checker.version>${access-modifier.version}</access-modifier-checker.version>

    <java.level>8</java.level>

    <changelog.url>https://jenkins.io/changelog</changelog.url>

    <maven-war-plugin.version>3.0.0</maven-war-plugin.version> <!-- JENKINS-47127 bump when 3.2.0 is out. Cf. MWAR-407 -->

    <!-- Bundled Remoting version -->
    <remoting.version>3.20</remoting.version>
    <!-- Minimum Remoting version, which is tested for API compatibility -->
    <remoting.minimum.supported.version>2.60</remoting.minimum.supported.version>

    <!-- TODO: JENKINS-36716 - Switch to Medium once FindBugs is cleaned up, 430 issues on Mar 10, 2018 -->
    <findbugs.effort>Max</findbugs.effort>
    <findbugs.threshold>High</findbugs.threshold>
    <findbugs.excludeFilterFile>../src/findbugs/findbugs-excludes.xml</findbugs.excludeFilterFile>
  </properties>

  <!-- Note that the 'repositories' and 'pluginRepositories' blocks below are actually copy-pasted
       from the Jenkins org pom. This is on purpose to keep jenkins core buildable even if one has
       *not* defined the specific details in the settings.xml file. -->
  <repositories>
    <repository>
      <id>repo.jenkins-ci.org</id>
      <url>http://repo.jenkins-ci.org/public/</url>
      <!-- allow snapshots -->
    </repository>
  </repositories>

  <pluginRepositories>
    <pluginRepository>
      <id>repo.jenkins-ci.org</id>
      <url>http://repo.jenkins-ci.org/public/</url>
    </pluginRepository>
  </pluginRepositories>

  <dependencyManagement>
    <dependencies>
      <dependency>
        <groupId>org.apache.ant</groupId>
        <artifactId>ant</artifactId>
        <version>1.9.2</version>
      </dependency>

      <dependency>
        <groupId>commons-io</groupId>
        <artifactId>commons-io</artifactId>
        <version>2.4</version>
      </dependency>

      <dependency>
        <groupId>org.mockito</groupId>
        <artifactId>mockito-core</artifactId>
        <version>1.10.19</version>
      </dependency>

      <dependency>
        <groupId>org.powermock</groupId>
        <artifactId>powermock-module-junit4</artifactId>
        <version>1.6.6</version>
      </dependency>
      <dependency>
        <groupId>org.powermock</groupId>
        <artifactId>powermock-api-mockito</artifactId>
        <version>1.6.6</version>
      </dependency>
      <dependency>
        <groupId>org.objenesis</groupId>
        <artifactId>objenesis</artifactId>
        <version>2.6</version>
      </dependency>

      <dependency>
        <groupId>commons-httpclient</groupId>
        <artifactId>commons-httpclient</artifactId>
        <version>3.1-jenkins-1</version>
      </dependency>

      <dependency>
        <groupId>org.jenkins-ci.main</groupId>
        <artifactId>remoting</artifactId>
        <version>${remoting.version}</version>
      </dependency>

      <dependency>
        <groupId>com.google.guava</groupId>
        <artifactId>guava</artifactId>
        <version>${guavaVersion}</version>
      </dependency>
      <dependency>
        <groupId>com.google.guava</groupId>
        <artifactId>guava-testlib</artifactId>
        <version>${guavaVersion}</version>
      </dependency>

      <dependency>
        <groupId>com.google.inject</groupId>
        <artifactId>guice</artifactId>
        <version>4.0</version>
      </dependency>

      <!-- SLF4J used in maven-plugin and core -->
      <dependency>
        <groupId>org.slf4j</groupId>
        <artifactId>slf4j-api</artifactId>
        <version>${slf4jVersion}</version>
      </dependency>
      <dependency>
        <groupId>org.slf4j</groupId>
        <artifactId>slf4j-jdk14</artifactId>
        <version>${slf4jVersion}</version>
      </dependency>
      <dependency>
        <groupId>org.slf4j</groupId>
        <artifactId>jcl-over-slf4j</artifactId>
        <version>${slf4jVersion}</version>
      </dependency>
      <dependency>
        <groupId>commons-logging</groupId>
        <artifactId>commons-logging</artifactId>
        <version>1.2</version>
        <scope>provided</scope><!-- by jcl-over-slf4j -->
      </dependency>
      <dependency>
        <groupId>org.slf4j</groupId>
        <artifactId>log4j-over-slf4j</artifactId>
        <version>${slf4jVersion}</version>
      </dependency>
      <dependency>
        <groupId>log4j</groupId>
        <artifactId>log4j</artifactId>
        <version>1.2.17</version>
        <scope>provided</scope><!-- by log4j-over-slf4j -->
      </dependency>
      <dependency>
        <groupId>org.samba.jcifs</groupId>
        <artifactId>jcifs</artifactId>
        <version>1.3.17-kohsuke-1</version>
      </dependency>
      <dependency>
        <groupId>org.kohsuke</groupId>
        <artifactId>access-modifier-annotation</artifactId>
        <version>${access-modifier-annotation.version}</version>
      </dependency>
      <dependency>
        <!--  make sure these old servlet versions are never used by us or by any plugins which end up depending on this version -->
        <!--  plugin-pom tries to fudge servlet support to be compatible with cores < 2.0 and JTH which needs 3.x for jetty, and ends up causing issues with some IDEs -->
        <groupId>javax.servlet</groupId>
        <!-- the old artifactID for the servlet API -->
        <artifactId>servlet-api</artifactId>
        <version>[0]</version>
        <!-- 
              "[0]" is a range that must be exaclty 0
              this is different to "0" which is hint to use version 0.
              therefore unless anyone else uses ranges (they should not) this version will always win
              We have deployed a version 0 to jenkins repo which has an empty jar
              This prevents conflicts between the old Servet API and the new Servlet API as the groupIDs have changed
              see https://github.com/jenkinsci/jenkins/pull/3033/files#r141325857 for a fuller description
        -->
        <scope>provided</scope>
        <optional>true</optional>
      </dependency>
      <!--  TODO also add commons-logging and log4j -->
      <dependency>
        <groupId>commons-codec</groupId>
        <artifactId>commons-codec</artifactId>
        <version>1.9</version>
      </dependency>
    </dependencies>
  </dependencyManagement>

  <dependencies>
    <dependency>
      <!-- for JRE requirement check annotation -->
      <groupId>org.codehaus.mojo</groupId>
      <artifactId>animal-sniffer-annotations</artifactId>
      <scope>provided</scope>
      <optional>true</optional><!-- no need to have this at runtime -->
    </dependency>
    <dependency>
      <groupId>org.jenkins-ci</groupId>
      <artifactId>test-annotations</artifactId>
      <scope>test</scope>
    </dependency>
    <dependency>
      <!-- make sure our dependency tree and all others are clean of the legacy servlet api.  -->
      <groupId>javax.servlet</groupId>
      <!-- the old artifactID for the servlet API -->
      <artifactId>servlet-api</artifactId>
    </dependency>
  </dependencies>

  <build>
    <defaultGoal>install</defaultGoal>
    <resources>
      <resource>
        <directory>${basedir}/src/main/resources</directory>
        <filtering>false</filtering>
      </resource>
      <resource>
        <directory>${basedir}/src/filter/resources</directory>
        <filtering>true</filtering>
      </resource>
    </resources>
    <pluginManagement>
      <plugins>
        <plugin>
          <groupId>org.codehaus.mojo</groupId>
          <artifactId>build-helper-maven-plugin</artifactId>
          <version>1.7</version>
          <executions>
            <execution>
              <id>timestamp-property</id>
              <goals>
                <goal>timestamp-property</goal>
              </goals>
              <configuration>
                <name>now</name>
                <pattern>MM/dd/yyyy HH:mm z</pattern>
                <locale>en_US</locale>
              </configuration>
            </execution>
            <execution>
            <id>user.name</id>
            <goals>
              <goal>regex-property</goal>
            </goals>
            <configuration>
              <name>user.name.escaped</name>
              <value>${user.name}</value>
              <regex>([$\\])</regex>
              <replacement>\\$1</replacement>
              <failIfNoMatch>false</failIfNoMatch>
            </configuration>
          </execution>
          <execution>
              <id>version-property</id>
              <goals>
                <goal>regex-property</goal>
              </goals>
              <configuration>
                <name>build.version</name>
                <value>${project.version}</value>
                <regex>-SNAPSHOT</regex>
                <replacement>-SNAPSHOT (${build.type}-${now}-${user.name.escaped})</replacement>
                <failIfNoMatch>false</failIfNoMatch>
              </configuration>
            </execution>
          </executions>
        </plugin>
        <plugin>
          <groupId>org.apache.maven.plugins</groupId>
          <artifactId>maven-deploy-plugin</artifactId>
          <version>2.7</version>
        </plugin>
        <plugin>
          <groupId>org.apache.maven.plugins</groupId>
          <artifactId>maven-dependency-plugin</artifactId>
        </plugin>
        <plugin>
          <groupId>org.apache.maven.plugins</groupId>
          <artifactId>maven-compiler-plugin</artifactId>
          <configuration>
            <fork>true</fork>
            <compilerReuseStrategy>alwaysNew</compilerReuseStrategy>
          </configuration>
        </plugin>
        <plugin>
          <groupId>org.apache.maven.plugins</groupId>
          <artifactId>maven-gpg-plugin</artifactId>
        </plugin>
        <plugin>
          <groupId>org.apache.maven.plugins</groupId>
          <artifactId>maven-install-plugin</artifactId>
        </plugin>
        <plugin>
          <groupId>org.apache.maven.plugins</groupId>
          <artifactId>maven-javadoc-plugin</artifactId>
          <configuration>
            <quiet>true</quiet>
          </configuration>
        </plugin>
        <plugin>
          <groupId>org.apache.maven.plugins</groupId>
          <artifactId>maven-jar-plugin</artifactId>
        </plugin>
        <plugin>
          <groupId>org.apache.maven.plugins</groupId>
          <artifactId>maven-war-plugin</artifactId>
        </plugin>
        <plugin>
          <groupId>org.apache.maven.plugins</groupId>
          <artifactId>maven-surefire-plugin</artifactId>
          <configuration>
            <argLine>-noverify</argLine> <!-- some versions of JDK7/8 causes VerifyError during mock tests: http://code.google.com/p/powermock/issues/detail?id=504 -->
            <systemPropertyVariables>
              <java.io.tmpdir>${project.build.directory}</java.io.tmpdir>
              <forkedProcessTimeoutInSeconds>3600</forkedProcessTimeoutInSeconds>
              <java.awt.headless>true</java.awt.headless>
            </systemPropertyVariables>
            <trimStackTrace>false</trimStackTrace> <!-- SUREFIRE-1226 workaround -->
          </configuration>
        </plugin>
        <plugin>
          <groupId>org.apache.maven.plugins</groupId>
          <artifactId>maven-assembly-plugin</artifactId>
        </plugin>
        <plugin>
          <artifactId>maven-jarsigner-plugin</artifactId>
          <version>1.2</version>
          <configuration>
            <!--
              during the development, debug profile will cause
              the jars to be signed by a self-certified dummy public key.

              For release, you should define the real values in ~/.m2/settings.xml
            -->
            <alias>${hudson.sign.alias}</alias>
            <storepass>${hudson.sign.storepass}</storepass>
            <keystore>${hudson.sign.keystore}</keystore>
          </configuration>
        </plugin>
        <plugin>
          <groupId>org.apache.maven.plugins</groupId>
          <artifactId>maven-resources-plugin</artifactId>
        </plugin>
        <plugin>
          <!--
            Both test harness and core uses stapler as an extension,
            and apparently without having extension preloaded at the parent, the main artifact of the 'test' module
            ends up installed with 'stapler-jar' extension (which normally is an indication that the ArtifactTypeHandler
            defined in this extension is not getting picked up.)

            To avoid this problem, I'm defining an extension here. Not sure if the nested <dependencies> is necessary.
            It's also possible that I misdiagnosed the problem and the root cause is something entirely different.

            To test if you can remove this work around, do a rebuild from main and see if the test harness
            is installed with the right extension into the local repository.
          -->
          <groupId>org.kohsuke.stapler</groupId>
          <artifactId>maven-stapler-plugin</artifactId>
          <!-- version specified in grandparent pom -->
          <extensions>true</extensions>
          <dependencies>
            <dependency>
              <groupId>org.jvnet.maven-jellydoc-plugin</groupId>
              <artifactId>maven-jellydoc-plugin</artifactId>
              <version>1.4</version>
            </dependency>
          </dependencies>
        </plugin>
        <plugin>
          <groupId>org.kohsuke</groupId>
          <artifactId>access-modifier-checker</artifactId>
          <version>${access-modifier-checker.version}</version>
        </plugin>
        <plugin>
          <groupId>com.cloudbees</groupId>
          <artifactId>maven-license-plugin</artifactId>
          <executions>
            <execution>
              <goals>
                <goal>process</goal>
              </goals>
              <phase>compile</phase>
              <configuration>
                <requireCompleteLicenseInfo>true</requireCompleteLicenseInfo>
                <script>../licenseCompleter.groovy</script>
              </configuration>
            </execution>
          </executions>
        </plugin>
        <plugin>
          <groupId>org.jvnet.localizer</groupId>
          <artifactId>maven-localizer-plugin</artifactId>
          <configuration>
            <outputEncoding>UTF-8</outputEncoding>
          </configuration>
         </plugin>
        <plugin>
          <groupId>org.jvnet.hudson.tools</groupId>
          <artifactId>maven-encoding-plugin</artifactId>
          <version>1.1</version>
        </plugin>
        <plugin>
          <groupId>com.infradna.tool</groupId>
          <artifactId>bridge-method-injector</artifactId>
          <version>1.17</version>
        </plugin>
        <plugin>
          <groupId>org.codehaus.mojo</groupId>
          <artifactId>antlr-maven-plugin</artifactId>
          <version>2.1</version>
        </plugin>
        <plugin>
          <groupId>org.apache.maven.plugins</groupId>
          <artifactId>maven-pmd-plugin</artifactId>
        </plugin>
        <plugin>
          <!-- this is really just a patched version of maven-jetty-plugin to workaround issue #932 -->
          <groupId>org.jenkins-ci.tools</groupId>
          <artifactId>maven-jenkins-dev-plugin</artifactId>
          <version>9.4.5.v20170502-jenkins-1</version>
        </plugin>
        <plugin>
          <groupId>org.jvnet.updatecenter2</groupId>
          <artifactId>maven-makepkgs-plugin</artifactId>
          <version>0.6.2</version>
        </plugin>
        <plugin>
          <groupId>org.apache.maven.plugins</groupId>
          <artifactId>maven-site-plugin</artifactId>
          <dependencies>
            <dependency>
              <groupId>org.kohsuke</groupId>
              <artifactId>doxia-module-markdown</artifactId>
              <version>1.0</version>
            </dependency>
          </dependencies>
        </plugin>
      <plugin>
        <groupId>org.apache.maven.plugins</groupId>
        <artifactId>maven-enforcer-plugin</artifactId>
      </plugin>
        <!--This plugin's configuration is used to store Eclipse m2e settings only. It has no influence on the Maven build itself.-->
        <plugin>
        	<groupId>org.eclipse.m2e</groupId>
        	<artifactId>lifecycle-mapping</artifactId>
        	<version>1.0.0</version>
        	<configuration>
        		<lifecycleMappingMetadata>
        			<pluginExecutions>
        				<pluginExecution>
        					<pluginExecutionFilter>
        						<groupId>org.apache.maven.plugins</groupId>
        						<artifactId>maven-dependency-plugin</artifactId>
        						<versionRange>[2.3,)</versionRange>
        						<goals>
        							<goal>list</goal>
        							<goal>unpack-dependencies</goal>
        						</goals>
        					</pluginExecutionFilter>
        					<action>
        						<ignore />
        					</action>
        				</pluginExecution>
        			</pluginExecutions>
        		</lifecycleMappingMetadata>
        	</configuration>
        </plugin>
        <plugin>
	        <groupId>org.codehaus.mojo</groupId>
	        <artifactId>animal-sniffer-maven-plugin</artifactId>
        </plugin>
      </plugins>
    </pluginManagement>

    <plugins>
      <plugin>
        <groupId>org.codehaus.mojo</groupId>
        <artifactId>build-helper-maven-plugin</artifactId>
      </plugin>
      <plugin>
        <artifactId>maven-release-plugin</artifactId>
        <configuration>
          <!-- enable release profile during the release, create IPS package, and sign bits. -->
          <arguments>-P release,sign</arguments>
          <!-- work around for a bug in javadoc plugin that causes the release to fail. see MRELEASE-271 -->
          <preparationGoals>clean install</preparationGoals>
          <goals>-DskipTests -Danimal.sniffer.skip=false javadoc:javadoc deploy javadoc:aggregate</goals>
          <pushChanges>false</pushChanges>
          <localCheckout>true</localCheckout>
          <tagNameFormat>jenkins-@{project.version}</tagNameFormat>
        </configuration>
      </plugin>
      <plugin>
        <artifactId>maven-remote-resources-plugin</artifactId>
        <executions>
          <execution>
            <goals>
              <goal>process</goal>
            </goals>
            <configuration>
              <resourceBundles>
                <resourceBundle>org.jvnet.hudson:license:1.0</resourceBundle>
              </resourceBundles>
            </configuration>
          </execution>
        </executions>
      </plugin>
      <plugin>
        <groupId>org.codehaus.mojo</groupId>
        <artifactId>animal-sniffer-maven-plugin</artifactId>
        <executions>
          <execution>
            <goals>
              <goal>check</goal>
            </goals>
          </execution>
        </executions>
        <configuration>
          <signature>
            <groupId>org.codehaus.mojo.signature</groupId>
            <artifactId>java1${java.level}</artifactId>
            <version>1.0</version>
          </signature>
        </configuration>
      </plugin>

      <plugin>
        <artifactId>maven-compiler-plugin</artifactId>
        <configuration>
          <source>1.${java.level}</source>
          <target>1.${java.level}</target>
          <!-- default reuseCreated is more performant
          feel free to uncomment if you have any issues on your platform
          <compilerReuseStrategy>alwaysNew</compilerReuseStrategy>
          -->
        </configuration>
      </plugin>

      <plugin>
        <groupId>org.apache.maven.plugins</groupId>
        <artifactId>maven-enforcer-plugin</artifactId>
        <executions>
          <execution>
            <id>enforce-banned-dependencies</id>
            <goals>
              <goal>enforce</goal>
            </goals>
            <configuration>
              <rules>
                <bannedDependencies>
                  <excludes>
                    <exclude>org.sonatype.sisu:sisu-guice</exclude>
                    <exclude>log4j:log4j:*:jar:compile</exclude>
                    <exclude>log4j:log4j:*:jar:runtime</exclude>
                    <exclude>commons-logging:commons-logging:*:jar:compile</exclude>
                    <exclude>commons-logging:commons-logging:*:jar:runtime</exclude>
                  </excludes>
                </bannedDependencies>
              </rules>
            </configuration>
          </execution>
        </executions>

      </plugin>

      <plugin>
        <!--
          Since some developers try to run hudson-dev:run from main, define it here so that at least the plugin resolves.
          This enables us to report a better error message.
        -->
        <groupId>org.jenkins-ci.tools</groupId>
        <artifactId>maven-jenkins-dev-plugin</artifactId>
      </plugin>
    </plugins>

    <extensions>
      <extension>
        <groupId>org.kohsuke</groupId>
        <artifactId>wagon-gitsite</artifactId>
        <version>0.3.5</version>
      </extension>
    </extensions>
  </build>

  <profiles>
    <profile>
      <id>rc</id>
      <properties>
        <build.type>rc</build.type>
      </properties>
      <build>
        <pluginManagement>
          <plugins>
            <plugin>
              <groupId>org.codehaus.mojo</groupId>
              <artifactId>build-helper-maven-plugin</artifactId>
              <executions>
                <execution>
                  <id>version-property</id>
                  <configuration>
                    <replacement>-RC (${now})</replacement>
                  </configuration>
                </execution>
              </executions>
            </plugin>
          </plugins>
        </pluginManagement>
      </build>
    </profile>
    <profile>
      <id>metrics</id>
      <build>
        <plugins>
          <plugin>
            <groupId>org.codehaus.mojo</groupId>
            <artifactId>findbugs-maven-plugin</artifactId>
            <configuration>
              <threshold>High</threshold>
            </configuration>
          </plugin>
        </plugins>
      </build>
    </profile>
    <profile>
      <id>debug</id>
      <activation>
        <activeByDefault>true</activeByDefault>
      </activation>
      <properties>
        <hudson.sign.alias>jenkins</hudson.sign.alias>
        <hudson.sign.keystore>../dummy.keystore</hudson.sign.keystore>
        <hudson.sign.storepass>jenkins</hudson.sign.storepass>
      </properties>
    </profile>
    <profile>
      <id>sorcerer</id>
      <reporting>
        <plugins>
          <plugin>
            <groupId>org.kohsuke.sorcerer</groupId>
            <artifactId>maven-sorcerer-plugin</artifactId>
            <version>${sorcerer.version}</version>
            <configuration>
              <source>1.${java.level}</source>
            </configuration>
          </plugin>
        </plugins>
      </reporting>
      <build>
        <plugins>
          <plugin>
            <groupId>org.kohsuke.sorcerer</groupId>
            <artifactId>maven-sorcerer-plugin</artifactId>
            <version>${sorcerer.version}</version>
            <configuration>
              <source>1.${java.level}</source>
            </configuration>
          </plugin>
        </plugins>
      </build>
    </profile>
    <profile>
      <id>release</id>
      <build>
        <plugins>
          <plugin>
            <artifactId>maven-assembly-plugin</artifactId>
            <inherited>false</inherited>
            <executions>
              <execution>
                <goals>
                  <goal>single</goal>
                </goals>
                <phase>package</phase>
                <configuration>
                  <finalName>jenkins-${project.version}</finalName>
                  <descriptors>
                    <descriptor>assembly-src.xml</descriptor>
                  </descriptors>
                </configuration>
              </execution>
            </executions>
          </plugin>
          <plugin>
            <artifactId>maven-gpg-plugin</artifactId>
            <executions>
              <execution>
                <id>sign-artifacts</id>
                <phase>verify</phase>
                <goals>
                  <goal>sign</goal>
                </goals>
              </execution>
            </executions>
          </plugin>
        </plugins>
      </build>
    </profile>
    <profile>
      <id>lts-release</id>
      <properties>
        <changelog.url>https://jenkins.io/changelog-stable</changelog.url>
      </properties>
    </profile>
    <profile>
      <id>m2e</id>
      <properties>
        <m2BuildDirectory>target</m2BuildDirectory>
      </properties>
      <activation>
        <property>
          <name>m2e.version</name>
        </property>
      </activation>
      <build>
        <directory>${m2BuildDirectory}</directory>
        <plugins>
          <plugin>
            <groupId>org.maven.ide.eclipse</groupId>
            <artifactId>lifecycle-mapping</artifactId>
            <version>0.12.0</version>
            <configuration>
              <mappingId>customizable</mappingId>
              <configurators>
                <configurator id="org.maven.ide.eclipse.jdt.javaConfigurator" />
                <configurator id="org.maven.ide.eclipse.plexus.annotations.plexusConfigurator" />
              </configurators>
              <mojoExecutions>
                <mojoExecution>org.apache.maven.plugins:maven-resources-plugin::</mojoExecution>
              </mojoExecutions>
            </configuration>
          </plugin>
        </plugins>
      </build>
    </profile>
    <profile>
      <id>specific-test</id>
      <activation>
        <property>
          <name>test</name>
        </property>
      </activation>
      <properties>
        <failIfNoTests>false</failIfNoTests>
      </properties>
    </profile>
  </profiles>
</project><|MERGE_RESOLUTION|>--- conflicted
+++ resolved
@@ -28,11 +28,7 @@
   <parent>
     <groupId>org.jenkins-ci</groupId>
     <artifactId>jenkins</artifactId>
-<<<<<<< HEAD
-    <version>1.42-20180419.173508-6</version> <!-- TODO https://github.com/jenkinsci/pom/pull/20 -->
-=======
-    <version>1.41</version>
->>>>>>> 621ef567
+    <version>1.43</version>
     <relativePath />
   </parent>
 
