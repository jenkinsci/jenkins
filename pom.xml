--- conflicted
+++ resolved
@@ -757,25 +757,5 @@
         <failIfNoTests>false</failIfNoTests>
       </properties>
     </profile>
-<<<<<<< HEAD
-=======
-    <profile>
-      <id>jdk11</id>
-      <activation>
-        <jdk>11</jdk>
-      </activation>
-      <properties>
-        <!-- TODO: https://issues.jenkins.io/browse/JENKINS-53788 (JDK11 issue on CI) -->
-        <doclint>none</doclint>
-        <maven.javadoc.skip>true</maven.javadoc.skip>
-        <!-- release is needed for reliable cross compilation. It is supported
-        starting JDK 9, but as the only earlier version we support is 8, it would
-        be either compiled by javac from 8 or one from a newer compiler that
-        correctly handle the release flag. This will replace both source and target
-        once we drop support for JDK 8 that only recognize source and target. -->
-        <maven.compiler.release>${java.level}</maven.compiler.release>
-      </properties>
-    </profile>
->>>>>>> 12ad7a84
   </profiles>
 </project>