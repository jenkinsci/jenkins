--- conflicted
+++ resolved
@@ -86,11 +86,7 @@
     <changelog.url>https://www.jenkins.io/changelog</changelog.url>
 
     <!-- Bundled Remoting version -->
-<<<<<<< HEAD
-    <remoting.version>3180.v3dd999d24861</remoting.version>
-=======
     <remoting.version>3181.v78543a_987053</remoting.version>
->>>>>>> e7e33e3e
     <!-- Minimum Remoting version, which is tested for API compatibility -->
     <remoting.minimum.supported.version>4.13</remoting.minimum.supported.version>
 
