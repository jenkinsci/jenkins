<?xml version="1.0" encoding="UTF-8"?>
<!--
The MIT License

Copyright (c) 2004-2011, Sun Microsystems, Inc., Kohsuke Kawaguchi, id:sorokh

Permission is hereby granted, free of charge, to any person obtaining a copy
of this software and associated documentation files (the "Software"), to deal
in the Software without restriction, including without limitation the rights
to use, copy, modify, merge, publish, distribute, sublicense, and/or sell
copies of the Software, and to permit persons to whom the Software is
furnished to do so, subject to the following conditions:

The above copyright notice and this permission notice shall be included in
all copies or substantial portions of the Software.

THE SOFTWARE IS PROVIDED "AS IS", WITHOUT WARRANTY OF ANY KIND, EXPRESS OR
IMPLIED, INCLUDING BUT NOT LIMITED TO THE WARRANTIES OF MERCHANTABILITY,
FITNESS FOR A PARTICULAR PURPOSE AND NONINFRINGEMENT. IN NO EVENT SHALL THE
AUTHORS OR COPYRIGHT HOLDERS BE LIABLE FOR ANY CLAIM, DAMAGES OR OTHER
LIABILITY, WHETHER IN AN ACTION OF CONTRACT, TORT OR OTHERWISE, ARISING FROM,
OUT OF OR IN CONNECTION WITH THE SOFTWARE OR THE USE OR OTHER DEALINGS IN
THE SOFTWARE.
-->
<project xmlns="http://maven.apache.org/POM/4.0.0" xmlns:xsi="http://www.w3.org/2001/XMLSchema-instance" xsi:schemaLocation="http://maven.apache.org/POM/4.0.0 http://maven.apache.org/maven-v4_0_0.xsd">
  <modelVersion>4.0.0</modelVersion>

  <parent>
    <groupId>org.jenkins-ci</groupId>
    <artifactId>jenkins</artifactId>
    <version>1.42-20180419.173508-6</version> <!-- TODO https://github.com/jenkinsci/pom/pull/20 -->
    <relativePath />
  </parent>

  <groupId>org.jenkins-ci.main</groupId>
  <artifactId>jenkins-parent</artifactId>
<<<<<<< HEAD
  <version>${revision}${changelist}</version>
=======
  <version>2.119-SNAPSHOT</version>
>>>>>>> 17b94a04
  <packaging>pom</packaging>

  <name>Jenkins main module</name>
  <description>The module that constitutes the main jenkins.war</description>

  <licenses>
    <license>
      <name>The MIT license</name>
      <url>http://www.opensource.org/licenses/mit-license.php</url>
      <distribution>repo</distribution>
    </license>
  </licenses>

  <modules>
    <module>core</module>
    <module>war</module>
    <module>test</module>
    <module>cli</module>
  </modules>

  <scm>
    <connection>scm:git:git://github.com/jenkinsci/jenkins.git</connection>
    <developerConnection>scm:git:ssh://git@github.com/jenkinsci/jenkins.git</developerConnection>
    <url>https://github.com/jenkinsci/jenkins</url>
    <tag>${scmTag}</tag>
  </scm>

  <distributionManagement>
    <site>
      <id>github-pages</id>
      <url>gitsite:git@github.com/jenkinsci/maven-site.git:core</url>
    </site>
  </distributionManagement>

  <issueManagement>
    <system>jira</system>
    <url>https://issues.jenkins-ci.org/browse/JENKINS/component/15593</url>
  </issueManagement>

  <properties>
    <revision>2.118</revision>
    <changelist>-SNAPSHOT</changelist>

    <!-- *.html files are in UTF-8, and *.properties are in iso-8859-1, so this configuration is actually incorrect,
    but this suppresses a warning from Maven, and as long as we don't do filtering we should be OK. -->
    <project.build.sourceEncoding>UTF-8</project.build.sourceEncoding>
    <build.type>private</build.type>

    <!-- configuration for patch tracker plugin  -->
    <project.patchManagement.system>github</project.patchManagement.system>
    <patch.request.organisation>jenkinsci</patch.request.organisation>
    <patch.request.repository>jenkins</patch.request.repository>
    <project.patchManagement.url>https://api.github.com</project.patchManagement.url>
    <patch.tracker.serverId>jenkins-jira</patch.tracker.serverId>

    <guavaVersion>11.0.1</guavaVersion>
    <slf4jVersion>1.7.25</slf4jVersion>
    <maven-plugin.version>2.14</maven-plugin.version>
    <matrix-project.version>1.4.1</matrix-project.version>
    <sorcerer.version>0.11</sorcerer.version>
    <animal.sniffer.skip>${skipTests}</animal.sniffer.skip>
    <access-modifier.version>1.14</access-modifier.version>
    <access-modifier-annotation.version>${access-modifier.version}</access-modifier-annotation.version> <!-- differing only where needed for timestamped snapshots -->
    <access-modifier-checker.version>${access-modifier.version}</access-modifier-checker.version>

    <java.level>8</java.level>

    <changelog.url>https://jenkins.io/changelog</changelog.url>

    <maven-war-plugin.version>3.0.0</maven-war-plugin.version> <!-- JENKINS-47127 bump when 3.2.0 is out. Cf. MWAR-407 -->

    <!-- Bundled Remoting version -->
    <remoting.version>3.20</remoting.version>
    <!-- Minimum Remoting version, which is tested for API compatibility -->
    <remoting.minimum.supported.version>2.60</remoting.minimum.supported.version>

    <!-- TODO: JENKINS-36716 - Switch to Medium once FindBugs is cleaned up, 430 issues on Mar 10, 2018 -->
    <findbugs.effort>Max</findbugs.effort>
    <findbugs.threshold>High</findbugs.threshold>
    <findbugs.excludeFilterFile>../src/findbugs/findbugs-excludes.xml</findbugs.excludeFilterFile>
  </properties>

  <!-- Note that the 'repositories' and 'pluginRepositories' blocks below are actually copy-pasted
       from the Jenkins org pom. This is on purpose to keep jenkins core buildable even if one has
       *not* defined the specific details in the settings.xml file. -->
  <repositories>
    <repository>
      <id>repo.jenkins-ci.org</id>
      <url>http://repo.jenkins-ci.org/public/</url>
      <!-- allow snapshots -->
    </repository>
  </repositories>

  <pluginRepositories>
    <pluginRepository>
      <id>repo.jenkins-ci.org</id>
      <url>http://repo.jenkins-ci.org/public/</url>
    </pluginRepository>
  </pluginRepositories>

  <dependencyManagement>
    <dependencies>
      <dependency>
        <groupId>org.apache.ant</groupId>
        <artifactId>ant</artifactId>
        <version>1.9.2</version>
      </dependency>

      <dependency>
        <groupId>commons-io</groupId>
        <artifactId>commons-io</artifactId>
        <version>2.4</version>
      </dependency>

      <dependency>
        <groupId>junit</groupId>
        <artifactId>junit</artifactId>
        <version>4.12</version>
      </dependency>

      <dependency>
        <groupId>org.mockito</groupId>
        <artifactId>mockito-core</artifactId>
        <version>1.10.19</version>
      </dependency>

      <dependency>
        <groupId>org.powermock</groupId>
        <artifactId>powermock-module-junit4</artifactId>
        <version>1.6.6</version>
      </dependency>
      <dependency>
        <groupId>org.powermock</groupId>
        <artifactId>powermock-api-mockito</artifactId>
        <version>1.6.6</version>
      </dependency>
      <dependency>
        <groupId>org.objenesis</groupId>
        <artifactId>objenesis</artifactId>
        <version>2.6</version>
      </dependency>

      <dependency>
        <groupId>commons-httpclient</groupId>
        <artifactId>commons-httpclient</artifactId>
        <version>3.1-jenkins-1</version>
      </dependency>

      <dependency>
        <groupId>org.jenkins-ci.main</groupId>
        <artifactId>remoting</artifactId>
        <version>${remoting.version}</version>
      </dependency>

      <dependency>
        <groupId>com.google.guava</groupId>
        <artifactId>guava</artifactId>
        <version>${guavaVersion}</version>
      </dependency>
      <dependency>
        <groupId>com.google.guava</groupId>
        <artifactId>guava-testlib</artifactId>
        <version>${guavaVersion}</version>
      </dependency>

      <dependency>
        <groupId>com.google.inject</groupId>
        <artifactId>guice</artifactId>
        <version>4.0</version>
      </dependency>

      <!-- SLF4J used in maven-plugin and core -->
      <dependency>
        <groupId>org.slf4j</groupId>
        <artifactId>slf4j-api</artifactId>
        <version>${slf4jVersion}</version>
      </dependency>
      <dependency>
        <groupId>org.slf4j</groupId>
        <artifactId>slf4j-jdk14</artifactId>
        <version>${slf4jVersion}</version>
      </dependency>
      <dependency>
        <groupId>org.slf4j</groupId>
        <artifactId>jcl-over-slf4j</artifactId>
        <version>${slf4jVersion}</version>
      </dependency>
      <dependency>
        <groupId>commons-logging</groupId>
        <artifactId>commons-logging</artifactId>
        <version>1.2</version>
        <scope>provided</scope><!-- by jcl-over-slf4j -->
      </dependency>
      <dependency>
        <groupId>org.slf4j</groupId>
        <artifactId>log4j-over-slf4j</artifactId>
        <version>${slf4jVersion}</version>
      </dependency>
      <dependency>
        <groupId>log4j</groupId>
        <artifactId>log4j</artifactId>
        <version>1.2.17</version>
        <scope>provided</scope><!-- by log4j-over-slf4j -->
      </dependency>
      <dependency>
        <groupId>org.samba.jcifs</groupId>
        <artifactId>jcifs</artifactId>
        <version>1.3.17-kohsuke-1</version>
      </dependency>
      <dependency>
        <groupId>org.kohsuke</groupId>
        <artifactId>access-modifier-annotation</artifactId>
        <version>${access-modifier-annotation.version}</version>
      </dependency>
      <dependency>
        <!--  make sure these old servlet versions are never used by us or by any plugins which end up depending on this version -->
        <!--  plugin-pom tries to fudge servlet support to be compatible with cores < 2.0 and JTH which needs 3.x for jetty, and ends up causing issues with some IDEs -->
        <groupId>javax.servlet</groupId>
        <!-- the old artifactID for the servlet API -->
        <artifactId>servlet-api</artifactId>
        <version>[0]</version>
        <!-- 
              "[0]" is a range that must be exaclty 0
              this is different to "0" which is hint to use version 0.
              therefore unless anyone else uses ranges (they should not) this version will always win
              We have deployed a version 0 to jenkins repo which has an empty jar
              This prevents conflicts between the old Servet API and the new Servlet API as the groupIDs have changed
              see https://github.com/jenkinsci/jenkins/pull/3033/files#r141325857 for a fuller description
        -->
        <scope>provided</scope>
        <optional>true</optional>
      </dependency>
      <!--  TODO also add commons-logging and log4j -->
      <dependency>
        <groupId>commons-codec</groupId>
        <artifactId>commons-codec</artifactId>
        <version>1.9</version>
      </dependency>
    </dependencies>
  </dependencyManagement>

  <dependencies>
    <dependency>
      <!-- for JRE requirement check annotation -->
      <groupId>org.codehaus.mojo</groupId>
      <artifactId>animal-sniffer-annotations</artifactId>
      <scope>provided</scope>
      <optional>true</optional><!-- no need to have this at runtime -->
    </dependency>
    <dependency>
      <groupId>org.jenkins-ci</groupId>
      <artifactId>test-annotations</artifactId>
      <scope>test</scope>
    </dependency>
    <dependency>
      <!-- make sure our dependency tree and all others are clean of the legacy servlet api.  -->
      <groupId>javax.servlet</groupId>
      <!-- the old artifactID for the servlet API -->
      <artifactId>servlet-api</artifactId>
    </dependency>
  </dependencies>

  <build>
    <defaultGoal>install</defaultGoal>
    <resources>
      <resource>
        <directory>${basedir}/src/main/resources</directory>
        <filtering>false</filtering>
      </resource>
      <resource>
        <directory>${basedir}/src/filter/resources</directory>
        <filtering>true</filtering>
      </resource>
    </resources>
    <pluginManagement>
      <plugins>
        <plugin>
          <groupId>org.codehaus.mojo</groupId>
          <artifactId>build-helper-maven-plugin</artifactId>
          <version>1.7</version>
          <executions>
            <execution>
              <id>timestamp-property</id>
              <goals>
                <goal>timestamp-property</goal>
              </goals>
              <configuration>
                <name>now</name>
                <pattern>MM/dd/yyyy HH:mm z</pattern>
                <locale>en_US</locale>
              </configuration>
            </execution>
            <execution>
            <id>user.name</id>
            <goals>
              <goal>regex-property</goal>
            </goals>
            <configuration>
              <name>user.name.escaped</name>
              <value>${user.name}</value>
              <regex>([$\\])</regex>
              <replacement>\\$1</replacement>
              <failIfNoMatch>false</failIfNoMatch>
            </configuration>
          </execution>
          <execution>
              <id>version-property</id>
              <goals>
                <goal>regex-property</goal>
              </goals>
              <configuration>
                <name>build.version</name>
                <value>${project.version}</value>
                <regex>-SNAPSHOT</regex>
                <replacement>-SNAPSHOT (${build.type}-${now}-${user.name.escaped})</replacement>
                <failIfNoMatch>false</failIfNoMatch>
              </configuration>
            </execution>
          </executions>
        </plugin>
        <plugin>
          <groupId>org.apache.maven.plugins</groupId>
          <artifactId>maven-deploy-plugin</artifactId>
          <version>2.7</version>
        </plugin>
        <plugin>
          <groupId>org.apache.maven.plugins</groupId>
          <artifactId>maven-dependency-plugin</artifactId>
        </plugin>
        <plugin>
          <groupId>org.apache.maven.plugins</groupId>
          <artifactId>maven-compiler-plugin</artifactId>
          <configuration>
            <fork>true</fork>
            <compilerReuseStrategy>alwaysNew</compilerReuseStrategy>
          </configuration>
        </plugin>
        <plugin>
          <groupId>org.apache.maven.plugins</groupId>
          <artifactId>maven-gpg-plugin</artifactId>
        </plugin>
        <plugin>
          <groupId>org.apache.maven.plugins</groupId>
          <artifactId>maven-install-plugin</artifactId>
        </plugin>
        <plugin>
          <groupId>org.apache.maven.plugins</groupId>
          <artifactId>maven-javadoc-plugin</artifactId>
          <configuration>
            <quiet>true</quiet>
          </configuration>
        </plugin>
        <plugin>
          <groupId>org.apache.maven.plugins</groupId>
          <artifactId>maven-jar-plugin</artifactId>
        </plugin>
        <plugin>
          <groupId>org.apache.maven.plugins</groupId>
          <artifactId>maven-war-plugin</artifactId>
        </plugin>
        <plugin>
          <groupId>org.apache.maven.plugins</groupId>
          <artifactId>maven-surefire-plugin</artifactId>
          <configuration>
            <argLine>-noverify</argLine> <!-- some versions of JDK7/8 causes VerifyError during mock tests: http://code.google.com/p/powermock/issues/detail?id=504 -->
            <systemPropertyVariables>
              <java.io.tmpdir>${project.build.directory}</java.io.tmpdir>
              <forkedProcessTimeoutInSeconds>3600</forkedProcessTimeoutInSeconds>
              <java.awt.headless>true</java.awt.headless>
            </systemPropertyVariables>
            <trimStackTrace>false</trimStackTrace> <!-- SUREFIRE-1226 workaround -->
          </configuration>
        </plugin>
        <plugin>
          <groupId>org.apache.maven.plugins</groupId>
          <artifactId>maven-assembly-plugin</artifactId>
        </plugin>
        <plugin>
          <artifactId>maven-jarsigner-plugin</artifactId>
          <version>1.2</version>
          <configuration>
            <!--
              during the development, debug profile will cause
              the jars to be signed by a self-certified dummy public key.

              For release, you should define the real values in ~/.m2/settings.xml
            -->
            <alias>${hudson.sign.alias}</alias>
            <storepass>${hudson.sign.storepass}</storepass>
            <keystore>${hudson.sign.keystore}</keystore>
          </configuration>
        </plugin>
        <plugin>
          <groupId>org.apache.maven.plugins</groupId>
          <artifactId>maven-resources-plugin</artifactId>
        </plugin>
        <plugin>
          <!--
            Both test harness and core uses stapler as an extension,
            and apparently without having extension preloaded at the parent, the main artifact of the 'test' module
            ends up installed with 'stapler-jar' extension (which normally is an indication that the ArtifactTypeHandler
            defined in this extension is not getting picked up.)

            To avoid this problem, I'm defining an extension here. Not sure if the nested <dependencies> is necessary.
            It's also possible that I misdiagnosed the problem and the root cause is something entirely different.

            To test if you can remove this work around, do a rebuild from main and see if the test harness
            is installed with the right extension into the local repository.
          -->
          <groupId>org.kohsuke.stapler</groupId>
          <artifactId>maven-stapler-plugin</artifactId>
          <!-- version specified in grandparent pom -->
          <extensions>true</extensions>
          <dependencies>
            <dependency>
              <groupId>org.jvnet.maven-jellydoc-plugin</groupId>
              <artifactId>maven-jellydoc-plugin</artifactId>
              <version>1.4</version>
            </dependency>
          </dependencies>
        </plugin>
        <plugin>
          <groupId>org.kohsuke</groupId>
          <artifactId>access-modifier-checker</artifactId>
          <version>${access-modifier-checker.version}</version>
        </plugin>
        <plugin>
          <groupId>com.cloudbees</groupId>
          <artifactId>maven-license-plugin</artifactId>
          <executions>
            <execution>
              <goals>
                <goal>process</goal>
              </goals>
              <phase>compile</phase>
              <configuration>
                <requireCompleteLicenseInfo>true</requireCompleteLicenseInfo>
                <script>../licenseCompleter.groovy</script>
              </configuration>
            </execution>
          </executions>
        </plugin>
        <plugin>
          <groupId>org.jvnet.localizer</groupId>
          <artifactId>maven-localizer-plugin</artifactId>
          <configuration>
            <outputEncoding>UTF-8</outputEncoding>
          </configuration>
         </plugin>
        <plugin>
          <groupId>org.jvnet.hudson.tools</groupId>
          <artifactId>maven-encoding-plugin</artifactId>
          <version>1.1</version>
        </plugin>
        <plugin>
          <groupId>com.infradna.tool</groupId>
          <artifactId>bridge-method-injector</artifactId>
          <version>1.17</version>
        </plugin>
        <plugin>
          <groupId>org.codehaus.mojo</groupId>
          <artifactId>antlr-maven-plugin</artifactId>
          <version>2.1</version>
        </plugin>
        <plugin>
          <groupId>org.apache.maven.plugins</groupId>
          <artifactId>maven-pmd-plugin</artifactId>
        </plugin>
        <plugin>
          <!-- this is really just a patched version of maven-jetty-plugin to workaround issue #932 -->
          <groupId>org.jenkins-ci.tools</groupId>
          <artifactId>maven-jenkins-dev-plugin</artifactId>
          <version>9.4.5.v20170502-jenkins-1</version>
        </plugin>
        <plugin>
          <groupId>org.jvnet.updatecenter2</groupId>
          <artifactId>maven-makepkgs-plugin</artifactId>
          <version>0.6.2</version>
        </plugin>
        <plugin>
          <groupId>org.apache.maven.plugins</groupId>
          <artifactId>maven-site-plugin</artifactId>
          <dependencies>
            <dependency>
              <groupId>org.kohsuke</groupId>
              <artifactId>doxia-module-markdown</artifactId>
              <version>1.0</version>
            </dependency>
          </dependencies>
        </plugin>
      <plugin>
        <groupId>org.apache.maven.plugins</groupId>
        <artifactId>maven-enforcer-plugin</artifactId>
      </plugin>
        <!--This plugin's configuration is used to store Eclipse m2e settings only. It has no influence on the Maven build itself.-->
        <plugin>
        	<groupId>org.eclipse.m2e</groupId>
        	<artifactId>lifecycle-mapping</artifactId>
        	<version>1.0.0</version>
        	<configuration>
        		<lifecycleMappingMetadata>
        			<pluginExecutions>
        				<pluginExecution>
        					<pluginExecutionFilter>
        						<groupId>org.apache.maven.plugins</groupId>
        						<artifactId>maven-dependency-plugin</artifactId>
        						<versionRange>[2.3,)</versionRange>
        						<goals>
        							<goal>list</goal>
        							<goal>unpack-dependencies</goal>
        						</goals>
        					</pluginExecutionFilter>
        					<action>
        						<ignore />
        					</action>
        				</pluginExecution>
        			</pluginExecutions>
        		</lifecycleMappingMetadata>
        	</configuration>
        </plugin>
        <plugin>
	        <groupId>org.codehaus.mojo</groupId>
	        <artifactId>animal-sniffer-maven-plugin</artifactId>
        </plugin>
      </plugins>
    </pluginManagement>

    <plugins>
      <plugin>
        <groupId>org.codehaus.mojo</groupId>
        <artifactId>build-helper-maven-plugin</artifactId>
      </plugin>
      <plugin>
        <artifactId>maven-release-plugin</artifactId>
        <configuration>
          <!-- enable release profile during the release, create IPS package, and sign bits. -->
          <arguments>-P release,sign</arguments>
          <!-- work around for a bug in javadoc plugin that causes the release to fail. see MRELEASE-271 -->
          <preparationGoals>clean install</preparationGoals>
          <goals>-DskipTests -Danimal.sniffer.skip=false javadoc:javadoc deploy javadoc:aggregate</goals>
          <pushChanges>false</pushChanges>
          <localCheckout>true</localCheckout>
          <tagNameFormat>jenkins-@{project.version}</tagNameFormat>
        </configuration>
      </plugin>
      <plugin>
        <artifactId>maven-remote-resources-plugin</artifactId>
        <executions>
          <execution>
            <goals>
              <goal>process</goal>
            </goals>
            <configuration>
              <resourceBundles>
                <resourceBundle>org.jvnet.hudson:license:1.0</resourceBundle>
              </resourceBundles>
            </configuration>
          </execution>
        </executions>
      </plugin>
      <plugin>
        <groupId>org.codehaus.mojo</groupId>
        <artifactId>animal-sniffer-maven-plugin</artifactId>
        <executions>
          <execution>
            <goals>
              <goal>check</goal>
            </goals>
          </execution>
        </executions>
        <configuration>
          <signature>
            <groupId>org.codehaus.mojo.signature</groupId>
            <artifactId>java1${java.level}</artifactId>
            <version>1.0</version>
          </signature>
        </configuration>
      </plugin>

      <plugin>
        <artifactId>maven-compiler-plugin</artifactId>
        <configuration>
          <source>1.${java.level}</source>
          <target>1.${java.level}</target>
          <!-- default reuseCreated is more performant
          feel free to uncomment if you have any issues on your platform
          <compilerReuseStrategy>alwaysNew</compilerReuseStrategy>
          -->
        </configuration>
      </plugin>

      <plugin>
        <groupId>org.apache.maven.plugins</groupId>
        <artifactId>maven-enforcer-plugin</artifactId>
        <executions>
          <execution>
            <id>enforce-banned-dependencies</id>
            <goals>
              <goal>enforce</goal>
            </goals>
            <configuration>
              <rules>
                <bannedDependencies>
                  <excludes>
                    <exclude>org.sonatype.sisu:sisu-guice</exclude>
                    <exclude>log4j:log4j:*:jar:compile</exclude>
                    <exclude>log4j:log4j:*:jar:runtime</exclude>
                    <exclude>commons-logging:commons-logging:*:jar:compile</exclude>
                    <exclude>commons-logging:commons-logging:*:jar:runtime</exclude>
                  </excludes>
                </bannedDependencies>
              </rules>
            </configuration>
          </execution>
        </executions>

      </plugin>

      <plugin>
        <!--
          Since some developers try to run hudson-dev:run from main, define it here so that at least the plugin resolves.
          This enables us to report a better error message.
        -->
        <groupId>org.jenkins-ci.tools</groupId>
        <artifactId>maven-jenkins-dev-plugin</artifactId>
      </plugin>
    </plugins>

    <extensions>
      <extension>
        <groupId>org.kohsuke</groupId>
        <artifactId>wagon-gitsite</artifactId>
        <version>0.3.5</version>
      </extension>
    </extensions>
  </build>

  <profiles>
    <profile>
      <id>rc</id>
      <properties>
        <build.type>rc</build.type>
      </properties>
      <build>
        <pluginManagement>
          <plugins>
            <plugin>
              <groupId>org.codehaus.mojo</groupId>
              <artifactId>build-helper-maven-plugin</artifactId>
              <executions>
                <execution>
                  <id>version-property</id>
                  <configuration>
                    <replacement>-RC (${now})</replacement>
                  </configuration>
                </execution>
              </executions>
            </plugin>
          </plugins>
        </pluginManagement>
      </build>
    </profile>
    <profile>
      <id>metrics</id>
      <build>
        <plugins>
          <plugin>
            <groupId>org.codehaus.mojo</groupId>
            <artifactId>findbugs-maven-plugin</artifactId>
            <configuration>
              <threshold>High</threshold>
            </configuration>
          </plugin>
        </plugins>
      </build>
    </profile>
    <profile>
      <id>debug</id>
      <activation>
        <activeByDefault>true</activeByDefault>
      </activation>
      <properties>
        <hudson.sign.alias>jenkins</hudson.sign.alias>
        <hudson.sign.keystore>../dummy.keystore</hudson.sign.keystore>
        <hudson.sign.storepass>jenkins</hudson.sign.storepass>
      </properties>
    </profile>
    <profile>
      <id>sorcerer</id>
      <reporting>
        <plugins>
          <plugin>
            <groupId>org.kohsuke.sorcerer</groupId>
            <artifactId>maven-sorcerer-plugin</artifactId>
            <version>${sorcerer.version}</version>
            <configuration>
              <source>1.${java.level}</source>
            </configuration>
          </plugin>
        </plugins>
      </reporting>
      <build>
        <plugins>
          <plugin>
            <groupId>org.kohsuke.sorcerer</groupId>
            <artifactId>maven-sorcerer-plugin</artifactId>
            <version>${sorcerer.version}</version>
            <configuration>
              <source>1.${java.level}</source>
            </configuration>
          </plugin>
        </plugins>
      </build>
    </profile>
    <profile>
      <id>release</id>
      <build>
        <plugins>
          <plugin>
            <artifactId>maven-assembly-plugin</artifactId>
            <inherited>false</inherited>
            <executions>
              <execution>
                <goals>
                  <goal>single</goal>
                </goals>
                <phase>package</phase>
                <configuration>
                  <finalName>jenkins-${project.version}</finalName>
                  <descriptors>
                    <descriptor>assembly-src.xml</descriptor>
                  </descriptors>
                </configuration>
              </execution>
            </executions>
          </plugin>
          <plugin>
            <artifactId>maven-gpg-plugin</artifactId>
            <executions>
              <execution>
                <id>sign-artifacts</id>
                <phase>verify</phase>
                <goals>
                  <goal>sign</goal>
                </goals>
              </execution>
            </executions>
          </plugin>
        </plugins>
      </build>
    </profile>
    <profile>
      <id>lts-release</id>
      <properties>
        <changelog.url>https://jenkins.io/changelog-stable</changelog.url>
      </properties>
    </profile>
    <profile>
      <id>m2e</id>
      <properties>
        <m2BuildDirectory>target</m2BuildDirectory>
      </properties>
      <activation>
        <property>
          <name>m2e.version</name>
        </property>
      </activation>
      <build>
        <directory>${m2BuildDirectory}</directory>
        <plugins>
          <plugin>
            <groupId>org.maven.ide.eclipse</groupId>
            <artifactId>lifecycle-mapping</artifactId>
            <version>0.12.0</version>
            <configuration>
              <mappingId>customizable</mappingId>
              <configurators>
                <configurator id="org.maven.ide.eclipse.jdt.javaConfigurator" />
                <configurator id="org.maven.ide.eclipse.plexus.annotations.plexusConfigurator" />
              </configurators>
              <mojoExecutions>
                <mojoExecution>org.apache.maven.plugins:maven-resources-plugin::</mojoExecution>
              </mojoExecutions>
            </configuration>
          </plugin>
        </plugins>
      </build>
    </profile>
    <profile>
      <id>specific-test</id>
      <activation>
        <property>
          <name>test</name>
        </property>
      </activation>
      <properties>
        <failIfNoTests>false</failIfNoTests>
      </properties>
    </profile>
  </profiles>
</project><|MERGE_RESOLUTION|>--- conflicted
+++ resolved
@@ -34,11 +34,7 @@
 
   <groupId>org.jenkins-ci.main</groupId>
   <artifactId>jenkins-parent</artifactId>
-<<<<<<< HEAD
   <version>${revision}${changelist}</version>
-=======
-  <version>2.119-SNAPSHOT</version>
->>>>>>> 17b94a04
   <packaging>pom</packaging>
 
   <name>Jenkins main module</name>
@@ -79,7 +75,7 @@
   </issueManagement>
 
   <properties>
-    <revision>2.118</revision>
+    <revision>2.119</revision>
     <changelist>-SNAPSHOT</changelist>
 
     <!-- *.html files are in UTF-8, and *.properties are in iso-8859-1, so this configuration is actually incorrect,
