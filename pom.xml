--- conflicted
+++ resolved
@@ -105,7 +105,7 @@
     <maven-war-plugin.version>3.0.0</maven-war-plugin.version> <!-- JENKINS-47127 bump when 3.2.0 is out. Cf. MWAR-407 -->
 
     <!-- Minimum Remoting version, which is tested for API compatibility -->
-    <remoting.version>3.15</remoting.version>
+    <remoting.version>3.16-20180103.225323-4</remoting.version> <!-- TODO https://github.com/jenkinsci/remoting/pull/208 -->
     <remoting.minimum.supported.version>2.60</remoting.minimum.supported.version>
 
   </properties>
@@ -179,11 +179,7 @@
       <dependency>
         <groupId>org.jenkins-ci.main</groupId>
         <artifactId>remoting</artifactId>
-<<<<<<< HEAD
-        <version>3.16-20171228.162243-1</version> <!-- TODO https://github.com/jenkinsci/remoting/pull/208 -->
-=======
         <version>${remoting.version}</version>
->>>>>>> 8eb4254b
       </dependency>
 
       <dependency>
