--- conflicted
+++ resolved
@@ -76,11 +76,7 @@
   </issueManagement>
 
   <properties>
-<<<<<<< HEAD
-    <revision>2.222.4</revision>
-=======
     <revision>2.239</revision>
->>>>>>> f5fdc4bc
     <changelist>-SNAPSHOT</changelist>
 
     <!-- *.html files are in UTF-8, and *.properties are in iso-8859-1, so this configuration is actually incorrect,
@@ -105,11 +101,7 @@
     <maven-war-plugin.version>3.2.3</maven-war-plugin.version>
 
     <!-- Bundled Remoting version -->
-<<<<<<< HEAD
-    <remoting.version>4.2.1</remoting.version>
-=======
     <remoting.version>4.3</remoting.version>
->>>>>>> f5fdc4bc
     <!-- Minimum Remoting version, which is tested for API compatibility -->
     <remoting.minimum.supported.version>3.14</remoting.minimum.supported.version>
 
