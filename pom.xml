<?xml version="1.0" encoding="UTF-8"?>
<!--
The MIT License

Copyright (c) 2004-2011, Sun Microsystems, Inc., Kohsuke Kawaguchi, id:sorokh

Permission is hereby granted, free of charge, to any person obtaining a copy
of this software and associated documentation files (the "Software"), to deal
in the Software without restriction, including without limitation the rights
to use, copy, modify, merge, publish, distribute, sublicense, and/or sell
copies of the Software, and to permit persons to whom the Software is
furnished to do so, subject to the following conditions:

The above copyright notice and this permission notice shall be included in
all copies or substantial portions of the Software.

THE SOFTWARE IS PROVIDED "AS IS", WITHOUT WARRANTY OF ANY KIND, EXPRESS OR
IMPLIED, INCLUDING BUT NOT LIMITED TO THE WARRANTIES OF MERCHANTABILITY,
FITNESS FOR A PARTICULAR PURPOSE AND NONINFRINGEMENT. IN NO EVENT SHALL THE
AUTHORS OR COPYRIGHT HOLDERS BE LIABLE FOR ANY CLAIM, DAMAGES OR OTHER
LIABILITY, WHETHER IN AN ACTION OF CONTRACT, TORT OR OTHERWISE, ARISING FROM,
OUT OF OR IN CONNECTION WITH THE SOFTWARE OR THE USE OR OTHER DEALINGS IN
THE SOFTWARE.
-->
<project xmlns="http://maven.apache.org/POM/4.0.0" xmlns:xsi="http://www.w3.org/2001/XMLSchema-instance" xsi:schemaLocation="http://maven.apache.org/POM/4.0.0 http://maven.apache.org/maven-v4_0_0.xsd">
  <modelVersion>4.0.0</modelVersion>

  <parent>
    <groupId>org.jenkins-ci</groupId>
    <artifactId>jenkins</artifactId>
    <version>1.36</version>
  </parent>

  <groupId>org.jenkins-ci.main</groupId>
  <artifactId>pom</artifactId>
  <version>2.27-SNAPSHOT</version>
  <packaging>pom</packaging>

  <name>Jenkins main module</name>
  <description>The module that constitutes the main jenkins.war</description>

  <licenses>
    <license>
      <name>The MIT license</name>
      <url>http://www.opensource.org/licenses/mit-license.php</url>
      <distribution>repo</distribution>
    </license>
  </licenses>

  <modules>
    <module>core</module>
    <module>war</module>
    <module>test</module>
    <module>cli</module>
  </modules>

  <scm>
    <connection>scm:git:git://github.com/jenkinsci/jenkins.git</connection>
    <developerConnection>scm:git:ssh://git@github.com/jenkinsci/jenkins.git</developerConnection>
    <url>https://github.com/jenkinsci/jenkins</url>
    <tag>HEAD</tag>
  </scm>

  <distributionManagement>
    <site>
      <id>github-pages</id>
      <url>gitsite:git@github.com/jenkinsci/maven-site.git:core</url>
    </site>
  </distributionManagement>

  <issueManagement>
    <system>jira</system>
    <url>https://issues.jenkins-ci.org/browse/JENKINS/component/15593</url>
  </issueManagement>

  <ciManagement>
      <system>jenkins</system>
      <url>https://ci.jenkins-ci.org/job/jenkins_main_trunk/</url>
  </ciManagement>

  <properties>
    <!-- *.html files are in UTF-8, and *.properties are in iso-8859-1, so this configuration is acturally incorrect,
    but this suppresses a warning from Maven, and as long as we don't do filtering we should be OK. -->
    <project.build.sourceEncoding>UTF-8</project.build.sourceEncoding>
    <build.type>private</build.type>

    <!-- configuration for patch tracker plugin  -->
    <project.patchManagement.system>github</project.patchManagement.system>
    <patch.request.organisation>jenkinsci</patch.request.organisation>
    <patch.request.repository>jenkins</patch.request.repository>
    <project.patchManagement.url>https://api.github.com</project.patchManagement.url>
    <patch.tracker.serverId>jenkins-jira</patch.tracker.serverId>

    <slf4jVersion>1.7.7</slf4jVersion> <!-- < 1.6.x version didn't specify the license (MIT) -->
    <maven-plugin.version>2.7.1</maven-plugin.version>
    <matrix-project.version>1.4.1</matrix-project.version>
    <sorcerer.version>0.11</sorcerer.version>
    <animal.sniffer.skip>${skipTests}</animal.sniffer.skip>
    <findbugs-maven-plugin.version>3.0.4</findbugs-maven-plugin.version>
    <findbugs.failOnError>true</findbugs.failOnError>
    <test-annotations.version>1.2</test-annotations.version>

    <java.level>7</java.level>

    <changelog.url>https://jenkins-ci.org/changelog</changelog.url>
  </properties>

  <!-- Note that the 'repositories' and 'pluginRepositories' blocks below are actually copy-pasted
       from the Jenkins org pom. This is on purpose to keep jenkins core buildable even if one has
       *not* defined the specific details in the settings.xml file. -->
  <repositories>
    <repository>
      <id>repo.jenkins-ci.org</id>
      <url>http://repo.jenkins-ci.org/public/</url>
      <releases>
        <enabled>true</enabled>
      </releases>
      <snapshots>
        <enabled>false</enabled>
      </snapshots>
    </repository>
  </repositories>

  <pluginRepositories>
    <pluginRepository>
      <id>repo.jenkins-ci.org</id>
      <url>http://repo.jenkins-ci.org/public/</url>
      <releases>
        <enabled>true</enabled>
      </releases>
      <snapshots>
        <enabled>false</enabled>
      </snapshots>
    </pluginRepository>
  </pluginRepositories>

  <dependencyManagement>
    <dependencies>
      <dependency>
        <groupId>org.apache.ant</groupId>
        <artifactId>ant</artifactId>
        <version>1.8.4</version>
      </dependency>

      <dependency>
        <groupId>commons-io</groupId>
        <artifactId>commons-io</artifactId>
        <version>2.4</version>
      </dependency>

      <dependency>
        <groupId>junit</groupId>
        <artifactId>junit</artifactId>
        <version>4.12</version>
      </dependency>

      <dependency>
        <groupId>org.mockito</groupId>
        <artifactId>mockito-core</artifactId>
        <version>1.10.19</version>
      </dependency>
      
      <dependency>
        <groupId>org.powermock</groupId>
        <artifactId>powermock-module-junit4</artifactId>
        <version>1.6.2</version>
      </dependency>
      <dependency>
        <groupId>org.powermock</groupId>
        <artifactId>powermock-api-mockito</artifactId>
        <version>1.6.2</version>
      </dependency>

      <dependency>
        <groupId>commons-httpclient</groupId>
        <artifactId>commons-httpclient</artifactId>
        <version>3.1</version>
      </dependency>

      <dependency>
        <groupId>org.jenkins-ci.main</groupId>
        <artifactId>remoting</artifactId>
<<<<<<< HEAD
        <version>3.0-20160811.164749-2</version> <!-- TODO pick up release of remoting -->
=======
        <version>2.62.2</version>
>>>>>>> 6cad6735
      </dependency>

      <dependency>
        <groupId>com.google.guava</groupId>
        <artifactId>guava</artifactId>
        <version>11.0.1</version>
      </dependency>

      <dependency>
        <groupId>com.google.inject</groupId>
        <artifactId>guice</artifactId>
        <version>4.0-beta</version>
      </dependency>

      <!-- SLF4J used in maven-plugin and core -->
      <dependency>
        <groupId>org.slf4j</groupId>
        <artifactId>slf4j-api</artifactId>
        <version>${slf4jVersion}</version>
      </dependency>
      <dependency>
        <groupId>org.slf4j</groupId>
        <artifactId>slf4j-nop</artifactId>
        <version>${slf4jVersion}</version>
      </dependency>
      <dependency>
        <groupId>org.slf4j</groupId>
        <artifactId>slf4j-jdk14</artifactId>
        <version>${slf4jVersion}</version>
      </dependency>
      <dependency>
        <groupId>org.slf4j</groupId>
        <artifactId>jcl-over-slf4j</artifactId>
        <version>${slf4jVersion}</version>
      </dependency>
      <dependency>
        <groupId>commons-logging</groupId>
        <artifactId>commons-logging</artifactId>
        <version>1.1.3</version>
        <scope>provided</scope><!-- by jcl-over-slf4j -->
      </dependency>
      <dependency>
        <groupId>org.slf4j</groupId>
        <artifactId>log4j-over-slf4j</artifactId>
        <version>${slf4jVersion}</version>
      </dependency>
      <dependency>
        <groupId>log4j</groupId>
        <artifactId>log4j</artifactId>
        <version>1.2.17</version>
        <scope>provided</scope><!-- by log4j-over-slf4j -->
      </dependency>
      <dependency>
        <groupId>org.samba.jcifs</groupId>
        <artifactId>jcifs</artifactId>
        <version>1.3.17-kohsuke-1</version>
      </dependency>
    </dependencies>
  </dependencyManagement>

  <dependencies>
    <dependency>
      <!-- for JRE requirement check annotation -->
      <groupId>org.codehaus.mojo</groupId>
      <artifactId>animal-sniffer-annotations</artifactId>
      <version>1.9</version>
      <scope>provided</scope>
      <optional>true</optional><!-- no need to have this at runtime -->
    </dependency>
    <dependency>
      <groupId>org.jenkins-ci</groupId>
      <artifactId>test-annotations</artifactId>
      <version>${test-annotations.version}</version>
      <scope>test</scope>
    </dependency>
  </dependencies>

  <build>
    <defaultGoal>install</defaultGoal>
    <resources>
      <resource>
        <directory>${basedir}/src/main/resources</directory>
        <filtering>false</filtering>
      </resource>
      <resource>
        <directory>${basedir}/src/filter/resources</directory>
        <filtering>true</filtering>
      </resource>
    </resources>
    <pluginManagement>
      <plugins>
        <plugin>
          <groupId>org.codehaus.mojo</groupId>
          <artifactId>build-helper-maven-plugin</artifactId>
          <version>1.7</version>
          <executions>
            <execution>
              <id>timestamp-property</id>
              <goals>
                <goal>timestamp-property</goal>
              </goals>
              <configuration>
                <name>now</name>
                <pattern>MM/dd/yyyy HH:mm z</pattern>
                <locale>en_US</locale>
              </configuration>
            </execution>
            <execution>
              <id>version-property</id>
              <goals>
                <goal>regex-property</goal>
              </goals>
              <configuration>
                <name>build.version</name>
                <value>${project.version}</value>
                <regex>-SNAPSHOT</regex>
                <replacement>-SNAPSHOT (${build.type}-${now}-${user.name})</replacement>
                <failIfNoMatch>false</failIfNoMatch>
              </configuration>
            </execution>
          </executions>
        </plugin>
        <plugin>
          <groupId>org.codehaus.gmaven</groupId>
          <artifactId>gmaven-plugin</artifactId>
          <version>1.5-jenkins-3</version>
          <dependencies>
            <dependency><!-- this needs to be visible to Ant inside GMaven, so has to be a plugin dependency -->
              <groupId>org.apache.ant</groupId>
              <artifactId>ant-junit</artifactId>
              <version>1.7.0</version>
            </dependency>
            <dependency>
              <groupId>net.sourceforge.cobertura</groupId>
              <artifactId>cobertura</artifactId>
              <version>1.9</version>
            </dependency>
            <dependency>
              <!-- this provided scope dependency doesn't get added to GMaven unless explicitly added here -->
              <groupId>javax.servlet</groupId>
              <artifactId>servlet-api</artifactId>
              <version>2.4</version>
            </dependency>
            <dependency>
              <groupId>org.codehaus.gmaven.runtime</groupId>
              <artifactId>gmaven-runtime-2.0</artifactId>
              <version>1.5-jenkins-3</version>
            </dependency>
          </dependencies>
          <configuration>
            <!-- 2.4 not yet supported by plugin but 2.0 works
                 here so long as we provide explicit version -->
            <providerSelection>2.0</providerSelection>
          </configuration>
        </plugin>
        <plugin>
          <groupId>org.apache.maven.plugins</groupId>
          <artifactId>maven-deploy-plugin</artifactId>
          <version>2.7</version>
        </plugin>
        <plugin>
          <groupId>org.apache.maven.plugins</groupId>
          <artifactId>maven-dependency-plugin</artifactId>
          <version>2.8</version>
        </plugin>
        <plugin>
          <groupId>org.apache.maven.plugins</groupId>
          <artifactId>maven-compiler-plugin</artifactId>
          <version>3.0</version>
          <configuration>
            <fork>true</fork>
            <compilerReuseStrategy>alwaysNew</compilerReuseStrategy>
          </configuration>
        </plugin>
        <plugin>
          <groupId>org.apache.maven.plugins</groupId>
          <artifactId>maven-gpg-plugin</artifactId>
          <version>1.4</version>
        </plugin>
        <plugin>
          <groupId>org.apache.maven.plugins</groupId>
          <artifactId>maven-install-plugin</artifactId>
          <version>2.3.1</version>
        </plugin>
        <plugin>
          <groupId>org.apache.maven.plugins</groupId>
          <artifactId>maven-javadoc-plugin</artifactId>
          <version>2.10.3</version>
        </plugin>
        <plugin>
          <groupId>org.apache.maven.plugins</groupId>
          <artifactId>maven-jar-plugin</artifactId>
          <version>2.6</version>
        </plugin>
        <plugin>
          <groupId>org.apache.maven.plugins</groupId>
          <artifactId>maven-war-plugin</artifactId>
          <version>2.6</version>
        </plugin>
        <plugin>
          <groupId>org.apache.maven.plugins</groupId>
          <artifactId>maven-surefire-plugin</artifactId>
          <version>2.19.1</version> <!-- ignoring ${maven-surefire-plugin.version} -->
          <configuration>
            <argLine>-noverify</argLine> <!-- some versions of JDK7/8 causes VerifyError during mock tests: http://code.google.com/p/powermock/issues/detail?id=504 -->
            <systemPropertyVariables>
              <java.io.tmpdir>${project.build.directory}</java.io.tmpdir>
              <forkedProcessTimeoutInSeconds>3600</forkedProcessTimeoutInSeconds>
              <java.awt.headless>true</java.awt.headless>
            </systemPropertyVariables>
          </configuration>
        </plugin>
        <plugin>
          <groupId>org.apache.maven.plugins</groupId>
          <artifactId>maven-assembly-plugin</artifactId>
          <version>2.4</version>
        </plugin>
        <plugin>
          <artifactId>maven-jarsigner-plugin</artifactId>
          <version>1.2</version>
          <configuration>
            <!--
              during the development, debug profile will cause
              the jars to be signed by a self-certified dummy public key.

              For release, you should define the real values in ~/.m2/settings.xml
            -->
            <alias>${hudson.sign.alias}</alias>
            <storepass>${hudson.sign.storepass}</storepass>
            <keystore>${hudson.sign.keystore}</keystore>
          </configuration>
        </plugin>
        <plugin>
          <groupId>org.apache.maven.plugins</groupId>
          <artifactId>maven-resources-plugin</artifactId>
          <version>2.6</version>
        </plugin>
        <plugin>
          <!--
            Both test harness and core uses stapler as an extension,
            and apparently without having extension preloaded at the parent, the main artifact of the 'test' module
            ends up installed with 'stapler-jar' extension (which normally is an indication that the ArtifactTypeHandler
            defined in this extension is not getting picked up.)

            To avoid this problem, I'm defining an extension here. Not sure if the nested <dependencies> is necessary.
            It's also possible that I misdiagnosed the problem and the root cause is something entirely different.

            To test if you can remove this work around, do a rebuild from main and see if the test harness
            is installed with the right extension into the local repository.
          -->
          <groupId>org.kohsuke.stapler</groupId>
          <artifactId>maven-stapler-plugin</artifactId>
          <!-- version specified in grandparent pom -->
          <extensions>true</extensions>
          <dependencies>
            <dependency>
              <groupId>org.jvnet.maven-jellydoc-plugin</groupId>
              <artifactId>maven-jellydoc-plugin</artifactId>
              <version>1.4</version>
            </dependency>
          </dependencies>
        </plugin>
        <plugin>
          <groupId>org.kohsuke</groupId>
          <artifactId>access-modifier-checker</artifactId>
          <version>1.4</version>
        </plugin>
        <plugin>
          <groupId>com.cloudbees</groupId>
          <artifactId>maven-license-plugin</artifactId>
          <version>1.7</version>
          <executions>
            <execution>
              <goals>
                <goal>process</goal>
              </goals>
              <phase>compile</phase>
              <configuration>
                <requireCompleteLicenseInfo>true</requireCompleteLicenseInfo>
                <script>../licenseCompleter.groovy</script>
              </configuration>
            </execution>
          </executions>
        </plugin>
        <plugin>
          <groupId>org.jvnet.localizer</groupId>
          <artifactId>maven-localizer-plugin</artifactId>
          <version>1.23</version>
          <configuration>
            <outputEncoding>UTF-8</outputEncoding>
          </configuration>
         </plugin>
        <plugin>
          <groupId>org.jvnet.hudson.tools</groupId>
          <artifactId>maven-encoding-plugin</artifactId>
          <version>1.1</version>
        </plugin>
        <plugin>
          <groupId>com.infradna.tool</groupId>
          <artifactId>bridge-method-injector</artifactId>
          <version>1.13</version>
        </plugin>
        <plugin>
          <groupId>org.codehaus.mojo</groupId>
          <artifactId>antlr-maven-plugin</artifactId>
          <version>2.1</version>
        </plugin>
        <plugin>
          <groupId>org.codehaus.mojo</groupId>
          <artifactId>apt-maven-plugin</artifactId>
          <version>1.0-alpha-5</version>
        </plugin>
        <plugin>
          <groupId>org.codehaus.mojo</groupId>
          <artifactId>cobertura-maven-plugin</artifactId>
          <version>2.5.2</version>
        </plugin>
        <plugin>
          <groupId>org.codehaus.mojo</groupId>
          <artifactId>findbugs-maven-plugin</artifactId>
          <version>${findbugs-maven-plugin.version}</version>
          <configuration>
            <effort>Max</effort>
            <threshold>High</threshold>
            <!--Excludes file is located on the top level-->
            <excludeFilterFile>../src/findbugs/findbugs-excludes.xml</excludeFilterFile>
            <xmlOutput>true</xmlOutput>
            <findbugsXmlOutput>false</findbugsXmlOutput>
          </configuration>
          <executions>
            <execution>
              <id>findbugs</id>
              <goals>
                <goal>check</goal>
              </goals>
              <phase>verify</phase>
            </execution>
          </executions>
        </plugin>
        <plugin>
          <groupId>org.apache.maven.plugins</groupId>
          <artifactId>maven-pmd-plugin</artifactId>
          <version>2.7.1</version>
        </plugin>
        <plugin>
          <!-- this is really just a patched version of maven-jetty-plugin to workaround issue #932 -->
          <groupId>org.jenkins-ci.tools</groupId>
          <artifactId>maven-jenkins-dev-plugin</artifactId>
          <version>9.2.15.v20160210-jenkins-1</version>
        </plugin>
        <plugin>
          <groupId>org.jvnet.updatecenter2</groupId>
          <artifactId>maven-makepkgs-plugin</artifactId>
          <version>0.6.2</version>
        </plugin>
        <plugin>
          <groupId>org.jenkins-ci.tools</groupId>
          <artifactId>maven-hpi-plugin</artifactId>
          <version>1.120</version>
        </plugin>
        <plugin>
          <groupId>org.apache.maven.plugins</groupId>
          <artifactId>maven-site-plugin</artifactId>
          <version>3.3</version>
          <dependencies>
            <dependency>
              <groupId>org.kohsuke</groupId>
              <artifactId>doxia-module-markdown</artifactId>
              <version>1.0</version>
            </dependency>
          </dependencies>
        </plugin>
        <!--This plugin's configuration is used to store Eclipse m2e settings only. It has no influence on the Maven build itself.-->
        <plugin>
        	<groupId>org.eclipse.m2e</groupId>
        	<artifactId>lifecycle-mapping</artifactId>
        	<version>1.0.0</version>
        	<configuration>
        		<lifecycleMappingMetadata>
        			<pluginExecutions>
        				<pluginExecution>
        					<pluginExecutionFilter>
        						<groupId>org.codehaus.gmaven</groupId>
        						<artifactId>gmaven-plugin</artifactId>
        						<versionRange>1.5-jenkins-1</versionRange>
        						<goals>
        							<goal>execute</goal>
        							<goal>testCompile</goal>
        						</goals>
        					</pluginExecutionFilter>
        					<action>
        						<ignore />
        					</action>
        				</pluginExecution>
        				<pluginExecution>
        					<pluginExecutionFilter>
        						<groupId>org.apache.maven.plugins</groupId>
        						<artifactId>maven-dependency-plugin</artifactId>
        						<versionRange>[2.3,)</versionRange>
        						<goals>
        							<goal>list</goal>
        							<goal>unpack-dependencies</goal>
        						</goals>
        					</pluginExecutionFilter>
        					<action>
        						<ignore />
        					</action>
        				</pluginExecution>
        			</pluginExecutions>
        		</lifecycleMappingMetadata>
        	</configuration>
        </plugin>
        <plugin>
	        <groupId>org.codehaus.mojo</groupId>
	        <artifactId>animal-sniffer-maven-plugin</artifactId>
	        <version>1.15</version>
        </plugin>
      </plugins>
    </pluginManagement>

    <plugins>
      <plugin>
        <groupId>org.codehaus.mojo</groupId>
        <artifactId>build-helper-maven-plugin</artifactId>
      </plugin>
      <plugin>
        <artifactId>maven-release-plugin</artifactId>
        <version>2.5.1</version>
        <configuration>
          <!-- enable release profile during the release, create IPS package, and sign bits. -->
          <prepareVerifyArgs>-P release,sign</prepareVerifyArgs>
          <!-- work around for a bug in javadoc plugin that causes the release to fail. see MRELEASE-271 -->
          <preparationGoals>clean install</preparationGoals>
          <goals>-DskipTests -Danimal.sniffer.skip=false javadoc:javadoc deploy javadoc:aggregate</goals>
          <pushChanges>false</pushChanges>
          <localCheckout>true</localCheckout>
          <tagNameFormat>jenkins-@{project.version}</tagNameFormat>
        </configuration>
      </plugin>
      <plugin>
        <artifactId>maven-remote-resources-plugin</artifactId>
        <executions>
          <execution>
            <goals>
              <goal>process</goal>
            </goals>
            <configuration>
              <resourceBundles>
                <resourceBundle>org.jvnet.hudson:license:1.0</resourceBundle>
              </resourceBundles>
            </configuration>
          </execution>
        </executions>
      </plugin>
      <plugin>
        <groupId>org.codehaus.mojo</groupId>
        <artifactId>animal-sniffer-maven-plugin</artifactId>
        <executions>
          <execution>
            <goals>
              <goal>check</goal>
            </goals>
          </execution>
        </executions>
        <configuration>
          <signature>
            <groupId>org.codehaus.mojo.signature</groupId>
            <artifactId>java1${java.level}</artifactId>
            <version>1.0</version>
          </signature>
        </configuration>
      </plugin>

      <plugin>
        <artifactId>maven-compiler-plugin</artifactId>
        <configuration>
          <source>1.${java.level}</source>
          <target>1.${java.level}</target>
          <!-- default reuseCreated is more performant 
          feel free to uncomment if you have any issues on your platform
          <compilerReuseStrategy>alwaysNew</compilerReuseStrategy>
          -->
        </configuration>
      </plugin>

      <plugin>
        <groupId>org.apache.maven.plugins</groupId>
        <artifactId>maven-enforcer-plugin</artifactId>
        <executions>
          <execution>
            <goals>
              <goal>enforce</goal>
            </goals>
            <configuration>
              <rules>
                <requireJavaVersion>
                  <version>1.7.0</version>
                </requireJavaVersion>
                <requireMavenVersion>
                  <version>3.0</version>
                </requireMavenVersion>
                <enforceBytecodeVersion>
                  <maxJdkVersion>1.${java.level}</maxJdkVersion>
                  <ignoreClasses>
                    <ignoreClass>org.eclipse.jetty.spdy.*</ignoreClass>
                  </ignoreClasses>
                </enforceBytecodeVersion>
              </rules>
            </configuration>
          </execution>
          <execution>
            <id>enforce-banned-dependencies</id>
            <goals>
              <goal>enforce</goal>
            </goals>
            <configuration>
              <rules>
                <bannedDependencies>
                  <excludes>
                    <exclude>org.sonatype.sisu:sisu-guice</exclude>
                    <exclude>log4j:log4j:*:jar:compile</exclude>
                    <exclude>log4j:log4j:*:jar:runtime</exclude>
                    <exclude>commons-logging:commons-logging:*:jar:compile</exclude>
                    <exclude>commons-logging:commons-logging:*:jar:runtime</exclude>
                  </excludes>
                </bannedDependencies>
              </rules>
            </configuration>
          </execution>
        </executions>
        <dependencies>
          <dependency>
            <groupId>org.codehaus.mojo</groupId>
            <artifactId>extra-enforcer-rules</artifactId>
            <version>1.0-beta-2</version>
          </dependency>
        </dependencies>
      </plugin>

      <plugin>
        <!--
          Since some developers try to run hudson-dev:run from main, define it here so that at least the plugin resolves.
          This enables us to report a better error message.
        -->
        <groupId>org.jenkins-ci.tools</groupId>
        <artifactId>maven-jenkins-dev-plugin</artifactId>
      </plugin>

      <!--<plugin>
        <groupId>org.jvnet.fix1600</groupId>
        <artifactId>fix1600</artifactId>
        <executions>
          <execution>
            <goals>
              <goal>fix</goal>
            </goals>
          </execution>
        </executions>
      </plugin>-->
      <plugin>
        <groupId>org.codehaus.gmaven</groupId>
        <artifactId>gmaven-plugin</artifactId>
        <executions>
          <execution>
            <goals>
              <goal>generateStubs</goal>
              <goal>compile</goal>
              <goal>generateTestStubs</goal>
              <goal>testCompile</goal>
            </goals>
          </execution>
        </executions>
      </plugin>
      
      
    </plugins>

    <extensions>
      <extension>
        <groupId>org.kohsuke</groupId>
        <artifactId>wagon-gitsite</artifactId>
        <version>0.3.5</version>
      </extension>
    </extensions>
  </build>

  <profiles>
    <profile>
      <id>rc</id>
      <properties>
        <build.type>rc</build.type>
      </properties>
      <build>
        <pluginManagement>
          <plugins>
            <plugin>
              <groupId>org.codehaus.mojo</groupId>
              <artifactId>build-helper-maven-plugin</artifactId>
              <executions>
                <execution>
                  <id>version-property</id>
                  <configuration>
                    <replacement>-RC (${now})</replacement>
                  </configuration>
                </execution>
              </executions>
            </plugin>
          </plugins>
        </pluginManagement>
      </build>
    </profile>
    <profile>
      <id>metrics</id>
      <build>
        <plugins>
          <plugin>
            <groupId>org.codehaus.mojo</groupId>
            <artifactId>findbugs-maven-plugin</artifactId>
            <configuration>
              <threshold>High</threshold>
            </configuration>
          </plugin>
        </plugins>
      </build>
    </profile>
    <profile>
      <id>debug</id>
      <activation>
        <activeByDefault>true</activeByDefault>
      </activation>
      <properties>
        <hudson.sign.alias>jenkins</hudson.sign.alias>
        <hudson.sign.keystore>../dummy.keystore</hudson.sign.keystore>
        <hudson.sign.storepass>jenkins</hudson.sign.storepass>
      </properties>
    </profile>
    <profile>
      <id>sorcerer</id>
      <reporting>
        <plugins>
          <plugin>
            <groupId>org.kohsuke.sorcerer</groupId>
            <artifactId>maven-sorcerer-plugin</artifactId>
            <version>${sorcerer.version}</version>
            <configuration>
              <source>1.${java.level}</source>
            </configuration>
          </plugin>
        </plugins>
      </reporting>
      <build>
        <plugins>
          <plugin>
            <groupId>org.kohsuke.sorcerer</groupId>
            <artifactId>maven-sorcerer-plugin</artifactId>
            <version>${sorcerer.version}</version>
            <configuration>
              <source>1.${java.level}</source>
            </configuration>
          </plugin>
        </plugins>
      </build>
    </profile>
    <profile>
      <id>release</id>
      <build>
        <plugins>
          <plugin>
            <artifactId>maven-assembly-plugin</artifactId>
            <inherited>false</inherited>
            <executions>
              <execution>
                <goals>
                  <goal>attached</goal>
                </goals>
                <phase>package</phase>
                <configuration>
                  <finalName>jenkins-${project.version}</finalName>
                  <descriptors>
                    <descriptor>assembly-src.xml</descriptor>
                  </descriptors>
                </configuration>
              </execution>
            </executions>
          </plugin>
          <plugin>
            <artifactId>maven-gpg-plugin</artifactId>
            <executions>
              <execution>
                <id>sign-artifacts</id>
                <phase>verify</phase>
                <goals>
                  <goal>sign</goal>
                </goals>
              </execution>
            </executions>
          </plugin>
        </plugins>
      </build>
    </profile>
    <profile>
      <id>lts-release</id>
      <properties>
        <changelog.url>https://jenkins-ci.org/changelog-stable</changelog.url>
      </properties>
    </profile>
    <profile>
      <id>m2e</id>
      <properties>
        <m2BuildDirectory>target</m2BuildDirectory>
      </properties>
      <activation>
        <property>
          <name>m2e.version</name>
        </property>
      </activation>
      <build>
        <directory>${m2BuildDirectory}</directory>
        <plugins>
          <plugin>
            <groupId>org.maven.ide.eclipse</groupId>
            <artifactId>lifecycle-mapping</artifactId>
            <version>0.12.0</version>
            <configuration>
              <mappingId>customizable</mappingId>
              <configurators>
                <configurator id="org.maven.ide.eclipse.jdt.javaConfigurator" />
                <configurator id="org.maven.ide.eclipse.plexus.annotations.plexusConfigurator" />
              </configurators>
              <mojoExecutions>
                <mojoExecution>org.apache.maven.plugins:maven-resources-plugin::</mojoExecution>
              </mojoExecutions>
            </configuration>
          </plugin>
        </plugins>
      </build>
    </profile>
  </profiles>
</project><|MERGE_RESOLUTION|>--- conflicted
+++ resolved
@@ -180,11 +180,7 @@
       <dependency>
         <groupId>org.jenkins-ci.main</groupId>
         <artifactId>remoting</artifactId>
-<<<<<<< HEAD
-        <version>3.0-20160811.164749-2</version> <!-- TODO pick up release of remoting -->
-=======
-        <version>2.62.2</version>
->>>>>>> 6cad6735
+        <version>3.0</version>
       </dependency>
 
       <dependency>
