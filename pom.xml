<?xml version="1.0" encoding="UTF-8"?>
<!--
The MIT License

Copyright (c) 2004-2011, Sun Microsystems, Inc., Kohsuke Kawaguchi, id:sorokh

Permission is hereby granted, free of charge, to any person obtaining a copy
of this software and associated documentation files (the "Software"), to deal
in the Software without restriction, including without limitation the rights
to use, copy, modify, merge, publish, distribute, sublicense, and/or sell
copies of the Software, and to permit persons to whom the Software is
furnished to do so, subject to the following conditions:

The above copyright notice and this permission notice shall be included in
all copies or substantial portions of the Software.

THE SOFTWARE IS PROVIDED "AS IS", WITHOUT WARRANTY OF ANY KIND, EXPRESS OR
IMPLIED, INCLUDING BUT NOT LIMITED TO THE WARRANTIES OF MERCHANTABILITY,
FITNESS FOR A PARTICULAR PURPOSE AND NONINFRINGEMENT. IN NO EVENT SHALL THE
AUTHORS OR COPYRIGHT HOLDERS BE LIABLE FOR ANY CLAIM, DAMAGES OR OTHER
LIABILITY, WHETHER IN AN ACTION OF CONTRACT, TORT OR OTHERWISE, ARISING FROM,
OUT OF OR IN CONNECTION WITH THE SOFTWARE OR THE USE OR OTHER DEALINGS IN
THE SOFTWARE.
-->
<project xmlns="http://maven.apache.org/POM/4.0.0" xmlns:xsi="http://www.w3.org/2001/XMLSchema-instance" xsi:schemaLocation="http://maven.apache.org/POM/4.0.0 http://maven.apache.org/maven-v4_0_0.xsd">
  <modelVersion>4.0.0</modelVersion>

  <parent>
    <groupId>org.jenkins-ci</groupId>
    <artifactId>jenkins</artifactId>
    <version>1.39</version>
  </parent>

  <groupId>org.jenkins-ci.main</groupId>
  <artifactId>pom</artifactId>
  <version>2.99-SNAPSHOT</version>
  <packaging>pom</packaging>

  <name>Jenkins main module</name>
  <description>The module that constitutes the main jenkins.war</description>

  <licenses>
    <license>
      <name>The MIT license</name>
      <url>http://www.opensource.org/licenses/mit-license.php</url>
      <distribution>repo</distribution>
    </license>
  </licenses>

  <modules>
    <module>core</module>
    <module>war</module>
    <module>test</module>
    <module>cli</module>
  </modules>

  <scm>
    <connection>scm:git:git://github.com/jenkinsci/jenkins.git</connection>
    <developerConnection>scm:git:ssh://git@github.com/jenkinsci/jenkins.git</developerConnection>
    <url>https://github.com/jenkinsci/jenkins</url>
    <tag>HEAD</tag>
  </scm>

  <distributionManagement>
    <site>
      <id>github-pages</id>
      <url>gitsite:git@github.com/jenkinsci/maven-site.git:core</url>
    </site>
  </distributionManagement>

  <issueManagement>
    <system>jira</system>
    <url>https://issues.jenkins-ci.org/browse/JENKINS/component/15593</url>
  </issueManagement>

  <properties>
    <!-- *.html files are in UTF-8, and *.properties are in iso-8859-1, so this configuration is actually incorrect,
    but this suppresses a warning from Maven, and as long as we don't do filtering we should be OK. -->
    <project.build.sourceEncoding>UTF-8</project.build.sourceEncoding>
    <build.type>private</build.type>

    <!-- configuration for patch tracker plugin  -->
    <project.patchManagement.system>github</project.patchManagement.system>
    <patch.request.organisation>jenkinsci</patch.request.organisation>
    <patch.request.repository>jenkins</patch.request.repository>
    <project.patchManagement.url>https://api.github.com</project.patchManagement.url>
    <patch.tracker.serverId>jenkins-jira</patch.tracker.serverId>

    <guavaVersion>11.0.1</guavaVersion>
    <slf4jVersion>1.7.25</slf4jVersion>
    <maven-plugin.version>2.14</maven-plugin.version>
    <matrix-project.version>1.4.1</matrix-project.version>
    <sorcerer.version>0.11</sorcerer.version>
    <animal.sniffer.skip>${skipTests}</animal.sniffer.skip>
    <findbugs-maven-plugin.version>3.0.4</findbugs-maven-plugin.version>
    <findbugs.failOnError>true</findbugs.failOnError>
    <access-modifier.version>1.12</access-modifier.version>
    <access-modifier-annotation.version>${access-modifier.version}</access-modifier-annotation.version> <!-- differing only where needed for timestamped snapshots -->
    <access-modifier-checker.version>${access-modifier.version}</access-modifier-checker.version>

    <java.level>8</java.level>

    <changelog.url>https://jenkins.io/changelog</changelog.url>

    <maven-war-plugin.version>3.0.0</maven-war-plugin.version> <!-- JENKINS-47127 bump when 3.2.0 is out. Cf. MWAR-407 -->

  </properties>

  <!-- Note that the 'repositories' and 'pluginRepositories' blocks below are actually copy-pasted
       from the Jenkins org pom. This is on purpose to keep jenkins core buildable even if one has
       *not* defined the specific details in the settings.xml file. -->
  <repositories>
    <repository>
      <id>repo.jenkins-ci.org</id>
      <url>http://repo.jenkins-ci.org/public/</url>
      <!-- allow snapshots -->
    </repository>
  </repositories>

  <pluginRepositories>
    <pluginRepository>
      <id>repo.jenkins-ci.org</id>
      <url>http://repo.jenkins-ci.org/public/</url>
    </pluginRepository>
  </pluginRepositories>

  <dependencyManagement>
    <dependencies>
      <dependency>
        <groupId>org.apache.ant</groupId>
        <artifactId>ant</artifactId>
        <version>1.8.4</version>
      </dependency>

      <dependency>
        <groupId>commons-io</groupId>
        <artifactId>commons-io</artifactId>
        <version>2.4</version>
      </dependency>

      <dependency>
        <groupId>junit</groupId>
        <artifactId>junit</artifactId>
        <version>4.12</version>
      </dependency>

      <dependency>
        <groupId>org.mockito</groupId>
        <artifactId>mockito-core</artifactId>
        <version>1.10.19</version>
      </dependency>

      <dependency>
        <groupId>org.powermock</groupId>
        <artifactId>powermock-module-junit4</artifactId>
        <version>1.6.6</version>
      </dependency>
      <dependency>
        <groupId>org.powermock</groupId>
        <artifactId>powermock-api-mockito</artifactId>
        <version>1.6.6</version>
      </dependency>
      <dependency>
        <groupId>org.objenesis</groupId>
        <artifactId>objenesis</artifactId>
        <version>2.6</version>
      </dependency>

      <dependency>
        <groupId>commons-httpclient</groupId>
        <artifactId>commons-httpclient</artifactId>
        <version>3.1-jenkins-1</version>
      </dependency>

      <dependency>
        <groupId>org.jenkins-ci.main</groupId>
        <artifactId>remoting</artifactId>
<<<<<<< HEAD
        <version>3.16-20171228.162243-1</version> <!-- TODO https://github.com/jenkinsci/remoting/pull/208 -->
=======
        <version>3.15</version>
>>>>>>> 0ac93deb
      </dependency>

      <dependency>
        <groupId>com.google.guava</groupId>
        <artifactId>guava</artifactId>
        <version>${guavaVersion}</version>
      </dependency>
      <dependency>
        <groupId>com.google.guava</groupId>
        <artifactId>guava-testlib</artifactId>
        <version>${guavaVersion}</version>
      </dependency>

      <dependency>
        <groupId>com.google.inject</groupId>
        <artifactId>guice</artifactId>
        <version>4.0</version>
      </dependency>

      <!-- SLF4J used in maven-plugin and core -->
      <dependency>
        <groupId>org.slf4j</groupId>
        <artifactId>slf4j-api</artifactId>
        <version>${slf4jVersion}</version>
      </dependency>
      <dependency>
        <groupId>org.slf4j</groupId>
        <artifactId>slf4j-jdk14</artifactId>
        <version>${slf4jVersion}</version>
      </dependency>
      <dependency>
        <groupId>org.slf4j</groupId>
        <artifactId>jcl-over-slf4j</artifactId>
        <version>${slf4jVersion}</version>
      </dependency>
      <dependency>
        <groupId>commons-logging</groupId>
        <artifactId>commons-logging</artifactId>
        <version>1.2</version>
        <scope>provided</scope><!-- by jcl-over-slf4j -->
      </dependency>
      <dependency>
        <groupId>org.slf4j</groupId>
        <artifactId>log4j-over-slf4j</artifactId>
        <version>${slf4jVersion}</version>
      </dependency>
      <dependency>
        <groupId>log4j</groupId>
        <artifactId>log4j</artifactId>
        <version>1.2.17</version>
        <scope>provided</scope><!-- by log4j-over-slf4j -->
      </dependency>
      <dependency>
        <groupId>org.samba.jcifs</groupId>
        <artifactId>jcifs</artifactId>
        <version>1.3.17-kohsuke-1</version>
      </dependency>
      <dependency>
        <groupId>org.kohsuke</groupId>
        <artifactId>access-modifier-annotation</artifactId>
        <version>${access-modifier-annotation.version}</version>
      </dependency>
      <dependency>
        <!--  make sure these old servlet versions are never used by us or by any plugins which end up depending on this version -->
        <!--  plugin-pom tries to fudge servlet support to be compatible with cores < 2.0 and JTH which needs 3.x for jetty, and ends up causing issues with some IDEs -->
        <groupId>javax.servlet</groupId>
        <!-- the old artifactID for the servlet API -->
        <artifactId>servlet-api</artifactId>
        <version>[0]</version>
        <!-- 
              "[0]" is a range that must be exaclty 0
              this is different to "0" which is hint to use version 0.
              therefore unless anyone else uses ranges (they should not) this version will always win
              We have deployed a version 0 to jenkins repo which has an empty jar
              This prevents conflicts between the old Servet API and the new Servlet API as the groupIDs have changed
              see https://github.com/jenkinsci/jenkins/pull/3033/files#r141325857 for a fuller description
        -->
        <scope>provided</scope>
        <optional>true</optional>
      </dependency>
      <!--  TODO also add commons-logging and log4j -->
      <dependency>
        <groupId>commons-codec</groupId>
        <artifactId>commons-codec</artifactId>
        <version>1.9</version>
      </dependency>
    </dependencies>
  </dependencyManagement>

  <dependencies>
    <dependency>
      <!-- for JRE requirement check annotation -->
      <groupId>org.codehaus.mojo</groupId>
      <artifactId>animal-sniffer-annotations</artifactId>
      <scope>provided</scope>
      <optional>true</optional><!-- no need to have this at runtime -->
    </dependency>
    <dependency>
      <groupId>org.jenkins-ci</groupId>
      <artifactId>test-annotations</artifactId>
      <scope>test</scope>
    </dependency>
    <dependency>
      <!-- make sure our dependency tree and all others are clean of the legacy servlet api.  -->
      <groupId>javax.servlet</groupId>
      <!-- the old artifactID for the servlet API -->
      <artifactId>servlet-api</artifactId>
    </dependency>
  </dependencies>

  <build>
    <defaultGoal>install</defaultGoal>
    <resources>
      <resource>
        <directory>${basedir}/src/main/resources</directory>
        <filtering>false</filtering>
      </resource>
      <resource>
        <directory>${basedir}/src/filter/resources</directory>
        <filtering>true</filtering>
      </resource>
    </resources>
    <pluginManagement>
      <plugins>
        <plugin>
          <groupId>org.codehaus.mojo</groupId>
          <artifactId>build-helper-maven-plugin</artifactId>
          <version>1.7</version>
          <executions>
            <execution>
              <id>timestamp-property</id>
              <goals>
                <goal>timestamp-property</goal>
              </goals>
              <configuration>
                <name>now</name>
                <pattern>MM/dd/yyyy HH:mm z</pattern>
                <locale>en_US</locale>
              </configuration>
            </execution>
            <execution>
            <id>user.name</id>
            <goals>
              <goal>regex-property</goal>
            </goals>
            <configuration>
              <name>user.name.escaped</name>
              <value>${user.name}</value>
              <regex>([$\\])</regex>
              <replacement>\\$1</replacement>
              <failIfNoMatch>false</failIfNoMatch>
            </configuration>
          </execution>
          <execution>
              <id>version-property</id>
              <goals>
                <goal>regex-property</goal>
              </goals>
              <configuration>
                <name>build.version</name>
                <value>${project.version}</value>
                <regex>-SNAPSHOT</regex>
                <replacement>-SNAPSHOT (${build.type}-${now}-${user.name.escaped})</replacement>
                <failIfNoMatch>false</failIfNoMatch>
              </configuration>
            </execution>
          </executions>
        </plugin>
        <plugin>
          <groupId>org.apache.maven.plugins</groupId>
          <artifactId>maven-deploy-plugin</artifactId>
          <version>2.7</version>
        </plugin>
        <plugin>
          <groupId>org.apache.maven.plugins</groupId>
          <artifactId>maven-dependency-plugin</artifactId>
        </plugin>
        <plugin>
          <groupId>org.apache.maven.plugins</groupId>
          <artifactId>maven-compiler-plugin</artifactId>
          <configuration>
            <fork>true</fork>
            <compilerReuseStrategy>alwaysNew</compilerReuseStrategy>
          </configuration>
        </plugin>
        <plugin>
          <groupId>org.apache.maven.plugins</groupId>
          <artifactId>maven-gpg-plugin</artifactId>
        </plugin>
        <plugin>
          <groupId>org.apache.maven.plugins</groupId>
          <artifactId>maven-install-plugin</artifactId>
        </plugin>
        <plugin>
          <groupId>org.apache.maven.plugins</groupId>
          <artifactId>maven-javadoc-plugin</artifactId>
          <configuration>
            <quiet>true</quiet>
          </configuration>
        </plugin>
        <plugin>
          <groupId>org.apache.maven.plugins</groupId>
          <artifactId>maven-jar-plugin</artifactId>
        </plugin>
        <plugin>
          <groupId>org.apache.maven.plugins</groupId>
          <artifactId>maven-war-plugin</artifactId>
        </plugin>
        <plugin>
          <groupId>org.apache.maven.plugins</groupId>
          <artifactId>maven-surefire-plugin</artifactId>
          <configuration>
            <argLine>-noverify</argLine> <!-- some versions of JDK7/8 causes VerifyError during mock tests: http://code.google.com/p/powermock/issues/detail?id=504 -->
            <systemPropertyVariables>
              <java.io.tmpdir>${project.build.directory}</java.io.tmpdir>
              <forkedProcessTimeoutInSeconds>3600</forkedProcessTimeoutInSeconds>
              <java.awt.headless>true</java.awt.headless>
            </systemPropertyVariables>
            <trimStackTrace>false</trimStackTrace> <!-- SUREFIRE-1226 workaround -->
          </configuration>
        </plugin>
        <plugin>
          <groupId>org.apache.maven.plugins</groupId>
          <artifactId>maven-assembly-plugin</artifactId>
        </plugin>
        <plugin>
          <artifactId>maven-jarsigner-plugin</artifactId>
          <version>1.2</version>
          <configuration>
            <!--
              during the development, debug profile will cause
              the jars to be signed by a self-certified dummy public key.

              For release, you should define the real values in ~/.m2/settings.xml
            -->
            <alias>${hudson.sign.alias}</alias>
            <storepass>${hudson.sign.storepass}</storepass>
            <keystore>${hudson.sign.keystore}</keystore>
          </configuration>
        </plugin>
        <plugin>
          <groupId>org.apache.maven.plugins</groupId>
          <artifactId>maven-resources-plugin</artifactId>
        </plugin>
        <plugin>
          <!--
            Both test harness and core uses stapler as an extension,
            and apparently without having extension preloaded at the parent, the main artifact of the 'test' module
            ends up installed with 'stapler-jar' extension (which normally is an indication that the ArtifactTypeHandler
            defined in this extension is not getting picked up.)

            To avoid this problem, I'm defining an extension here. Not sure if the nested <dependencies> is necessary.
            It's also possible that I misdiagnosed the problem and the root cause is something entirely different.

            To test if you can remove this work around, do a rebuild from main and see if the test harness
            is installed with the right extension into the local repository.
          -->
          <groupId>org.kohsuke.stapler</groupId>
          <artifactId>maven-stapler-plugin</artifactId>
          <!-- version specified in grandparent pom -->
          <extensions>true</extensions>
          <dependencies>
            <dependency>
              <groupId>org.jvnet.maven-jellydoc-plugin</groupId>
              <artifactId>maven-jellydoc-plugin</artifactId>
              <version>1.4</version>
            </dependency>
          </dependencies>
        </plugin>
        <plugin>
          <groupId>org.kohsuke</groupId>
          <artifactId>access-modifier-checker</artifactId>
          <version>${access-modifier-checker.version}</version>
        </plugin>
        <plugin>
          <groupId>com.cloudbees</groupId>
          <artifactId>maven-license-plugin</artifactId>
          <executions>
            <execution>
              <goals>
                <goal>process</goal>
              </goals>
              <phase>compile</phase>
              <configuration>
                <requireCompleteLicenseInfo>true</requireCompleteLicenseInfo>
                <script>../licenseCompleter.groovy</script>
              </configuration>
            </execution>
          </executions>
        </plugin>
        <plugin>
          <groupId>org.jvnet.localizer</groupId>
          <artifactId>maven-localizer-plugin</artifactId>
          <configuration>
            <outputEncoding>UTF-8</outputEncoding>
          </configuration>
         </plugin>
        <plugin>
          <groupId>org.jvnet.hudson.tools</groupId>
          <artifactId>maven-encoding-plugin</artifactId>
          <version>1.1</version>
        </plugin>
        <plugin>
          <groupId>com.infradna.tool</groupId>
          <artifactId>bridge-method-injector</artifactId>
          <version>1.17</version>
        </plugin>
        <plugin>
          <groupId>org.codehaus.mojo</groupId>
          <artifactId>antlr-maven-plugin</artifactId>
          <version>2.1</version>
        </plugin>
        <plugin>
          <groupId>org.codehaus.mojo</groupId>
          <artifactId>findbugs-maven-plugin</artifactId>
          <version>${findbugs-maven-plugin.version}</version>
          <configuration>
            <effort>Max</effort>
            <threshold>High</threshold>
            <!--Excludes file is located on the top level-->
            <excludeFilterFile>../src/findbugs/findbugs-excludes.xml</excludeFilterFile>
            <xmlOutput>true</xmlOutput>
            <findbugsXmlOutput>false</findbugsXmlOutput>
          </configuration>
          <executions>
            <execution>
              <id>findbugs</id>
              <goals>
                <goal>check</goal>
              </goals>
              <phase>verify</phase>
            </execution>
          </executions>
        </plugin>
        <plugin>
          <groupId>org.apache.maven.plugins</groupId>
          <artifactId>maven-pmd-plugin</artifactId>
        </plugin>
        <plugin>
          <!-- this is really just a patched version of maven-jetty-plugin to workaround issue #932 -->
          <groupId>org.jenkins-ci.tools</groupId>
          <artifactId>maven-jenkins-dev-plugin</artifactId>
          <version>9.4.5.v20170502-jenkins-1</version>
        </plugin>
        <plugin>
          <groupId>org.jvnet.updatecenter2</groupId>
          <artifactId>maven-makepkgs-plugin</artifactId>
          <version>0.6.2</version>
        </plugin>
        <plugin>
          <groupId>org.jenkins-ci.tools</groupId>
          <artifactId>maven-hpi-plugin</artifactId>
        </plugin>
        <plugin>
          <groupId>org.apache.maven.plugins</groupId>
          <artifactId>maven-site-plugin</artifactId>
          <dependencies>
            <dependency>
              <groupId>org.kohsuke</groupId>
              <artifactId>doxia-module-markdown</artifactId>
              <version>1.0</version>
            </dependency>
          </dependencies>
        </plugin>
      <plugin>
        <groupId>org.apache.maven.plugins</groupId>
        <artifactId>maven-enforcer-plugin</artifactId>
      </plugin>
        <!--This plugin's configuration is used to store Eclipse m2e settings only. It has no influence on the Maven build itself.-->
        <plugin>
        	<groupId>org.eclipse.m2e</groupId>
        	<artifactId>lifecycle-mapping</artifactId>
        	<version>1.0.0</version>
        	<configuration>
        		<lifecycleMappingMetadata>
        			<pluginExecutions>
        				<pluginExecution>
        					<pluginExecutionFilter>
        						<groupId>org.apache.maven.plugins</groupId>
        						<artifactId>maven-dependency-plugin</artifactId>
        						<versionRange>[2.3,)</versionRange>
        						<goals>
        							<goal>list</goal>
        							<goal>unpack-dependencies</goal>
        						</goals>
        					</pluginExecutionFilter>
        					<action>
        						<ignore />
        					</action>
        				</pluginExecution>
        			</pluginExecutions>
        		</lifecycleMappingMetadata>
        	</configuration>
        </plugin>
        <plugin>
	        <groupId>org.codehaus.mojo</groupId>
	        <artifactId>animal-sniffer-maven-plugin</artifactId>
        </plugin>
      </plugins>
    </pluginManagement>

    <plugins>
      <plugin>
        <groupId>org.codehaus.mojo</groupId>
        <artifactId>build-helper-maven-plugin</artifactId>
      </plugin>
      <plugin>
        <artifactId>maven-release-plugin</artifactId>
        <configuration>
          <!-- enable release profile during the release, create IPS package, and sign bits. -->
          <prepareVerifyArgs>-P release,sign</prepareVerifyArgs>
          <!-- work around for a bug in javadoc plugin that causes the release to fail. see MRELEASE-271 -->
          <preparationGoals>clean install</preparationGoals>
          <goals>-DskipTests -Danimal.sniffer.skip=false javadoc:javadoc deploy javadoc:aggregate</goals>
          <pushChanges>false</pushChanges>
          <localCheckout>true</localCheckout>
          <tagNameFormat>jenkins-@{project.version}</tagNameFormat>
        </configuration>
      </plugin>
      <plugin>
        <artifactId>maven-remote-resources-plugin</artifactId>
        <executions>
          <execution>
            <goals>
              <goal>process</goal>
            </goals>
            <configuration>
              <resourceBundles>
                <resourceBundle>org.jvnet.hudson:license:1.0</resourceBundle>
              </resourceBundles>
            </configuration>
          </execution>
        </executions>
      </plugin>
      <plugin>
        <groupId>org.codehaus.mojo</groupId>
        <artifactId>animal-sniffer-maven-plugin</artifactId>
        <executions>
          <execution>
            <goals>
              <goal>check</goal>
            </goals>
          </execution>
        </executions>
        <configuration>
          <signature>
            <groupId>org.codehaus.mojo.signature</groupId>
            <artifactId>java1${java.level}</artifactId>
            <version>1.0</version>
          </signature>
        </configuration>
      </plugin>

      <plugin>
        <artifactId>maven-compiler-plugin</artifactId>
        <configuration>
          <source>1.${java.level}</source>
          <target>1.${java.level}</target>
          <!-- default reuseCreated is more performant
          feel free to uncomment if you have any issues on your platform
          <compilerReuseStrategy>alwaysNew</compilerReuseStrategy>
          -->
        </configuration>
      </plugin>

      <plugin>
        <groupId>org.apache.maven.plugins</groupId>
        <artifactId>maven-enforcer-plugin</artifactId>
        <executions>
          <execution>
            <id>enforce-banned-dependencies</id>
            <goals>
              <goal>enforce</goal>
            </goals>
            <configuration>
              <rules>
                <bannedDependencies>
                  <excludes>
                    <exclude>org.sonatype.sisu:sisu-guice</exclude>
                    <exclude>log4j:log4j:*:jar:compile</exclude>
                    <exclude>log4j:log4j:*:jar:runtime</exclude>
                    <exclude>commons-logging:commons-logging:*:jar:compile</exclude>
                    <exclude>commons-logging:commons-logging:*:jar:runtime</exclude>
                  </excludes>
                </bannedDependencies>
              </rules>
            </configuration>
          </execution>
        </executions>

      </plugin>

      <plugin>
        <!--
          Since some developers try to run hudson-dev:run from main, define it here so that at least the plugin resolves.
          This enables us to report a better error message.
        -->
        <groupId>org.jenkins-ci.tools</groupId>
        <artifactId>maven-jenkins-dev-plugin</artifactId>
      </plugin>
    </plugins>

    <extensions>
      <extension>
        <groupId>org.kohsuke</groupId>
        <artifactId>wagon-gitsite</artifactId>
        <version>0.3.5</version>
      </extension>
    </extensions>
  </build>

  <profiles>
    <profile>
      <id>rc</id>
      <properties>
        <build.type>rc</build.type>
      </properties>
      <build>
        <pluginManagement>
          <plugins>
            <plugin>
              <groupId>org.codehaus.mojo</groupId>
              <artifactId>build-helper-maven-plugin</artifactId>
              <executions>
                <execution>
                  <id>version-property</id>
                  <configuration>
                    <replacement>-RC (${now})</replacement>
                  </configuration>
                </execution>
              </executions>
            </plugin>
          </plugins>
        </pluginManagement>
      </build>
    </profile>
    <profile>
      <id>metrics</id>
      <build>
        <plugins>
          <plugin>
            <groupId>org.codehaus.mojo</groupId>
            <artifactId>findbugs-maven-plugin</artifactId>
            <configuration>
              <threshold>High</threshold>
            </configuration>
          </plugin>
        </plugins>
      </build>
    </profile>
    <profile>
      <id>debug</id>
      <activation>
        <activeByDefault>true</activeByDefault>
      </activation>
      <properties>
        <hudson.sign.alias>jenkins</hudson.sign.alias>
        <hudson.sign.keystore>../dummy.keystore</hudson.sign.keystore>
        <hudson.sign.storepass>jenkins</hudson.sign.storepass>
      </properties>
    </profile>
    <profile>
      <id>sorcerer</id>
      <reporting>
        <plugins>
          <plugin>
            <groupId>org.kohsuke.sorcerer</groupId>
            <artifactId>maven-sorcerer-plugin</artifactId>
            <version>${sorcerer.version}</version>
            <configuration>
              <source>1.${java.level}</source>
            </configuration>
          </plugin>
        </plugins>
      </reporting>
      <build>
        <plugins>
          <plugin>
            <groupId>org.kohsuke.sorcerer</groupId>
            <artifactId>maven-sorcerer-plugin</artifactId>
            <version>${sorcerer.version}</version>
            <configuration>
              <source>1.${java.level}</source>
            </configuration>
          </plugin>
        </plugins>
      </build>
    </profile>
    <profile>
      <id>release</id>
      <build>
        <plugins>
          <plugin>
            <artifactId>maven-assembly-plugin</artifactId>
            <inherited>false</inherited>
            <executions>
              <execution>
                <goals>
                  <goal>single</goal>
                </goals>
                <phase>package</phase>
                <configuration>
                  <finalName>jenkins-${project.version}</finalName>
                  <descriptors>
                    <descriptor>assembly-src.xml</descriptor>
                  </descriptors>
                </configuration>
              </execution>
            </executions>
          </plugin>
          <plugin>
            <artifactId>maven-gpg-plugin</artifactId>
            <executions>
              <execution>
                <id>sign-artifacts</id>
                <phase>verify</phase>
                <goals>
                  <goal>sign</goal>
                </goals>
              </execution>
            </executions>
          </plugin>
        </plugins>
      </build>
    </profile>
    <profile>
      <id>lts-release</id>
      <properties>
        <changelog.url>https://jenkins.io/changelog-stable</changelog.url>
      </properties>
    </profile>
    <profile>
      <id>m2e</id>
      <properties>
        <m2BuildDirectory>target</m2BuildDirectory>
      </properties>
      <activation>
        <property>
          <name>m2e.version</name>
        </property>
      </activation>
      <build>
        <directory>${m2BuildDirectory}</directory>
        <plugins>
          <plugin>
            <groupId>org.maven.ide.eclipse</groupId>
            <artifactId>lifecycle-mapping</artifactId>
            <version>0.12.0</version>
            <configuration>
              <mappingId>customizable</mappingId>
              <configurators>
                <configurator id="org.maven.ide.eclipse.jdt.javaConfigurator" />
                <configurator id="org.maven.ide.eclipse.plexus.annotations.plexusConfigurator" />
              </configurators>
              <mojoExecutions>
                <mojoExecution>org.apache.maven.plugins:maven-resources-plugin::</mojoExecution>
              </mojoExecutions>
            </configuration>
          </plugin>
        </plugins>
      </build>
    </profile>
    <profile>
      <id>specific-test</id>
      <activation>
        <property>
          <name>test</name>
        </property>
      </activation>
      <properties>
        <failIfNoTests>false</failIfNoTests>
      </properties>
    </profile>
  </profiles>
</project><|MERGE_RESOLUTION|>--- conflicted
+++ resolved
@@ -175,11 +175,7 @@
       <dependency>
         <groupId>org.jenkins-ci.main</groupId>
         <artifactId>remoting</artifactId>
-<<<<<<< HEAD
         <version>3.16-20171228.162243-1</version> <!-- TODO https://github.com/jenkinsci/remoting/pull/208 -->
-=======
-        <version>3.15</version>
->>>>>>> 0ac93deb
       </dependency>
 
       <dependency>
