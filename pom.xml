--- conflicted
+++ resolved
@@ -102,15 +102,11 @@
     <bridge-method-injector.version>1.23</bridge-method-injector.version>
     <junit.jupiter.version>5.8.2</junit.jupiter.version>
     <mockito.version>4.5.1</mockito.version>
-<<<<<<< HEAD
-    <spotless.version>2.22.4</spotless.version>
+    <spotless.version>2.22.5</spotless.version>
 
     <!-- TODO SUREFIRE-2056 -->
     <maven-surefire-plugin.version>3.0.0-M4</maven-surefire-plugin.version>
     <maven-surefire-report-plugin.version>3.0.0-M4</maven-surefire-report-plugin.version>
-=======
-    <spotless.version>2.22.5</spotless.version>
->>>>>>> 5f910028
   </properties>
 
   <dependencyManagement>
