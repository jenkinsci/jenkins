<?xml version="1.0" encoding="UTF-8"?>
<!--
The MIT License

Copyright (c) 2004-2011, Sun Microsystems, Inc., Kohsuke Kawaguchi, id:sorokh

Permission is hereby granted, free of charge, to any person obtaining a copy
of this software and associated documentation files (the "Software"), to deal
in the Software without restriction, including without limitation the rights
to use, copy, modify, merge, publish, distribute, sublicense, and/or sell
copies of the Software, and to permit persons to whom the Software is
furnished to do so, subject to the following conditions:

The above copyright notice and this permission notice shall be included in
all copies or substantial portions of the Software.

THE SOFTWARE IS PROVIDED "AS IS", WITHOUT WARRANTY OF ANY KIND, EXPRESS OR
IMPLIED, INCLUDING BUT NOT LIMITED TO THE WARRANTIES OF MERCHANTABILITY,
FITNESS FOR A PARTICULAR PURPOSE AND NONINFRINGEMENT. IN NO EVENT SHALL THE
AUTHORS OR COPYRIGHT HOLDERS BE LIABLE FOR ANY CLAIM, DAMAGES OR OTHER
LIABILITY, WHETHER IN AN ACTION OF CONTRACT, TORT OR OTHERWISE, ARISING FROM,
OUT OF OR IN CONNECTION WITH THE SOFTWARE OR THE USE OR OTHER DEALINGS IN
THE SOFTWARE.
-->
<project xmlns="http://maven.apache.org/POM/4.0.0" xmlns:xsi="http://www.w3.org/2001/XMLSchema-instance" xsi:schemaLocation="http://maven.apache.org/POM/4.0.0 http://maven.apache.org/maven-v4_0_0.xsd">
  <modelVersion>4.0.0</modelVersion>

  <parent>
    <groupId>org.jenkins-ci</groupId>
    <artifactId>jenkins</artifactId>
    <version>1.39</version>
  </parent>

  <groupId>org.jenkins-ci.main</groupId>
  <artifactId>pom</artifactId>
  <version>2.100-SNAPSHOT</version>
  <packaging>pom</packaging>

  <name>Jenkins main module</name>
  <description>The module that constitutes the main jenkins.war</description>

  <licenses>
    <license>
      <name>The MIT license</name>
      <url>http://www.opensource.org/licenses/mit-license.php</url>
      <distribution>repo</distribution>
    </license>
  </licenses>

  <modules>
    <module>core</module>
    <module>war</module>
    <module>test</module>
    <module>cli</module>
  </modules>

  <scm>
    <connection>scm:git:git://github.com/jenkinsci/jenkins.git</connection>
    <developerConnection>scm:git:ssh://git@github.com/jenkinsci/jenkins.git</developerConnection>
    <url>https://github.com/jenkinsci/jenkins</url>
    <tag>HEAD</tag>
  </scm>

  <distributionManagement>
    <site>
      <id>github-pages</id>
      <url>gitsite:git@github.com/jenkinsci/maven-site.git:core</url>
    </site>
  </distributionManagement>

  <issueManagement>
    <system>jira</system>
    <url>https://issues.jenkins-ci.org/browse/JENKINS/component/15593</url>
  </issueManagement>

  <properties>
    <!-- *.html files are in UTF-8, and *.properties are in iso-8859-1, so this configuration is actually incorrect,
    but this suppresses a warning from Maven, and as long as we don't do filtering we should be OK. -->
    <project.build.sourceEncoding>UTF-8</project.build.sourceEncoding>
    <build.type>private</build.type>

    <!-- configuration for patch tracker plugin  -->
    <project.patchManagement.system>github</project.patchManagement.system>
    <patch.request.organisation>jenkinsci</patch.request.organisation>
    <patch.request.repository>jenkins</patch.request.repository>
    <project.patchManagement.url>https://api.github.com</project.patchManagement.url>
    <patch.tracker.serverId>jenkins-jira</patch.tracker.serverId>

    <guavaVersion>11.0.1</guavaVersion>
    <slf4jVersion>1.7.25</slf4jVersion>
    <maven-plugin.version>2.14</maven-plugin.version>
    <matrix-project.version>1.4.1</matrix-project.version>
    <sorcerer.version>0.11</sorcerer.version>
    <animal.sniffer.skip>${skipTests}</animal.sniffer.skip>
    <findbugs-maven-plugin.version>3.0.4</findbugs-maven-plugin.version>
    <findbugs.failOnError>true</findbugs.failOnError>
    <access-modifier.version>1.12</access-modifier.version>
    <access-modifier-annotation.version>${access-modifier.version}</access-modifier-annotation.version> <!-- differing only where needed for timestamped snapshots -->
    <access-modifier-checker.version>${access-modifier.version}</access-modifier-checker.version>

    <java.level>8</java.level>

    <changelog.url>https://jenkins.io/changelog</changelog.url>

    <maven-war-plugin.version>3.0.0</maven-war-plugin.version> <!-- JENKINS-47127 bump when 3.2.0 is out. Cf. MWAR-407 -->

  </properties>

  <!-- Note that the 'repositories' and 'pluginRepositories' blocks below are actually copy-pasted
       from the Jenkins org pom. This is on purpose to keep jenkins core buildable even if one has
       *not* defined the specific details in the settings.xml file. -->
  <repositories>
    <repository>
      <id>repo.jenkins-ci.org</id>
      <url>http://repo.jenkins-ci.org/public/</url>
      <!-- allow snapshots -->
    </repository>
  </repositories>

  <pluginRepositories>
    <pluginRepository>
      <id>repo.jenkins-ci.org</id>
      <url>http://repo.jenkins-ci.org/public/</url>
    </pluginRepository>
  </pluginRepositories>

  <dependencyManagement>
    <dependencies>
      <dependency>
        <groupId>org.apache.ant</groupId>
        <artifactId>ant</artifactId>
        <version>1.8.4</version>
      </dependency>

      <dependency>
        <groupId>commons-io</groupId>
        <artifactId>commons-io</artifactId>
        <version>2.4</version>
      </dependency>

      <dependency>
        <groupId>junit</groupId>
        <artifactId>junit</artifactId>
        <version>4.12</version>
      </dependency>

      <dependency>
        <groupId>org.mockito</groupId>
        <artifactId>mockito-core</artifactId>
        <version>1.10.19</version>
      </dependency>

      <dependency>
        <groupId>org.powermock</groupId>
        <artifactId>powermock-module-junit4</artifactId>
        <version>1.6.6</version>
      </dependency>
      <dependency>
        <groupId>org.powermock</groupId>
        <artifactId>powermock-api-mockito</artifactId>
        <version>1.6.6</version>
      </dependency>
      <dependency>
        <groupId>org.objenesis</groupId>
        <artifactId>objenesis</artifactId>
        <version>2.6</version>
      </dependency>

      <dependency>
        <groupId>commons-httpclient</groupId>
        <artifactId>commons-httpclient</artifactId>
        <version>3.1-jenkins-1</version>
      </dependency>

      <dependency>
        <groupId>org.jenkins-ci.main</groupId>
        <artifactId>remoting</artifactId>
<<<<<<< HEAD
        <version>3.15-20171221.142007-8</version> <!-- TODO https://github.com/jenkinsci/remoting/pull/204 -->
=======
        <version>3.15</version>
>>>>>>> 99ca1011
      </dependency>

      <dependency>
        <groupId>com.google.guava</groupId>
        <artifactId>guava</artifactId>
        <version>${guavaVersion}</version>
      </dependency>
      <dependency>
        <groupId>com.google.guava</groupId>
        <artifactId>guava-testlib</artifactId>
        <version>${guavaVersion}</version>
      </dependency>

      <dependency>
        <groupId>com.google.inject</groupId>
        <artifactId>guice</artifactId>
        <version>4.0</version>
      </dependency>

      <!-- SLF4J used in maven-plugin and core -->
      <dependency>
        <groupId>org.slf4j</groupId>
        <artifactId>slf4j-api</artifactId>
        <version>${slf4jVersion}</version>
      </dependency>
      <dependency>
        <groupId>org.slf4j</groupId>
        <artifactId>slf4j-jdk14</artifactId>
        <version>${slf4jVersion}</version>
      </dependency>
      <dependency>
        <groupId>org.slf4j</groupId>
        <artifactId>jcl-over-slf4j</artifactId>
        <version>${slf4jVersion}</version>
      </dependency>
      <dependency>
        <groupId>commons-logging</groupId>
        <artifactId>commons-logging</artifactId>
        <version>1.2</version>
        <scope>provided</scope><!-- by jcl-over-slf4j -->
      </dependency>
      <dependency>
        <groupId>org.slf4j</groupId>
        <artifactId>log4j-over-slf4j</artifactId>
        <version>${slf4jVersion}</version>
      </dependency>
      <dependency>
        <groupId>log4j</groupId>
        <artifactId>log4j</artifactId>
        <version>1.2.17</version>
        <scope>provided</scope><!-- by log4j-over-slf4j -->
      </dependency>
      <dependency>
        <groupId>org.samba.jcifs</groupId>
        <artifactId>jcifs</artifactId>
        <version>1.3.17-kohsuke-1</version>
      </dependency>
      <dependency>
        <groupId>org.kohsuke</groupId>
        <artifactId>access-modifier-annotation</artifactId>
        <version>${access-modifier-annotation.version}</version>
      </dependency>
      <dependency>
        <!--  make sure these old servlet versions are never used by us or by any plugins which end up depending on this version -->
        <!--  plugin-pom tries to fudge servlet support to be compatible with cores < 2.0 and JTH which needs 3.x for jetty, and ends up causing issues with some IDEs -->
        <groupId>javax.servlet</groupId>
        <!-- the old artifactID for the servlet API -->
        <artifactId>servlet-api</artifactId>
        <version>[0]</version>
        <!-- 
              "[0]" is a range that must be exaclty 0
              this is different to "0" which is hint to use version 0.
              therefore unless anyone else uses ranges (they should not) this version will always win
              We have deployed a version 0 to jenkins repo which has an empty jar
              This prevents conflicts between the old Servet API and the new Servlet API as the groupIDs have changed
              see https://github.com/jenkinsci/jenkins/pull/3033/files#r141325857 for a fuller description
        -->
        <scope>provided</scope>
        <optional>true</optional>
      </dependency>
      <!--  TODO also add commons-logging and log4j -->
      <dependency>
        <groupId>commons-codec</groupId>
        <artifactId>commons-codec</artifactId>
        <version>1.9</version>
      </dependency>
    </dependencies>
  </dependencyManagement>

  <dependencies>
    <dependency>
      <!-- for JRE requirement check annotation -->
      <groupId>org.codehaus.mojo</groupId>
      <artifactId>animal-sniffer-annotations</artifactId>
      <scope>provided</scope>
      <optional>true</optional><!-- no need to have this at runtime -->
    </dependency>
    <dependency>
      <groupId>org.jenkins-ci</groupId>
      <artifactId>test-annotations</artifactId>
      <scope>test</scope>
    </dependency>
    <dependency>
      <!-- make sure our dependency tree and all others are clean of the legacy servlet api.  -->
      <groupId>javax.servlet</groupId>
      <!-- the old artifactID for the servlet API -->
      <artifactId>servlet-api</artifactId>
    </dependency>
  </dependencies>

  <build>
    <defaultGoal>install</defaultGoal>
    <resources>
      <resource>
        <directory>${basedir}/src/main/resources</directory>
        <filtering>false</filtering>
      </resource>
      <resource>
        <directory>${basedir}/src/filter/resources</directory>
        <filtering>true</filtering>
      </resource>
    </resources>
    <pluginManagement>
      <plugins>
        <plugin>
          <groupId>org.codehaus.mojo</groupId>
          <artifactId>build-helper-maven-plugin</artifactId>
          <version>1.7</version>
          <executions>
            <execution>
              <id>timestamp-property</id>
              <goals>
                <goal>timestamp-property</goal>
              </goals>
              <configuration>
                <name>now</name>
                <pattern>MM/dd/yyyy HH:mm z</pattern>
                <locale>en_US</locale>
              </configuration>
            </execution>
            <execution>
            <id>user.name</id>
            <goals>
              <goal>regex-property</goal>
            </goals>
            <configuration>
              <name>user.name.escaped</name>
              <value>${user.name}</value>
              <regex>([$\\])</regex>
              <replacement>\\$1</replacement>
              <failIfNoMatch>false</failIfNoMatch>
            </configuration>
          </execution>
          <execution>
              <id>version-property</id>
              <goals>
                <goal>regex-property</goal>
              </goals>
              <configuration>
                <name>build.version</name>
                <value>${project.version}</value>
                <regex>-SNAPSHOT</regex>
                <replacement>-SNAPSHOT (${build.type}-${now}-${user.name.escaped})</replacement>
                <failIfNoMatch>false</failIfNoMatch>
              </configuration>
            </execution>
          </executions>
        </plugin>
        <plugin>
          <groupId>org.apache.maven.plugins</groupId>
          <artifactId>maven-deploy-plugin</artifactId>
          <version>2.7</version>
        </plugin>
        <plugin>
          <groupId>org.apache.maven.plugins</groupId>
          <artifactId>maven-dependency-plugin</artifactId>
        </plugin>
        <plugin>
          <groupId>org.apache.maven.plugins</groupId>
          <artifactId>maven-compiler-plugin</artifactId>
          <configuration>
            <fork>true</fork>
            <compilerReuseStrategy>alwaysNew</compilerReuseStrategy>
          </configuration>
        </plugin>
        <plugin>
          <groupId>org.apache.maven.plugins</groupId>
          <artifactId>maven-gpg-plugin</artifactId>
        </plugin>
        <plugin>
          <groupId>org.apache.maven.plugins</groupId>
          <artifactId>maven-install-plugin</artifactId>
        </plugin>
        <plugin>
          <groupId>org.apache.maven.plugins</groupId>
          <artifactId>maven-javadoc-plugin</artifactId>
          <configuration>
            <quiet>true</quiet>
          </configuration>
        </plugin>
        <plugin>
          <groupId>org.apache.maven.plugins</groupId>
          <artifactId>maven-jar-plugin</artifactId>
        </plugin>
        <plugin>
          <groupId>org.apache.maven.plugins</groupId>
          <artifactId>maven-war-plugin</artifactId>
        </plugin>
        <plugin>
          <groupId>org.apache.maven.plugins</groupId>
          <artifactId>maven-surefire-plugin</artifactId>
          <configuration>
            <argLine>-noverify</argLine> <!-- some versions of JDK7/8 causes VerifyError during mock tests: http://code.google.com/p/powermock/issues/detail?id=504 -->
            <systemPropertyVariables>
              <java.io.tmpdir>${project.build.directory}</java.io.tmpdir>
              <forkedProcessTimeoutInSeconds>3600</forkedProcessTimeoutInSeconds>
              <java.awt.headless>true</java.awt.headless>
            </systemPropertyVariables>
            <trimStackTrace>false</trimStackTrace> <!-- SUREFIRE-1226 workaround -->
          </configuration>
        </plugin>
        <plugin>
          <groupId>org.apache.maven.plugins</groupId>
          <artifactId>maven-assembly-plugin</artifactId>
        </plugin>
        <plugin>
          <artifactId>maven-jarsigner-plugin</artifactId>
          <version>1.2</version>
          <configuration>
            <!--
              during the development, debug profile will cause
              the jars to be signed by a self-certified dummy public key.

              For release, you should define the real values in ~/.m2/settings.xml
            -->
            <alias>${hudson.sign.alias}</alias>
            <storepass>${hudson.sign.storepass}</storepass>
            <keystore>${hudson.sign.keystore}</keystore>
          </configuration>
        </plugin>
        <plugin>
          <groupId>org.apache.maven.plugins</groupId>
          <artifactId>maven-resources-plugin</artifactId>
        </plugin>
        <plugin>
          <!--
            Both test harness and core uses stapler as an extension,
            and apparently without having extension preloaded at the parent, the main artifact of the 'test' module
            ends up installed with 'stapler-jar' extension (which normally is an indication that the ArtifactTypeHandler
            defined in this extension is not getting picked up.)

            To avoid this problem, I'm defining an extension here. Not sure if the nested <dependencies> is necessary.
            It's also possible that I misdiagnosed the problem and the root cause is something entirely different.

            To test if you can remove this work around, do a rebuild from main and see if the test harness
            is installed with the right extension into the local repository.
          -->
          <groupId>org.kohsuke.stapler</groupId>
          <artifactId>maven-stapler-plugin</artifactId>
          <!-- version specified in grandparent pom -->
          <extensions>true</extensions>
          <dependencies>
            <dependency>
              <groupId>org.jvnet.maven-jellydoc-plugin</groupId>
              <artifactId>maven-jellydoc-plugin</artifactId>
              <version>1.4</version>
            </dependency>
          </dependencies>
        </plugin>
        <plugin>
          <groupId>org.kohsuke</groupId>
          <artifactId>access-modifier-checker</artifactId>
          <version>${access-modifier-checker.version}</version>
        </plugin>
        <plugin>
          <groupId>com.cloudbees</groupId>
          <artifactId>maven-license-plugin</artifactId>
          <executions>
            <execution>
              <goals>
                <goal>process</goal>
              </goals>
              <phase>compile</phase>
              <configuration>
                <requireCompleteLicenseInfo>true</requireCompleteLicenseInfo>
                <script>../licenseCompleter.groovy</script>
              </configuration>
            </execution>
          </executions>
        </plugin>
        <plugin>
          <groupId>org.jvnet.localizer</groupId>
          <artifactId>maven-localizer-plugin</artifactId>
          <configuration>
            <outputEncoding>UTF-8</outputEncoding>
          </configuration>
         </plugin>
        <plugin>
          <groupId>org.jvnet.hudson.tools</groupId>
          <artifactId>maven-encoding-plugin</artifactId>
          <version>1.1</version>
        </plugin>
        <plugin>
          <groupId>com.infradna.tool</groupId>
          <artifactId>bridge-method-injector</artifactId>
          <version>1.17</version>
        </plugin>
        <plugin>
          <groupId>org.codehaus.mojo</groupId>
          <artifactId>antlr-maven-plugin</artifactId>
          <version>2.1</version>
        </plugin>
        <plugin>
          <groupId>org.codehaus.mojo</groupId>
          <artifactId>findbugs-maven-plugin</artifactId>
          <version>${findbugs-maven-plugin.version}</version>
          <configuration>
            <effort>Max</effort>
            <threshold>High</threshold>
            <!--Excludes file is located on the top level-->
            <excludeFilterFile>../src/findbugs/findbugs-excludes.xml</excludeFilterFile>
            <xmlOutput>true</xmlOutput>
            <findbugsXmlOutput>false</findbugsXmlOutput>
          </configuration>
          <executions>
            <execution>
              <id>findbugs</id>
              <goals>
                <goal>check</goal>
              </goals>
              <phase>verify</phase>
            </execution>
          </executions>
        </plugin>
        <plugin>
          <groupId>org.apache.maven.plugins</groupId>
          <artifactId>maven-pmd-plugin</artifactId>
        </plugin>
        <plugin>
          <!-- this is really just a patched version of maven-jetty-plugin to workaround issue #932 -->
          <groupId>org.jenkins-ci.tools</groupId>
          <artifactId>maven-jenkins-dev-plugin</artifactId>
          <version>9.4.5.v20170502-jenkins-1</version>
        </plugin>
        <plugin>
          <groupId>org.jvnet.updatecenter2</groupId>
          <artifactId>maven-makepkgs-plugin</artifactId>
          <version>0.6.2</version>
        </plugin>
        <plugin>
          <groupId>org.jenkins-ci.tools</groupId>
          <artifactId>maven-hpi-plugin</artifactId>
        </plugin>
        <plugin>
          <groupId>org.apache.maven.plugins</groupId>
          <artifactId>maven-site-plugin</artifactId>
          <dependencies>
            <dependency>
              <groupId>org.kohsuke</groupId>
              <artifactId>doxia-module-markdown</artifactId>
              <version>1.0</version>
            </dependency>
          </dependencies>
        </plugin>
      <plugin>
        <groupId>org.apache.maven.plugins</groupId>
        <artifactId>maven-enforcer-plugin</artifactId>
      </plugin>
        <!--This plugin's configuration is used to store Eclipse m2e settings only. It has no influence on the Maven build itself.-->
        <plugin>
        	<groupId>org.eclipse.m2e</groupId>
        	<artifactId>lifecycle-mapping</artifactId>
        	<version>1.0.0</version>
        	<configuration>
        		<lifecycleMappingMetadata>
        			<pluginExecutions>
        				<pluginExecution>
        					<pluginExecutionFilter>
        						<groupId>org.apache.maven.plugins</groupId>
        						<artifactId>maven-dependency-plugin</artifactId>
        						<versionRange>[2.3,)</versionRange>
        						<goals>
        							<goal>list</goal>
        							<goal>unpack-dependencies</goal>
        						</goals>
        					</pluginExecutionFilter>
        					<action>
        						<ignore />
        					</action>
        				</pluginExecution>
        			</pluginExecutions>
        		</lifecycleMappingMetadata>
        	</configuration>
        </plugin>
        <plugin>
	        <groupId>org.codehaus.mojo</groupId>
	        <artifactId>animal-sniffer-maven-plugin</artifactId>
        </plugin>
      </plugins>
    </pluginManagement>

    <plugins>
      <plugin>
        <groupId>org.codehaus.mojo</groupId>
        <artifactId>build-helper-maven-plugin</artifactId>
      </plugin>
      <plugin>
        <artifactId>maven-release-plugin</artifactId>
        <configuration>
          <!-- enable release profile during the release, create IPS package, and sign bits. -->
          <prepareVerifyArgs>-P release,sign</prepareVerifyArgs>
          <!-- work around for a bug in javadoc plugin that causes the release to fail. see MRELEASE-271 -->
          <preparationGoals>clean install</preparationGoals>
          <goals>-DskipTests -Danimal.sniffer.skip=false javadoc:javadoc deploy javadoc:aggregate</goals>
          <pushChanges>false</pushChanges>
          <localCheckout>true</localCheckout>
          <tagNameFormat>jenkins-@{project.version}</tagNameFormat>
        </configuration>
      </plugin>
      <plugin>
        <artifactId>maven-remote-resources-plugin</artifactId>
        <executions>
          <execution>
            <goals>
              <goal>process</goal>
            </goals>
            <configuration>
              <resourceBundles>
                <resourceBundle>org.jvnet.hudson:license:1.0</resourceBundle>
              </resourceBundles>
            </configuration>
          </execution>
        </executions>
      </plugin>
      <plugin>
        <groupId>org.codehaus.mojo</groupId>
        <artifactId>animal-sniffer-maven-plugin</artifactId>
        <executions>
          <execution>
            <goals>
              <goal>check</goal>
            </goals>
          </execution>
        </executions>
        <configuration>
          <signature>
            <groupId>org.codehaus.mojo.signature</groupId>
            <artifactId>java1${java.level}</artifactId>
            <version>1.0</version>
          </signature>
        </configuration>
      </plugin>

      <plugin>
        <artifactId>maven-compiler-plugin</artifactId>
        <configuration>
          <source>1.${java.level}</source>
          <target>1.${java.level}</target>
          <!-- default reuseCreated is more performant
          feel free to uncomment if you have any issues on your platform
          <compilerReuseStrategy>alwaysNew</compilerReuseStrategy>
          -->
        </configuration>
      </plugin>

      <plugin>
        <groupId>org.apache.maven.plugins</groupId>
        <artifactId>maven-enforcer-plugin</artifactId>
        <executions>
          <execution>
            <id>enforce-banned-dependencies</id>
            <goals>
              <goal>enforce</goal>
            </goals>
            <configuration>
              <rules>
                <bannedDependencies>
                  <excludes>
                    <exclude>org.sonatype.sisu:sisu-guice</exclude>
                    <exclude>log4j:log4j:*:jar:compile</exclude>
                    <exclude>log4j:log4j:*:jar:runtime</exclude>
                    <exclude>commons-logging:commons-logging:*:jar:compile</exclude>
                    <exclude>commons-logging:commons-logging:*:jar:runtime</exclude>
                  </excludes>
                </bannedDependencies>
              </rules>
            </configuration>
          </execution>
        </executions>

      </plugin>

      <plugin>
        <!--
          Since some developers try to run hudson-dev:run from main, define it here so that at least the plugin resolves.
          This enables us to report a better error message.
        -->
        <groupId>org.jenkins-ci.tools</groupId>
        <artifactId>maven-jenkins-dev-plugin</artifactId>
      </plugin>
    </plugins>

    <extensions>
      <extension>
        <groupId>org.kohsuke</groupId>
        <artifactId>wagon-gitsite</artifactId>
        <version>0.3.5</version>
      </extension>
    </extensions>
  </build>

  <profiles>
    <profile>
      <id>rc</id>
      <properties>
        <build.type>rc</build.type>
      </properties>
      <build>
        <pluginManagement>
          <plugins>
            <plugin>
              <groupId>org.codehaus.mojo</groupId>
              <artifactId>build-helper-maven-plugin</artifactId>
              <executions>
                <execution>
                  <id>version-property</id>
                  <configuration>
                    <replacement>-RC (${now})</replacement>
                  </configuration>
                </execution>
              </executions>
            </plugin>
          </plugins>
        </pluginManagement>
      </build>
    </profile>
    <profile>
      <id>metrics</id>
      <build>
        <plugins>
          <plugin>
            <groupId>org.codehaus.mojo</groupId>
            <artifactId>findbugs-maven-plugin</artifactId>
            <configuration>
              <threshold>High</threshold>
            </configuration>
          </plugin>
        </plugins>
      </build>
    </profile>
    <profile>
      <id>debug</id>
      <activation>
        <activeByDefault>true</activeByDefault>
      </activation>
      <properties>
        <hudson.sign.alias>jenkins</hudson.sign.alias>
        <hudson.sign.keystore>../dummy.keystore</hudson.sign.keystore>
        <hudson.sign.storepass>jenkins</hudson.sign.storepass>
      </properties>
    </profile>
    <profile>
      <id>sorcerer</id>
      <reporting>
        <plugins>
          <plugin>
            <groupId>org.kohsuke.sorcerer</groupId>
            <artifactId>maven-sorcerer-plugin</artifactId>
            <version>${sorcerer.version}</version>
            <configuration>
              <source>1.${java.level}</source>
            </configuration>
          </plugin>
        </plugins>
      </reporting>
      <build>
        <plugins>
          <plugin>
            <groupId>org.kohsuke.sorcerer</groupId>
            <artifactId>maven-sorcerer-plugin</artifactId>
            <version>${sorcerer.version}</version>
            <configuration>
              <source>1.${java.level}</source>
            </configuration>
          </plugin>
        </plugins>
      </build>
    </profile>
    <profile>
      <id>release</id>
      <build>
        <plugins>
          <plugin>
            <artifactId>maven-assembly-plugin</artifactId>
            <inherited>false</inherited>
            <executions>
              <execution>
                <goals>
                  <goal>single</goal>
                </goals>
                <phase>package</phase>
                <configuration>
                  <finalName>jenkins-${project.version}</finalName>
                  <descriptors>
                    <descriptor>assembly-src.xml</descriptor>
                  </descriptors>
                </configuration>
              </execution>
            </executions>
          </plugin>
          <plugin>
            <artifactId>maven-gpg-plugin</artifactId>
            <executions>
              <execution>
                <id>sign-artifacts</id>
                <phase>verify</phase>
                <goals>
                  <goal>sign</goal>
                </goals>
              </execution>
            </executions>
          </plugin>
        </plugins>
      </build>
    </profile>
    <profile>
      <id>lts-release</id>
      <properties>
        <changelog.url>https://jenkins.io/changelog-stable</changelog.url>
      </properties>
    </profile>
    <profile>
      <id>m2e</id>
      <properties>
        <m2BuildDirectory>target</m2BuildDirectory>
      </properties>
      <activation>
        <property>
          <name>m2e.version</name>
        </property>
      </activation>
      <build>
        <directory>${m2BuildDirectory}</directory>
        <plugins>
          <plugin>
            <groupId>org.maven.ide.eclipse</groupId>
            <artifactId>lifecycle-mapping</artifactId>
            <version>0.12.0</version>
            <configuration>
              <mappingId>customizable</mappingId>
              <configurators>
                <configurator id="org.maven.ide.eclipse.jdt.javaConfigurator" />
                <configurator id="org.maven.ide.eclipse.plexus.annotations.plexusConfigurator" />
              </configurators>
              <mojoExecutions>
                <mojoExecution>org.apache.maven.plugins:maven-resources-plugin::</mojoExecution>
              </mojoExecutions>
            </configuration>
          </plugin>
        </plugins>
      </build>
    </profile>
    <profile>
      <id>specific-test</id>
      <activation>
        <property>
          <name>test</name>
        </property>
      </activation>
      <properties>
        <failIfNoTests>false</failIfNoTests>
      </properties>
    </profile>
  </profiles>
</project><|MERGE_RESOLUTION|>--- conflicted
+++ resolved
@@ -175,11 +175,7 @@
       <dependency>
         <groupId>org.jenkins-ci.main</groupId>
         <artifactId>remoting</artifactId>
-<<<<<<< HEAD
-        <version>3.15-20171221.142007-8</version> <!-- TODO https://github.com/jenkinsci/remoting/pull/204 -->
-=======
-        <version>3.15</version>
->>>>>>> 99ca1011
+        <version>3.16-SNAPSHOT</version> <!-- TODO https://github.com/jenkinsci/remoting/pull/204 -->
       </dependency>
 
       <dependency>
