--- conflicted
+++ resolved
@@ -98,11 +98,7 @@
     <spotless.check.skip>false</spotless.check.skip>
     <!-- Make sure to keep the jetty-ee9-maven-plugin version in war/pom.xml in sync with the Jetty release in Winstone: -->
     <winstone.version>8.5</winstone.version>
-<<<<<<< HEAD
     <node.version>20.18.3</node.version>
-=======
-    <node.version>20.18.1</node.version>
->>>>>>> f17fe939
   </properties>
 
   <!--
