<?xml version="1.0" encoding="UTF-8"?>
<!--
The MIT License

Copyright (c) 2004-2018, Sun Microsystems, Inc., Kohsuke Kawaguchi, CloudBees, Inc.

Permission is hereby granted, free of charge, to any person obtaining a copy
of this software and associated documentation files (the "Software"), to deal
in the Software without restriction, including without limitation the rights
to use, copy, modify, merge, publish, distribute, sublicense, and/or sell
copies of the Software, and to permit persons to whom the Software is
furnished to do so, subject to the following conditions:

The above copyright notice and this permission notice shall be included in
all copies or substantial portions of the Software.

THE SOFTWARE IS PROVIDED "AS IS", WITHOUT WARRANTY OF ANY KIND, EXPRESS OR
IMPLIED, INCLUDING BUT NOT LIMITED TO THE WARRANTIES OF MERCHANTABILITY,
FITNESS FOR A PARTICULAR PURPOSE AND NONINFRINGEMENT. IN NO EVENT SHALL THE
AUTHORS OR COPYRIGHT HOLDERS BE LIABLE FOR ANY CLAIM, DAMAGES OR OTHER
LIABILITY, WHETHER IN AN ACTION OF CONTRACT, TORT OR OTHERWISE, ARISING FROM,
OUT OF OR IN CONNECTION WITH THE SOFTWARE OR THE USE OR OTHER DEALINGS IN
THE SOFTWARE.
-->
<project xmlns="http://maven.apache.org/POM/4.0.0" xmlns:xsi="http://www.w3.org/2001/XMLSchema-instance" xsi:schemaLocation="http://maven.apache.org/POM/4.0.0 http://maven.apache.org/maven-v4_0_0.xsd">
  <modelVersion>4.0.0</modelVersion>

  <parent>
    <groupId>org.jenkins-ci.main</groupId>
    <artifactId>jenkins-parent</artifactId>
    <version>${revision}${changelist}</version>
  </parent>

  <artifactId>jenkins-test-parent</artifactId>

  <name>Jenkins core tests POM</name>
  <description>Parent POM for Functional tests for Jenkins core</description>
  <packaging>pom</packaging>

  <properties>
    <concurrency>2</concurrency> <!-- may use e.g. 2C for 2 × (number of cores) -->
    <mavenDebug>false</mavenDebug>
    <jacocoSurefireArgs /><!-- empty by default -->
  </properties>

  <dependencyManagement>
    <dependencies>
      <dependency>
        <groupId>org.jenkins-ci.main</groupId>
        <artifactId>jenkins-bom</artifactId>
        <version>${project.version}</version>
        <type>pom</type>
        <scope>import</scope>
      </dependency>
      <dependency>
        <groupId>com.google.code.findbugs</groupId>
        <artifactId>annotations</artifactId>
        <version>3.0.1</version>
        <scope>provided</scope>
      </dependency>
    </dependencies>
  </dependencyManagement>
  <dependencies>
    <dependency>
      <groupId>${project.groupId}</groupId>
      <artifactId>jenkins-war</artifactId>
      <version>${project.version}</version>
      <type>executable-war</type>
      <scope>test</scope>
    </dependency>
    <dependency>
      <groupId>${project.groupId}</groupId>
      <artifactId>jenkins-test-harness</artifactId>
<<<<<<< HEAD
      <version>2.58-20191217.202300-1</version> <!-- TODO https://github.com/jenkinsci/jenkins-test-harness/pull/183 -->
=======
      <version>2.58</version>
>>>>>>> 84f6eb07
      <scope>test</scope>
      <exclusions>
        <exclusion>
          <groupId>${project.groupId}</groupId>
          <artifactId>jenkins-war</artifactId>
        </exclusion>
      </exclusions>
    </dependency>
    <dependency>
      <groupId>${project.groupId}</groupId>
      <artifactId>jenkins-test-harness-tools</artifactId>
      <version>2.0</version>
      <scope>test</scope>
    </dependency>
     <dependency>
      <groupId>org.jenkins-ci.plugins</groupId>
      <artifactId>cloudbees-folder</artifactId>
      <version>6.3</version>
      <scope>test</scope>
    </dependency>
    <dependency>
      <groupId>${project.groupId}</groupId>
      <artifactId>maven-plugin</artifactId>
      <version>2.14</version>
      <exclusions>
        <exclusion> <!-- perhaps unnecessary as of JENKINS-35445? -->
          <groupId>org.apache.httpcomponents</groupId>
          <artifactId>httpclient</artifactId>
        </exclusion>
        <exclusion>
          <groupId>org.apache.httpcomponents</groupId>
          <artifactId>httpcore</artifactId>
        </exclusion>
        <exclusion>
          <groupId>commons-codec</groupId>
          <artifactId>commons-codec</artifactId>
        </exclusion>
        <exclusion>
          <groupId>com.google.inject</groupId>
          <artifactId>guice</artifactId>
        </exclusion>
        <exclusion>
          <groupId>org.apache.ant</groupId>
          <artifactId>ant</artifactId>
        </exclusion>
      </exclusions>
    </dependency>
    <dependency>
      <!-- maven-plugin 2.14 (above) pulls in mailer 1.7, but then HelpCommandTest fails due to moved localized resources -->
      <groupId>org.jenkins-ci.plugins</groupId>
      <artifactId>mailer</artifactId>
      <version>1.23</version>
    </dependency>
    <dependency>
      <groupId>org.jenkins-ci.plugins</groupId>
      <artifactId>matrix-auth</artifactId>
      <version>${matrix-auth.version}</version>
    </dependency>
    <dependency>
      <groupId>org.jenkins-ci.plugins</groupId>
      <artifactId>antisamy-markup-formatter</artifactId>
      <version>1.0</version>
      <scope>test</scope>
    </dependency>
    <dependency>
      <groupId>org.jenkins-ci.plugins</groupId>
      <artifactId>matrix-project</artifactId>
      <version>${matrix-project.version}</version>
    </dependency>
    <dependency>
      <groupId>org.jenkins-ci.plugins</groupId>
      <artifactId>junit</artifactId>
      <version>1.26.1</version>
      <scope>test</scope>
    </dependency>
    <dependency>
      <groupId>org.jenkins-ci.plugins</groupId>
      <artifactId>structs</artifactId>
      <version>1.7</version>
      <scope>test</scope>
    </dependency>
    <dependency>
      <groupId>org.jvnet.mock-javamail</groupId>
      <artifactId>mock-javamail</artifactId>
      <version>1.7</version>
      <exclusions>
        <exclusion>
          <groupId>javax.mail</groupId>
          <artifactId>mail</artifactId>
        </exclusion>
      </exclusions>
    </dependency>
    <dependency>
      <groupId>org.hamcrest</groupId>
      <artifactId>hamcrest-core</artifactId>
      <version>2.2</version>
    </dependency>
    <dependency>
      <!-- for testing JNLP launch. -->
      <groupId>org.jvnet.hudson</groupId>
      <artifactId>netx</artifactId>
      <version>0.5-hudson-2</version>
    </dependency>
    <dependency>
      <groupId>org.easymock</groupId>
      <artifactId>easymock</artifactId>
      <version>2.4</version>
    </dependency>
    <dependency>
      <groupId>org.mockito</groupId>
      <artifactId>mockito-core</artifactId>
      <scope>test</scope>
    </dependency>
    <dependency>
      <groupId>org.reflections</groupId>
      <artifactId>reflections</artifactId>
      <version>0.9.9</version>
      <exclusions>
        <exclusion> <!-- TODO requests 15; apparently works well enough with the 11 we bundle -->
          <groupId>com.google.guava</groupId>
          <artifactId>guava</artifactId>
        </exclusion>
        <exclusion> <!-- pick up from Stapler -->
          <groupId>com.google.code.findbugs</groupId>
          <artifactId>jsr305</artifactId>
        </exclusion>
      </exclusions>
    </dependency>
    <dependency>
      <groupId>org.codehaus.geb</groupId>
      <artifactId>geb-implicit-assertions</artifactId>
      <version>0.7.2</version>
    </dependency>
    <dependency>
      <groupId>org.javassist</groupId>
      <artifactId>javassist</artifactId>
      <version>3.19.0-GA</version>
      <scope>test</scope>
    </dependency>
    <dependency>
      <groupId>org.apache.commons</groupId>
      <artifactId>commons-collections4</artifactId>
      <version>4.0</version>
      <scope>test</scope>
    </dependency>
    <dependency>
      <groupId>org.awaitility</groupId>
      <artifactId>awaitility</artifactId>
      <version>3.0.0</version>
      <scope>test</scope>
    </dependency>
    <dependency>
      <groupId>org.objenesis</groupId>
      <artifactId>objenesis</artifactId>
      <scope>test</scope>
    </dependency>
  </dependencies>

  <build>
    <plugins>
      <plugin>
        <groupId>org.jenkins-ci.tools</groupId>
        <artifactId>maven-hpi-plugin</artifactId>
        <extensions>true</extensions>
      </plugin>
      <plugin>
        <groupId>org.kohsuke.stapler</groupId>
        <artifactId>maven-stapler-plugin</artifactId>
        <!-- version specified in grandparent pom -->
        <extensions>true</extensions>
      </plugin>
      <plugin>
        <artifactId>maven-dependency-plugin</artifactId>
        <executions>
          <execution>
            <id>old-remoting-for-test</id>
            <phase>generate-test-resources</phase>
            <goals>
              <!-- we use copy as this is a dependency from outside the reactor -->
              <goal>copy</goal>
            </goals>
            <configuration>
              <artifactItems>
                <artifactItem>
                  <groupId>org.jenkins-ci.main</groupId>
                  <artifactId>remoting</artifactId>
                  <version>${remoting.minimum.supported.version}</version>
                  <type>jar</type>
                  <outputDirectory>${project.build.outputDirectory}/old-remoting</outputDirectory>
                  <destFileName>remoting-minimal-supported.jar</destFileName>
                </artifactItem>
              </artifactItems>
            </configuration>
          </execution>
        </executions>
      </plugin>
      <plugin>
        <groupId>org.apache.maven.plugins</groupId>
        <artifactId>maven-surefire-plugin</artifactId>
        <!-- version specified in grandparent pom -->
        <configuration>
          <argLine>${jacocoSurefireArgs} -Dfile.encoding=UTF-8 -Xmx1g -Djdk.net.URLClassPath.disableClassPathURLCheck=true</argLine>
          <systemPropertyVariables>
              <!-- use AntClassLoader that supports predictable file handle release -->
              <hudson.ClassicPluginStrategy.useAntClassLoader>true</hudson.ClassicPluginStrategy.useAntClassLoader>
              <hudson.maven.debug>${mavenDebug}</hudson.maven.debug>
              <buildDirectory>${project.build.directory}</buildDirectory>
          </systemPropertyVariables>
          <reuseForks>false</reuseForks>
          <forkCount>${concurrency}</forkCount>
        </configuration>
      </plugin>
      <plugin>
        <artifactId>maven-deploy-plugin</artifactId>
        <configuration>
          <skip>true</skip>
        </configuration>
      </plugin>
      <plugin> <!-- TODO pending JENKINS-45271 fix, would be best to finish moving MavenModuleSet-specific tests to maven-plugin and delete the test dep here -->
        <groupId>org.apache.maven.plugins</groupId>
        <artifactId>maven-enforcer-plugin</artifactId>
        <configuration>
          <rules>
            <requireUpperBoundDeps>
              <excludes combine.children="append">
                <exclude>org.apache.maven:maven-embedder</exclude>
                <exclude>org.codehaus.plexus:plexus-classworlds</exclude>
                <exclude>org.apache.maven:maven-core</exclude>
                <exclude>org.apache.maven:maven-aether-provider</exclude>
                <exclude>org.codehaus.plexus:plexus-utils</exclude>
              </excludes>
            </requireUpperBoundDeps>
          </rules>
        </configuration>
      </plugin>
      <plugin>
        <groupId>org.apache.maven.plugins</groupId>
        <artifactId>maven-compiler-plugin</artifactId>
        <configuration>
          <fork>true</fork>
        </configuration>
      </plugin>
    </plugins>
  </build>

  <profiles>
    <profile>
      <!-- Profile, which allows skipping all integration tests -->
      <id>light-test</id>
      <properties>
        <skipTests>true</skipTests>
      </properties>
    </profile>
    <profile>
      <!-- Profile, which runs only a number of quick integration tests so that the build takes less than 5 minutes -->
      <id>smoke-test</id>
      <build>
        <plugins>
          <plugin>
            <artifactId>maven-surefire-plugin</artifactId>
            <configuration>
              <groups>org.jvnet.hudson.test.SmokeTest</groups>
            </configuration>
          </plugin>
        </plugins>
      </build>
    </profile>
    <profile>
      <id>all-tests</id>
      <activation>
        <property>
          <name>!test</name>
        </property>
      </activation>
      <properties>
        <maven.test.redirectTestOutputToFile>true</maven.test.redirectTestOutputToFile>
        <surefire.rerunFailingTestsCount>4</surefire.rerunFailingTestsCount>
        <surefire.skipAfterFailureCount>100</surefire.skipAfterFailureCount>
      </properties>
    </profile>
    <profile>
      <id>jacoco</id>
      <build>
        <plugins>
          <plugin>
            <groupId>org.jacoco</groupId>
            <artifactId>jacoco-maven-plugin</artifactId>
            <version>0.6.3.201306030806</version>
            <executions>
              <!--
                Prepares the property pointing to the JaCoCo runtime agent which
                is passed as VM argument when Maven the Surefire plugin is executed.
              -->
              <execution>
                <id>pre-unit-test</id>
                <goals>
                  <goal>prepare-agent</goal>
                </goals>
                <configuration>
                  <!-- Sets the path to the file which contains the execution data. -->
                  <destFile>${project.build.directory}/coverage-reports/jacoco-ut.exec</destFile>
                  <propertyName>jacocoSurefireArgs</propertyName>
                </configuration>
              </execution>
              <!--
                Ensures that the code coverage report for unit tests is created after
                unit tests have been run.
              -->
              <execution>
                <id>post-unit-test</id>
                <phase>test</phase>
                <goals>
                  <goal>report</goal>
                </goals>
                <configuration>
                  <!-- Sets the path to the file which contains the execution data. -->
                  <dataFile>${project.build.directory}/coverage-reports/jacoco-ut.exec</dataFile>
                  <!-- Sets the output directory for the code coverage report. -->
                  <outputDirectory>${project.reporting.outputDirectory}/jacoco-ut</outputDirectory>
                </configuration>
              </execution>
            </executions>
          </plugin>
        </plugins>
      </build>
    </profile>
  </profiles>
</project><|MERGE_RESOLUTION|>--- conflicted
+++ resolved
@@ -71,11 +71,7 @@
     <dependency>
       <groupId>${project.groupId}</groupId>
       <artifactId>jenkins-test-harness</artifactId>
-<<<<<<< HEAD
-      <version>2.58-20191217.202300-1</version> <!-- TODO https://github.com/jenkinsci/jenkins-test-harness/pull/183 -->
-=======
-      <version>2.58</version>
->>>>>>> 84f6eb07
+      <version>2.59-20191220.211707-1</version> <!-- TODO https://github.com/jenkinsci/jenkins-test-harness/pull/183 -->
       <scope>test</scope>
       <exclusions>
         <exclusion>
